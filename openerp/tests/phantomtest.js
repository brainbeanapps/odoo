// Phantomjs odoo helper
// jshint evil: true, loopfunc: true

var system = require('system');

function waitFor (condition, callback, timeout, timeoutMessageCallback) {
    timeout = timeout || 10000;
    var start = new Date();

    (function waitLoop() {
        if(new Date() - start > timeout) {
            console.log('error', timeoutMessageCallback ? timeoutMessageCallback() : "Timeout after "+timeout+" ms");
            phantom.exit(1);
        } else if (condition()) {
            callback();
        } else {
            setTimeout(waitLoop, 250);
        }
    }());
}

function PhantomTest() {
    var self = this;
    this.options = JSON.parse(system.args[system.args.length-1]);
    this.inject = this.options.inject || [];
    this.timeout = this.options.timeout ? Math.round(parseFloat(this.options.timeout)*1000 - 5000) : 10000;
    this.origin = 'http://localhost';
    this.origin += this.options.port ? ':' + this.options.port : '';

    // ----------------------------------------------------
    // configure phantom and page
    // ----------------------------------------------------
    phantom.addCookie({
        'domain': 'localhost',
        'name': 'session_id',
        'value': this.options.session_id,
    });
    this.page = require('webpage').create();
    this.page.viewportSize = { width: 1366, height: 768 };
    this.page.onError = function(message, trace) {
        var msg = [message];
        if (trace && trace.length) {
            msg.push.apply(msg, trace.map(function (frame) {
                var result = [' at ', frame.file, ':', frame.line];
                if (frame.function) {
                    result.push(' (in ', frame.function, ')');
                }
                return result.join('');
            }));
            msg.push('(leaf frame on top)');
        }
        console.log('error', JSON.stringify(msg.join('\n')));
        phantom.exit(1);
    };
    this.page.onAlert = function(message) {
        console.log('error', message);
        phantom.exit(1);
    };
    this.page.onConsoleMessage = function(message) {
        console.log('<phantomLog>'+message+'</phantomLog>');
    };
    this.page.onLoadFinished = function(status) {
        if (status === "success") {
            for (var k in self.inject) {
                var found = false;
                var v = self.inject[k];
                var need = v;
                var src = v;
                if (v[0]) {
                    need = v[0];
                    src = v[1];
                    found = self.page.evaluate(function(code) {
                        try {
                            return !!eval(code);
                        } catch (e) {
                            return false;
                        }
                    }, need);
                }
                if(!found) {
                    console.log('Injecting', src, 'needed for', need);
                    if(!self.page.injectJs(src)) {
                        console.log('error', "Cannot inject " + src);
                        phantom.exit(1);
                    }
                }
            }
        }
    };
    setTimeout(function () {
        self.page.evaluate(function () {
            var message = ("Timeout\nhref: " + window.location.href +
                           "\nreferrer: " + document.referrer +
                           "\n\n" + (document.body && document.body.innerHTML)).replace(/[^a-z0-9\s~!@#$%^&*()_|+\-=?;:'",.<>\{\}\[\]\\\/]/gi, "*");
<<<<<<< HEAD
            console.log('<phantomLog>error ' + message + '</phantomLog>');
            phantom.exit(1);
=======
            console.log('error', message);
>>>>>>> 081f21ee
        });
        phantom.exit(1);
    }, self.timeout);

    // ----------------------------------------------------
    // run test
    // ----------------------------------------------------
    this.run = function(url_path, code, ready) {
        if(self.options.login) {
            var qp = [];
            qp.push('db=' + self.options.db);
            qp.push('login=' + self.options.login);
            qp.push('key=' + self.options.password);
            qp.push('redirect=' + encodeURIComponent(url_path));
            url_path = "/login?" + qp.join('&');
        }
        var url = self.origin + url_path;
        code = code || "true";
        ready = ready || "true";
        self.page.open(url, function(status) {
            if (status !== 'success') {
                console.log('error', "failed to load " + url);
                phantom.exit(1);
            } else {
                console.log('loaded', url, status);
                // clear localstorage leftovers
                self.page.evaluate(function () { localStorage.clear() });
                // process ready
                waitFor(function() {
                    console.log("PhantomTest.run: wait for condition:", ready);
                    return self.page.evaluate(function (ready) {
                        var r = false;
                        try {
                            console.log("page.evaluate eval expr:", ready);
                            r = !!eval(ready);
                        } catch(ex) {
                        }
                        console.log("page.evaluate eval result:", r);
                        return r;
                    }, ready);
                // run test
                }, function() {
                    console.log("PhantomTest.run: condition statified, executing: " + code);
                    self.page.evaluate(function (code) { return eval(code); }, code);
                    console.log("PhantomTest.run: execution launched, waiting for console.log('ok')...");
                });
            }
        });
    };
}

// js mode or jsfile mode
if(system.args.length === 2) {
    pt = new PhantomTest();
    pt.run(pt.options.url_path, pt.options.code, pt.options.ready);
}<|MERGE_RESOLUTION|>--- conflicted
+++ resolved
@@ -92,12 +92,7 @@
             var message = ("Timeout\nhref: " + window.location.href +
                            "\nreferrer: " + document.referrer +
                            "\n\n" + (document.body && document.body.innerHTML)).replace(/[^a-z0-9\s~!@#$%^&*()_|+\-=?;:'",.<>\{\}\[\]\\\/]/gi, "*");
-<<<<<<< HEAD
             console.log('<phantomLog>error ' + message + '</phantomLog>');
-            phantom.exit(1);
-=======
-            console.log('error', message);
->>>>>>> 081f21ee
         });
         phantom.exit(1);
     }, self.timeout);
