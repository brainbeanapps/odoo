--- conflicted
+++ resolved
@@ -76,7 +76,6 @@
         ct = threading.current_thread()
         ct_db = getattr(ct, 'dbname', None)
         dbname = tools.config['log_db'] or ct_db
-<<<<<<< HEAD
         if not dbname:
             return
         with tools.ignore(Exception), sql_db.db_connect(dbname).cursor() as cr:
@@ -88,33 +87,11 @@
                 msg = "%s\n%s" % (msg, traceback)
             # we do not use record.levelname because it may have been changed by ColoredFormatter.
             levelname = logging.getLevelName(record.levelno)
-            val = (ct_uid, ct_uid, 'server', ct_db, record.name, levelname, msg, record.pathname, record.lineno, record.funcName)
+            val = ('server', ct_db, record.name, levelname, msg, record.pathname, record.lineno, record.funcName)
             cr.execute("""
-                INSERT INTO ir_logging(create_date, write_date, create_uid, write_uid, type, dbname, name, level, message, path, line, func)
-                VALUES (NOW() at time zone 'UTC', NOW() at time zone 'UTC', %s, %s, %s, %s, %s, %s, %s, %s, %s, %s)
+                INSERT INTO ir_logging(create_date, type, dbname, name, level, message, path, line, func)
+                VALUES (NOW() at time zone 'UTC', %s, %s, %s, %s, %s, %s, %s, %s)
             """, val)
-=======
-        if dbname:
-            cr = None
-            try:
-                cr = sql_db.db_connect(dbname).cursor()
-                msg = unicode(record.msg)
-                traceback = getattr(record, 'exc_text', '')
-                if traceback:
-                    msg = "%s\n%s" % (msg, traceback)
-                level = logging.getLevelName(record.levelno)
-                val = ('server', ct_db, record.name, level, msg, record.pathname, record.lineno, record.funcName)
-                cr.execute("""
-                    INSERT INTO ir_logging(create_date, type, dbname, name, level, message, path, line, func)
-                    VALUES (NOW() at time zone 'UTC', %s, %s, %s, %s, %s, %s, %s, %s)
-                """, val )
-                cr.commit()
-            except Exception, e:
-                pass
-            finally:
-                if cr:
-                    cr.close()
->>>>>>> 6b8e9727
 
 BLACK, RED, GREEN, YELLOW, BLUE, MAGENTA, CYAN, WHITE, _NOTHING, DEFAULT = range(10)
 #The background is set with 40 plus the number of the color, and the foreground with 30
