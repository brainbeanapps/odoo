--- conflicted
+++ resolved
@@ -9,19 +9,10 @@
 import re
 from collections import defaultdict
 
-<<<<<<< HEAD
 from odoo import api, fields, models, SUPERUSER_ID, _
 from odoo.exceptions import AccessError
-from odoo.tools import config, human_size, ustr
+from odoo.tools import config, human_size, ustr, html_escape
 from odoo.tools.mimetypes import guess_mimetype
-=======
-from openerp import SUPERUSER_ID, tools
-from openerp.exceptions import AccessError
-from openerp.osv import fields,osv
-from openerp.tools.translate import _
-from openerp.tools.misc import ustr, html_escape
-from openerp.tools.mimetypes import guess_mimetype
->>>>>>> aa6ebd14
 
 _logger = logging.getLogger(__name__)
 
@@ -195,10 +186,10 @@
             mimetype = guess_mimetype(values['datas'].decode('base64'))
         return mimetype or 'application/octet-stream'
 
-    def _check_contents(self, cr, uid, values, context=None):
+    def _check_contents(self, values):
         mimetype = values['mimetype'] = self._compute_mimetype(values)
         needs_escape = 'htm' in mimetype or '/ht' in mimetype # hta, html, xhtml, etc.
-        if needs_escape and not self.pool['res.users']._is_admin(cr, uid, [uid]):
+        if needs_escape and not self.env.user._is_admin():
             if 'datas' in values:
                 values['datas'] = html_escape(values['datas'].decode('base64')).encode('base64')
             else:
@@ -366,13 +357,9 @@
         # remove computed field depending of datas
         for field in ('file_size', 'checksum'):
             vals.pop(field, False)
-<<<<<<< HEAD
+        if 'mimetype' in vals or 'datas' in vals:
+            vals = self._check_contents(vals)
         return super(IrAttachment, self).write(vals)
-=======
-        if 'mimetype' in vals or 'datas' in vals:
-            vals = self._check_contents(cr, uid, vals, context=context)
-        return super(ir_attachment, self).write(cr, uid, ids, vals, context)
->>>>>>> aa6ebd14
 
     @api.multi
     def copy(self, default=None):
@@ -399,17 +386,9 @@
         # remove computed field depending of datas
         for field in ('file_size', 'checksum'):
             values.pop(field, False)
-<<<<<<< HEAD
-        # if mimetype not given, compute it !
-        if 'mimetype' not in values:
-            values['mimetype'] = self._compute_mimetype(values)
+        values = self._check_contents(values)
         self.browse().check('write', values=values)
         return super(IrAttachment, self).create(values)
-=======
-        values = self._check_contents(cr, uid, values, context=context)
-        self.check(cr, uid, [], mode='write', context=context, values=values)
-        return super(ir_attachment, self).create(cr, uid, values, context)
->>>>>>> aa6ebd14
 
     @api.model
     def action_get(self):
