--- conflicted
+++ resolved
@@ -504,24 +504,15 @@
         'sequence': fields.integer('Sequence', help="Important when you deal with multiple actions, the execution order will be decided based on this, low number is higher priority."),
         'model_id': fields.many2one('ir.model', 'Object', required=True, help="Select the object on which the action will work (read, write, create)."),
         'action_id': fields.many2one('ir.actions.actions', 'Client Action', help="Select the Action Window, Report, Wizard to be executed."),
-<<<<<<< HEAD
-        'trigger_name': fields.selection(_select_signals, string='Trigger Name', size=128, help="Select the Signal name that is to be used as the trigger."),
-        'wkf_model_id': fields.many2one('ir.model', 'Workflow On', help="Workflow to be executed on this model."),
-        'trigger_obj_id': fields.many2one('ir.model.fields','Trigger On', help="Select the object from the model on which the workflow will executed."),
+        'trigger_name': fields.selection(_select_signals, string='Trigger Signal', size=128, help="The workflow signal to trigger"),
+        'wkf_model_id': fields.many2one('ir.model', 'Target Object', help="The object that should receive the workflow signal (must have an associated workflow)"),
+        'trigger_obj_id': fields.many2one('ir.model.fields','Relation Field', help="The field on the current object that links to the target object record (must be a many2one, or an integer field with the record ID)"),
         'email': fields.char('Email Address', size=512, help="Expression that returns the email address to send to. Can be based on the same values as for the condition field.\n"
                                                              "Example: object.invoice_address_id.email, or 'me@example.com'"),
         'subject': fields.char('Subject', size=1024, translate=True, help="Email subject, may contain expressions enclosed in double brackets based on the same values as those "
                                                                           "available in the condition field, e.g. `Hello [[ object.partner_id.name ]]`"),
         'message': fields.text('Message', translate=True, help="Email contents, may contain expressions enclosed in double brackets based on the same values as those "
                                                                           "available in the condition field, e.g. `Dear [[ object.partner_id.name ]]`"),
-=======
-        'trigger_name': fields.selection(_select_signals, string='Trigger Signal', size=128, help="The workflow signal to trigger"),
-        'wkf_model_id': fields.many2one('ir.model', 'Target Object', help="The object that should receive the workflow signal (must have an associated workflow)"),
-        'trigger_obj_id': fields.many2one('ir.model.fields','Relation Field', help="The field on the current object that links to the target object record (must be a many2one, or an integer field with the record ID)"),
-        'email': fields.char('Email Address', size=512, help="Provides the fields that will be used to fetch the email address, e.g. when you select the invoice, then `object.invoice_address_id.email` is the field which gives the correct address"),
-        'subject': fields.char('Subject', size=1024, translate=True, help="Specify the subject. You can use fields from the object, e.g. `Hello [[ object.partner_id.name ]]`"),
-        'message': fields.text('Message', translate=True, help="Specify the message. You can use the fields from the object. e.g. `Dear [[ object.partner_id.name ]]`"),
->>>>>>> 8d8b6204
         'mobile': fields.char('Mobile No', size=512, help="Provides fields that be used to fetch the mobile number, e.g. you select the invoice, then `object.invoice_address_id.mobile` is the field which gives the correct mobile number"),
         'sms': fields.char('SMS', size=160, translate=True),
         'child_ids': fields.many2many('ir.actions.server', 'rel_server_actions', 'server_id', 'action_id', 'Other Actions'),
@@ -695,16 +686,10 @@
             if action.state == 'trigger':
                 wf_service = netsvc.LocalService("workflow")
                 model = action.wkf_model_id.model
-<<<<<<< HEAD
-                res_id = obj_pool.read(cr, uid, [context.get('active_id')], [action.trigger_obj_id.name])
-                id = res_id [0][action.trigger_obj_id.name]
-                wf_service.trg_validate(uid, model, int(id), action.trigger_name, cr)
-=======
                 m2o_field_name = action.trigger_obj_id.name
                 target_id = obj_pool.read(cr, uid, context.get('active_id'), [m2o_field_name])[m2o_field_name]
                 target_id = target_id[0] if isinstance(target_id,tuple) else target_id
                 wf_service.trg_validate(uid, model, int(target_id), action.trigger_name, cr)
->>>>>>> 8d8b6204
 
             if action.state == 'sms':
                 #TODO: set the user and password from the system
