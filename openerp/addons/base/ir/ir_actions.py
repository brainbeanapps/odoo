--- conflicted
+++ resolved
@@ -623,8 +623,8 @@
         user = self.pool.get('res.users').browse(cr, uid, uid)
         for action in self.browse(cr, uid, ids, context):
             obj = None
+            obj_pool = self.pool.get(action.model_id.model)
             if context.get('active_model') == action.model_id.model and context.get('active_id'):
-                obj_pool = self.pool.get(action.model_id.model)
                 obj = obj_pool.browse(cr, uid, context['active_id'], context=context)
             cxt = {
                 'self': obj_pool,
@@ -648,27 +648,9 @@
                     .read(cr, uid, action.action_id.id, context=context)
 
             if action.state=='code':
-<<<<<<< HEAD
                 eval(action.code, cxt, mode="exec", nocopy=True) # nocopy allows to return 'action'
                 if 'action' in cxt:
                     return cxt['action']
-=======
-                localdict = {
-                    'self': self.pool.get(action.model_id.model),
-                    'pool': self.pool,
-                    'context': dict(context), # copy context to prevent side-effects of eval
-                    'time': time,
-                    'ids': ids,
-                    'cr': cr,
-                    'uid': uid,
-                    'object':obj,
-                    'obj': obj,
-                    'user': user,
-                }
-                eval(action.code, localdict, mode="exec", nocopy=True) # nocopy allows to return 'action'
-                if 'action' in localdict:
-                    return localdict['action']
->>>>>>> 8a2bc42c
 
             if action.state == 'email':
                 email_from = config['email_from']
