--- conflicted
+++ resolved
@@ -300,13 +300,9 @@
 
     def _drop_column(self, cr, uid, ids, context=None):
         for field in self.browse(cr, uid, ids, context):
-<<<<<<< HEAD
-            model = self.pool[field.model]
-=======
             if field.name in MAGIC_COLUMNS:
                 continue
-            model = self.pool.get(field.model)
->>>>>>> b79a33ae
+            model = self.pool[field.model]
             cr.execute('select relkind from pg_class where relname=%s', (model._table,))
             result = cr.fetchone()
             cr.execute("SELECT column_name FROM information_schema.columns WHERE table_name ='%s' and column_name='%s'" %(model._table, field.name))
