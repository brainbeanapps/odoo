--- conflicted
+++ resolved
@@ -39,10 +39,6 @@
 from service import security
 import tools
 from tools.translate import _
-<<<<<<< HEAD
-=======
-
->>>>>>> b6bb8bf5
 
 _logger = logging.getLogger(__name__)
 
@@ -237,15 +233,9 @@
         img = Image.open(image_stream)
         img.thumbnail((height, width), Image.ANTIALIAS)
         img_stream = StringIO.StringIO()
-<<<<<<< HEAD
-        img.save(img_stream, "JPEG")
-        return img_stream.getvalue().encode('base64')
-
-=======
         img.save(img_stream, "PNG")
         return img_stream.getvalue().encode('base64')
-    
->>>>>>> b6bb8bf5
+
     def _get_avatar(self, cr, uid, ids, name, args, context=None):
         result = dict.fromkeys(ids, False)
         for user in self.browse(cr, uid, ids, context=context):
@@ -399,13 +389,8 @@
         return result
 
     def _get_avatar(self, cr, uid, context=None):
-<<<<<<< HEAD
-        # default avatar file name: avatar0 -> avatar6.jpg, choose randomly
-        avatar_path = openerp.modules.get_module_resource('base', 'images', 'avatar%d.jpg' % random.randint(0, 6))
-=======
         # default avatar file name: avatar0 -> avatar6.png, choose randomly
         avatar_path = openerp.modules.get_module_resource('base', 'static/src/img', 'avatar%d.png' % random.randint(0, 6))
->>>>>>> b6bb8bf5
         return self._avatar_resize(cr, uid, open(avatar_path, 'rb').read().encode('base64'), context=context)
     
     _defaults = {
