--- conflicted
+++ resolved
@@ -930,14 +930,9 @@
         <record id="lt" model="res.country">
             <field name="name">Lithuania</field>
             <field name="code">lt</field>
-<<<<<<< HEAD
             <field file="base/static/img/country_flags/lt.png" name="image" type="base64" />
-            <field name="currency_id" ref="LTL" />
+            <field name="currency_id" ref="EUR"/>
             <field eval="370" name="phone_code" />
-=======
-            <field name="image" type="base64" file="base/static/img/country_flags/lt.png"></field>
-            <field name="currency_id" ref="EUR"/>
->>>>>>> 81b5c601
         </record>
         <record id="lu" model="res.country">
             <field name="name">Luxembourg</field>
@@ -949,14 +944,9 @@
         <record id="lv" model="res.country">
             <field name="name">Latvia</field>
             <field name="code">lv</field>
-<<<<<<< HEAD
             <field file="base/static/img/country_flags/lv.png" name="image" type="base64" />
-            <field name="currency_id" ref="LVL" />
+            <field name="currency_id" ref="EUR"/>
             <field eval="371" name="phone_code" />
-=======
-            <field name="image" type="base64" file="base/static/img/country_flags/lv.png"></field>
-            <field name="currency_id" ref="EUR"/>
->>>>>>> 81b5c601
         </record>
         <record id="ly" model="res.country">
             <field name="name">Libya</field>
