--- conflicted
+++ resolved
@@ -32,12 +32,9 @@
     name = fields.Char(required=True)
     parent = fields.Many2one('test_new_api.category')
     display_name = fields.Char(compute='_compute_display_name', inverse='_inverse_display_name')
-<<<<<<< HEAD
     dummy = fields.Char(store=False)
-=======
     discussions = fields.Many2many('test_new_api.discussion', 'test_new_api_discussion_category',
                                    'category', 'discussion')
->>>>>>> 51040b6d
 
     @api.one
     @api.depends('name', 'parent.display_name')     # this definition is recursive
