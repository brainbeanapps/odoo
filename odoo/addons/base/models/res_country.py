--- conflicted
+++ resolved
@@ -92,19 +92,6 @@
         self.ensure_one()
         return re.findall(r'\((.+?)\)', self.address_format)
 
-<<<<<<< HEAD
-    @api.model
-    def _name_search(self, name, args=None, operator='ilike', limit=100, name_get_uid=None):
-        if args is None:
-            args = []
-        country_ids = self._search([('code', '=', name)] + args, limit=limit, access_rights_uid=name_get_uid)
-        if not country_ids:
-            search_domain = [('name', operator, name)]
-            country_ids = self._search(search_domain + args, limit=limit, access_rights_uid=name_get_uid)
-        return [(country.id, country.display_name) for country in self.browse(country_ids)]
-
-=======
->>>>>>> c00df146
 
 class CountryGroup(models.Model):
     _description = "Country Group"
@@ -135,17 +122,8 @@
             args = []
         if self.env.context.get('country_id'):
             args = args + [('country_id', '=', self.env.context.get('country_id'))]
-<<<<<<< HEAD
-        state_ids = self._search([('code', '=', name)] + args, limit=limit, access_rights_uid=name_get_uid)
-        if not state_ids:
-            search_domain = [('name', operator, name)]
-            state_ids = self._search(search_domain + args, limit=limit, access_rights_uid=name_get_uid)
-        return [(state.id, state.display_name) for state in self.browse(state_ids)]
-=======
-        firsts_records = self.search([('code', '=ilike', name)] + args, limit=limit)
+        first_state_ids = self._search([('code', '=ilike', name)] + args, limit=limit, access_rights_uid=name_get_uid)
         search_domain = [('name', operator, name)]
-        search_domain.append(('id', 'not in', firsts_records.ids))
-        records = firsts_records + self.search(search_domain + args, limit=limit)
-        return [(record.id, record.display_name) for record in records]
-
->>>>>>> c00df146
+        search_domain.append(('id', 'not in', first_state_ids))
+        state_ids = first_state_ids + self._search(search_domain + args, limit=limit, access_rights_uid=name_get_uid)
+        return [(state.id, state.display_name) for state in self.browse(state_ids)]