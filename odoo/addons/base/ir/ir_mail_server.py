# -*- coding: utf-8 -*-
# Part of Odoo. See LICENSE file for full copyright and licensing details.

from email import Encoders
from email.charset import Charset
from email.header import Header
from email.mime.base import MIMEBase
from email.mime.multipart import MIMEMultipart
from email.mime.text import MIMEText
from email.utils import COMMASPACE, formataddr, formatdate, getaddresses, make_msgid
import logging
import re
import smtplib
import threading

from odoo import api, fields, models, tools, _
from odoo.exceptions import except_orm, UserError
from odoo.tools import html2text, ustr

_logger = logging.getLogger(__name__)
_test_logger = logging.getLogger('odoo.tests')

SMTP_TIMEOUT = 60


class MailDeliveryException(except_orm):
    """Specific exception subclass for mail delivery errors"""
    def __init__(self, name, value):
        super(MailDeliveryException, self).__init__(name, value)


class WriteToLogger(object):
    """debugging helper: behave as a fd and pipe to logger at the given level"""
    def __init__(self, logger, level=logging.DEBUG):
        self.logger = logger
        self.level = level

    def write(self, s):
        self.logger.log(self.level, s)


def try_coerce_ascii(string_utf8):
    """Attempts to decode the given utf8-encoded string
       as ASCII after coercing it to UTF-8, then return
       the confirmed 7-bit ASCII string.

       If the process fails (because the string
       contains non-ASCII characters) returns ``None``.
    """
    try:
        string_utf8.decode('ascii')
    except UnicodeDecodeError:
        return
    return string_utf8


def encode_header(header_text):
    """Returns an appropriate representation of the given header value,
       suitable for direct assignment as a header value in an
       email.message.Message. RFC2822 assumes that headers contain
       only 7-bit characters, so we ensure it is the case, using
       RFC2047 encoding when needed.

       :param header_text: unicode or utf-8 encoded string with header value
       :rtype: string | email.header.Header
       :return: if ``header_text`` represents a plain ASCII string,
                return the same 7-bit string, otherwise returns an email.header.Header
                that will perform the appropriate RFC2047 encoding of
                non-ASCII values.
    """
    if not header_text:
        return ""
    # convert anything to utf-8, suitable for testing ASCIIness, as 7-bit chars are
    # encoded as ASCII in utf-8
    header_text_utf8 = ustr(header_text).encode('utf-8')
    header_text_ascii = try_coerce_ascii(header_text_utf8)
    # if this header contains non-ASCII characters,
    # we'll need to wrap it up in a message.header.Header
    # that will take care of RFC2047-encoding it as
    # 7-bit string.
    return header_text_ascii or Header(header_text_utf8, 'utf-8')


def encode_header_param(param_text):
    """Returns an appropriate RFC2047 encoded representation of the given
       header parameter value, suitable for direct assignation as the
       param value (e.g. via Message.set_param() or Message.add_header())
       RFC2822 assumes that headers contain only 7-bit characters,
       so we ensure it is the case, using RFC2047 encoding when needed.

       :param param_text: unicode or utf-8 encoded string with header value
       :rtype: string
       :return: if ``param_text`` represents a plain ASCII string,
                return the same 7-bit string, otherwise returns an
                ASCII string containing the RFC2047 encoded text.
    """
    # For details see the encode_header() method that uses the same logic
    if not param_text:
        return ""
    param_text_utf8 = ustr(param_text).encode('utf-8')
    param_text_ascii = try_coerce_ascii(param_text_utf8)
    return param_text_ascii or Charset('utf8').header_encode(param_text_utf8)


address_pattern = re.compile(r'([^ ,<@]+@[^> ,]+)')

def extract_rfc2822_addresses(text):
    """Returns a list of valid RFC2822 addresses
       that can be found in ``source``, ignoring
       malformed ones and non-ASCII ones.
    """
    if not text:
        return []
    candidates = address_pattern.findall(ustr(text).encode('utf-8'))
    return filter(try_coerce_ascii, candidates)


def encode_rfc2822_address_header(header_text):
    """If ``header_text`` contains non-ASCII characters,
       attempts to locate patterns of the form
       ``"Name" <address@domain>`` and replace the
       ``"Name"`` portion by the RFC2047-encoded
       version, preserving the address part untouched.
    """
    def encode_addr(addr):
        name, email = addr
        if not try_coerce_ascii(name):
            name = str(Header(name, 'utf-8'))
        return formataddr((name, email))

    addresses = getaddresses([ustr(header_text).encode('utf-8')])
    return COMMASPACE.join(map(encode_addr, addresses))


class IrMailServer(models.Model):
    """Represents an SMTP server, able to send outgoing emails, with SSL and TLS capabilities."""
    _name = "ir.mail_server"

    NO_VALID_RECIPIENT = ("At least one valid recipient address should be "
                          "specified for outgoing emails (To/Cc/Bcc)")

    name = fields.Char(string='Description', required=True, index=True)
    smtp_host = fields.Char(string='SMTP Server', required=True, help="Hostname or IP of SMTP server")
    smtp_port = fields.Integer(string='SMTP Port', size=5, required=True, default=25, help="SMTP Port. Usually 465 for SSL, and 25 or 587 for other cases.")
    smtp_user = fields.Char(string='Username', size=64, help="Optional username for SMTP authentication")
    smtp_pass = fields.Char(string='Password', size=64, help="Optional password for SMTP authentication")
    smtp_encryption = fields.Selection([('none', 'None'),
                                        ('starttls', 'TLS (STARTTLS)'),
                                        ('ssl', 'SSL/TLS')],
                                       string='Connection Security', required=True, default='none',
                                       help="Choose the connection encryption scheme:\n"
                                            "- None: SMTP sessions are done in cleartext.\n"
                                            "- TLS (STARTTLS): TLS encryption is requested at start of SMTP session (Recommended)\n"
                                            "- SSL/TLS: SMTP sessions are encrypted with SSL/TLS through a dedicated port (default: 465)")
    smtp_debug = fields.Boolean(string='Debugging', help="If enabled, the full output of SMTP sessions will "
                                                         "be written to the server log at DEBUG level"
                                                         "(this is very verbose and may include confidential info!)")
    sequence = fields.Integer(string='Priority', default=10, help="When no specific mail server is requested for a mail, the highest priority one "
                                                                  "is used. Default priority is 10 (smaller number = higher priority)")
    active = fields.Boolean(default=True)

    def __init__(self, *args, **kwargs):
        # Make sure we pipe the smtplib outputs to our own DEBUG logger
        if not isinstance(smtplib.stderr, WriteToLogger):
            logpiper = WriteToLogger(_logger)
            smtplib.stderr = logpiper
            smtplib.stdout = logpiper
        super(IrMailServer, self).__init__(*args, **kwargs)

    @api.multi
    def name_get(self):
        return [(server.id, "(%s)" % server.name) for server in self]

    @api.multi
    def test_smtp_connection(self):
        for server in self:
            smtp = False
            try:
                smtp = self.connect(mail_server_id=server.id)
            except Exception as e:
                raise UserError(_("Connection Test Failed! Here is what we got instead:\n %s") % ustr(e))
            finally:
                try:
                    if smtp:
                        smtp.quit()
                except Exception:
                    # ignored, just a consequence of the previous exception
                    pass
        raise UserError(_("Connection Test Succeeded! Everything seems properly set up!"))

    def connect(self, host=None, port=None, user=None, password=None, encryption=None,
                smtp_debug=False, mail_server_id=None):
        """Returns a new SMTP connection to the given SMTP server.
           When running in test mode, this method does nothing and returns `None`.

           :param host: host or IP of SMTP server to connect to, if mail_server_id not passed
           :param int port: SMTP port to connect to
           :param user: optional username to authenticate with
           :param password: optional password to authenticate with
           :param string encryption: optional, ``'ssl'`` | ``'starttls'``
           :param bool smtp_debug: toggle debugging of SMTP sessions (all i/o
                              will be output in logs)
           :param mail_server_id: ID of specific mail server to use (overrides other parameters)
        """
<<<<<<< HEAD
        # Do not actually connect while running in test mode
        if getattr(threading.currentThread(), 'testing', False):
            return None

        mail_server = smtp_encryption = None
        if mail_server_id:
            mail_server = self.sudo().browse(mail_server_id)
        elif not host:
            mail_server = self.sudo().search([], order='sequence', limit=1)

        if mail_server:
            smtp_server = mail_server.smtp_host
            smtp_port = mail_server.smtp_port
            smtp_user = mail_server.smtp_user
            smtp_password = mail_server.smtp_pass
            smtp_encryption = mail_server.smtp_encryption
            smtp_debug = smtp_debug or mail_server.smtp_debug
        else:
            # we were passed individual smtp parameters or nothing and there is no default server
            smtp_server = host or tools.config.get('smtp_server')
            smtp_port = tools.config.get('smtp_port', 25) if port is None else port
            smtp_user = user or tools.config.get('smtp_user')
            smtp_password = password or tools.config.get('smtp_password')
            smtp_encryption = encryption
            if smtp_encryption is None and tools.config.get('smtp_ssl'):
                smtp_encryption = 'starttls' # smtp_ssl => STARTTLS as of v7

        if not smtp_server:
            raise UserError(
                (_("Missing SMTP Server") + "\n" +
                 _("Please define at least one SMTP server, "
                   "or provide the SMTP parameters explicitly.")))

        if smtp_encryption == 'ssl':
            if 'SMTP_SSL' not in smtplib.__all__:
                raise UserError(
                    _("Your OpenERP Server does not support SMTP-over-SSL. "
                      "You could use STARTTLS instead."
                       "If SSL is needed, an upgrade to Python 2.6 on the server-side "
                       "should do the trick."))
            connection = smtplib.SMTP_SSL(smtp_server, smtp_port)
        else:
            connection = smtplib.SMTP(smtp_server, smtp_port)
=======
        if encryption == 'ssl':
            if not 'SMTP_SSL' in smtplib.__all__:
                raise UserError(_("Your OpenERP Server does not support SMTP-over-SSL. You could use STARTTLS instead."
                                  "If SSL is needed, an upgrade to Python 2.6 on the server-side should do the trick."))
            connection = smtplib.SMTP_SSL(host, port, timeout=SMTP_TIMEOUT)
        else:
            connection = smtplib.SMTP(host, port, timeout=SMTP_TIMEOUT)
>>>>>>> 90326171
        connection.set_debuglevel(smtp_debug)
        if smtp_encryption == 'starttls':
            # starttls() will perform ehlo() if needed first
            # and will discard the previous list of services
            # after successfully performing STARTTLS command,
            # (as per RFC 3207) so for example any AUTH
            # capability that appears only on encrypted channels
            # will be correctly detected for next step
            connection.starttls()

        if smtp_user:
            # Attempt authentication - will raise if AUTH service not supported
            # The user/password must be converted to bytestrings in order to be usable for
            # certain hashing schemes, like HMAC.
            # See also bug #597143 and python issue #5285
            smtp_user = ustr(smtp_user).encode('utf-8')
            smtp_password = ustr(smtp_password).encode('utf-8')
            connection.login(smtp_user, smtp_password)
        return connection

    def build_email(self, email_from, email_to, subject, body, email_cc=None, email_bcc=None, reply_to=False,
                    attachments=None, message_id=None, references=None, object_id=False, subtype='plain', headers=None,
                    body_alternative=None, subtype_alternative='plain'):
        """Constructs an RFC2822 email.message.Message object based on the keyword arguments passed, and returns it.

           :param string email_from: sender email address
           :param list email_to: list of recipient addresses (to be joined with commas) 
           :param string subject: email subject (no pre-encoding/quoting necessary)
           :param string body: email body, of the type ``subtype`` (by default, plaintext).
                               If html subtype is used, the message will be automatically converted
                               to plaintext and wrapped in multipart/alternative, unless an explicit
                               ``body_alternative`` version is passed.
           :param string body_alternative: optional alternative body, of the type specified in ``subtype_alternative``
           :param string reply_to: optional value of Reply-To header
           :param string object_id: optional tracking identifier, to be included in the message-id for
                                    recognizing replies. Suggested format for object-id is "res_id-model",
                                    e.g. "12345-crm.lead".
           :param string subtype: optional mime subtype for the text body (usually 'plain' or 'html'),
                                  must match the format of the ``body`` parameter. Default is 'plain',
                                  making the content part of the mail "text/plain".
           :param string subtype_alternative: optional mime subtype of ``body_alternative`` (usually 'plain'
                                              or 'html'). Default is 'plain'.
           :param list attachments: list of (filename, filecontents) pairs, where filecontents is a string
                                    containing the bytes of the attachment
           :param list email_cc: optional list of string values for CC header (to be joined with commas)
           :param list email_bcc: optional list of string values for BCC header (to be joined with commas)
           :param dict headers: optional map of headers to set on the outgoing mail (may override the
                                other headers, including Subject, Reply-To, Message-Id, etc.)
           :rtype: email.message.Message (usually MIMEMultipart)
           :return: the new RFC2822 email message
        """
        email_from = email_from or tools.config.get('email_from')
        assert email_from, "You must either provide a sender address explicitly or configure "\
                           "a global sender address in the server configuration or with the "\
                           "--email-from startup parameter."

        # Note: we must force all strings to to 8-bit utf-8 when crafting message,
        #       or use encode_header() for headers, which does it automatically.

        headers = headers or {}         # need valid dict later
        email_cc = email_cc or []
        email_bcc = email_bcc or []
        body = body or u''

        email_body_utf8 = ustr(body).encode('utf-8')
        email_text_part = MIMEText(email_body_utf8, _subtype=subtype, _charset='utf-8')
        msg = MIMEMultipart()

        if not message_id:
            if object_id:
                message_id = tools.generate_tracking_message_id(object_id)
            else:
                message_id = make_msgid()
        msg['Message-Id'] = encode_header(message_id)
        if references:
            msg['references'] = encode_header(references)
        msg['Subject'] = encode_header(subject)
        msg['From'] = encode_rfc2822_address_header(email_from)
        del msg['Reply-To']
        if reply_to:
            msg['Reply-To'] = encode_rfc2822_address_header(reply_to)
        else:
            msg['Reply-To'] = msg['From']
        msg['To'] = encode_rfc2822_address_header(COMMASPACE.join(email_to))
        if email_cc:
            msg['Cc'] = encode_rfc2822_address_header(COMMASPACE.join(email_cc))
        if email_bcc:
            msg['Bcc'] = encode_rfc2822_address_header(COMMASPACE.join(email_bcc))
        msg['Date'] = formatdate()
        # Custom headers may override normal headers or provide additional ones
        for key, value in headers.iteritems():
            msg[ustr(key).encode('utf-8')] = encode_header(value)

        if subtype == 'html' and not body_alternative and html2text:
            # Always provide alternative text body ourselves if possible.
            text_utf8 = tools.html2text(email_body_utf8.decode('utf-8')).encode('utf-8')
            alternative_part = MIMEMultipart(_subtype="alternative")
            alternative_part.attach(MIMEText(text_utf8, _charset='utf-8', _subtype='plain'))
            alternative_part.attach(email_text_part)
            msg.attach(alternative_part)
        elif body_alternative:
            # Include both alternatives, as specified, within a multipart/alternative part
            alternative_part = MIMEMultipart(_subtype="alternative")
            body_alternative_utf8 = ustr(body_alternative).encode('utf-8')
            alternative_body_part = MIMEText(body_alternative_utf8, _subtype=subtype_alternative, _charset='utf-8')
            alternative_part.attach(alternative_body_part)
            alternative_part.attach(email_text_part)
            msg.attach(alternative_part)
        else:
            msg.attach(email_text_part)

        if attachments:
            for (fname, fcontent) in attachments:
                filename_rfc2047 = encode_header_param(fname)
                part = MIMEBase('application', "octet-stream")

                # The default RFC2231 encoding of Message.add_header() works in Thunderbird but not GMail
                # so we fix it by using RFC2047 encoding for the filename instead.
                part.set_param('name', filename_rfc2047)
                part.add_header('Content-Disposition', 'attachment', filename=filename_rfc2047)

                part.set_payload(fcontent)
                Encoders.encode_base64(part)
                msg.attach(part)
        return msg

    @api.model
    def _get_default_bounce_address(self):
        '''Compute the default bounce address.

        The default bounce address is used to set the envelop address if no
        envelop address is provided in the message.  It is formed by properly
        joining the parameters "mail.catchall.alias" and
        "mail.catchall.domain".

        If "mail.catchall.alias" is not set it defaults to "postmaster-odoo".

        If "mail.catchall.domain" is not set, return None.

        '''
        get_param = self.env['ir.config_parameter'].sudo().get_param
        postmaster = get_param('mail.bounce.alias', default='postmaster-odoo')
        domain = get_param('mail.catchall.domain')
        if postmaster and domain:
            return '%s@%s' % (postmaster, domain)

    @api.model
    def send_email(self, message, mail_server_id=None, smtp_server=None, smtp_port=None,
                   smtp_user=None, smtp_password=None, smtp_encryption=None, smtp_debug=False,
                   smtp_session=None):
        """Sends an email directly (no queuing).

        No retries are done, the caller should handle MailDeliveryException in order to ensure that
        the mail is never lost.

        If the mail_server_id is provided, sends using this mail server, ignoring other smtp_* arguments.
        If mail_server_id is None and smtp_server is None, use the default mail server (highest priority).
        If mail_server_id is None and smtp_server is not None, use the provided smtp_* arguments.
        If both mail_server_id and smtp_server are None, look for an 'smtp_server' value in server config,
        and fails if not found.

        :param message: the email.message.Message to send. The envelope sender will be extracted from the
                        ``Return-Path`` (if present), or will be set to the default bounce address.
                        The envelope recipients will be extracted from the combined list of ``To``,
                        ``CC`` and ``BCC`` headers.
        :param smtp_session: optional pre-established SMTP session. When provided,
                             overrides `mail_server_id` and all the `smtp_*` parameters.
                             Passing the matching `mail_server_id` may yield better debugging/log
                             messages. The caller is in charge of disconnecting the session.
        :param mail_server_id: optional id of ir.mail_server to use for sending. overrides other smtp_* arguments.
        :param smtp_server: optional hostname of SMTP server to use
        :param smtp_encryption: optional TLS mode, one of 'none', 'starttls' or 'ssl' (see ir.mail_server fields for explanation)
        :param smtp_port: optional SMTP port, if mail_server_id is not passed
        :param smtp_user: optional SMTP user, if mail_server_id is not passed
        :param smtp_password: optional SMTP password to use, if mail_server_id is not passed
        :param smtp_debug: optional SMTP debug flag, if mail_server_id is not passed
        :return: the Message-ID of the message that was just sent, if successfully sent, otherwise raises
                 MailDeliveryException and logs root cause.
        """
        # Use the default bounce address **only if** no Return-Path was
        # provided by caller.  Caller may be using Variable Envelope Return
        # Path (VERP) to detect no-longer valid email addresses.
        smtp_from = message['Return-Path'] or self._get_default_bounce_address() or message['From']
        assert smtp_from, "The Return-Path or From header is required for any outbound email"

        # The email's "Envelope From" (Return-Path), and all recipient addresses must only contain ASCII characters.
        from_rfc2822 = extract_rfc2822_addresses(smtp_from)
        assert from_rfc2822, ("Malformed 'Return-Path' or 'From' address: %r - "
                              "It should contain one valid plain ASCII email") % smtp_from
        # use last extracted email, to support rarities like 'Support@MyComp <support@mycompany.com>'
        smtp_from = from_rfc2822[-1]
        email_to = message['To']
        email_cc = message['Cc']
        email_bcc = message['Bcc']
        del message['Bcc']

        smtp_to_list = filter(None, tools.flatten(map(extract_rfc2822_addresses, [email_to, email_cc, email_bcc])))
        assert smtp_to_list, self.NO_VALID_RECIPIENT

        x_forge_to = message['X-Forge-To']
        if x_forge_to:
            # `To:` header forged, e.g. for posting on mail.channels, to avoid confusion
            del message['X-Forge-To']
            del message['To']           # avoid multiple To: headers!
            message['To'] = x_forge_to

        # Do not actually send emails in testing mode!
        if getattr(threading.currentThread(), 'testing', False) or self.env.registry.in_test_mode():
            _test_logger.info("skip sending email in test mode")
            return message['Message-Id']

        try:
            message_id = message['Message-Id']
            smtp = smtp_session
            try:
                smtp = smtp or self.connect(
                    smtp_server, smtp_port, smtp_user, smtp_password,
                    smtp_encryption, smtp_debug, mail_server_id=mail_server_id)
                smtp.sendmail(smtp_from, smtp_to_list, message.as_string())
            finally:
                # do not quit() a pre-established smtp_session
                if smtp is not None and not smtp_session:
                    smtp.quit()
        except Exception as e:
            params = (ustr(smtp_server), e.__class__.__name__, ustr(e))
            msg = _("Mail delivery failed via SMTP server '%s'.\n%s: %s") % params
            _logger.info(msg)
            raise MailDeliveryException(_("Mail Delivery Failed"), msg)
        return message_id

    @api.onchange('smtp_encryption')
    def _onchange_encryption(self):
        result = {}
        if self.smtp_encryption == 'ssl':
            self.smtp_port = 465
            if not 'SMTP_SSL' in smtplib.__all__:
                result['warning'] = {
                    'title': _('Warning'),
                    'message': _('Your server does not seem to support SSL, you may want to try STARTTLS instead'),
                }
        else:
            self.smtp_port = 25
        return result<|MERGE_RESOLUTION|>--- conflicted
+++ resolved
@@ -202,7 +202,6 @@
                               will be output in logs)
            :param mail_server_id: ID of specific mail server to use (overrides other parameters)
         """
-<<<<<<< HEAD
         # Do not actually connect while running in test mode
         if getattr(threading.currentThread(), 'testing', False):
             return None
@@ -243,18 +242,9 @@
                       "You could use STARTTLS instead."
                        "If SSL is needed, an upgrade to Python 2.6 on the server-side "
                        "should do the trick."))
-            connection = smtplib.SMTP_SSL(smtp_server, smtp_port)
+            connection = smtplib.SMTP_SSL(smtp_server, smtp_port, timeout=SMTP_TIMEOUT)
         else:
-            connection = smtplib.SMTP(smtp_server, smtp_port)
-=======
-        if encryption == 'ssl':
-            if not 'SMTP_SSL' in smtplib.__all__:
-                raise UserError(_("Your OpenERP Server does not support SMTP-over-SSL. You could use STARTTLS instead."
-                                  "If SSL is needed, an upgrade to Python 2.6 on the server-side should do the trick."))
-            connection = smtplib.SMTP_SSL(host, port, timeout=SMTP_TIMEOUT)
-        else:
-            connection = smtplib.SMTP(host, port, timeout=SMTP_TIMEOUT)
->>>>>>> 90326171
+            connection = smtplib.SMTP(smtp_server, smtp_port, timeout=SMTP_TIMEOUT)
         connection.set_debuglevel(smtp_debug)
         if smtp_encryption == 'starttls':
             # starttls() will perform ehlo() if needed first
