# -*- coding: utf-8 -*-
# Part of Odoo. See LICENSE file for full copyright and licensing details.
from odoo import api, fields, models, tools, SUPERUSER_ID, _
from odoo.exceptions import MissingError, UserError, ValidationError, AccessError
from odoo.tools.safe_eval import safe_eval, test_python_expr
from odoo.tools.misc import find_in_path
from odoo.tools import config
from odoo.sql_db import TestCursor
from odoo.http import request

import time
import base64
import io
import logging
import os
import lxml.html
import tempfile
import subprocess
import re

from lxml import etree
from contextlib import closing
from distutils.version import LooseVersion
from reportlab.graphics.barcode import createBarcodeDrawing
from cStringIO import StringIO
from PyPDF2 import PdfFileWriter, PdfFileReader


_logger = logging.getLogger(__name__)

# A lock occurs when the user wants to print a report having multiple barcode while the server is
# started in threaded-mode. The reason is that reportlab has to build a cache of the T1 fonts
# before rendering a barcode (done in a C extension) and this part is not thread safe. We attempt
# here to init the T1 fonts cache at the start-up of Odoo so that rendering of barcode in multiple
# thread does not lock the server.
try:
    createBarcodeDrawing('Code128', value='foo', format='png', width=100, height=100, humanReadable=1).asString('png')
except Exception:
    pass


def _get_wkhtmltopdf_bin():
    return find_in_path('wkhtmltopdf')


# Check the presence of Wkhtmltopdf and return its version at Odoo start-up
wkhtmltopdf_state = 'install'
try:
    process = subprocess.Popen(
        [_get_wkhtmltopdf_bin(), '--version'], stdout=subprocess.PIPE, stderr=subprocess.PIPE
    )
except (OSError, IOError):
    _logger.info('You need Wkhtmltopdf to print a pdf version of the reports.')
else:
    _logger.info('Will use the Wkhtmltopdf binary at %s' % _get_wkhtmltopdf_bin())
    out, err = process.communicate()
    match = re.search(b'([0-9.]+)', out)
    if match:
        version = match.group(0).decode('ascii')
        if LooseVersion(version) < LooseVersion('0.12.0'):
            _logger.info('Upgrade Wkhtmltopdf to (at least) 0.12.0')
            wkhtmltopdf_state = 'upgrade'
        else:
            wkhtmltopdf_state = 'ok'

        if config['workers'] == 1:
            _logger.info('You need to start Odoo with at least two workers to print a pdf version of the reports.')
            wkhtmltopdf_state = 'workers'
    else:
        _logger.info('Wkhtmltopdf seems to be broken.')
        wkhtmltopdf_state = 'broken'


class IrActionsReport(models.Model):
    _name = 'ir.actions.report'
    _inherit = 'ir.actions.actions'
    _table = 'ir_act_report_xml'
    _sequence = 'ir_actions_id_seq'
    _order = 'name'

    name = fields.Char(translate=True)
    type = fields.Char(default='ir.actions.report')
    model = fields.Char(required=True)

    report_type = fields.Selection([('qweb-html', 'HTML'), ('qweb-pdf', 'PDF')], required=True, default='qweb-pdf',
                                   help='The type of the report that will be rendered, each one having its own rendering method.'
                                        'HTML means the report will be opened directly in your browser'
                                        'PDF means the report will be rendered using Wkhtmltopdf and downloaded by the user.')
    report_name = fields.Char(string='Template Name', required=True,
                              help="For QWeb reports, name of the template used in the rendering. The method 'render_html' of the model 'report.template_name' will be called (if any) to give the html. For RML reports, this is the LocalService name.")
    report_file = fields.Char(string='Report File', required=False, readonly=False, store=True,
                              help="The path to the main report file (depending on Report Type) or empty if the content is in another field")
    groups_id = fields.Many2many('res.groups', 'res_groups_report_rel', 'uid', 'gid', string='Groups')
    ir_values_id = fields.Many2one('ir.values', string='More Menu entry', readonly=True,
                                   help='More menu entry.', copy=False)
    multi = fields.Boolean(string='On Multiple Doc.', help="If set to true, the action will not be displayed on the right toolbar of a form view.")

    paperformat_id = fields.Many2one('report.paperformat', 'Paper format')
    print_report_name = fields.Char('Printed Report Name',
                                    help="This is the filename of the report going to download. Keep empty to not change the report filename. You can use a python expression with the object and time variables.")
    attachment_use = fields.Boolean(string='Reload from Attachment',
                                    help='If you check this, then the second time the user prints with same attachment name, it returns the previous report.')
    attachment = fields.Char(string='Save as Attachment Prefix',
                             help='This is the filename of the attachment used to store the printing result. Keep empty to not save the printed reports. You can use a python expression with the object and time variables.')


    @api.multi
    def associated_view(self):
        """Used in the ir.actions.report form view in order to search naively after the view(s)
        used in the rendering.
        """
        self.ensure_one()
        action_ref = self.env.ref('base.action_ui_view')
        if not action_ref or len(self.report_name.split('.')) < 2:
            return False
        action_data = action_ref.read()[0]
        action_data['domain'] = [('name', 'ilike', self.report_name.split('.')[1]), ('type', '=', 'qweb')]
        return action_data

    @api.multi
    def create_action(self):
        """ Create a contextual action for each report. """
        for report in self:
            ir_values = self.env['ir.values'].sudo().create({
                'name': report.name,
                'model': report.model,
                'key2': 'client_print_multi',
                'value': "ir.actions.report,%s" % report.id,
            })
            report.write({'ir_values_id': ir_values.id})
        return True

    @api.multi
    def unlink_action(self):
        """ Remove the contextual actions created for the reports. """
        self.check_access_rights('write', raise_exception=True)
        for report in self:
            if report.ir_values_id:
                try:
                    report.ir_values_id.sudo().unlink()
                except Exception:
                    raise UserError(_('Deletion of the action record failed.'))
        return True

    #--------------------------------------------------------------------------
    # Main report methods
    #--------------------------------------------------------------------------
    @api.multi
    def retrieve_attachment(self, record):
        '''Retrieve an attachment for a specific record.

        :param record: The record owning of the attachment.
        :param attachment_name: The optional name of the attachment.
        :return: A recordset of length <=1 or None
        '''
        attachment_name = safe_eval(self.attachment, {'object': record, 'time': time})
        if not attachment_name:
            return None
        return self.env['ir.attachment'].search([
                ('datas_fname', '=', attachment_name),
                ('res_model', '=', self.model),
                ('res_id', '=', record.id)
        ], limit=1)

    @api.multi
    def postprocess_pdf_report(self, record, buffer):
        '''Hook to handle post processing during the pdf report generation.
        The basic behavior consists to create a new attachment containing the pdf
        base64 encoded.

        :param record_id: The record that will own the attachment.
        :param pdf_content: The optional name content of the file to avoid reading both times.
        :return: The newly generated attachment if no AccessError, else None.
        '''
        attachment_name = safe_eval(self.attachment, {'object': record, 'time': time})
        if not attachment_name:
            return None
        attachment_vals = {
            'name': attachment_name,
            'datas': base64.encodestring(buffer.getvalue()),
            'datas_fname': attachment_name,
            'res_model': self.model,
            'res_id': record.id,
        }
        attachment = None
        try:
            attachment = self.env['ir.attachment'].create(attachment_vals)
        except AccessError:
            _logger.info("Cannot save PDF report %r as attachment", attachment_vals['name'])
        else:
            _logger.info('The PDF document %s is now saved in the database', attachment_vals['name'])
        return attachment

    @api.model
    def get_wkhtmltopdf_state(self):
        '''Get the current state of wkhtmltopdf: install, ok, upgrade, workers or broken.
        * install: Starting state.
        * upgrade: The binary is an older version (< 0.12.0).
        * ok: A binary was found with a recent version (>= 0.12.0).
        * workers: Not enough workers found to perform the pdf rendering process (< 2 workers).
        * broken: A binary was found but not responding.

        :return: wkhtmltopdf_state
        '''
        return wkhtmltopdf_state

    @api.model
    def _build_wkhtmltopdf_args(
            self,
            paperformat_id,
            landscape,
            specific_paperformat_args=None,
            set_viewport_size=False):
        '''Build arguments understandable by wkhtmltopdf bin.

        :param paperformat_id: A report.paperformat record.
        :param landscape: Force the report orientation to be landscape.
        :param specific_paperformat_args: A dictionary containing prioritized wkhtmltopdf arguments.
        :param set_viewport_size: Enable a viewport sized '1024x1280' or '1280x1024' depending of landscape arg.
        :return: A list of string representing the wkhtmltopdf process command args.
        '''
        command_args = []
        if set_viewport_size:
            command_args.extend(['--viewport-size', landscape and '1024x1280' or '1280x1024'])

        # Passing the cookie to wkhtmltopdf in order to resolve internal links.
        try:
            if request:
                command_args.extend(['--cookie', 'session_id', request.session.sid])
        except AttributeError:
            pass

        # Less verbose error messages
        command_args.extend(['--quiet'])

        # Build paperformat args
        if paperformat_id:
            if paperformat_id.format and paperformat_id.format != 'custom':
                command_args.extend(['--page-size', paperformat_id.format])

            if paperformat_id.page_height and paperformat_id.page_width and paperformat_id.format == 'custom':
                command_args.extend(['--page-width', str(paperformat_id.page_width) + 'mm'])
                command_args.extend(['--page-height', str(paperformat_id.page_height) + 'mm'])

            if specific_paperformat_args and specific_paperformat_args.get('data-report-margin-top'):
                command_args.extend(['--margin-top', str(specific_paperformat_args['data-report-margin-top'])])
            else:
                command_args.extend(['--margin-top', str(paperformat_id.margin_top)])

            if specific_paperformat_args and specific_paperformat_args.get('data-report-dpi'):
                command_args.extend(['--dpi', str(specific_paperformat_args['data-report-dpi'])])
            elif paperformat_id.dpi:
                if os.name == 'nt' and int(paperformat_id.dpi) <= 95:
                    _logger.info("Generating PDF on Windows platform require DPI >= 96. Using 96 instead.")
                    command_args.extend(['--dpi', '96'])
                else:
                    command_args.extend(['--dpi', str(paperformat_id.dpi)])

            if specific_paperformat_args and specific_paperformat_args.get('data-report-header-spacing'):
                command_args.extend(['--header-spacing', str(specific_paperformat_args['data-report-header-spacing'])])
            elif paperformat_id.header_spacing:
                command_args.extend(['--header-spacing', str(paperformat_id.header_spacing)])

            command_args.extend(['--margin-left', str(paperformat_id.margin_left)])
            command_args.extend(['--margin-bottom', str(paperformat_id.margin_bottom)])
            command_args.extend(['--margin-right', str(paperformat_id.margin_right)])
            if not landscape and paperformat_id.orientation:
                command_args.extend(['--orientation', str(paperformat_id.orientation)])
            if paperformat_id.header_line:
                command_args.extend(['--header-line'])

        if landscape:
            command_args.extend(['--orientation', 'landscape'])

        return command_args

    @api.multi
    def _prepare_html(self, html):
        '''Divide and recreate the header/footer html by merging all found in html.
        The bodies are extracted and added to a list. Then, extract the specific_paperformat_args.
        The idea is to put all headers/footers together. Then, we will use a javascript trick
        (see minimal_layout template) to set the right header/footer during the processing of wkhtmltopdf.
        This allows the computation of multiple reports in a single call to wkhtmltopdf.

        :param html: The html rendered by render_qweb_html.
        :type: bodies: list of string representing each one a html body.
        :type header: string representing the html header.
        :type footer: string representing the html footer.
        :type specific_paperformat_args: dictionary of prioritized paperformat values.
        :return: bodies, header, footer, specific_paperformat_args
        '''
        IrConfig = self.env['ir.config_parameter'].sudo()
        base_url = IrConfig.get_param('report.url') or IrConfig.get_param('web.base.url')

        # Return empty dictionary if 'web.minimal_layout' not found.
        layout = self.env.ref('web.minimal_layout', False)
        if not layout:
            return {}
        layout = self.env['ir.ui.view'].browse(self.env['ir.ui.view'].get_view_id('web.minimal_layout'))

        root = lxml.html.fromstring(html)
        match_klass = "//div[contains(concat(' ', normalize-space(@class), ' '), ' {} ')]"

        header_node = etree.Element('div', id='minimal_layout_report_headers')
        footer_node = etree.Element('div', id='minimal_layout_report_footers')
        bodies = []
        res_ids = []

        # Retrieve headers
        for node in root.xpath(match_klass.format('header')):
            header_node.append(node)

        # Retrieve footers
        for node in root.xpath(match_klass.format('footer')):
            footer_node.append(node)

        # Retrieve bodies
        for node in root.xpath(match_klass.format('article')):
            body = layout.render(dict(subst=False, body=lxml.html.tostring(node), base_url=base_url))
            bodies.append(body)
            oemodelnode = node.find(".//*[@data-oe-model='%s']" % self.model)
            if oemodelnode is not None:
                res_id = oemodelnode.get('data-oe-id')
                if res_id:
                    res_id = int(res_id)
            else:
                res_id = False
            res_ids.append(res_id)

        # Get paperformat arguments set in the root html tag. They are prioritized over
        # paperformat-record arguments.
        specific_paperformat_args = {}
        for attribute in root.items():
            if attribute[0].startswith('data-report-'):
                specific_paperformat_args[attribute[0]] = attribute[1]

        header = layout.render(dict(subst=True, body=lxml.html.tostring(header_node), base_url=base_url))
        footer = layout.render(dict(subst=True, body=lxml.html.tostring(footer_node), base_url=base_url))

        return bodies, res_ids, header, footer, specific_paperformat_args

    @api.model
    def _run_wkhtmltopdf(
            self,
            bodies,
            header=None,
            footer=None,
            landscape=False,
            specific_paperformat_args=None,
            set_viewport_size=False):
        '''Execute wkhtmltopdf as a subprocess in order to convert html given in input into a pdf
        document.

        :param bodies: The html bodies of the report, one per page.
        :param header: The html header of the report containing all headers.
        :param footer: The html footer of the report containing all footers.
        :param landscape: Force the pdf to be rendered under a landscape format.
        :param specific_paperformat_args: dict of prioritized paperformat arguments.
        :param set_viewport_size: Enable a viewport sized '1024x1280' or '1280x1024' depending of landscape arg.
        :return: Content of the pdf as a string
        '''
        paperformat_id = self.paperformat_id or self.env.user.company_id.paperformat_id

        # Build the base command args for wkhtmltopdf bin
        command_args = self._build_wkhtmltopdf_args(
            paperformat_id,
            landscape,
            specific_paperformat_args=specific_paperformat_args,
            set_viewport_size=set_viewport_size)

        files_command_args = []
        temporary_files = []
        if header:
            head_file_fd, head_file_path = tempfile.mkstemp(suffix='.html', prefix='report.header.tmp.')
            with closing(os.fdopen(head_file_fd, 'w')) as head_file:
                head_file.write(header)
            temporary_files.append(head_file_path)
            files_command_args.extend(['--header-html', head_file_path])
        if footer:
            foot_file_fd, foot_file_path = tempfile.mkstemp(suffix='.html', prefix='report.footer.tmp.')
            with closing(os.fdopen(foot_file_fd, 'w')) as foot_file:
                foot_file.write(footer)
            temporary_files.append(foot_file_path)
            files_command_args.extend(['--footer-html', foot_file_path])

        paths = []
        for i, body in enumerate(bodies):
            prefix = '%s%d.' % ('report.body.tmp.', i)
            body_file_fd, body_file_path = tempfile.mkstemp(suffix='.html', prefix=prefix)
            with closing(os.fdopen(body_file_fd, 'w')) as body_file:
                body_file.write(body)
            paths.append(body_file_path)
            temporary_files.append(body_file_path)

        pdf_report_fd, pdf_report_path = tempfile.mkstemp(suffix='.pdf', prefix='report.tmp.')
        os.close(pdf_report_fd)
        temporary_files.append(pdf_report_path)

<<<<<<< HEAD
        try:
            wkhtmltopdf = [_get_wkhtmltopdf_bin()] + command_args + files_command_args + paths + [pdf_report_path]
            process = subprocess.Popen(wkhtmltopdf, stdout=subprocess.PIPE, stderr=subprocess.PIPE)
            out, err = process.communicate()

            if process.returncode not in [0, 1]:
                if process.returncode == -11:
                    message = _(
                        'Wkhtmltopdf failed (error code: %s). Memory limit too low or maximum file number of subprocess reached. Message : %s')
                else:
                    message = _('Wkhtmltopdf failed (error code: %s). Message: %s')
                raise UserError(message % (str(process.returncode), err[-1000:]))
        except:
            raise
=======
        for wkhtmltopdf_obj in wkhtmltopdf_objs:
            local_command_args = []
            pdfreport_fd, pdfreport_path = tempfile.mkstemp(suffix='.pdf', prefix='report.tmp.')
            temporary_files.append(pdfreport_path)

            # Directly load the document if we already have it
            if wkhtmltopdf_obj.attachment_id and wkhtmltopdf_obj.attachment_use:
                with closing(os.fdopen(pdfreport_fd, 'w')) as pdfreport:
                    pdfreport.write(base64.decodestring(wkhtmltopdf_obj.attachment_id.datas))
                pdfdocuments.append(pdfreport_path)
                continue
            else:
                os.close(pdfreport_fd)

            # Wkhtmltopdf handles header/footer as separate pages. Create them if necessary.
            if wkhtmltopdf_obj.header:
                head_file_fd, head_file_path = tempfile.mkstemp(suffix='.html', prefix='report.header.tmp.')
                temporary_files.append(head_file_path)
                with closing(os.fdopen(head_file_fd, 'wb')) as head_file:
                    head_file.write(wkhtmltopdf_obj.header)
                local_command_args.extend(['--header-html', head_file_path])
            if wkhtmltopdf_obj.footer:
                foot_file_fd, foot_file_path = tempfile.mkstemp(suffix='.html', prefix='report.footer.tmp.')
                temporary_files.append(foot_file_path)
                with closing(os.fdopen(foot_file_fd, 'wb')) as foot_file:
                    foot_file.write(wkhtmltopdf_obj.footer)
                local_command_args.extend(['--footer-html', foot_file_path])

            # Body stuff
            content_file_fd, content_file_path = tempfile.mkstemp(suffix='.html', prefix='report.body.tmp.')
            temporary_files.append(content_file_path)
            with closing(os.fdopen(content_file_fd, 'wb')) as content_file:
                content_file.write(wkhtmltopdf_obj.content)

            try:
                wkhtmltopdf = [_get_wkhtmltopdf_bin()] + command_args + local_command_args
                wkhtmltopdf += [content_file_path] + [pdfreport_path]
                process = subprocess.Popen(wkhtmltopdf, stdout=subprocess.PIPE, stderr=subprocess.PIPE)
                out, err = process.communicate()

                if process.returncode not in [0, 1]:
                    if process.returncode == -11:
                        message = _(
                            'Wkhtmltopdf failed (error code: %s). Memory limit too low or maximum file number of subprocess reached. Message : %s')
                    else:
                        message = _('Wkhtmltopdf failed (error code: %s). Message: %s')
                    raise UserError(message % (str(process.returncode), err[-1000:]))
                pdfdocuments.append(pdfreport_path)
            except:
                raise

            # Call the postprocess method on the ir.actions.report.
            if wkhtmltopdf_obj.res_id and wkhtmltopdf_obj.attachment_name and not wkhtmltopdf_obj.attachment_id:
                self.postprocess_pdf_report(wkhtmltopdf_obj.res_id, pdfreport_path, wkhtmltopdf_obj.attachment_name)

        # Return the entire document
        if len(pdfdocuments) == 1:
            entire_report_path = pdfdocuments[0]
        else:
            entire_report_path = _merge_pdf(pdfdocuments)
            temporary_files.append(entire_report_path)
>>>>>>> 877e7098

        with open(pdf_report_path, 'rb') as pdf_document:
            pdf_content = pdf_document.read()

        # Manual cleanup of the temporary files
        for temporary_file in temporary_files:
            try:
                os.unlink(temporary_file)
            except (OSError, IOError):
                _logger.error('Error when trying to remove file %s' % temporary_file)

        return pdf_content

    @api.model
    def _get_report_from_name(self, report_name):
        """Get the first record of ir.actions.report having the ``report_name`` as value for
        the field report_name.
        """
        report_obj = self.env['ir.actions.report']
        qwebtypes = ['qweb-pdf', 'qweb-html']
        conditions = [('report_type', 'in', qwebtypes), ('report_name', '=', report_name)]
        context = self.env['res.users'].context_get()
        return report_obj.with_context(context).search(conditions, limit=1)

    @api.model
    def barcode(self, barcode_type, value, width=600, height=100, humanreadable=0):
        if barcode_type == 'UPCA' and len(value) in (11, 12, 13):
            barcode_type = 'EAN13'
            if len(value) in (11, 12):
                value = '0%s' % value
        try:
            width, height, humanreadable = int(width), int(height), bool(int(humanreadable))
            barcode = createBarcodeDrawing(
                barcode_type, value=value, format='png', width=width, height=height,
                humanReadable=humanreadable
            )
            return barcode.asString('png')
        except (ValueError, AttributeError):
            raise ValueError("Cannot convert into barcode.")

    @api.multi
    def render_template(self, template, values=None):
        """Allow to render a QWeb template python-side. This function returns the 'ir.ui.view'
        render but embellish it with some variables/methods used in reports.
        :param values: additionnal methods/variables used in the rendering
        :returns: html representation of the template
        """
        if values is None:
            values = {}

        context = dict(self.env.context, inherit_branding=True)  # Tell QWeb to brand the generated html

        # Browse the user instead of using the sudo self.env.user
        user = self.env['res.users'].browse(self.env.uid)
        website = None
        if request and hasattr(request, 'website'):
            if request.website is not None:
                website = request.website
                context = dict(context, translatable=context.get('lang') != request.env['ir.http']._get_default_lang().code)

        view_obj = self.env['ir.ui.view'].with_context(context)
        values.update(
            time=time,
            context_timestamp=lambda t: fields.Datetime.context_timestamp(self.with_context(tz=user.tz), t),
            editable=True,
            user=user,
            res_company=user.company_id,
            website=website,
            web_base_url=self.env['ir.config_parameter'].sudo().get_param('web.base.url', default='')
        )
        return view_obj.render_template(template, values)

    @api.multi
    def _post_pdf(self, save_in_attachment, pdf_content=None, res_ids=None):
        '''Merge the existing attachments by adding one by one the content of the attachments
        and then, we add the pdf_content if exists. Create the attachments for each record individually
        if required.

        :param save_in_attachment: The retrieved attachments as map record.id -> attachment_id.
        :param pdf_content: The pdf content newly generated by wkhtmltopdf.
        :param res_ids: the ids of record to allow postprocessing.
        :return: The pdf content of the merged pdf.
        '''

        def close_streams(streams):
            for stream in streams:
                try:
                    stream.close()
                except Exception:
                    pass

        # Check special case having only one record with existing attachment.
        if len(save_in_attachment) == 1 and not pdf_content:
            return base64.decodestring(save_in_attachment.values()[0].datas)

        # Create a list of streams representing all sub-reports part of the final result
        # in order to append the existing attachments and the potentially modified sub-reports
        # by the postprocess_pdf_report calls.
        streams = []

        # In wkhtmltopdf has been called, we need to split the pdf in order to call the postprocess method.
        if pdf_content:
            pdf_content_stream = StringIO(pdf_content)
            # Build a record_map mapping id -> record
            record_map = {r.id: r for r in self.env[self.model].browse([res_id for res_id in res_ids if res_id])}

            # If no value in attachment or no record specified, only append the whole pdf.
            if not record_map or not self.attachment:
                streams.append(pdf_content_stream)
            else:
                if len(res_ids) == 1:
                    # Only one record, so postprocess directly and append the whole pdf.
                    if res_ids[0] in record_map and not res_ids[0] in save_in_attachment:
                        self.postprocess_pdf_report(record_map[res_ids[0]], pdf_content_stream)
                    streams.append(pdf_content_stream)
                else:
                    # In case of multiple docs, we need to split the pdf according the records.
                    # To do so, we split the pdf based on outlines computed by wkhtmltopdf.
                    # An outline is a <h?> html tag found on the document. To retrieve this table,
                    # we look on the pdf structure using pypdf to compute the outlines_pages that is
                    # an array like [0, 3, 5] that means a new document start at page 0, 3 and 5.
                    reader = PdfFileReader(pdf_content_stream)
                    outlines_pages = sorted(
                        [outline.getObject()[0] for outline in reader.trailer['/Root']['/Dests'].values()])
                    assert len(outlines_pages) == len(res_ids)
                    for i, num in enumerate(outlines_pages):
                        to = outlines_pages[i + 1] if i + 1 < len(outlines_pages) else reader.numPages
                        attachment_writer = PdfFileWriter()
                        for j in range(num, to):
                            attachment_writer.addPage(reader.getPage(j))
                        stream = StringIO()
                        attachment_writer.write(stream)
                        if res_ids[i] and res_ids[i] not in save_in_attachment:
                            self.postprocess_pdf_report(record_map[res_ids[i]], stream)
                        streams.append(stream)
                    close_streams([pdf_content_stream])

        # If attachment_use is checked, the records already having an existing attachment
        # are not been rendered by wkhtmltopdf. So, create a new stream for each of them.
        if self.attachment_use:
            for attachment_id in save_in_attachment.values():
                content = base64.decodestring(attachment_id.datas)
                streams.append(StringIO(content))

        # Build the final pdf.
        writer = PdfFileWriter()
        for stream in streams:
            reader = PdfFileReader(stream)
            writer.appendPagesFromReader(reader)
        result_stream = StringIO()
        streams.append(result_stream)
        writer.write(result_stream)
        result = result_stream.getvalue()

        # We have to close the streams after PdfFileWriter's call to write()
        close_streams(streams)
        return result

    @api.multi
    def render_qweb_pdf(self, res_ids=None, data=None):
        # In case of test environment without enough workers to perform calls to wkhtmltopdf,
        # fallback to render_html.
        if tools.config['test_enable'] and not tools.config['test_report_directory']:
            return self.render_qweb_html(res_ids, data=data)

        # As the assets are generated during the same transaction as the rendering of the
        # templates calling them, there is a scenario where the assets are unreachable: when
        # you make a request to read the assets while the transaction creating them is not done.
        # Indeed, when you make an asset request, the controller has to read the `ir.attachment`
        # table.
        # This scenario happens when you want to print a PDF report for the first time, as the
        # assets are not in cache and must be generated. To workaround this issue, we manually
        # commit the writes in the `ir.attachment` table. It is done thanks to a key in the context.
        context = dict(self.env.context)
        if not config['test_enable']:
            context['commit_assetsbundle'] = True

        # Disable the debug mode in the PDF rendering in order to not split the assets bundle
        # into separated files to load. This is done because of an issue in wkhtmltopdf
        # failing to load the CSS/Javascript resources in time.
        # Without this, the header/footer of the reports randomly disapear
        # because the resources files are not loaded in time.
        # https://github.com/wkhtmltopdf/wkhtmltopdf/issues/2083
        context['debug'] = False

        # The test cursor prevents the use of another environnment while the current
        # transaction is not finished, leading to a deadlock when the report requests
        # an asset bundle during the execution of test scenarios. In this case, return
        # the html version.
        if isinstance(self.env.cr, TestCursor):
            return self.with_context(context).render_qweb_html(res_ids, data=data)[0]

        save_in_attachment = {}
        if res_ids:
            # Dispatch the records by ones having an attachment and ones requesting a call to
            # wkhtmltopdf.
            Model = self.env[self.model]
            record_ids = Model.browse(res_ids)
            wk_record_ids = Model
            if self.attachment:
                for record_id in record_ids:
                    attachment_id = self.retrieve_attachment(record_id)
                    if attachment_id:
                        save_in_attachment[record_id.id] = attachment_id
                    if not self.attachment_use or not attachment_id:
                        wk_record_ids += record_id
            else:
                wk_record_ids = record_ids
            res_ids = wk_record_ids.ids

        # A call to wkhtmltopdf is mandatory in 2 cases:
        # - The report is not linked to a record.
        # - The report is not fully present in attachments.
        if save_in_attachment and not res_ids:
            _logger.info('The PDF report has been generated from attachments.')
            return self._post_pdf(save_in_attachment), 'pdf'

        if self.get_wkhtmltopdf_state() == 'install':
            # wkhtmltopdf is not installed
            # the call should be catched before (cf /report/check_wkhtmltopdf) but
            # if get_pdf is called manually (email template), the check could be
            # bypassed
            raise UserError(_("Unable to find Wkhtmltopdf on this system. The PDF can not be created."))

        html = self.with_context(context).render_qweb_html(res_ids, data=data)[0]

        # Ensure the current document is utf-8 encoded.
        html = html.decode('utf-8')

        bodies, html_ids, header, footer, specific_paperformat_args = self.with_context(context)._prepare_html(html)

        pdf_content = self._run_wkhtmltopdf(
            bodies,
            header=header,
            footer=footer,
            landscape=context.get('landscape'),
            specific_paperformat_args=specific_paperformat_args,
            set_viewport_size=context.get('set_viewport_size'),
        )
        if res_ids:
            _logger.info('The PDF report has been generated for records %s.' % (str(res_ids)))
            return self._post_pdf(save_in_attachment, pdf_content=pdf_content, res_ids=html_ids), 'pdf'
        return pdf_content, 'pdf'

    @api.model
    def render_qweb_html(self, docids, data=None):
        """This method generates and returns html version of a report.
        """
        # If the report is using a custom model to render its html, we must use it.
        # Otherwise, fallback on the generic html rendering.
        report_model_name = 'report.%s' % self.report_name
        report_model = self.env.get(report_model_name)

        if report_model is not None:
            data = report_model.get_report_values(docids, data=data)
        else:
            docs = self.env[self.model].browse(docids)
            data = {
                'doc_ids': docids,
                'doc_model': self.model,
                'docs': docs,
            }
        return self.render_template(self.report_name, data), 'html'

    @api.multi
    def render(self, res_ids, data=None):
        report_type = self.report_type.lower().replace('-', '_')
        render_func = getattr(self, 'render_' + report_type, None)
        if not render_func:
            return None
        return render_func(res_ids, data=data)

    @api.noguess
    def report_action(self, docids, data=None, config=True):
        """Return an action of type ir.actions.report.

        :param docids: id/ids/browserecord of the records to print (if not used, pass an empty list)
        :param report_name: Name of the template to generate an action for
        """
        if (self.env.uid == SUPERUSER_ID) and ((not self.env.user.company_id.external_report_layout) or (not self.env.user.company_id.logo)) and config:
            template = self.env.ref('base.view_company_report_form')
            return {
                'name': _('Choose Your Document Layout'),
                'type': 'ir.actions.act_window',
                'context': {'default_report_name': self.report_name},
                'view_type': 'form',
                'view_mode': 'form',
                'res_id': self.env.user.company_id.id,
                'res_model': 'res.company',
                'views': [(template.id, 'form')],
                'view_id': template.id,
                'target': 'new',
            }

        context = self.env.context
        if docids:
            if isinstance(docids, models.Model):
                active_ids = docids.ids
            elif isinstance(docids, int):
                active_ids = [docids]
            elif isinstance(docids, list):
                active_ids = docids
            context = dict(self.env.context, active_ids=active_ids)

        return {
            'context': context,
            'data': data,
            'type': 'ir.actions.report',
            'report_name': self.report_name,
            'report_type': self.report_type,
            'report_file': self.report_file,
            'name': self.name,
        }<|MERGE_RESOLUTION|>--- conflicted
+++ resolved
@@ -372,13 +372,13 @@
         temporary_files = []
         if header:
             head_file_fd, head_file_path = tempfile.mkstemp(suffix='.html', prefix='report.header.tmp.')
-            with closing(os.fdopen(head_file_fd, 'w')) as head_file:
+            with closing(os.fdopen(head_file_fd, 'wb')) as head_file:
                 head_file.write(header)
             temporary_files.append(head_file_path)
             files_command_args.extend(['--header-html', head_file_path])
         if footer:
             foot_file_fd, foot_file_path = tempfile.mkstemp(suffix='.html', prefix='report.footer.tmp.')
-            with closing(os.fdopen(foot_file_fd, 'w')) as foot_file:
+            with closing(os.fdopen(foot_file_fd, 'wb')) as foot_file:
                 foot_file.write(footer)
             temporary_files.append(foot_file_path)
             files_command_args.extend(['--footer-html', foot_file_path])
@@ -387,7 +387,7 @@
         for i, body in enumerate(bodies):
             prefix = '%s%d.' % ('report.body.tmp.', i)
             body_file_fd, body_file_path = tempfile.mkstemp(suffix='.html', prefix=prefix)
-            with closing(os.fdopen(body_file_fd, 'w')) as body_file:
+            with closing(os.fdopen(body_file_fd, 'wb')) as body_file:
                 body_file.write(body)
             paths.append(body_file_path)
             temporary_files.append(body_file_path)
@@ -396,7 +396,6 @@
         os.close(pdf_report_fd)
         temporary_files.append(pdf_report_path)
 
-<<<<<<< HEAD
         try:
             wkhtmltopdf = [_get_wkhtmltopdf_bin()] + command_args + files_command_args + paths + [pdf_report_path]
             process = subprocess.Popen(wkhtmltopdf, stdout=subprocess.PIPE, stderr=subprocess.PIPE)
@@ -411,69 +410,6 @@
                 raise UserError(message % (str(process.returncode), err[-1000:]))
         except:
             raise
-=======
-        for wkhtmltopdf_obj in wkhtmltopdf_objs:
-            local_command_args = []
-            pdfreport_fd, pdfreport_path = tempfile.mkstemp(suffix='.pdf', prefix='report.tmp.')
-            temporary_files.append(pdfreport_path)
-
-            # Directly load the document if we already have it
-            if wkhtmltopdf_obj.attachment_id and wkhtmltopdf_obj.attachment_use:
-                with closing(os.fdopen(pdfreport_fd, 'w')) as pdfreport:
-                    pdfreport.write(base64.decodestring(wkhtmltopdf_obj.attachment_id.datas))
-                pdfdocuments.append(pdfreport_path)
-                continue
-            else:
-                os.close(pdfreport_fd)
-
-            # Wkhtmltopdf handles header/footer as separate pages. Create them if necessary.
-            if wkhtmltopdf_obj.header:
-                head_file_fd, head_file_path = tempfile.mkstemp(suffix='.html', prefix='report.header.tmp.')
-                temporary_files.append(head_file_path)
-                with closing(os.fdopen(head_file_fd, 'wb')) as head_file:
-                    head_file.write(wkhtmltopdf_obj.header)
-                local_command_args.extend(['--header-html', head_file_path])
-            if wkhtmltopdf_obj.footer:
-                foot_file_fd, foot_file_path = tempfile.mkstemp(suffix='.html', prefix='report.footer.tmp.')
-                temporary_files.append(foot_file_path)
-                with closing(os.fdopen(foot_file_fd, 'wb')) as foot_file:
-                    foot_file.write(wkhtmltopdf_obj.footer)
-                local_command_args.extend(['--footer-html', foot_file_path])
-
-            # Body stuff
-            content_file_fd, content_file_path = tempfile.mkstemp(suffix='.html', prefix='report.body.tmp.')
-            temporary_files.append(content_file_path)
-            with closing(os.fdopen(content_file_fd, 'wb')) as content_file:
-                content_file.write(wkhtmltopdf_obj.content)
-
-            try:
-                wkhtmltopdf = [_get_wkhtmltopdf_bin()] + command_args + local_command_args
-                wkhtmltopdf += [content_file_path] + [pdfreport_path]
-                process = subprocess.Popen(wkhtmltopdf, stdout=subprocess.PIPE, stderr=subprocess.PIPE)
-                out, err = process.communicate()
-
-                if process.returncode not in [0, 1]:
-                    if process.returncode == -11:
-                        message = _(
-                            'Wkhtmltopdf failed (error code: %s). Memory limit too low or maximum file number of subprocess reached. Message : %s')
-                    else:
-                        message = _('Wkhtmltopdf failed (error code: %s). Message: %s')
-                    raise UserError(message % (str(process.returncode), err[-1000:]))
-                pdfdocuments.append(pdfreport_path)
-            except:
-                raise
-
-            # Call the postprocess method on the ir.actions.report.
-            if wkhtmltopdf_obj.res_id and wkhtmltopdf_obj.attachment_name and not wkhtmltopdf_obj.attachment_id:
-                self.postprocess_pdf_report(wkhtmltopdf_obj.res_id, pdfreport_path, wkhtmltopdf_obj.attachment_name)
-
-        # Return the entire document
-        if len(pdfdocuments) == 1:
-            entire_report_path = pdfdocuments[0]
-        else:
-            entire_report_path = _merge_pdf(pdfdocuments)
-            temporary_files.append(entire_report_path)
->>>>>>> 877e7098
 
         with open(pdf_report_path, 'rb') as pdf_document:
             pdf_content = pdf_document.read()
