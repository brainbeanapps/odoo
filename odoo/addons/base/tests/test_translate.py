# -*- coding: utf-8 -*-
# Part of Odoo. See LICENSE file for full copyright and licensing details.

import unittest

from odoo.tools import pycompat
from odoo.tools import mute_logger
from odoo.tools.translate import quote, unquote, xml_translate, html_translate
from odoo.tests.common import TransactionCase, tagged
from psycopg2 import IntegrityError


@tagged('standard', 'at_install')
class TranslationToolsTestCase(unittest.TestCase):
    def assertItemsEqual(self, a, b, msg=None):
        self.assertEqual(sorted(a), sorted(b), msg)

    def test_quote_unquote(self):

        def test_string(str):
            quoted = quote(str)
            #print "\n1:", repr(str)
            #print "2:", repr(quoted)
            unquoted = unquote("".join(quoted.split('"\n"')))
            #print "3:", repr(unquoted)
            self.assertEquals(str, unquoted)

        test_string("""test \nall kinds\n \n o\r
         \\\\ nope\n\n"
         """)

        # The ones with 1+ backslashes directly followed by
        # a newline or literal N can fail... we would need a
        # state-machine parser to handle these, but this would
        # be much slower so it's better to avoid them at the moment
        self.assertRaises(AssertionError, quote, """test \nall kinds\n\no\r
         \\\\nope\n\n"
         """)

    def test_translate_xml_base(self):
        """ Test xml_translate() without formatting elements. """
        terms = []
        source = """<form string="Form stuff">
                        <h1>Blah blah blah</h1>
                        Put some more text here
                        <field name="foo"/>
                    </form>"""
        result = xml_translate(terms.append, source)
        self.assertEquals(result, source)
        self.assertItemsEqual(terms,
            ['Form stuff', 'Blah blah blah', 'Put some more text here'])

    def test_translate_xml_text(self):
        """ Test xml_translate() on plain text. """
        terms = []
        source = "Blah blah blah"
        result = xml_translate(terms.append, source)
        self.assertEquals(result, source)
        self.assertItemsEqual(terms, [source])

    def test_translate_xml_unicode(self):
        """ Test xml_translate() on plain text with unicode characters. """
        terms = []
        source = u"Un heureux évènement"
        result = xml_translate(terms.append, source)
        self.assertEquals(result, source)
        self.assertItemsEqual(terms, [source])

    def test_translate_xml_text_entity(self):
        """ Test xml_translate() on plain text with HTML escaped entities. """
        terms = []
        source = "Blah&amp;nbsp;blah&amp;nbsp;blah"
        result = xml_translate(terms.append, source)
        self.assertEquals(result, source)
        self.assertItemsEqual(terms, [source])

    def test_translate_xml_inline1(self):
        """ Test xml_translate() with formatting elements. """
        terms = []
        source = """<form string="Form stuff">
                        <h1>Blah <i>blah</i> blah</h1>
                        Put some <b>more text</b> here
                        <field name="foo"/>
                    </form>"""
        result = xml_translate(terms.append, source)
        self.assertEquals(result, source)
        self.assertItemsEqual(terms,
            ['Form stuff', 'Blah <i>blah</i> blah', 'Put some <b>more text</b> here'])

    def test_translate_xml_inline2(self):
        """ Test xml_translate() with formatting elements embedding other elements. """
        terms = []
        source = """<form string="Form stuff">
                        <b><h1>Blah <i>blah</i> blah</h1></b>
                        Put <em>some <b>more text</b></em> here
                        <field name="foo"/>
                    </form>"""
        result = xml_translate(terms.append, source)
        self.assertEquals(result, source)
        self.assertItemsEqual(terms,
            ['Form stuff', 'Blah <i>blah</i> blah', 'Put <em>some <b>more text</b></em> here'])

    def test_translate_xml_inline3(self):
        """ Test xml_translate() with formatting elements without actual text. """
        terms = []
        source = """<form string="Form stuff">
                        <div>
                            <span class="before"/>
                            <h1>Blah blah blah</h1>
                            <span class="after">
                                <i class="hack"/>
                            </span>
                        </div>
                    </form>"""
        result = xml_translate(terms.append, source)
        self.assertEquals(result, source)
        self.assertItemsEqual(terms,
            ['Form stuff', 'Blah blah blah'])

    def test_translate_xml_t(self):
        """ Test xml_translate() with t-* attributes. """
        terms = []
        source = """<t t-name="stuff">
                        stuff before
                        <span t-field="o.name"/>
                        stuff after
                    </t>"""
        result = xml_translate(terms.append, source)
        self.assertEquals(result, source)
        self.assertItemsEqual(terms,
            ['stuff before', 'stuff after'])

    def test_translate_xml_off(self):
        """ Test xml_translate() with attribute translate="off". """
        terms = []
        source = """<div>
                        stuff before
                        <div t-translation="off">Do not translate this</div>
                        stuff after
                    </div>"""
        result = xml_translate(terms.append, source)
        self.assertEquals(result, source)
        self.assertItemsEqual(terms,
            ['stuff before', 'stuff after'])

    def test_translate_xml_attribute(self):
        """ Test xml_translate() with <attribute> elements. """
        terms = []
        source = """<field name="foo" position="attributes">
                        <attribute name="string">Translate this</attribute>
                        <attribute name="option">Do not translate this</attribute>
                    </field>"""
        result = xml_translate(terms.append, source)
        self.assertEquals(result, source)
        self.assertItemsEqual(terms,
            ['Translate this'])

    def test_translate_xml_a(self):
        """ Test xml_translate() with <a> elements. """
        terms = []
        source = """<t t-name="stuff">
                        <ul class="nav navbar-nav">
                            <li class="nav-item">
                                <a class="nav-link oe_menu_leaf" href="/web#menu_id=42&amp;action=54">
                                    <span class="oe_menu_text">Blah</span>
                                </a>
                            </li>
                        </ul>
                    </t>"""
        result = xml_translate(terms.append, source)
        self.assertEquals(result, source)
        self.assertItemsEqual(terms,
            ['<span class="oe_menu_text">Blah</span>'])

    def test_translate_xml_with_namespace(self):
        """ Test xml_translate() on elements with namespaces. """
        terms = []
        # do not slit the long line below, otherwise the result will not match
        source = """<Invoice xmlns:cac="urn:oasis:names:specification:ubl:schema:xsd:CommonAggregateComponents-2" xmlns:cbc="urn:oasis:names:specification:ubl:schema:xsd:CommonBasicComponents-2" xmlns="urn:oasis:names:specification:ubl:schema:xsd:Invoice-2">
                        <cbc:UBLVersionID t-esc="version_id"/>
                        <t t-foreach="[1, 2, 3, 4]" t-as="value">
                            Oasis <cac:Test t-esc="value"/>
                        </t>
                    </Invoice>"""
        result = xml_translate(terms.append, source)
        self.assertEquals(result, source)
        self.assertItemsEqual(terms, ['Oasis'])
        result = xml_translate(lambda term: term, source)
        self.assertEquals(result, source)

    def test_translate_xml_invalid_translations(self):
        """ Test xml_translate() with invalid translations. """
        source = """<form string="Form stuff">
                        <h1>Blah <i>blah</i> blah</h1>
                        Put some <b>more text</b> here
                        <field name="foo"/>
                    </form>"""
        translations = {
            "Put some <b>more text</b> here": "Mettre <b>plus de texte</i> ici",
        }
        expect = """<form string="Form stuff">
                        <h1>Blah <i>blah</i> blah</h1>
                        Mettre &lt;b&gt;plus de texte&lt;/i&gt; ici
                        <field name="foo"/>
                    </form>"""
        result = xml_translate(translations.get, source)
        self.assertEquals(result, expect)

    def test_translate_html(self):
        """ Test html_translate(). """
        source = """<blockquote>A <h2>B</h2> C</blockquote>"""
        result = html_translate(lambda term: term, source)
        self.assertEquals(result, source)

    def test_translate_html_i(self):
        """ Test xml_translate() and html_translate() with <i> elements. """
        source = """<p>A <i class="fa-check"></i> B</p>"""
        result = xml_translate(lambda term: term, source)
        self.assertEquals(result, """<p>A <i class="fa-check"/> B</p>""")
        result = html_translate(lambda term: term, source)
        self.assertEquals(result, source)


class TestTranslation(TransactionCase):

    def setUp(self):
        super(TestTranslation, self).setUp()
        self.env['ir.translation'].load_module_terms(['base'], ['fr_FR'])
        self.customers = self.env['res.partner.category'].create({'name': 'Customers'})
        self.env['ir.translation'].create({
            'type': 'model',
            'name': 'res.partner.category,name',
            'module':'base',
            'lang': 'fr_FR',
            'res_id': self.customers.id,
            'value': 'Clients',
            'state': 'translated',
        })

    def test_101_create_translated_record(self):
        category = self.customers.with_context({})
        self.assertEqual(category.name, 'Customers', "Error in basic name_get")

        category_fr = category.with_context({'lang': 'fr_FR'})
        self.assertEqual(category_fr.name, 'Clients', "Translation not found")

    def test_102_duplicate_record(self):
        category = self.customers.with_context({'lang': 'fr_FR'}).copy()

        category_no = category.with_context({})
        self.assertEqual(category_no.name, 'Customers', "Duplication did not set untranslated value")

        category_fr = category.with_context({'lang': 'fr_FR'})
        self.assertEqual(category_fr.name, 'Clients', "Did not found translation for initial value")

    def test_103_duplicate_record_fr(self):
        category = self.customers.with_context({'lang': 'fr_FR'}).copy({'name': 'Clients (copie)'})

        category_no = category.with_context({})
        self.assertEqual(category_no.name, 'Clients (copie)', "Duplication should set untranslated value")

        category_fr = category.with_context({'lang': 'fr_FR'})
        self.assertEqual(category_fr.name, 'Clients (copie)', "Did not used default value for translated value")

    def test_104_orderby_translated_field(self):
        """ Test search ordered by a translated field. """
        # create a category with a French translation
        padawans = self.env['res.partner.category'].create({'name': 'Padawans'})
        padawans_fr = padawans.with_context(lang='fr_FR')
        padawans_fr.write({'name': 'Apprentis'})
        # search for categories, and sort them by (translated) name
        categories = padawans_fr.search([('id', 'in', [self.customers.id, padawans.id])], order='name')
        self.assertEqual(categories.ids, [padawans.id, self.customers.id],
            "Search ordered by translated name should return Padawans (Apprentis) before Customers (Clients)")

    def test_105_duplicated_translation(self):
        """ Test synchronizing translations with duplicated source """
        # create a category with a French translation
        padawans = self.env['res.partner.category'].create({'name': 'Padawan'})
        self.env['ir.translation'].create({
            'type': 'model',
            'name': 'res.partner.category,name',
            'module':'base',
            'lang': 'fr_FR',
            'res_id': padawans.id,
            'value': 'Apprenti',
            'state': 'translated',
        })
        # change name and insert a duplicate manually
        padawans.write({'name': 'Padawans'})
        with self.assertRaises(IntegrityError), mute_logger('odoo.sql_db'):
            with self.env.cr.savepoint():
                self.env['ir.translation'].create({
                    'type': 'model',
                    'name': 'res.partner.category,name',
                    'module':'base',
                    'lang': 'fr_FR',
                    'res_id': padawans.id,
                    'value': 'Apprentis',
                    'state': 'translated',
                })
        self.env['ir.translation'].translate_fields('res.partner.category', padawans.id, 'name')
        translations = self.env['ir.translation'].search([
            ('res_id', '=', padawans.id), ('name', '=', 'res.partner.category,name')
        ])
        self.assertEqual(len(translations), 1, "Translations were not duplicated after `translate_fields` call")
        self.assertEqual(translations.value, "Apprenti", "The first translation must stay")


class TestXMLTranslation(TransactionCase):
    def setUp(self):
        super(TestXMLTranslation, self).setUp()
        self.env['ir.translation'].load_module_terms(['base'], ['fr_FR', 'nl_NL'])

    def create_view(self, archf, terms, **kwargs):
        view = self.env['ir.ui.view'].create({
            'name': 'test',
            'model': 'res.partner',
            'arch': archf % terms,
        })
        for lang, trans_terms in kwargs.items():
            for src, val in pycompat.izip(terms, trans_terms):
                self.env['ir.translation'].create({
                    'type': 'model',
                    'name': 'ir.ui.view,arch_db',
                    'lang': lang,
                    'res_id': view.id,
                    'src': src,
                    'value': val,
                    'state': 'translated',
                })
        return view

    def test_copy(self):
        """ Create a simple view, fill in translations, and copy it. """
        archf = '<form string="%s"><div>%s</div><div>%s</div></form>'
        terms_en = ('Knife', 'Fork', 'Spoon')
        terms_fr = ('Couteau', 'Fourchette', 'Cuiller')
<<<<<<< HEAD
        view0 = self.env['ir.ui.view'].create({
            'name': 'test',
            'model': 'res.partner',
            'arch': archf % terms_en,
        })
        for src, value in list(pycompat.izip(terms_en, terms_fr)):
            self.env['ir.translation'].create({
                'type': 'model_terms',
                'name': 'ir.ui.view,arch_db',
                'lang': 'fr_FR',
                'res_id': view0.id,
                'src': src,
                'value': value,
            })
=======
        view0 = self.create_view(archf, terms_en, fr_FR=terms_fr)

        env_en = self.env(context={})
        env_fr = self.env(context={'lang': 'fr_FR'})
>>>>>>> c0eef427

        # check translated field
        self.assertEqual(view0.with_env(env_en).arch_db, archf % terms_en)
        self.assertEqual(view0.with_env(env_fr).arch_db, archf % terms_fr)

        # copy without lang
        view1 = view0.with_env(env_en).copy({})
        self.assertEqual(view1.with_env(env_en).arch_db, archf % terms_en)
        self.assertEqual(view1.with_env(env_fr).arch_db, archf % terms_fr)

        # copy with lang='fr_FR'
        view2 = view0.with_env(env_fr).copy({})
        self.assertEqual(view2.with_env(env_en).arch_db, archf % terms_en)
        self.assertEqual(view2.with_env(env_fr).arch_db, archf % terms_fr)

        # copy with lang='fr_FR' and translate=html_translate
        self.patch(type(self.env['ir.ui.view']).arch_db, 'translate', html_translate)
        view3 = view0.with_env(env_fr).copy({})
        self.assertEqual(view3.with_env(env_en).arch_db, archf % terms_en)
        self.assertEqual(view3.with_env(env_fr).arch_db, archf % terms_fr)

    def test_spaces(self):
        """ Create translations where value has surrounding spaces. """
        archf = '<form string="%s"><div>%s</div><div>%s</div></form>'
        terms_en = ('Knife', 'Fork', 'Spoon')
        terms_fr = (' Couteau', 'Fourchette ', ' Cuiller ')
<<<<<<< HEAD
        view0 = self.env['ir.ui.view'].create({
            'name': 'test',
            'model': 'res.partner',
            'arch': archf % terms_en,
        })
        for src, value in list(pycompat.izip(terms_en, terms_fr)):
            self.env['ir.translation'].create({
                'type': 'model_terms',
                'name': 'ir.ui.view,arch_db',
                'lang': 'fr_FR',
                'res_id': view0.id,
                'src': src,
                'value': value,
            })
=======
        self.create_view(archf, terms_en, fr_FR=terms_fr)

    def test_sync(self):
        """ Check translations after minor change in source terms. """
        archf = '<form string="X">%s</form>'
        terms_en = ('Bread and cheeze',)
        terms_fr = ('Pain et fromage',)
        terms_nl = ('Brood and kaas',)
        view = self.create_view(archf, terms_en, fr_FR=terms_fr, nl_NL=terms_nl)

        env_en = self.env(context={})
        env_fr = self.env(context={'lang': 'fr_FR'})
        env_nl = self.env(context={'lang': 'nl_NL'})

        self.assertEqual(view.with_env(env_en).arch_db, archf % terms_en)
        self.assertEqual(view.with_env(env_fr).arch_db, archf % terms_fr)
        self.assertEqual(view.with_env(env_nl).arch_db, archf % terms_nl)

        # modify source term in view (fixed type in 'cheeze')
        terms_en = ('Bread and cheese',)
        view.write({'arch_db': archf % terms_en})

        # check whether translations have been synchronized
        self.assertEqual(view.with_env(env_en).arch_db, archf % terms_en)
        self.assertEqual(view.with_env(env_fr).arch_db, archf % terms_fr)
        self.assertEqual(view.with_env(env_nl).arch_db, archf % terms_nl)
>>>>>>> c0eef427
<|MERGE_RESOLUTION|>--- conflicted
+++ resolved
@@ -321,7 +321,7 @@
         for lang, trans_terms in kwargs.items():
             for src, val in pycompat.izip(terms, trans_terms):
                 self.env['ir.translation'].create({
-                    'type': 'model',
+                    'type': 'model_terms',
                     'name': 'ir.ui.view,arch_db',
                     'lang': lang,
                     'res_id': view.id,
@@ -336,27 +336,10 @@
         archf = '<form string="%s"><div>%s</div><div>%s</div></form>'
         terms_en = ('Knife', 'Fork', 'Spoon')
         terms_fr = ('Couteau', 'Fourchette', 'Cuiller')
-<<<<<<< HEAD
-        view0 = self.env['ir.ui.view'].create({
-            'name': 'test',
-            'model': 'res.partner',
-            'arch': archf % terms_en,
-        })
-        for src, value in list(pycompat.izip(terms_en, terms_fr)):
-            self.env['ir.translation'].create({
-                'type': 'model_terms',
-                'name': 'ir.ui.view,arch_db',
-                'lang': 'fr_FR',
-                'res_id': view0.id,
-                'src': src,
-                'value': value,
-            })
-=======
         view0 = self.create_view(archf, terms_en, fr_FR=terms_fr)
 
         env_en = self.env(context={})
         env_fr = self.env(context={'lang': 'fr_FR'})
->>>>>>> c0eef427
 
         # check translated field
         self.assertEqual(view0.with_env(env_en).arch_db, archf % terms_en)
@@ -383,22 +366,6 @@
         archf = '<form string="%s"><div>%s</div><div>%s</div></form>'
         terms_en = ('Knife', 'Fork', 'Spoon')
         terms_fr = (' Couteau', 'Fourchette ', ' Cuiller ')
-<<<<<<< HEAD
-        view0 = self.env['ir.ui.view'].create({
-            'name': 'test',
-            'model': 'res.partner',
-            'arch': archf % terms_en,
-        })
-        for src, value in list(pycompat.izip(terms_en, terms_fr)):
-            self.env['ir.translation'].create({
-                'type': 'model_terms',
-                'name': 'ir.ui.view,arch_db',
-                'lang': 'fr_FR',
-                'res_id': view0.id,
-                'src': src,
-                'value': value,
-            })
-=======
         self.create_view(archf, terms_en, fr_FR=terms_fr)
 
     def test_sync(self):
@@ -424,5 +391,4 @@
         # check whether translations have been synchronized
         self.assertEqual(view.with_env(env_en).arch_db, archf % terms_en)
         self.assertEqual(view.with_env(env_fr).arch_db, archf % terms_fr)
-        self.assertEqual(view.with_env(env_nl).arch_db, archf % terms_nl)
->>>>>>> c0eef427
+        self.assertEqual(view.with_env(env_nl).arch_db, archf % terms_nl)