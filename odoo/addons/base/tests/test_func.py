# -*- coding: utf-8 -*-
# Part of Odoo. See LICENSE file for full copyright and licensing details.

import functools

<<<<<<< HEAD
from odoo.tests.common import tagged
from odoo.tools import frozendict
=======
from odoo.tests.common import BaseCase
from odoo.tools import frozendict, pycompat
>>>>>>> 1bd434da
from odoo.tools.func import compose


class TestCompose(BaseCase):
    def test_basic(self):
        str_add = compose(str, lambda a, b: a + b)
        self.assertEqual(str_add(1, 2), "3")

    def test_decorator(self):
        """ ensure compose() can be partially applied as a decorator
        """
        @functools.partial(compose, str)
        def mul(a, b):
            return a * b

        self.assertEqual(mul(5, 42), u"210")


class TestFrozendict(BaseCase):
    def test_frozendict_immutable(self):
        """ Ensure that a frozendict is immutable. """
        vals = {'name': 'Joe', 'age': 42}
        frozen_vals = frozendict(vals)

        # check __setitem__, __delitem__
        with self.assertRaises(Exception):
            frozen_vals['surname'] = 'Jack'
        with self.assertRaises(Exception):
            frozen_vals['name'] = 'Jack'
        with self.assertRaises(Exception):
            del frozen_vals['name']

        # check update, setdefault, pop, popitem, clear
        with self.assertRaises(Exception):
            frozen_vals.update({'surname': 'Jack'})
        with self.assertRaises(Exception):
            frozen_vals.update({'name': 'Jack'})
        with self.assertRaises(Exception):
            frozen_vals.setdefault('surname', 'Jack')
        with self.assertRaises(Exception):
            frozen_vals.pop('surname', 'Jack')
        with self.assertRaises(Exception):
            frozen_vals.pop('name', 'Jack')
        with self.assertRaises(Exception):
            frozen_vals.popitem()
        with self.assertRaises(Exception):
            frozen_vals.clear()

    def test_frozendict_hash(self):
        """ Ensure that a frozendict is hashable. """
        # dict with simple values
        hash(frozendict({'name': 'Joe', 'age': 42}))

        # dict with tuples, lists, and embedded dicts
        hash(frozendict({
            'user_id': (42, 'Joe'),
            'line_ids': [(0, 0, {'values': [42]})],
        }))<|MERGE_RESOLUTION|>--- conflicted
+++ resolved
@@ -3,13 +3,8 @@
 
 import functools
 
-<<<<<<< HEAD
-from odoo.tests.common import tagged
+from odoo.tests.common import BaseCase
 from odoo.tools import frozendict
-=======
-from odoo.tests.common import BaseCase
-from odoo.tools import frozendict, pycompat
->>>>>>> 1bd434da
 from odoo.tools.func import compose
 
 
