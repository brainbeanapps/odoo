# -*- coding: utf-8 -*-
# Part of Odoo. See LICENSE file for full copyright and licensing details.

from odoo.tests.common import TransactionCase, users, warmup


class TestPerformance(TransactionCase):

    @users('admin', 'demo')
    @warmup
    def test_read_base(self):
        """ Read records. """
        records = self.env['test_performance.base'].search([])
        self.assertEqual(len(records), 5)

        with self.assertQueryCount(admin=3, demo=3):
            # without cache
            for record in records:
                record.partner_id.country_id.name

        with self.assertQueryCount(0):
            # with cache
            for record in records:
                record.partner_id.country_id.name

        with self.assertQueryCount(0):
            # value_pc must have been prefetched, too
            for record in records:
                record.value_pc

    @users('admin', 'demo')
    @warmup
    def test_write_base(self):
        """ Write records (no recomputation). """
        records = self.env['test_performance.base'].search([])
        self.assertEqual(len(records), 5)

        with self.assertQueryCount(admin=1, demo=1):
            records.write({'name': 'X'})

    @users('admin', 'demo')
    @warmup
    def test_write_base_with_recomputation(self):
        """ Write records (with recomputation). """
        records = self.env['test_performance.base'].search([])
        self.assertEqual(len(records), 5)

        with self.assertQueryCount(admin=3, demo=3):
            records.write({'value': 42})

    @users('admin', 'demo')
    @warmup
    def test_create_base(self):
        """ Create records. """
        with self.assertQueryCount(admin=6, demo=6):
            self.env['test_performance.base'].create({'name': 'X'})

    @users('admin', 'demo')
    @warmup
    def test_create_base_with_lines(self):
        """ Create records with one2many lines. """
        with self.assertQueryCount(admin=38, demo=38):
            self.env['test_performance.base'].create({
                'name': 'X',
                'line_ids': [(0, 0, {'value': val}) for val in range(10)],
            })

    @users('admin', 'demo')
    @warmup
    def test_create_base_with_tags(self):
        """ Create records with many2many tags. """
<<<<<<< HEAD
        with self.assertQueryCount(admin=17, demo=17):
            self.env['test_performance.base'].create({
                'name': 'X',
                'tag_ids': [(0, 0, {'name': val}) for val in range(10)],
            })
=======
        model = self.env['test_performance.base']
        model.create({
            'name': self.str('X'),
            'tag_ids': [(0, 0, {'name': val}) for val in range(10)],
        })

    @queryCount(admin=3, demo=3)
    def test_create_mail(self):
        """ Create records inheriting from 'mail.thread' (without field tracking). """
        model = self.env['test_performance.mail']
        model.with_context(tracking_disable=True).create({'name': self.str('X')})

    @queryCount(admin=63, demo=85)
    def test_create_mail_with_tracking(self):
        """ Create records inheriting from 'mail.thread' (with field tracking). """
        model = self.env['test_performance.mail']
        model.create({'name': self.str('Y')})

    @queryCount(admin=5, demo=5)
    def test_several_prefetch(self):
        initial_records = self.env['test_performance.base'].search([])
        self.assertEqual(len(initial_records), 5)
        for i in range(8):
            self.env.cr.execute('insert into test_performance_base(value) select value from test_performance_base')
        records = self.env['test_performance.base'].search([])
        self.assertEqual(len(records), 1280)
        self.resetQueryCount()
        # should only cause 2 queries thanks to prefetching
        records.mapped('value')
        records.invalidate_cache(['value'])
        # should only cause 2 queries thanks to prefetching
        with self.env.do_in_onchange():
            records.mapped('value')
        self.env.cr.execute('delete from test_performance_base where id not in %s', (tuple(initial_records.ids),))
>>>>>>> 3ab25b60
<|MERGE_RESOLUTION|>--- conflicted
+++ resolved
@@ -69,30 +69,12 @@
     @warmup
     def test_create_base_with_tags(self):
         """ Create records with many2many tags. """
-<<<<<<< HEAD
         with self.assertQueryCount(admin=17, demo=17):
             self.env['test_performance.base'].create({
                 'name': 'X',
                 'tag_ids': [(0, 0, {'name': val}) for val in range(10)],
             })
-=======
-        model = self.env['test_performance.base']
-        model.create({
-            'name': self.str('X'),
-            'tag_ids': [(0, 0, {'name': val}) for val in range(10)],
-        })
 
-    @queryCount(admin=3, demo=3)
-    def test_create_mail(self):
-        """ Create records inheriting from 'mail.thread' (without field tracking). """
-        model = self.env['test_performance.mail']
-        model.with_context(tracking_disable=True).create({'name': self.str('X')})
-
-    @queryCount(admin=63, demo=85)
-    def test_create_mail_with_tracking(self):
-        """ Create records inheriting from 'mail.thread' (with field tracking). """
-        model = self.env['test_performance.mail']
-        model.create({'name': self.str('Y')})
 
     @queryCount(admin=5, demo=5)
     def test_several_prefetch(self):
@@ -109,5 +91,4 @@
         # should only cause 2 queries thanks to prefetching
         with self.env.do_in_onchange():
             records.mapped('value')
-        self.env.cr.execute('delete from test_performance_base where id not in %s', (tuple(initial_records.ids),))
->>>>>>> 3ab25b60
+        self.env.cr.execute('delete from test_performance_base where id not in %s', (tuple(initial_records.ids),))