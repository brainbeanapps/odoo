--- conflicted
+++ resolved
@@ -590,15 +590,11 @@
                 assert thread_id == 0, "Posting a message without model should be with a null res_id, to create a private message."
                 model_pool = self.pool.get('mail.thread')
             new_msg_id = model_pool.message_post_user_api(cr, uid, [thread_id], context=context, content_subtype='html', **msg)
-<<<<<<< HEAD
-            
-=======
 
             # when posting an incoming email to a document: subscribe the author, if a partner, as follower
             if model and thread_id and msg.get('author_id'):
                 model_pool.message_subscribe(cr, uid, [thread_id], [msg.get('author_id')], context=context)
 
->>>>>>> da4dc767
             if partner_ids:
                 # postponed after message_post, because this is an external message and we don't want to create
                 # duplicate emails due to notifications
