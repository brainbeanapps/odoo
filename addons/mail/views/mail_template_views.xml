<?xml version="1.0" encoding="UTF-8"?>
<odoo>
    <data>
        <record model="ir.ui.view" id="email_template_form">
            <field name="name">email.template.form</field>
            <field name="model">mail.template</field>
            <field name="arch" type="xml">
                <form string="Templates">
                    <sheet>
                        <div class="oe_button_box" name="button_box">
                            <field name="ref_ir_act_window" invisible="1"/>
<<<<<<< HEAD
                            <button class="oe_stat_button" name="create_action" type="object"
                                    groups="base.group_system"
=======
                            <button class="oe_stat_button"
                                    groups="base.group_system"
                                    name="create_action" type="object"
>>>>>>> 65a80cf3
                                    attrs="{'invisible':[('ref_ir_act_window','!=',False)]}" icon="fa-plus"
                                    help="Display an option on related documents to open a composition wizard with this template">
                                <div class="o_field_widget o_stat_info">
                                    <span class="o_stat_text">Add</span>
                                    <span class="o_stat_text">Context Action</span>
                                </div>
                            </button>
<<<<<<< HEAD
                            <button name="unlink_action" type="object" 
=======
                            <button name="unlink_action" type="object"
>>>>>>> 65a80cf3
                                    groups="base.group_system"
                                    class="oe_stat_button" icon="fa-minus"
                                    attrs="{'invisible':[('ref_ir_act_window','=',False)]}"
                                    help="Remove the contextual action to use this template on related documents" widget="statinfo">
                                <div class="o_field_widget o_stat_info">
                                    <span class="o_stat_text">Remove</span>
                                    <span class="o_stat_text">Context Action</span>
                                </div>
                            </button>
                            <button class="oe_stat_button" name="%(wizard_email_template_preview)d" icon="fa-search-plus" string="Preview"
                                    type="action" target="new"
                                    context="{'template_id':active_id}"/>
                        </div>
                        <div class="oe_title">
                            <label for="name" class="oe_edit_only"/>
                            <h1><field name="name" required="1"/></h1>
                            <group>
                                <field name="model_id" required="1" options="{'no_create': True}"/>
                                <field name="model" invisible="1"/>
                            </group>
                        </div>
                        <notebook>
                            <page string="Content">
                                <label for="subject"/>
                                <h2 style="display: inline-block;"><field name="subject" placeholder="Subject (placeholders may be used here)"/></h2>
                                <field name="body_html" widget="html" options="{'style-inline': true}"/>
                                <field name="attachment_ids" widget="many2many_binary"/>
                            </page>
                            <page string="Email Configuration">
                                <group>
                                    <field name="email_from"
                                            placeholder="Override author's email"/>
                                    <field name="use_default_to"/>
                                    <field name="email_to" attrs="{'invisible': [('use_default_to', '=', True)]}"
                                            placeholder="Comma-separated recipient addresses"/>
                                    <field name="partner_to" attrs="{'invisible': [('use_default_to', '=', True)]}"
                                            placeholder="Comma-separated ids of recipient partners"/>
                                    <field name="email_cc" attrs="{'invisible': [('use_default_to', '=', True)]}"
                                            placeholder="Comma-separated carbon copy recipients addresses"/>
                                    <field name="reply_to"
                                            placeholder="Preferred reply address"/>
                                    <field name="user_signature" string="Author Signature (mass mail only)"/>
                                    <field name="scheduled_date" string="Scheduled Send Date"/>
                                </group>
                            </page>
                            <page string="Advanced Settings">
                                <group>
                                    <field name="lang"/>
                                    <field name="mail_server_id"/>
                                    <field name="auto_delete"/>
                                    <field name="report_template" domain="[('model','=',model)]"/>
                                    <field name="report_name" attrs="{'invisible':[('report_template','=',False)]}"/>
                                </group>
                            </page>
                            <page string="Dynamic Placeholder Generator">
                                <group>
                                    <field name="model_object_field"
                                            domain="[('model_id','=',model_id),('ttype','!=','one2many'),('ttype','!=','many2many')]"/>
                                    <field name="sub_object" readonly="1"/>
                                    <field name="sub_model_object_field"
                                            domain="[('model_id','=',sub_object),('ttype','!=','one2many'),('ttype','!=','many2many')]"
                                            attrs="{'readonly':[('sub_object','=',False)],'required':[('sub_object','!=',False)]}"/>
                                    <field name="null_value"/>
                                    <field name="copyvalue"/>
                                </group>
                            </page>
                        </notebook>
                       </sheet>
                </form>
            </field>
        </record>

        <record model="ir.ui.view" id="email_template_tree">
            <field name="name">email.template.tree</field>
            <field name="model">mail.template</field>
            <field name="arch" type="xml">
                <tree string="Templates">
                    <field name="mail_server_id" invisible="1"/>
                    <field name="name"/>
                    <field name="model_id"/>
                    <field name="subject"/>
                    <field name="email_from"/>
                    <field name="email_to"/>
                    <field name="partner_to"/>
                    <field name="report_name"/>
                </tree>
            </field>
        </record>

        <record id="view_email_template_search" model="ir.ui.view">
           <field name="name">email.template.search</field>
           <field name="model">mail.template</field>
           <field name="arch" type="xml">
               <search string="Templates">
                    <field name="name" filter_domain="['|', '|', '|',('name','ilike',self), ('report_name','ilike',self), ('subject','ilike',self), ('email_to','ilike',self)]" string="Templates"/>
                    <field name="lang"/>
                    <field name="model_id"/>
                    <group expand="0" string="Group by...">
                        <filter string="SMTP Server" domain="[]" context="{'group_by':'mail_server_id'}"/>
                        <filter string="Model" domain="[]" context="{'group_by':'model_id'}"/>
                    </group>
               </search>
           </field>
        </record>

        <record model="ir.actions.act_window" id="action_email_template_tree_all">
            <field name="name">Templates</field>
            <field name="res_model">mail.template</field>
            <field name="view_type">form</field>
            <field name="view_mode">form,tree</field>
            <field name="view_id" ref="email_template_tree" />
            <field name="search_view_id" ref="view_email_template_search"/>
        </record>

        <menuitem id="menu_email_templates" parent="base.menu_email" action="action_email_template_tree_all"
                  sequence="20"/>

    </data>
</odoo><|MERGE_RESOLUTION|>--- conflicted
+++ resolved
@@ -9,14 +9,9 @@
                     <sheet>
                         <div class="oe_button_box" name="button_box">
                             <field name="ref_ir_act_window" invisible="1"/>
-<<<<<<< HEAD
-                            <button class="oe_stat_button" name="create_action" type="object"
-                                    groups="base.group_system"
-=======
                             <button class="oe_stat_button"
                                     groups="base.group_system"
                                     name="create_action" type="object"
->>>>>>> 65a80cf3
                                     attrs="{'invisible':[('ref_ir_act_window','!=',False)]}" icon="fa-plus"
                                     help="Display an option on related documents to open a composition wizard with this template">
                                 <div class="o_field_widget o_stat_info">
@@ -24,11 +19,7 @@
                                     <span class="o_stat_text">Context Action</span>
                                 </div>
                             </button>
-<<<<<<< HEAD
-                            <button name="unlink_action" type="object" 
-=======
                             <button name="unlink_action" type="object"
->>>>>>> 65a80cf3
                                     groups="base.group_system"
                                     class="oe_stat_button" icon="fa-minus"
                                     attrs="{'invisible':[('ref_ir_act_window','=',False)]}"
