--- conflicted
+++ resolved
@@ -226,14 +226,8 @@
     messagingMenu.destroy();
 });
 
-<<<<<<< HEAD
 QUnit.test('open, fold, unfold and close a document thread window', async function (assert) {
-    assert.expect(8);
-=======
-QUnit.test('open, fold, unfold and close a document thread window', function (assert) {
     assert.expect(24);
-
->>>>>>> 638eac9b
     var messagingMenu = new MessagingMenu();
     testUtils.mock.addMockEnvironment(messagingMenu, {
         services: this.services,
@@ -243,9 +237,6 @@
     await testUtils.nextTick();
     testUtils.mock.intercept(messagingMenu, 'call_service', function (ev) {
         if (ev.data.service === 'local_storage' && ev.data.method === 'setItem') {
-<<<<<<< HEAD
-            assert.step(JSON.stringify(ev.data.args));
-=======
             const key = ev.data.args[0];
             const state = ev.data.args[1].state;
             assert.strictEqual(key, 'mail.document_threads_state/some.res.model_1');
@@ -253,7 +244,6 @@
             assert.ok(state.name);
             assert.ok(state.windowState);
             assert.step(`${key}: { name: "${state.name}", windowState: '${state.windowState}' }`);
->>>>>>> 638eac9b
         }
     }, true);
     await messagingMenu.appendTo($('#qunit-fixture'));
@@ -279,17 +269,10 @@
     await testUtils.nextTick();
 
     assert.verifySteps([
-<<<<<<< HEAD
-        '["mail.document_threads_state",{"some.res.model_1":{"name":"Some Record","windowState":"open"}}]',
-        '["mail.document_threads_state",{"some.res.model_1":{"name":"Some Record","windowState":"folded"}}]',
-        '["mail.document_threads_state",{"some.res.model_1":{"name":"Some Record","windowState":"open"}}]',
-        '["mail.document_threads_state",{"some.res.model_1":{"name":"Some Record","windowState":"closed"}}]',
-=======
         `mail.document_threads_state/some.res.model_1: { name: "Some Record", windowState: 'open' }`,
         `mail.document_threads_state/some.res.model_1: { name: "Some Record", windowState: 'folded' }`,
         `mail.document_threads_state/some.res.model_1: { name: "Some Record", windowState: 'open' }`,
         `mail.document_threads_state/some.res.model_1: { name: "Some Record", windowState: 'closed' }`,
->>>>>>> 638eac9b
     ]);
 
     messagingMenu.destroy();
