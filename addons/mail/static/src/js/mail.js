openerp.mail = function(session) {
    var _t = session.web._t,
       _lt = session.web._lt;

    var mail = session.mail = {};

    openerp_mail_followers(session, mail);        // import mail_followers.js

    /**
     * ------------------------------------------------------------
     * FormView
     * ------------------------------------------------------------
     * 
     * Override of formview do_action method, to catch all return action about
     * mail.compose.message. The purpose is to bind 'Send by e-mail' buttons
     * and redirect them to the Chatter.
     */

    session.web.FormView = session.web.FormView.extend({
        do_action: function(action, on_close) {
            if (action.res_model == 'mail.compose.message' &&
                action.context && action.context.redirect == true &&
                this.fields && this.fields.message_ids && this.fields.message_ids.view.get("actual_mode") != 'create') {
                var thread = this.fields.message_ids.thread;
                thread.refresh_composition_form(action.context);
                return true;
            }
            else {
                return this._super(action, on_close);
            }
        },
    });


    /**
     * ------------------------------------------------------------
     * ChatterUtils
     * ------------------------------------------------------------
     * 
     * This class holds a few tools method for Chatter.
     * Some regular expressions not used anymore, kept because I want to
     * - (^|\s)@((\w|@|\.)*): @login@log.log
     * - (^|\s)\[(\w+).(\w+),(\d)\|*((\w|[@ .,])*)\]: [ir.attachment,3|My Label],
     *   for internal links
     */

    mail.ChatterUtils = {

        /** Get an image in /web/binary/image?... */
        get_image: function(session, model, field, id) {
            return session.prefix + '/web/binary/image?session_id=' + session.session_id + '&model=' + model + '&field=' + field + '&id=' + (id || '');
        },

        /** Get the url of an attachment {'id': id} */
        get_attachment_url: function (session, attachment) {
            return session.origin + '/web/binary/saveas?session_id=' + session.session_id + '&model=ir.attachment&field=datas&filename_field=datas_fname&id=' + attachment['id'];
        },

        /** Replaces some expressions
         * - :name - shortcut to an image
         */
        do_replace_expressions: function (string) {
            var icon_list = ['al', 'pinky']
            /* special shortcut: :name, try to find an icon if in list */
            var regex_login = new RegExp(/(^|\s):((\w)*)/g);
            var regex_res = regex_login.exec(string);
            while (regex_res != null) {
                var icon_name = regex_res[2];
                if (_.include(icon_list, icon_name))
                    string = string.replace(regex_res[0], regex_res[1] + '<img src="/mail/static/src/img/_' + icon_name + '.png" width="22px" height="22px" alt="' + icon_name + '"/>');
                regex_res = regex_login.exec(string);
            }
            return string;
        },
    };


    /**
     * ------------------------------------------------------------
     * ComposeMessage widget
     * ------------------------------------------------------------
     * 
     * This widget handles the display of a form to compose a new message.
     * This form is a mail.compose.message form_view.
     */

    mail.ComposeMessage = session.web.Widget.extend({
        template: 'mail.compose_message',
        
        /**
         * @param {Object} parent parent
         * @param {Object} [options]
         * @param {Object} [options.context] context passed to the
         *  mail.compose.message DataSetSearch. Please refer to this model
         *  for more details about fields and default values.
         */
        init: function (parent, options) {
            var self = this;
            this._super(parent);
            this.attachment_ids = [];
            // options
            this.options = options || {};
            this.options.context = options.context || {};
            this.options.form_xml_id = options.form_xml_id || 'email_compose_message_wizard_form_chatter';
            this.options.form_view_id = options.form_view_id || false;
            this.show_attachment_delete = true;
        },

        start: function () {
            this._super.apply(this, arguments);
            // customize display: add avatar, clean previous content
            var user_avatar = mail.ChatterUtils.get_image(this.session, 'res.users', 'image_small', this.session.uid);
            this.$('img.oe_mail_icon').attr('src', user_avatar);
            this.$('div.oe_mail_msg_content').empty();
            // create a context for the dataset and default_get of the wizard
            var context = _.extend({}, this.options.context);
            this.ds_compose = new session.web.DataSetSearch(this, 'mail.compose.message', context);
            // find the id of the view to display in the chatter form
            if (this.options.form_view_id) {
                return this.create_form_view();
            }
            else {
                var data_ds = new session.web.DataSetSearch(this, 'ir.model.data');
                return data_ds.call('get_object_reference', ['mail', this.options.form_xml_id]).pipe(this.proxy('create_form_view'));
            }
        },

        /** Create a FormView, then append it to the to widget DOM. */
        create_form_view: function (new_form_view_id) {
            var self = this;
            this.options.form_view_id = (new_form_view_id && new_form_view_id[1]) || this.options.form_view_id;
            // destroy previous form_view if any
            if (this.form_view) { this.form_view.destroy(); }
            // create the FormView
            this.form_view = new session.web.FormView(this, this.ds_compose, this.options.form_view_id, {
                action_buttons: false,
                pager: false,
                initial_mode: 'edit',
                disable_autofocus: true,
            });
            // add the form, bind events, activate the form
            var msg_node = this.$('div.oe_mail_msg_content');
            return $.when(this.form_view.appendTo(msg_node)).pipe(this.proxy('postprocess_create_form_view'));
        },

        postprocess_create_form_view: function () {
            // handle attachment button
            this.fileupload_id = _.uniqueId('oe_fileupload');
            var button_attach = this.$('button.oe_mail_compose_message_attachment');
            var rendered = session.web.qweb.render('mail.compose_message.add_attachment', {'widget': this});
            $(rendered).insertBefore(button_attach);
            // move the button inside div.oe_hidden_input_file
            var input_node = this.$('input[name=ufile]');
            button_attach.detach().insertAfter(input_node);
            // set the function called when attachments are added
            this.$('input.oe_form_binary_file').change(this.on_attachment_change);
            this.bind_events();
            this.form_view.do_show();
        },

        on_attachment_change: function (event) {
            var $target = $(event.target);
            if ($target.val() !== '') {
                this.$('form.oe_form_binary_form').submit();
                session.web.blockUI();
            }
        },

        on_attachment_delete: function (event) {
            if (event.target.dataset && event.target.dataset.id) {
                var attachment_id = parseInt(event.target.dataset.id);
                var idx = _.pluck(this.attachment_ids, 'id').indexOf(attachment_id);
                if (idx == -1) return false;
                new session.web.DataSetSearch(this, 'ir.attachment').unlink(attachment_id);
                this.attachment_ids.splice(idx, 1);
                this.display_attachments();
            }
        },

        display_attachments: function () {
            var attach_node = this.$('div.oe_mail_compose_message_attachments');
            var rendered = session.web.qweb.render('mail.thread.message.attachments', {'record': this});
            attach_node.empty();
            $(rendered).appendTo(attach_node);
            this.$('.oe_mail_msg_attachments').show();
            var composer_attachment_ids = _.pluck(this.attachment_ids, 'id');
            var onchange_like = {'value': {'attachment_ids': composer_attachment_ids}}
            this.form_view.on_processed_onchange(onchange_like, []);
        },

        /**
         * Reinitialize the widget field values to the default values obtained
         * using default_get on mail.compose.message. This allows to reinitialize
         * the widget without having to rebuild a complete form view.
         * @param {Object} new_context: context of the refresh */
        refresh: function (new_context) {
            if (! this.form_view) return;
            var self = this;
            this.attachments = [];
            this.options.context = _.extend(this.options.context, new_context || {});
            this.ds_compose.context = _.extend(this.ds_compose.context, this.options.context);
            return this.ds_compose.call('default_get', [
                ['subject', 'body_text', 'body', 'partner_ids', 'composition_mode',
                    'use_template', 'template_id', 'model', 'res_id', 'parent_id', 'content_subtype'],
                this.ds_compose.get_context(),
            ]).then( function (result) {
                self.form_view.on_processed_onchange({'value': result}, []);
                self.attachment_ids = [];
                self.display_attachments();
            });
        },

        /**
         * Bind events in the widget. Each event is slightly described
         * in the function. */
        bind_events: function() {
            var self = this;
            // event: add a new attachment
            $(window).on(this.fileupload_id, function() {
                var args = [].slice.call(arguments).slice(1);
                var attachment = args[0];
                attachment['url'] = mail.ChatterUtils.get_attachment_url(self.session, attachment);
                self.attachment_ids.push(attachment);
                self.display_attachments();
                session.web.unblockUI();
            });
            // event: delete an attachment
            this.$el.on('click', '.oe_mail_attachment_delete', self.on_attachment_delete);
        },
    }),

    /** 
     * ------------------------------------------------------------
     * Thread Widget
     * ------------------------------------------------------------
     *
     * This widget handles the display of a thread of messages. The
     * [thread_level] parameter sets the thread level number:
     * - root message
     * - - sub message (parent_id = root message)
     * - - - sub sub message (parent id = sub message)
     * - - sub message (parent_id = root message)
     */

    mail.Thread = session.web.Widget.extend({
        template: 'mail.thread',

        /**
         * @param {Object} parent parent
         * @param {Array} [domain]
         * @param {Object} [context] context of the thread. It should
            contain at least default_model, default_res_id. Please refer to
            the ComposeMessage widget for more information about it.
         * @param {Object} [options]
         * @param {Number} [options.message_ids=null] ids for message_fetch
         * @param {Number} [options.message_data=null] already formatted message
            data, for subthreads getting data from their parent
         * @param {Number} [options.thread_level=0] number of thread levels
         * @param {Boolean} [options.use_composer] use the advanced composer, or
            the default basic textarea if not set
         * @param {Number} [options.truncate_limit=250] number of character to
         *      display before having a "show more" link; note that the text
         *      will not be truncated if it does not have 110% of the parameter
         * @param {Number} [options.expandable_number=5] number message show
         *      for each click on "show more message"
         * @param {Number} [options.expandable_max=5] number message show
         *      on begin before the first click on "show more message"
         * @param {Boolean} [options.not_expendable] display all thread
         *      on the wall thread level (no hierarchy)
         */
        init: function(parent, domain, context, options) {
            this._super(parent);
            this.domain = domain || [];
            this.context = _.extend({
                default_model: 'mail.thread',
                default_res_id:  0,
                default_parent_id: false }, context || {});

            // options
            this.options = {
                message_ids: options.message_ids || null,
                message_data: options.message_data || null,
                thread_level: options.thread_level || 0,
                use_composer: options.use_composer || false,
                show_header_compose: options.show_header_compose != undefined ? options.show_header_compose: true,
                show_record_name: options.show_record_name != undefined ? options.show_record_name: true,
                show_reply: options.show_reply || false,
                show_reply_by_email: options.show_reply_by_email || false,
                show_dd_reply_by_email:options.show_dd_reply_by_email != undefined ? options.show_dd_reply_by_email: true,
                show_dd_delete: options.show_dd_delete || false,
                show_dd_hide: options.show_dd_hide || false,
                truncate_limit: options.truncate_limit || 250,
                expandable_number: options.expandable_number || 5,
                expandable_max: options.expandable_max || 5,
                not_expendable: options.not_expendable || false,
            }
            // datasets and internal vars
            this.id= options.id || false;
            this.top_parent= (options.top_parent && options.top_parent.browse_thread) ? options.top_parent : (parent.browse_thread ? parent : this);
            this.model= options.model || false;
            this.records = {};
            this.thread = {};

            this.ds_thread = new session.web.DataSetSearch(this, this.context.default_model);
            this.ds_notification = new session.web.DataSetSearch(this, 'mail.notification');
            this.ds_message = new session.web.DataSetSearch(this, 'mail.message');
        },
        
        start: function() {
            // TDE TODO: check for deferred, not sure it is correct
            this._super.apply(this, arguments);
            this.bind_events();
            this.display_user_avatar();
            // fetch and display message, using message_ids if set
            var display_done = $.when(this.message_fetch(true, [], {})).then(this.proxy('do_customize_display'));
            // add message composition form view
            if (this.options.show_header_compose && this.options.use_composer) {
                var compose_done = this.instantiate_composition_form();
            }
            return display_done && compose_done;
        },

        /** Customize the display
         * - show_header_compose: show the composition form in the header */
        do_customize_display: function() {
            if (this.options.show_header_compose) {
                this.$('div.oe_mail_thread_action').eq(0).show();
            }
        },

        /**
         * Bind events in the widget. Each event is slightly described
         * in the function. */
        bind_events: function() {
            var self = this;
            this.$('*').unbind('click');
            // event: click on 'More' at bottom of thread
            this.$el.on('click', 'a.oe_mail_fetch_more', this.do_message_fetch_more);
            // event: click on 'Reply' in msg
            this.$el.on('click', 'a.oe_reply', function (event) {
                var act_dom = $(this).parents('li.oe_mail_thread_msg').eq(0).find('div.oe_mail_thread_action:first');
                act_dom.toggle();
            });
            // event: writing in basic textarea of composition form (quick reply)
            // event: onblur for hide 'Reply'
            this.$('textarea.oe_mail_compose_textarea:first')
                .keyup(function (event) {
                    var charCode = (event.which) ? event.which : window.event.keyCode;
                    if (event.shiftKey && charCode == 13) { this.value = this.value+"\n"; }
                    else if (charCode == 13) { return self.message_post(); }
                })
                .blur(function (event) {
                    $(this).parents('.oe_mail_thread_action:first').toggle();
                });
            // event: click on 'Attachment(s)' in msg
            this.$el.on('click', 'a.oe_mail_msg_view_attachments', function (event) {
                var act_dom = $(this).parent().parent().parent().find('.oe_mail_msg_attachments');
                act_dom.toggle();
            });
            // event: click on icone 'Read' in header
            this.$el.on('click', 'a.oe_read', this.on_message_read_unread);
            // event: click on icone 'UnRead' in header
            this.$el.on('click', 'a.oe_unread', this.on_message_read_unread);
            // event: click on 'Delete' in msg side menu
            this.$el.on('click', 'a.oe_mail_msg_delete', this.on_message_delete);
            // event: click on 'Reply by email' in msg side menu
            this.$el.on('click', 'a.oe_reply_by_email', function (event) {
                if (! self.compose_message_widget) return true;
                evt = event.target || event.srcElement;
                var msg_id = evt.dataset.msg_id;
                if (! msg_id) return false;
                self.compose_message_widget.refresh({
                    'default_composition_mode': 'reply',
                    'default_parent_id': parseInt(msg_id),
                    'default_content_subtype': 'html'} );
            });
            // event: click on 'Vote' button
            this.$el.on('click', 'button.oe_mail_msg_vote', this.on_vote);
        },

        on_message_delete: function (event) {
            if (! confirm(_t("Do you really want to delete this message?"))) { return false; }

            var source = $(event.srcElement).parents('[data-msg_id]:first');
            var msg_id = source.data("msg_id");
            var msg_model = source.data("msg_model");
            if (!msg_id || !msg_model) return false;

            var thread=this.browse_thread({'id':msg_id, 'model':msg_model});
            if(thread){
                thread.animated_destroy({fadeTime:250});
                var ids = [thread.id]
                // delete this thread and his childs
                var ids = ids.concat( thread.get_child_thread_ids() );
                this.ds_message.unlink(ids);
            }
        },

<<<<<<< HEAD
        /*The selected thread and all childs (messages/thread) became read
        * @param {object} mouse envent
        */
        on_message_read_unread: function (event) {
            var source = $(event.srcElement).parents('[data-msg_id]:first');
            var msg_id = source.data("msg_id");
            var msg_model = source.data("msg_model");
            if (!msg_id || !msg_model) return false;

            var thread=this.browse_thread({'id':msg_id, 'model':msg_model});
            if(thread){
                thread.animated_destroy({fadeTime:250});
                var ids = [thread.id]
                // if this thread is read, all childs thread display is read
                var ids = ids.concat( thread.get_child_thread_ids() );
                thread.ds_notification.call('set_message_read', [ids,$(event.srcElement).hasClass("oe_read")]);
            }
        },

        /* get all child message id liked to this message
        */
        get_child_thread_ids: function(){
            var res=[];
            if(arguments[0]) res.push(this.id);
            for(var i in this.thread){
                res = res.concat( this.thread[i].get_child_thread_ids(true) );
            }
            return res;
        },

        /** browse thread and message
         * @param {object}{int} option.id
         * @param {object}{string} option.model
         * @param {object}{boolean} option._go_thread_wall
         *      private for check the top thread
         * @param {object}{boolean} option.top_thread
         *      return the top thread (wall) if no thread found
         * @return thread object
         */
        browse_thread: function(options){
            // goto the wall thread for launch browse
            if(!options._go_thread_wall) {
                options._go_thread_wall = true;
                return this.top_parent.browse_thread(options);
            }

            if(options.id && options.model){
                if(this.id==options.id && this.model==options.model)
                    return this;

                for(var i in this.thread){
                    var res=this.thread[i].browse_thread(options);
                    if(res) return res;
                }
            }

            //if option top_thread, return the top if no found thread
            if(options.top_thread){
                return this;
            }

            return false;
        },

        animated_destroy: function(options) {
            var self=this;
            //graphic effects  
            if(options.fadeTime)
                self.$el.parents(".oe_mail_thread_msg:first").fadeOut(options.fadeTime, function(){
                    self.destroy();
                });
            else
                self.destroy();

            for(var i in this.thread){
                this.thread[i].animated_destroy({fadeTime:0});
            }
=======
        on_message_read: function (event) {
            //TDE: TODO
            evt = event.target || event.srcElement;
            var msg_id = evt.dataset.id;
            if (! msg_id) return false;
            $(evt).parents('li.oe_mail_thread_msg').eq(0).remove();
            return this.ds_notification.call('set_message_read', [parseInt(msg_id)]);
>>>>>>> d952128b
        },

        on_vote: function (event) {
            event.stopPropagation();
            var self = this;
            var message_id = $(event.srcElement).parent().data().msg_id;
            var vote_node = $(event.srcElement).parents('li').eq(0);
            if (! message_id) { return false; }
            return this.ds_message.call('vote_toggle', [[parseInt(message_id)]]).pipe(
                self.toggle_vote(message_id, vote_node));
        },

        /**
         * Override-hack of do_action: automatically load message on the chatter.
         * Normally it should be called only when clicking on 'Post/Send'
         * in the composition form. */
        do_action: function(action, on_close) {
            //TDE: TODO: instead of reloading, push the message ?
            console.log("do_action");
            this.message_fetch();
            if (this.compose_message_widget) {
                this.compose_message_widget.refresh({
                    'default_composition_mode': 'comment',
                    'default_parent_id': this.context.default_parent_id,
                    'default_content_subtype': 'plain'} );
            }
        },

        /** Instantiate the composition form, with every parameters in context
            or in the widget context. */
        instantiate_composition_form: function(context) {
            var self=this;
            if (this.compose_message_widget) {
                this.compose_message_widget.destroy();
            }
            this.compose_message_widget = new mail.ComposeMessage(this, {
                'context': _.extend(context || {}, this.context),
            });
            var composition_node = this.$('div.oe_mail_thread_action');
            composition_node.empty();
            var compose_done = this.compose_message_widget.appendTo(composition_node)
                .then(function(){ self.message_post_wizard(); });
            return compose_done;
        },

        refresh_composition_form: function (context) {
            if (! this.compose_message_widget) return;
            return this.compose_message_widget.refresh(context);
        },

        /** Fetch messages
         * @param {Bool} initial_mode: initial mode: try to use message_data or
         *  message_ids, if nothing available perform a message_read; otherwise
         *  directly perform a message_read
         * @param {Array} additional_domain: added to this.domain
         * @param {Object} additional_context: added to this.context
         */
        message_fetch: function (initial_mode, additional_domain, additional_context) {
            var self = this;
            // domain and context: options + additional
            fetch_domain = _.flatten([this.domain, additional_domain || []], true);
            fetch_context = _.extend({}, this.context, additional_context || {});

            fetch_context.message_loaded=[];
            self.$("li[data-msg_id][data-msg_model]").each(function(){
                fetch_context.message_loaded.push($(this).data("msg_id"))
            });

            // initial mode: try to use message_data or message_ids
            if (initial_mode && this.options.message_data) {
                return this.message_display_create_thread(this.options.message_data);
            }
            message_ids = this.options.message_ids && this.options.message_ids[0] ? this.options.message_ids : false;
            return this.ds_message.call('message_read', [message_ids, fetch_domain, this.options.thread_level, fetch_context, this.context.default_parent_id || undefined]
                ).then(this.proxy('message_treat_new_data'));
        },

        /* Display a list of records
         * A specific case is done for 'expandable' messages that are messages
         *   create new thread and liked it
         *   displayed under a 'show more' button form
         */
        message_display_create_thread: function (records) {
            var self = this;
            _(records).each(function (record, inc) {
                if (record.type == 'expandable') {
                    self.fetch_more_domain = record.domain;
                    self.fetch_more_context = record.context;
                    var rendered = session.web.qweb.render('mail.thread.message.expandable', {'record': record});
                    $(rendered).appendTo(self.$el.children('ul.oe_mail_thread_display:first'));
                }
                else if(inc<=self.options.expandable_max) {

                    //if thread exists, don't create new thread
                    if(self.browse_thread({'model': record.model,'id': record.id,}))
                        return false;

                    /*create thread*/
                    var thread = new mail.Thread(self, self.domain,
                        {   'default_model': record.model,
                            'default_res_id': record.res_id,
                            'default_parent_id': record.id },
                        {   'model': record.model,
                            'id': record.id,
                            'message_data': record.child_ids,
                            'thread_level': self.options.thread_level - 1,
                            'show_header_compose': false,
                            'show_reply': self.options.show_reply,
                            'show_reply_by_email': self.options.show_reply_by_email,
                            'show_dd_hide': self.options.show_dd_hide,
                            'show_dd_delete': self.options.show_dd_delete,
                            'top_parent': self.top_parent
                        });

                    // options to display on one level of thread
                    var parent_thread=self;
                    if(self.options.not_expendable){
                        parent_thread=self.browse_thread({'top_thread':true});
                    }

                    /*create the parent message*/
                    $rendered=parent_thread.display_record(record);
                    $rendered.append('<div class="oe_mail_thread_subthread"/>');

                    /*insert thread in parent message*/
                    thread.appendTo($rendered.find('div.oe_mail_thread_subthread'));
                    /*liked the thread*/
                    self.thread[record.model+":"+record.id]=thread;
                }
            });
            self.display_expandable();
        },

        /* Hide messages if they are more message that expandable_max
        *  display "show more messages"
        */
        display_expandable: function(){
            var self =this;
            var rec = self.$('>ul>li.oe_mail_thread_msg:not([data-msg_id="-1"]):gt('+(self.options.expandable_max-1)+')');
            if(rec.size()>0){
                rec.hide();
                self.$('>ul>li.oe_mail_thread_msg[data-msg_id="-1"]').show();
                return false;
            } else {
                self.$('>ul>li.oe_mail_thread_msg:not([data-msg_id="-1"])').show();
                self.$('>ul>li.oe_mail_thread_msg[data-msg_id="-1"]').hide();
                return true;
            }
            debugger;
        },

        /** Displays a record and performs some formatting on the record :
         * - record.date: formatting according to the user timezone
         * - record.timerelative: relative time givein by timeago lib
         * - record.avatar: image url
         * - record.attachment_ids[].url: url of each attachment */
        display_record: function (record) {
            // formatting and additional fields
            record.timestamp = Date.parse(record.date).getTime();
            record.date = session.web.format_value(record.date, {type:"datetime"});
            record.timerelative = $.timeago(record.date);
            if (record.type == 'email') {
                record.avatar = ('/mail/static/src/img/email_icon.png');
            } else {
                record.avatar = mail.ChatterUtils.get_image(this.session, 'res.partner', 'image_small', record.author_id[0]);
            }
            for (var l in record.attachment_ids) {
                var attach = record.attachment_ids[l];
                attach['url'] = mail.ChatterUtils.get_attachment_url(this.session, attach);
            }
            // add to internal storage
            this.records[record.id] = record;
            // render, add the expand feature
            var rendered = session.web.qweb.render('mail.thread.message', {'record': record, 'thread': this, 'options': this.options});
            
            // check older and newer message for insert
            var parent_newer = false;
            var parent_older = false;
            self.$('> ul.oe_mail_thread_display:first > li').each(function(){
                var timestamp=$(this).data("msg_timestamp");
                if(timestamp > record.timestamp){
                    if(!parent_newer || parent_newer>timestamp) parent_newer = timestamp;
                } else if(timestamp>0 && timestamp < record.timestamp) {
                    if(!parent_older || parent_older<timestamp) parent_older = timestamp;
                }
            });

            var $rendered = $(rendered);

            if(parent_newer)
                $rendered.insertAfter(this.$('> ul.oe_mail_thread_display:first > li[data-msg_timestamp='+parent_newer+']'));
            else if(parent_older)
                $rendered.insertBefore(this.$('> ul.oe_mail_thread_display:first > li[data-msg_timestamp='+parent_older+']'));
            else
                $rendered.prependTo(this.$('> ul.oe_mail_thread_display:first'));

            $rendered.hide().fadeIn(750);


            this.$('> div.oe_mail_msg_body').expander({
                slicePoint: this.options.truncate_limit,
                expandText: 'read more',
                userCollapseText: '[^]',
                detailClass: 'oe_mail_msg_tail',
                moreClass: 'oe_mail_expand',
                lessClass: 'oe_mail_reduce',
                });

            return $rendered;
        },

        // Render vote Display template.
        toggle_vote: function (message_id, vote_node) {
            var self = this;
            var record = this.records[message_id];
            if (record.has_voted) {
                var idx = _.map(record.vote_user_ids, function (x) { return x[0]; }).indexOf(message_id);
                record.vote_user_ids.splice(idx, 1);
            }
            else {
                record.vote_user_ids.push([this.session.uid, 'You']);
            }
            record.has_voted = ! record.has_voted;
            var vote_element = session.web.qweb.render('mail.thread.message.vote', {'record': record});
            vote_node.empty();
            vote_node.html(vote_element);
        },

        display_user_avatar: function () {
            var avatar = mail.ChatterUtils.get_image(this.session, 'res.users', 'image_small', this.session.uid);
            return this.$('img.oe_mail_icon').attr('src', avatar);
        },
        
        /*  Display the message if if the msg_id don't exists.
        *   If the record have a parent, insert parent or inside parent */
        message_treat_new_data: function(records) {
            var self=this;
            _(records.reverse()).each(function (record) {
                if(!self.browse_thread({'id':record.id, 'model':record.model})){
                    if(record.parent_id){
                        var thread=self.browse_thread({'id':record.parent_id, 'model':record.model});
                        if( thread && !thread.$('.oe_mail_thread_msg[data-msg_id="'+record.id+'"]').size() ) {
                            thread.message_display_create_thread( [record] );
                        }
                    }else{
                        var thread=self.browse_thread({'top_thread':true});
                        thread.message_display_create_thread( [record] );
                    }
                }
            });
        },

        /*post a message and flatch the message*/
        message_post: function (body) {
            var self = this;
            if (! body) {
                var comment_node = this.$('textarea');
                var body = comment_node.val();
                comment_node.val('');
            }
            if(body.match(/\S+/))
                return this.ds_thread.call('message_post_api', [
                    [this.context.default_res_id], body, false, 'comment', false, this.context.default_parent_id, undefined])
                    .then(this.proxy('message_treat_new_data'));
            else
                return false;
        },

        /*post a message and flatch the message with wizard form*/
        message_post_wizard: function () {
            var self=this;
            self.$("button.oe_mail_compose_message_button_send").mouseup(function(){
                window.setTimeout(function(){
                    self.$('.oe_mail_msg_content textarea').val("");
                    self.browse_thread({'top_thread':1}).message_fetch();
                },250);
                console.log("todo : load after write on wizard !");
            });
        },

        /** Action: 'shows more' to fetch new messages */
        do_message_fetch_more: function (event) {
            event.stopPropagation();

            var source = $(event.srcElement).parents('[data-msg_id]:first');
            var msg_id = source.data("msg_id");
            var msg_model = source.data("msg_model");

            var thread=this.browse_thread({'id':msg_id, 'model':msg_model, 'top_thread': true});
            if(thread){
                thread.options.expandable_max+=thread.options.expendable_number;
                if(thread.display_expandable())
                    return thread.message_fetch(false, this.fetch_more_domain, this.fetch_more_context);
            }
        },
    });


    /** 
     * ------------------------------------------------------------
     * mail_thread Widget
     * ------------------------------------------------------------
     *
     * This widget handles the display of messages on a document. Its main
     * use is to receive a context and a domain, and to delegate the message
     * fetching and displaying to the Thread widget.
     */
    session.web.form.widgets.add('mail_thread', 'openerp.mail.RecordThread');
    mail.RecordThread = session.web.form.AbstractField.extend({
        template: 'mail.record_thread',

        init: function() {
            this._super.apply(this, arguments);
            this.options.domain = this.options.domain || [];
            this.options.context = {'default_model': 'mail.thread', 'default_res_id': false};
            this.options.thread_level = this.options.thread_level || 0;
        },

        start: function() {
            this._super.apply(this, arguments);
            // NB: check the actual_mode property on view to know if the view is in create mode anymore
            this.view.on("change:actual_mode", this, this._check_visibility);
            this._check_visibility();
        },

        _check_visibility: function() {
            this.$el.toggle(this.view.get("actual_mode") !== "create");
        },

        set_value: function() {
            var self = this;
            this._super.apply(this, arguments);
            if (! this.view.datarecord.id || session.web.BufferedDataSet.virtual_id_regex.test(this.view.datarecord.id)) {
                this.$('oe_mail_thread').hide();
                return;
            }
            // update context
            _.extend(this.options.context, {
                default_res_id: this.view.datarecord.id,
                default_model: this.view.model });
            // update domain
            var domain = this.options.domain.concat([['model', '=', this.view.model], ['res_id', '=', this.view.datarecord.id]]);
            // create and render Thread widget
            var show_header_compose = this.view.is_action_enabled('edit') ||
                (this.getParent().fields.message_is_follower && this.getParent().fields.message_is_follower.get_value());
<<<<<<< HEAD

            this.thread = new mail.Thread(self, domain, this.options.context,
=======
            this.$el.find('div.oe_mail_recthread_main').empty();
            var thread = new mail.Thread(self, domain, this.options.context,
>>>>>>> d952128b
                {   'thread_level': this.options.thread_level,
                    'show_header_compose': show_header_compose,
                    'use_composer': show_header_compose,
                    'show_dd_delete': true,
<<<<<<< HEAD
                    'show_reply_by_email': show_header_compose,
                    'not_expendable':true
                }
            );

            this.$('ul.oe_mail_wall_threads').empty();
            var render_res = session.web.qweb.render('mail.wall_thread_container', {});
            $(render_res).appendTo(this.$('ul.oe_mail_wall_threads'));
            return this.thread.appendTo( this.$('li.oe_mail_wall_thread:last') );
=======
                    'show_reply_by_email': show_header_compose });
            return thread.appendTo(this.$el.find('div.oe_mail_recthread_main'));
>>>>>>> d952128b
        },
    });


    /** 
     * ------------------------------------------------------------
     * Wall Widget
     * ------------------------------------------------------------
     *
     * This widget handles the display of messages on a Wall. Its main
     * use is to receive a context and a domain, and to delegate the message
     * fetching and displaying to the Thread widget.
     */
    session.web.client_actions.add('mail.wall', 'session.mail.Wall');
    mail.Wall = session.web.Widget.extend({
        template: 'mail.wall',

        /**
         * @param {Object} parent parent
         * @param {Object} [options]
         * @param {Array} [options.domain] domain on the Wall
         * @param {Object} [options.context] context, is an object. It should
         *      contain default_model, default_res_id, to give it to the threads.
         * @param {Number} [options.thread_level] number of thread levels to display
         *      0 being flat.
         */
        init: function (parent, options) {
            this._super(parent);
            this.options = options || {};
            this.options.domain = options.domain || [];
            this.options.context = options.context || {};
            this.options.thread_level = options.thread_level || 1;
            this.search_results = {'domain': [], 'context': {}, 'groupby': {}}
            this.ds_msg = new session.web.DataSetSearch(this, 'mail.message');
        },

        start: function () {
            this._super.apply(this, arguments);
            var searchview_ready = this.load_searchview({}, false);
            var thread_displayed = this.message_render();
            return (searchview_ready && thread_displayed);
        },

        /**
         * Load the mail.message search view
         * @param {Object} defaults ??
         * @param {Boolean} hidden some kind of trick we do not care here
         */
        load_searchview: function (defaults, hidden) {
            var self = this;
            this.searchview = new session.web.SearchView(this, this.ds_msg, false, defaults || {}, hidden || false);
            return this.searchview.appendTo(this.$('.oe_view_manager_view_search')).then(function () {
                self.searchview.on_search.add(self.do_searchview_search);
            });
        },

        /**
         * Get the domains, contexts and groupbys in parameter from search
         * view, then render the filtered threads.
         * @param {Array} domains
         * @param {Array} contexts
         * @param {Array} groupbys
         */
        do_searchview_search: function(domains, contexts, groupbys) {
            var self = this;
            this.rpc('/web/session/eval_domain_and_context', {
                domains: domains || [],
                contexts: contexts || [],
                group_by_seq: groupbys || []
            }, function (results) {
                self.search_results['context'] = results.context;
                self.search_results['domain'] = results.domain;
                self.search_results['groupby'] = results.group_by;
                return self.message_render();
            });
        },

        /** Clean and display the threads */
        message_render: function () {
            var domain = this.options.domain.concat(this.search_results['domain']);

            this.thread = new mail.Thread(this, domain, this.options.context,
                {   'thread_level': this.options.thread_level,
                    'use_composer': true,
                    'show_reply': this.options.thread_level > 0,
                    'show_dd_hide': true,
                }
            );

            this.$('ul.oe_mail_wall_threads').empty();
            var render_res = session.web.qweb.render('mail.wall_thread_container', {});
            $(render_res).appendTo(this.$('ul.oe_mail_wall_threads'));
            return this.thread.appendTo( this.$('li.oe_mail_wall_thread:last') );
        },
    });
};<|MERGE_RESOLUTION|>--- conflicted
+++ resolved
@@ -396,7 +396,6 @@
             }
         },
 
-<<<<<<< HEAD
         /*The selected thread and all childs (messages/thread) became read
         * @param {object} mouse envent
         */
@@ -474,15 +473,6 @@
             for(var i in this.thread){
                 this.thread[i].animated_destroy({fadeTime:0});
             }
-=======
-        on_message_read: function (event) {
-            //TDE: TODO
-            evt = event.target || event.srcElement;
-            var msg_id = evt.dataset.id;
-            if (! msg_id) return false;
-            $(evt).parents('li.oe_mail_thread_msg').eq(0).remove();
-            return this.ds_notification.call('set_message_read', [parseInt(msg_id)]);
->>>>>>> d952128b
         },
 
         on_vote: function (event) {
@@ -828,18 +818,12 @@
             // create and render Thread widget
             var show_header_compose = this.view.is_action_enabled('edit') ||
                 (this.getParent().fields.message_is_follower && this.getParent().fields.message_is_follower.get_value());
-<<<<<<< HEAD
 
             this.thread = new mail.Thread(self, domain, this.options.context,
-=======
-            this.$el.find('div.oe_mail_recthread_main').empty();
-            var thread = new mail.Thread(self, domain, this.options.context,
->>>>>>> d952128b
                 {   'thread_level': this.options.thread_level,
                     'show_header_compose': show_header_compose,
                     'use_composer': show_header_compose,
                     'show_dd_delete': true,
-<<<<<<< HEAD
                     'show_reply_by_email': show_header_compose,
                     'not_expendable':true
                 }
@@ -849,10 +833,6 @@
             var render_res = session.web.qweb.render('mail.wall_thread_container', {});
             $(render_res).appendTo(this.$('ul.oe_mail_wall_threads'));
             return this.thread.appendTo( this.$('li.oe_mail_wall_thread:last') );
-=======
-                    'show_reply_by_email': show_header_compose });
-            return thread.appendTo(this.$el.find('div.oe_mail_recthread_main'));
->>>>>>> d952128b
         },
     });
 
