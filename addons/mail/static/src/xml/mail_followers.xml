<?xml version="1.0" encoding="UTF-8"?>
<template>

    <!--
        followers main template
        Template used to display the followers, the actions and the subtypes in a record.
        -->
    <div t-name="mail.followers" class="oe_mail_recthread_aside">
        <div class="oe_mail_recthread_actions">
            <button type="button" class="oe_mail_button_follow oe_mail_button_mouseout">Not following</button>
            <button type="button" class="oe_mail_button_unfollow oe_mail_button_mouseout">Following</button>
        </div>
        <div class="oe_mail_recthread_subtype"></div>
        <div class="oe_mail_recthread_followers">
            <t t-if="widget.options.title">
                <h4><t t-raw="widget.options.title"/></h4>
            </t>
            <ul class="oe_mail_followers_display"></ul>
        </div>
    </div>

    <!--
        followers.partner template
        Template used to display a partner following the record
        -->
    <li t-name="mail.followers.partner">
        <img class="oe_mail_thumbnail oe_mail_frame" t-attf-src="{record.avatar_url}"/>
<<<<<<< HEAD
        <a t-attf-href="#model=res.users&amp;id=#{record.id}"><t t-raw="record.name"/></a>
    </li>\
    
    <!--
        record_thread.subtype template
        Template used to display subtype of record
    -->
    <div t-name="mail.record_thread.subtype">
        <table width="50%">
            <tr>
                <td>
                    <a t-attf-href="#model=mail.message.subtype&amp;id=#{record.id}"><t t-raw="record.name"/></a>
                </td>
                <td width="10%">
                    <input type="checkbox" t-att-id="record.id" t-att-name="record.name"  class="oe_msg_subtype_check"/>
                </td>
            </tr>
        </table>
    </div>
=======
        <a t-attf-href="#model=res.partner&amp;id=#{record.id}"><t t-raw="record.name"/></a>
    </li>
>>>>>>> d8c65aa8

</template><|MERGE_RESOLUTION|>--- conflicted
+++ resolved
@@ -10,11 +10,11 @@
             <button type="button" class="oe_mail_button_follow oe_mail_button_mouseout">Not following</button>
             <button type="button" class="oe_mail_button_unfollow oe_mail_button_mouseout">Following</button>
         </div>
-        <div class="oe_mail_recthread_subtype"></div>
         <div class="oe_mail_recthread_followers">
             <t t-if="widget.options.title">
                 <h4><t t-raw="widget.options.title"/></h4>
             </t>
+            <ul class="oe_mail_recthread_subtype"></ul>
             <ul class="oe_mail_followers_display"></ul>
         </div>
     </div>
@@ -25,15 +25,14 @@
         -->
     <li t-name="mail.followers.partner">
         <img class="oe_mail_thumbnail oe_mail_frame" t-attf-src="{record.avatar_url}"/>
-<<<<<<< HEAD
-        <a t-attf-href="#model=res.users&amp;id=#{record.id}"><t t-raw="record.name"/></a>
+        <a t-attf-href="#model=res.partner&amp;id=#{record.id}"><t t-raw="record.name"/></a>
     </li>\
     
     <!--
         record_thread.subtype template
         Template used to display subtype of record
     -->
-    <div t-name="mail.record_thread.subtype">
+    <li t-name="mail.record_thread.subtype">
         <table width="50%">
             <tr>
                 <td>
@@ -44,10 +43,6 @@
                 </td>
             </tr>
         </table>
-    </div>
-=======
-        <a t-attf-href="#model=res.partner&amp;id=#{record.id}"><t t-raw="record.name"/></a>
     </li>
->>>>>>> d8c65aa8
 
 </template>