--- conflicted
+++ resolved
@@ -263,30 +263,20 @@
                 context.pop('default_email_to', None)
                 context.pop('default_partner_ids', None)
                 # post the message
-<<<<<<< HEAD
                 if mass_mail_mode and not wizard.post:
                     post_values['recipient_ids'] = [(4, id) for id in post_values.pop('partner_ids', [])]
                     self.pool.get('mail.mail').create(cr, uid, post_values, context=context)
                 else:
                     subtype = 'mail.mt_comment'
-                    if is_log or (mass_mail_mode and not wizard.notify):
+                    if is_log:  # log a note: subtype is False
                         subtype = False
+                    elif mass_mail_mode:  # mass mail: is a log pushed to recipients, author not added
+                        subtype = False
+                        context = dict(context, mail_create_nosubscribe=True)  # add context key to avoid subscribing the author
                     msg_id = active_model_pool.message_post(cr, uid, [res_id], type='comment', subtype=subtype, context=context, **post_values)
                     # mass_mailing, post without notify: notify specific partners
                     if mass_mail_mode and not wizard.notify and post_values['partner_ids']:
                         self.pool.get('mail.notification')._notify(cr, uid, msg_id, post_values['partner_ids'], context=context)
-=======
-                subtype = 'mail.mt_comment'
-                if is_log:  # log a note: subtype is False
-                    subtype = False
-                elif mass_mail_mode:  # mass mail: is a log pushed to recipients, author not added
-                    subtype = False
-                    context = dict(context, mail_create_nosubscribe=True)  # add context key to avoid subscribing the author
-                msg_id = active_model_pool.message_post(cr, uid, [res_id], type='comment', subtype=subtype, context=context, **post_values)
-                # mass_mailing: notify specific partners, because subtype was False, and no-one was notified
-                if mass_mail_mode and post_values['partner_ids']:
-                    self.pool.get('mail.notification')._notify(cr, uid, msg_id, post_values['partner_ids'], context=context)
->>>>>>> 96b7fc95
 
         return {'type': 'ir.actions.act_window_close'}
 
