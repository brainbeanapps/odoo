--- conflicted
+++ resolved
@@ -1,35 +1,27 @@
-# Croatian translation for openobject-addons
-# Copyright (c) 2014 Rosetta Contributors and Canonical Ltd 2014
-# This file is distributed under the same license as the openobject-addons package.
-# FIRST AUTHOR <EMAIL@ADDRESS>, 2014.
-#
+# Translation of Odoo Server.
+# This file contains the translation of the following modules:
+# * membership
+# 
+# Translators:
+# FIRST AUTHOR <EMAIL@ADDRESS>, 2014
 msgid ""
 msgstr ""
-<<<<<<< HEAD
-"Project-Id-Version: openobject-addons\n"
-"Report-Msgid-Bugs-To: FULL NAME <EMAIL@ADDRESS>\n"
-"POT-Creation-Date: 2014-09-23 16:28+0000\n"
-"PO-Revision-Date: 2014-08-14 16:10+0000\n"
-"Last-Translator: FULL NAME <EMAIL@ADDRESS>\n"
-"Language-Team: Croatian <hr@li.org>\n"
-=======
 "Project-Id-Version: Odoo 8.0\n"
 "Report-Msgid-Bugs-To: \n"
 "POT-Creation-Date: 2015-01-21 14:08+0000\n"
 "PO-Revision-Date: 2016-05-09 07:27+0000\n"
 "Last-Translator: Bole <bole@dajmi5.com>\n"
 "Language-Team: Croatian (http://www.transifex.com/odoo/odoo-8/language/hr/)\n"
->>>>>>> 393c14d3
 "MIME-Version: 1.0\n"
 "Content-Type: text/plain; charset=UTF-8\n"
-"Content-Transfer-Encoding: 8bit\n"
-"X-Launchpad-Export-Date: 2014-09-24 09:17+0000\n"
-"X-Generator: Launchpad (build 17196)\n"
+"Content-Transfer-Encoding: \n"
+"Language: hr\n"
+"Plural-Forms: nplurals=3; plural=n%10==1 && n%100!=11 ? 0 : n%10>=2 && n%10<=4 && (n%100<10 || n%100>=20) ? 1 : 2;\n"
 
 #. module: membership
 #: field:report.membership,num_invoiced:0
 msgid "# Invoiced"
-msgstr ""
+msgstr "# Izdan račun"
 
 #. module: membership
 #: field:report.membership,num_paid:0
@@ -39,7 +31,7 @@
 #. module: membership
 #: field:report.membership,num_waiting:0
 msgid "# Waiting"
-msgstr ""
+msgstr "# Na čekanju"
 
 #. module: membership
 #: help:res.partner,associate_member:0
@@ -51,12 +43,12 @@
 #. module: membership
 #: field:membership.membership_line,account_invoice_line:0
 msgid "Account Invoice line"
-msgstr ""
+msgstr "Stavka računa"
 
 #. module: membership
 #: view:product.template:membership.membership_products_form
 msgid "Add a description..."
-msgstr ""
+msgstr "Dodaj opis..."
 
 #. module: membership
 #: view:res.partner:membership.view_res_partner_member_filter
@@ -66,66 +58,66 @@
 #. module: membership
 #: view:res.partner:membership.view_res_partner_member_filter
 msgid "All non Members"
-msgstr ""
+msgstr "Svi ne-članovi"
 
 #. module: membership
 #: help:membership.membership_line,member_price:0
 msgid "Amount for the membership"
-msgstr ""
+msgstr "Iznos članstva"
 
 #. module: membership
 #: field:report.membership,associate_member_id:0
 #: view:res.partner:membership.view_res_partner_member_filter
 #: field:res.partner,associate_member:0
 msgid "Associate Member"
-msgstr ""
+msgstr "Izvanredni član"
 
 #. module: membership
 #: view:report.membership:membership.view_report_membership_search
 msgid "Associated Partner"
-msgstr ""
+msgstr "Povezani partner"
 
 #. module: membership
 #: model:product.template,name:membership.membership_2_product_template
 msgid "Basic Membership"
-msgstr ""
+msgstr "Osnovno Članstvo"
 
 #. module: membership
 #: view:res.partner:membership.view_partner_form
 msgid "Buy Membership"
-msgstr ""
+msgstr "Kupi članstvo"
 
 #. module: membership
 #: view:membership.invoice:membership.view_membership_invoice_view
 msgid "Cancel"
-msgstr ""
+msgstr "Odustani"
 
 #. module: membership
 #: field:res.partner,membership_cancel:0
 msgid "Cancel Membership Date"
-msgstr ""
+msgstr "Otkaži datum članstva"
 
 #. module: membership
 #: field:membership.membership_line,date_cancel:0
 msgid "Cancel date"
-msgstr ""
+msgstr "Datum otkaza"
 
 #. module: membership
 #: selection:membership.membership_line,state:0
 #: selection:report.membership,membership_state:0
 #: selection:res.partner,membership_state:0
 msgid "Cancelled Member"
-msgstr ""
+msgstr "Otkazani član"
 
 #. module: membership
 #: view:product.template:membership.membership_product_search_form_view
 msgid "Category"
-msgstr ""
+msgstr "Kategorija"
 
 #. module: membership
 #: help:product.template,membership:0
 msgid "Check if the product is eligible for membership."
-msgstr ""
+msgstr "Provjerite da li proizvod ispunjava uvjete za članstvo."
 
 #. module: membership
 #: field:membership.membership_line,company_id:0
@@ -137,182 +129,180 @@
 #. module: membership
 #: view:res.partner:membership.view_partner_tree
 msgid "Contacts"
-msgstr ""
+msgstr "Kontakti"
 
 #. module: membership
 #: field:membership.invoice,create_uid:0
 #: field:membership.membership_line,create_uid:0
 msgid "Created by"
-msgstr ""
+msgstr "Kreirao"
 
 #. module: membership
 #: field:membership.invoice,create_date:0
 #: field:membership.membership_line,create_date:0
 msgid "Created on"
-msgstr ""
+msgstr "Vrijeme kreiranja"
 
 #. module: membership
 #: view:report.membership:membership.view_report_membership_search
 #: field:report.membership,membership_state:0
 msgid "Current Membership State"
-msgstr ""
+msgstr "Trenutna država članstva"
 
 #. module: membership
 #: field:res.partner,membership_state:0
 msgid "Current Membership Status"
-msgstr ""
+msgstr "Trenutni status članstva"
 
 #. module: membership
 #: view:res.partner:membership.view_res_partner_member_filter
 msgid "Customer Partners"
-msgstr ""
+msgstr "Partneri kupci"
 
 #. module: membership
 #: view:res.partner:membership.view_res_partner_member_filter
 msgid "Customers"
-msgstr ""
+msgstr "Kupci"
 
 #. module: membership
 #: help:product.template,membership_date_from:0
 #: help:res.partner,membership_start:0
 msgid "Date from which membership becomes active."
-msgstr ""
+msgstr "Datum od kojeg članstvo postaje aktivno."
 
 #. module: membership
 #: help:membership.membership_line,date:0
 msgid "Date on which member has joined the membership"
-msgstr ""
+msgstr "Datum na koji se član pridružio članstvu"
 
 #. module: membership
 #: help:res.partner,membership_cancel:0
 msgid "Date on which membership has been cancelled"
-msgstr ""
+msgstr "Datum na koji se članstvo otkazuje"
 
 #. module: membership
 #: help:product.template,membership_date_to:0
 #: help:res.partner,membership_stop:0
 msgid "Date until which membership remains active."
-msgstr ""
+msgstr "Datum na koji je članstvo otkazano."
 
 #. module: membership
 #: field:report.membership,tot_earned:0
 msgid "Earned Amount"
-msgstr ""
+msgstr "Zarađeni iznos"
 
 #. module: membership
 #: field:report.membership,date_to:0
 msgid "End Date"
-msgstr ""
+msgstr "Završni Datum"
 
 #. module: membership
 #: view:res.partner:membership.view_res_partner_member_filter
 msgid "End Membership Date"
-msgstr ""
+msgstr "Datum završetka članstva"
 
 #. module: membership
 #: view:res.partner:membership.view_res_partner_member_filter
 msgid "End Month"
-msgstr ""
+msgstr "Kraj mjeseca"
 
 #. module: membership
 #: help:report.membership,date_to:0
 msgid "End membership date"
-msgstr ""
+msgstr "Datum završetka članstva"
 
 #. module: membership
 #: view:res.partner:membership.view_res_partner_member_filter
 msgid "Ending Month Of Membership"
-msgstr ""
+msgstr "Mjesec završetka članstva"
 
 #. module: membership
 #: sql_constraint:product.template:0
 msgid "Error ! Ending Date cannot be set before Beginning Date."
-msgstr ""
+msgstr "Greška! Datum završetka ne može se postaviti prije datuma početka."
 
 #. module: membership
 #: constraint:res.partner:0
 msgid "Error ! You cannot create recursive associated members."
-msgstr ""
+msgstr "Greška! Ne možete kreirati rekurzivne pridružene članove."
 
 #. module: membership
 #: code:addons/membership/membership.py:402
 #: code:addons/membership/membership.py:405
 #, python-format
 msgid "Error!"
-msgstr ""
+msgstr "Greška!"
 
 #. module: membership
 #: constraint:membership.membership_line:0
 msgid "Error, this membership product is out of date"
-msgstr ""
+msgstr "Greška, ovo članstvo je izvan datuma"
 
 #. module: membership
 #: view:report.membership:membership.view_report_membership_search
 msgid "Forecast"
-msgstr ""
+msgstr "Predviđanje"
 
 #. module: membership
 #: selection:membership.membership_line,state:0
 #: selection:report.membership,membership_state:0
-#: field:res.partner,free_member:0
-#: selection:res.partner,membership_state:0
+#: field:res.partner,free_member:0 selection:res.partner,membership_state:0
 msgid "Free Member"
-msgstr ""
+msgstr "Slobodan član"
 
 #. module: membership
 #: field:membership.membership_line,date_from:0
 msgid "From"
-msgstr ""
+msgstr "Od"
 
 #. module: membership
 #: view:product.template:membership.membership_product_search_form_view
 msgid "From Month"
-msgstr ""
+msgstr "Od mjeseca"
 
 #. module: membership
 #: model:product.template,name:membership.membership_0_product_template
 msgid "Gold Membership"
-msgstr ""
+msgstr "Zlatno članstvo"
 
 #. module: membership
 #: view:report.membership:membership.view_report_membership_search
 #: view:res.partner:membership.view_res_partner_member_filter
 msgid "Group By"
-msgstr ""
+msgstr "Grupiraj po"
 
 #. module: membership
 #: view:product.template:membership.membership_product_search_form_view
 msgid "Group by..."
-msgstr ""
-
-#. module: membership
-#: field:membership.invoice,id:0
-#: field:membership.membership_line,id:0
+msgstr "Grupiraj po..."
+
+#. module: membership
+#: field:membership.invoice,id:0 field:membership.membership_line,id:0
 #: field:report.membership,id:0
 msgid "ID"
-msgstr ""
+msgstr "ID"
 
 #. module: membership
 #: view:product.template:membership.membership_product_search_form_view
 msgid "Inactive"
-msgstr ""
+msgstr "Neaktivno"
 
 #. module: membership
 #: model:ir.model,name:membership.model_account_invoice
 #: field:membership.membership_line,account_invoice_id:0
 msgid "Invoice"
-msgstr ""
+msgstr "Faktura"
 
 #. module: membership
 #: model:ir.model,name:membership.model_account_invoice_line
 msgid "Invoice Line"
-msgstr ""
+msgstr "Stavka računa"
 
 #. module: membership
 #: model:ir.actions.act_window,name:membership.action_membership_invoice_view
 #: view:membership.invoice:membership.view_membership_invoice_view
 msgid "Invoice Membership"
-msgstr ""
+msgstr "Račun za članstvo"
 
 #. module: membership
 #: selection:membership.membership_line,state:0
@@ -333,56 +323,49 @@
 "-Non Member: A partner who has not applied for any membership.\n"
 "-Cancelled Member: A member who has cancelled his membership.\n"
 "-Old Member: A member whose membership date has expired.\n"
-"-Waiting Member: A member who has applied for the membership and whose "
-"invoice is going to be created.\n"
+"-Waiting Member: A member who has applied for the membership and whose invoice is going to be created.\n"
 "-Invoiced Member: A member whose invoice has been created.\n"
 "-Paying member: A member who has paid the membership fee."
-msgstr ""
+msgstr "Ukazuje na stanje članstva.\n-Nije član: Partner koji nije podnio zahtjev za članstvo.\n-Otkazano: Član koji je otkazao svoje članstvo.\n-Stari član: Član kojem je istekao datum članstva.\n-Čekajući član: Član koji je podnio zahtjev za članstvo, a račun će tek biti kreiran.\n- Član kojem je izdan račun: Član kojem je račun kreiran.\n- Član koji plaća: Član koji je platio članarinu."
 
 #. module: membership
 #: help:membership.membership_line,state:0
 msgid ""
 "It indicates the membership status.\n"
-"                        -Non Member: A member who has not applied for any "
-"membership.\n"
-"                        -Cancelled Member: A member who has cancelled his "
-"membership.\n"
-"                        -Old Member: A member whose membership date has "
-"expired.\n"
-"                        -Waiting Member: A member who has applied for the "
-"membership and whose invoice is going to be created.\n"
-"                        -Invoiced Member: A member whose invoice has been "
-"created.\n"
-"                        -Paid Member: A member who has paid the membership "
-"amount."
+"                        -Non Member: A member who has not applied for any membership.\n"
+"                        -Cancelled Member: A member who has cancelled his membership.\n"
+"                        -Old Member: A member whose membership date has expired.\n"
+"                        -Waiting Member: A member who has applied for the membership and whose invoice is going to be created.\n"
+"                        -Invoiced Member: A member whose invoice has been created.\n"
+"                        -Paid Member: A member who has paid the membership amount."
 msgstr ""
 
 #. module: membership
 #: field:membership.membership_line,date:0
 msgid "Join Date"
-msgstr ""
+msgstr "Datum pridruživanja"
 
 #. module: membership
 #: field:membership.invoice,write_uid:0
 #: field:membership.membership_line,write_uid:0
 msgid "Last Updated by"
-msgstr ""
+msgstr "Promijenio"
 
 #. module: membership
 #: field:membership.invoice,write_date:0
 #: field:membership.membership_line,write_date:0
 msgid "Last Updated on"
-msgstr ""
+msgstr "Vrijeme promjene"
 
 #. module: membership
 #: field:report.membership,partner_id:0
 msgid "Member"
-msgstr ""
+msgstr "Član"
 
 #. module: membership
 #: field:membership.invoice,member_price:0
 msgid "Member Price"
-msgstr ""
+msgstr "Cijena članstva"
 
 #. module: membership
 #: model:ir.model,name:membership.model_membership_membership_line
@@ -395,13 +378,13 @@
 #: model:ir.ui.menu,name:membership.menu_membership
 #: view:res.partner:membership.membership_members_tree
 msgid "Members"
-msgstr ""
+msgstr "Članovi"
 
 #. module: membership
 #: model:ir.actions.act_window,name:membership.action_report_membership_tree
 #: model:ir.ui.menu,name:membership.menu_report_membership
 msgid "Members Analysis"
-msgstr ""
+msgstr "Analiza članova"
 
 #. module: membership
 #: field:membership.invoice,product_id:0
@@ -412,193 +395,193 @@
 #: view:res.partner:membership.view_partner_form
 #: field:res.partner,member_lines:0
 msgid "Membership"
-msgstr ""
+msgstr "Članstvo"
 
 #. module: membership
 #: field:res.partner,membership_amount:0
 msgid "Membership Amount"
-msgstr ""
+msgstr "Iznos članstva"
 
 #. module: membership
 #: model:ir.model,name:membership.model_report_membership
 msgid "Membership Analysis"
-msgstr ""
+msgstr "Analiza članstva"
 
 #. module: membership
 #: view:product.template:membership.membership_products_form
 msgid "Membership Duration"
-msgstr ""
+msgstr "Trajanje članstva"
 
 #. module: membership
 #: field:product.template,membership_date_to:0
 #: field:res.partner,membership_stop:0
 msgid "Membership End Date"
-msgstr ""
+msgstr "Datum završetka članstva"
 
 #. module: membership
 #: field:membership.membership_line,member_price:0
 #: view:product.template:membership.membership_products_form
 #: view:product.template:membership.membership_products_tree
 msgid "Membership Fee"
-msgstr ""
+msgstr "Članarina"
 
 #. module: membership
 #: model:ir.model,name:membership.model_membership_invoice
 #: view:membership.invoice:membership.view_membership_invoice_view
 msgid "Membership Invoice"
-msgstr ""
+msgstr "Račun za članstvo"
 
 #. module: membership
 #: view:res.partner:membership.view_res_partner_member_filter
 msgid "Membership Partners"
-msgstr ""
+msgstr "Članovi partneri"
 
 #. module: membership
 #: view:product.template:membership.membership_product_search_form_view
 #: view:report.membership:membership.view_report_membership_search
 #: field:report.membership,membership_id:0
 msgid "Membership Product"
-msgstr ""
+msgstr "Članstvo proizvoda"
 
 #. module: membership
 #: model:ir.actions.act_window,name:membership.action_membership_products
 #: model:ir.ui.menu,name:membership.menu_membership_products
 #: view:product.template:membership.membership_product_search_form_view
 msgid "Membership Products"
-msgstr ""
+msgstr "Članstvo proizvoda"
 
 #. module: membership
 #: field:product.template,membership_date_from:0
 #: field:res.partner,membership_start:0
 msgid "Membership Start Date"
-msgstr ""
+msgstr "Datum početka članstva"
 
 #. module: membership
 #: view:res.partner:membership.view_res_partner_member_filter
 msgid "Membership State"
-msgstr ""
+msgstr "Država članstva"
 
 #. module: membership
 #: field:membership.membership_line,state:0
 msgid "Membership Status"
-msgstr ""
+msgstr "Status članstva"
 
 #. module: membership
 #: view:product.template:membership.membership_products_form
 #: view:product.template:membership.membership_products_tree
 msgid "Membership products"
-msgstr ""
+msgstr "Proizvodi članstva"
 
 #. module: membership
 #: view:res.partner:membership.view_partner_form
 msgid "Memberships"
-msgstr ""
+msgstr "Članstva"
 
 #. module: membership
 #: view:report.membership:membership.view_report_membership_search
 msgid "Month"
-msgstr ""
+msgstr "Mjesec"
 
 #. module: membership
 #: selection:membership.membership_line,state:0
 #: selection:report.membership,membership_state:0
 #: selection:res.partner,membership_state:0
 msgid "Non Member"
-msgstr ""
+msgstr "Nije član"
 
 #. module: membership
 #: view:res.partner:membership.view_res_partner_member_filter
 msgid "None/Canceled/Old/Waiting"
-msgstr ""
+msgstr "None/Canceled/Old/Waiting"
 
 #. module: membership
 #: selection:membership.membership_line,state:0
 #: selection:report.membership,membership_state:0
 #: selection:res.partner,membership_state:0
 msgid "Old Member"
-msgstr ""
+msgstr "Stari član"
 
 #. module: membership
 #: selection:membership.membership_line,state:0
 #: selection:report.membership,membership_state:0
 #: selection:res.partner,membership_state:0
 msgid "Paid Member"
-msgstr ""
+msgstr "Član koji plaća"
 
 #. module: membership
 #: model:ir.model,name:membership.model_res_partner
 #: field:membership.membership_line,partner:0
 msgid "Partner"
-msgstr ""
+msgstr "Partner"
 
 #. module: membership
 #: code:addons/membership/membership.py:406
 #, python-format
 msgid "Partner doesn't have an address to make the invoice."
-msgstr ""
+msgstr "Parnter nema adresu za izdavanje računa."
 
 #. module: membership
 #: code:addons/membership/membership.py:403
 #, python-format
 msgid "Partner is a free Member."
-msgstr ""
+msgstr "Partner je besplatan član."
 
 #. module: membership
 #: field:report.membership,tot_pending:0
 msgid "Pending Amount"
-msgstr ""
+msgstr "Iznos na čekanju"
 
 #. module: membership
 #: model:ir.model,name:membership.model_product_template
 msgid "Product Template"
-msgstr ""
+msgstr "Predložak proizvoda"
 
 #. module: membership
 #: field:report.membership,quantity:0
 msgid "Quantity"
-msgstr ""
+msgstr "Količina"
 
 #. module: membership
 #: view:report.membership:membership.view_report_membership_search
 msgid "Revenue Done"
-msgstr ""
+msgstr "Gotovi prihodi"
 
 #. module: membership
 #: view:report.membership:membership.view_report_membership_search
 #: field:report.membership,user_id:0
 #: view:res.partner:membership.view_res_partner_member_filter
 msgid "Salesperson"
-msgstr ""
+msgstr "Prodavač"
 
 #. module: membership
 #: help:res.partner,free_member:0
 msgid "Select if you want to give free membership."
-msgstr ""
+msgstr "Odaberite ako želite dati besplatno članstvo."
 
 #. module: membership
 #: model:product.template,name:membership.membership_1_product_template
 msgid "Silver Membership"
-msgstr ""
+msgstr "Srebrno članstvo"
 
 #. module: membership
 #: field:report.membership,start_date:0
 msgid "Start Date"
-msgstr ""
+msgstr "Početni datum"
 
 #. module: membership
 #: view:res.partner:membership.view_res_partner_member_filter
 msgid "Start Month"
-msgstr ""
+msgstr "Početni mjesec"
 
 #. module: membership
 #: view:res.partner:membership.view_res_partner_member_filter
 msgid "Starting Month Of Membership"
-msgstr ""
+msgstr "Početni mjesec članstva"
 
 #. module: membership
 #: view:res.partner:membership.view_res_partner_member_filter
 msgid "Supplier Partners"
-msgstr ""
+msgstr "Partneri dobavljači"
 
 #. module: membership
 #: view:res.partner:membership.view_res_partner_member_filter
@@ -608,36 +591,41 @@
 #. module: membership
 #: view:product.template:membership.membership_products_form
 msgid "Taxes"
-msgstr ""
+msgstr "Porezi"
 
 #. module: membership
 #: help:res.partner,membership_amount:0
 msgid "The price negotiated by the partner"
-msgstr ""
+msgstr "Cijena po dogovoru partnera"
 
 #. module: membership
 #: view:product.template:membership.membership_products_form
 msgid "This note will be displayed on quotations..."
-msgstr ""
+msgstr "Napomena se prikazuje na ponudama..."
 
 #. module: membership
 #: view:report.membership:membership.view_report_membership_search
 msgid "This will display paid, old and total earned columns"
-msgstr ""
+msgstr "Ovo će prikazati stupce plaćeno, staro i ukupno zarađeno"
 
 #. module: membership
 #: view:report.membership:membership.view_report_membership_search
 msgid "This will display waiting, invoiced and total pending columns"
-msgstr ""
+msgstr "Ovo će prikazati stupce na čekanju, izdani račun i ukupno na čekanju"
 
 #. module: membership
 #: field:membership.membership_line,date_to:0
 msgid "To"
-msgstr ""
+msgstr "Do"
 
 #. module: membership
 #: selection:membership.membership_line,state:0
 #: selection:report.membership,membership_state:0
 #: selection:res.partner,membership_state:0
 msgid "Waiting Member"
-msgstr ""+msgstr "Član na čekanju"
+
+#. module: membership
+#: view:membership.invoice:membership.view_membership_invoice_view
+msgid "or"
+msgstr "ili"