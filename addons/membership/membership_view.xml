--- conflicted
+++ resolved
@@ -117,7 +117,6 @@
             <field name="type">search</field>
             <field name="arch" type="xml">
                 <field name="category_id" position="after">
-<<<<<<< HEAD
                        <filter icon="terp-partner" domain="[('membership_state', '=', 'paid')]" string="Paid Members" />
                        <filter icon="terp-partner" domain="[('membership_state', '=', 'invoiced')]" string="Invoiced Members" />
                        <filter icon="terp-partner" domain="[('membership_state', '=', 'waiting')]" string="Future Members" />
@@ -127,15 +126,8 @@
                     </field>
                     <newline/>
                    <group expand="1" string="Group By..." position="after">
-                       <filter string="Associate Members" icon="terp-partner" domain="[]" context="{'group_by': 'associate_member'}"/>
+                       <filter string="Associate Members" icon="terp-personal" domain="[]" context="{'group_by': 'associate_member'}"/>
                    </group>     
-=======
-                    <group col="4" colspan="6">
-                        <filter string="Members" icon="terp-personal" domain="[]" context="{'group_by':'membership_state'}"/>
-                        <separator orientation="vertical"/>
-                        <field name="membership_state"/>
-                    </group>
->>>>>>> 66274f35
                </field>
             </field>
         </record>
