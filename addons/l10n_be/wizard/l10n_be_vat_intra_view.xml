<?xml version="1.0" encoding="utf-8"?>
<openerp>
    <data>
        <menuitem
        id="menu_finance_belgian_statement"
        name="Belgium Statements"
        parent="account.menu_finance_legal_statement"/>

<<<<<<< HEAD
        <record id="view_vat_intra" model="ir.ui.view">
            <field name="name">Partner VAT intra</field>
            <field name="model">partner.vat.intra</field>
            <field name="type">form</field>
            <field name="arch" type="xml">
                <form string="Partner VAT intra">
                    <group width="450">
                        <separator string="Intracom VAT Declaration" colspan="4"/>
                        <notebook colspan="4">
                            <page string="General Information">
                                <newline/>
                                <field name="period_code"/>
                                <field name="mand_id"/>
                                <field name="tax_code_id" string="Company" widget="selection" groups="base.group_multi_company"/>
                                <newline/>
                                <separator string="Periods" colspan="4"/>
                                <field name="period_ids" nolabel="1" colspan="4"/>
                                <!-- should be unused ?
                                <separator string="Advanced Options" colspan="4"/>
                                <field name="identification_type"/>
                                <field name="other" attrs="{'invisible':[('identification_type','!=','other')], 'required':[('identification_type','=','other')]}"/> -->
                                <group colspan="4" groups="base.group_extended">
                                    <separator string="Comments" colspan="4"/>
                                    <field colspan="4" name="comments" nolabel="1"/>
                                </group>
                            </page>
                            <page string="European Countries" groups="base.group_extended">
                                <field name="country_ids" colspan="4" nolabel="1"/>
                            </page>
                        </notebook>
                        <separator colspan="4"/><label/>
                        <button special="cancel" string="_Close" icon="gtk-cancel"/>
                        <button name="preview" string="_Preview" type="object" icon="gtk-print"/>
                        <button name="create_xml" string="Create _XML" type="object" icon="gtk-execute"/>
                    </group>
                </form>
            </field>
        </record>
=======
		<record id="view_vat_intra" model="ir.ui.view">
			<field name="name">Partner VAT intra</field>
			<field name="model">partner.vat.intra</field>
			<field name="type">form</field>
			<field name="arch" type="xml">
				<form string="Partner VAT intra">
					<group width="450">
						<separator string="Create an XML file for Vat Intra" colspan="4"/>
						<notebook colspan="4">
							<page string="General Information">
								<newline/>
								<group>
								<field name="period_code" colspan="4"/>
								<newline/>
								<field name="mand_id" colspan="4"/>
								<newline/>
								<field name="tax_code_id" string="Company" colspan="4" widget="selection"/>
								<newline/>
								</group>
								<separator string="Periods" colspan="4"/>
								<field name="period_ids" nolabel="1" colspan="4"/>
								<newline/><label/>
								</page>
								<page string="European Countries">
									<field name="country_ids" colspan="4" nolabel="1"/>
								</page>
								</notebook>
								<separator colspan="4"/><label/>
							<button special="cancel" string="_Close" icon="gtk-cancel"/>
							<button name="preview" string="_Preview" type="object" icon="gtk-print"/>
							<button name="create_xml" string="Create _XML" type="object" icon="gtk-execute"/>
					</group>
				</form>
			</field>
		</record>

		<record id="view_vat_intra_save" model="ir.ui.view">
			<field name="name">Partner VAT intra Save</field>
			<field name="model">partner.vat.intra</field>
			<field name="type">form</field>
			<field name="arch" type="xml">
				<form string="Save XML">
						<group width="450">
							<separator colspan="2" string="Note: "/><newline/>
							<label string="Save the File with '.xml' extension." colspan="2" align="0.0"/><newline/>
							<field name="name" colspan="4"/>
							<newline/>
							<field name="file_save" colspan="4" filename="name"/>
							<newline/>
							<separator string="Partner With No VAT" colspan="4"/>
							<field nolabel="1" name="no_vat" colspan="4"/>
							<separator colspan="4"/><label/>
						<button special="cancel" string="Close" icon="gtk-cancel"/>
					</group>
				</form>
			</field>
		</record>
>>>>>>> a5819a49

        <record id="view_vat_intra_save" model="ir.ui.view">
            <field name="name">Partner VAT intra Save</field>
            <field name="model">partner.vat.intra</field>
            <field name="type">form</field>
            <field name="arch" type="xml">
                <form string="Save XML">
                    <group width="450">
                        <separator colspan="2" string="Note: "/><newline/>
                        <label string="Save the File with '.xml' extension." colspan="2" align="0.0"/><newline/>
                        <field name="name" colspan="4"/>
                        <newline/>
                        <field name="file_save" colspan="4"/>
                        <newline/>
                        <button special="cancel" string="Close" icon="gtk-cancel" colspan="4"/>
                    </group>
                </form>
            </field>
        </record>

        <record id="action_vat_intra" model="ir.actions.act_window">
            <field name="name">Partner Vat Intra</field>
            <field name="type">ir.actions.act_window</field>
            <field name="res_model">partner.vat.intra</field>
            <field name="view_type">form</field>
            <field name="view_mode">form</field>
            <field name="view_id" ref="view_vat_intra"/>
            <field name="target">new</field>
        </record>

        <menuitem
            name="Partner VAT Intra"
            parent="menu_finance_belgian_statement"
            action="action_vat_intra"
            id="l10_be_vat_intra"/>

    </data>
</openerp><|MERGE_RESOLUTION|>--- conflicted
+++ resolved
@@ -6,7 +6,6 @@
         name="Belgium Statements"
         parent="account.menu_finance_legal_statement"/>
 
-<<<<<<< HEAD
         <record id="view_vat_intra" model="ir.ui.view">
             <field name="name">Partner VAT intra</field>
             <field name="model">partner.vat.intra</field>
@@ -45,65 +44,6 @@
                 </form>
             </field>
         </record>
-=======
-		<record id="view_vat_intra" model="ir.ui.view">
-			<field name="name">Partner VAT intra</field>
-			<field name="model">partner.vat.intra</field>
-			<field name="type">form</field>
-			<field name="arch" type="xml">
-				<form string="Partner VAT intra">
-					<group width="450">
-						<separator string="Create an XML file for Vat Intra" colspan="4"/>
-						<notebook colspan="4">
-							<page string="General Information">
-								<newline/>
-								<group>
-								<field name="period_code" colspan="4"/>
-								<newline/>
-								<field name="mand_id" colspan="4"/>
-								<newline/>
-								<field name="tax_code_id" string="Company" colspan="4" widget="selection"/>
-								<newline/>
-								</group>
-								<separator string="Periods" colspan="4"/>
-								<field name="period_ids" nolabel="1" colspan="4"/>
-								<newline/><label/>
-								</page>
-								<page string="European Countries">
-									<field name="country_ids" colspan="4" nolabel="1"/>
-								</page>
-								</notebook>
-								<separator colspan="4"/><label/>
-							<button special="cancel" string="_Close" icon="gtk-cancel"/>
-							<button name="preview" string="_Preview" type="object" icon="gtk-print"/>
-							<button name="create_xml" string="Create _XML" type="object" icon="gtk-execute"/>
-					</group>
-				</form>
-			</field>
-		</record>
-
-		<record id="view_vat_intra_save" model="ir.ui.view">
-			<field name="name">Partner VAT intra Save</field>
-			<field name="model">partner.vat.intra</field>
-			<field name="type">form</field>
-			<field name="arch" type="xml">
-				<form string="Save XML">
-						<group width="450">
-							<separator colspan="2" string="Note: "/><newline/>
-							<label string="Save the File with '.xml' extension." colspan="2" align="0.0"/><newline/>
-							<field name="name" colspan="4"/>
-							<newline/>
-							<field name="file_save" colspan="4" filename="name"/>
-							<newline/>
-							<separator string="Partner With No VAT" colspan="4"/>
-							<field nolabel="1" name="no_vat" colspan="4"/>
-							<separator colspan="4"/><label/>
-						<button special="cancel" string="Close" icon="gtk-cancel"/>
-					</group>
-				</form>
-			</field>
-		</record>
->>>>>>> a5819a49
 
         <record id="view_vat_intra_save" model="ir.ui.view">
             <field name="name">Partner VAT intra Save</field>
@@ -116,7 +56,7 @@
                         <label string="Save the File with '.xml' extension." colspan="2" align="0.0"/><newline/>
                         <field name="name" colspan="4"/>
                         <newline/>
-                        <field name="file_save" colspan="4"/>
+                        <field name="file_save" colspan="4" filename="name"/>
                         <newline/>
                         <button special="cancel" string="Close" icon="gtk-cancel" colspan="4"/>
                     </group>
