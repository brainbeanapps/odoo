--- conflicted
+++ resolved
@@ -806,16 +806,9 @@
             inv.check_tax_lines(compute_taxes)
 
             # I disabled the check_total feature
-<<<<<<< HEAD
-            group_check_total = self.env.ref('account.group_supplier_inv_check_total')
-            if self.env.user in group_check_total.users:
+            if self.env['res.users'].has_group('account.group_supplier_inv_check_total'):
                 if inv.type in ('in_invoice', 'in_refund') and abs(inv.check_total - inv.amount_total) >= (inv.currency_id.rounding / 2.0):
                     raise except_orm(_('Bad Total!'), _('Please verify the price of the invoice!\nThe encoded total does not match the computed total.'))
-=======
-            if self.pool['res.users'].has_group(cr, uid, 'account.group_supplier_inv_check_total'):
-                if (inv.type in ('in_invoice', 'in_refund') and abs(inv.check_total - inv.amount_total) >= (inv.currency_id.rounding/2.0)):
-                    raise osv.except_osv(_('Bad Total!'), _('Please verify the price of the invoice!\nThe encoded total does not match the computed total.'))
->>>>>>> 24c25f50
 
             if inv.payment_term:
                 total_fixed = total_percent = 0
