--- conflicted
+++ resolved
@@ -637,17 +637,6 @@
         @param context: context arguments, like lang, time zone
         @return: return a result
         """
-<<<<<<< HEAD
-        journal_type = ('sale', 'sale_refund', 'purchase', 'purchase_refund')
-        journal_seq = {
-            'sale':'seq_out_invoice',
-            'purchase':'seq_in_invoice',
-            'purchase_refund':'seq_out_refund',
-            'sale_refund':'seq_in_refund'
-        }
-
-=======
->>>>>>> e1f3b7cb
         seq_pool = self.pool.get('ir.sequence')
         seq_typ_pool = self.pool.get('ir.sequence.type')
 
