# -*- coding: utf-8 -*-
##############################################################################
#    
#    OpenERP, Open Source Management Solution
#    Copyright (C) 2004-2009 Tiny SPRL (<http://tiny.be>).
#
#    This program is free software: you can redistribute it and/or modify
#    it under the terms of the GNU Affero General Public License as
#    published by the Free Software Foundation, either version 3 of the
#    License, or (at your option) any later version.
#
#    This program is distributed in the hope that it will be useful,
#    but WITHOUT ANY WARRANTY; without even the implied warranty of
#    MERCHANTABILITY or FITNESS FOR A PARTICULAR PURPOSE.  See the
#    GNU Affero General Public License for more details.
#
#    You should have received a copy of the GNU Affero General Public License
#    along with this program.  If not, see <http://www.gnu.org/licenses/>.     
#
##############################################################################

import time

from osv import fields
from osv import osv
from tools.translate import _
import tools
<<<<<<< HEAD
from tools import config
=======
>>>>>>> 1502dc12

class account_analytic_line(osv.osv):
    _name = 'account.analytic.line'
    _description = 'Analytic lines'
    
    def _amount_currency(self, cr, uid, ids, field_name, arg, context={}):
        result = {}
        for rec in self.browse(cr, uid, ids, context):
            cmp_cur_id=rec.company_id.currency_id.id
            aa_cur_id=rec.account_id.currency_id.id
            result[rec.id] = 0.0
            if cmp_cur_id <> aa_cur_id:
                cur_obj = self.pool.get('res.currency')
                ctx = {}
                if rec.date and rec.amount:
                    ctx['date'] = rec.date
                    result[rec.id] = cur_obj.compute(cr, uid, rec.company_id.currency_id.id,
                        rec.account_id.currency_id.id, rec.amount,
                        context=ctx)
        return result
        
    def _get_account_currency(self, cr, uid, ids, field_name, arg, context={}):
        result = {}
        for rec in self.browse(cr, uid, ids, context):
            if rec.company_id.currency_id.id <> rec.account_id.currency_id.id:
                result[rec.id] = (rec.account_id.currency_id.id,rec.account_id.currency_id.code)
            else:
                result[rec.id] = False
        return result
    
    def _get_account_line(self, cr, uid, ids, context={}):
        aac_ids = {}
        for acc in self.pool.get('account.analytic.account').browse(cr, uid, ids):
            aac_ids[acc.id] = True
        aal_ids = []
        if aac_ids:
            aal_ids = self.pool.get('account.analytic.line').search(cr, uid, [('account_id','in',aac_ids.keys())], context=context)
        return aal_ids

    _columns = {
        'name' : fields.char('Description', size=256, required=True),
        'date' : fields.date('Date', required=True),
        'amount' : fields.float('Amount', required=True),
        'unit_amount' : fields.float('Quantity'),
        'product_uom_id' : fields.many2one('product.uom', 'UoM'),
        'product_id' : fields.many2one('product.product', 'Product'),
        'account_id' : fields.many2one('account.analytic.account', 'Analytic Account', required=True, ondelete='cascade', select=True),
        'general_account_id' : fields.many2one('account.account', 'General Account', required=True, ondelete='cascade'),
        'move_id' : fields.many2one('account.move.line', 'Move Line', ondelete='cascade', select=True),
        'journal_id' : fields.many2one('account.analytic.journal', 'Analytic Journal', required=True, ondelete='cascade', select=True),
        'code' : fields.char('Code', size=8),
        'user_id' : fields.many2one('res.users', 'User',),
<<<<<<< HEAD
        'ref': fields.char('Ref.', size=32),
        'currency_id': fields.function(_get_account_currency, method=True, type='many2one', relation='res.currency', string='Account currency',
                store={
                    'account.analytic.account': (_get_account_line, ['company_id'], 50),
                },
                 help="The related account currency if not equal to the company one."),
        'company_id': fields.many2one('res.company','Company',required=True),
        'amount_currency': fields.function(_amount_currency, method=True, digits=(16, int(config['price_accuracy'])), string='Amount currency',
                    store={
                        'account.analytic.account': (_get_account_line, ['company_id'], 50),
                    },
                    help="The amount expressed in the related account currency if not equal to the company one.",),
        
=======
        'ref': fields.char('Reference', size=32),
>>>>>>> 1502dc12
    }
    _defaults = {
        'date': lambda *a: time.strftime('%Y-%m-%d'),
        'company_id': lambda self,cr,uid,c: self.pool.get('res.company')._company_default_get(cr, uid, 'account.analytic.line', c),
    }
    _order = 'date'
    
    def search(self, cr, uid, args, offset=0, limit=None, order=None, context=None, count=False):
        if context is None:
            context = {}

        if context.get('from_date',False):
            args.append(['date', '>=',context['from_date']])
            
        if context.get('to_date',False):
            args.append(['date','<=',context['to_date']])
            
        return super(account_analytic_line, self).search(cr, uid, args, offset, limit,
                order, context=context, count=count)
        
    def _check_company(self, cr, uid, ids):
        lines = self.browse(cr, uid, ids)
        for l in lines:
            if l.move_id and not l.account_id.company_id.id == l.move_id.account_id.company_id.id:
                return False
        return True
    _constraints = [
#        (_check_company, 'You can not create analytic line that is not in the same company than the account line', ['account_id'])
    ]
    
    # Compute the cost based on the valuation pricelist define into company
    # property_product_pricelist property
    def on_change_unit_amount(self, cr, uid, id, prod_id, unit_amount,company_id,
            date,unit=False, context=None):
        uom_obj = self.pool.get('product.uom')
        product_obj = self.pool.get('product.product')
#        if unit_amount and prod_id:
        if  prod_id:
            prod = product_obj.browse(cr, uid, prod_id)
            a = prod.product_tmpl_id.property_account_expense.id
            if not a:
                a = prod.categ_id.property_account_expense_categ.id
            if not a:
                raise osv.except_osv(_('Error !'),
                        _('There is no expense account defined ' \
                                'for this product: "%s" (id:%d)') % \
                                (prod.name, prod.id,))
            if company_id:
                company_obj = self.pool.get('res.company')
            else:
                company_id=self.pool.get('res.company')._company_default_get(cr, uid, 'account.analytic.line', context)
            pricelist_id=company_obj.browse(cr,uid,company_id).property_valuation_pricelist.id
            amount_unit = self.pool.get('product.pricelist').price_get(cr, uid, [pricelist_id],
                                prod_id, unit_amount or 1.0, None, {
                                    'uom': unit,
                                    'date': date,
                                    })[pricelist_id]
            amount=amount_unit*unit_amount or 1.0
            return {'value': {
                'amount': - round(amount, 2),
                'general_account_id': a,
                }}
        return {}

    def view_header_get(self, cr, user, view_id, view_type, context):
        if context.get('account_id', False):
            # account_id in context may also be pointing to an account.account.id
            cr.execute('select name from account_analytic_account where id=%s', (context['account_id'],))
            res = cr.fetchone()
            if res:
                res = _('Entries: ')+ (res[0] or '')
            return res
        return False

account_analytic_line()


class timesheet_invoice(osv.osv):
    _name = "report.hr.timesheet.invoice.journal"
    _description = "Analytic account costs and revenues"
    _auto = False
    _columns = {
        'name': fields.char('Year',size=64,required=False, readonly=True),
        'account_id':fields.many2one('account.analytic.account', 'Analytic Account', readonly=True, select=True),
        'journal_id': fields.many2one('account.analytic.journal', 'Journal', readonly=True),
        'quantity': fields.float('Quantities', readonly=True),
        'cost': fields.float('Credit', readonly=True),
        'revenue': fields.float('Debit', readonly=True),
        'month':fields.selection([('01','January'), ('02','February'), ('03','March'), ('04','April'), ('05','May'), ('06','June'),
                                  ('07','July'), ('08','August'), ('09','September'), ('10','October'), ('11','November'), ('12','December')],'Month',readonly=True),
    }
    _order = 'name desc, account_id'
    def init(self, cr):
        tools.drop_view_if_exists(cr, 'report_hr_timesheet_invoice_journal')
        cr.execute("""
        create or replace view report_hr_timesheet_invoice_journal as (
            select
                min(l.id) as id,
                to_char(l.date, 'YYYY') as name,
                to_char(l.date,'MM') as month,
                sum(
                    CASE WHEN l.amount>0 THEN 0 ELSE l.amount
                    END
                ) as cost,
                sum(
                    CASE WHEN l.amount>0 THEN l.amount ELSE 0
                    END
                ) as revenue,
                sum(l.unit_amount* COALESCE(u.factor, 1)) as quantity,
                journal_id,
                account_id
            from account_analytic_line l
                LEFT OUTER join product_uom u on (u.id=l.product_uom_id)
            group by
                to_char(l.date, 'YYYY'),
                to_char(l.date,'MM'),
                journal_id,
                account_id
        )""")
timesheet_invoice()

# vim:expandtab:smartindent:tabstop=4:softtabstop=4:shiftwidth=4:
<|MERGE_RESOLUTION|>--- conflicted
+++ resolved
@@ -25,10 +25,7 @@
 from osv import osv
 from tools.translate import _
 import tools
-<<<<<<< HEAD
 from tools import config
-=======
->>>>>>> 1502dc12
 
 class account_analytic_line(osv.osv):
     _name = 'account.analytic.line'
@@ -81,8 +78,6 @@
         'journal_id' : fields.many2one('account.analytic.journal', 'Analytic Journal', required=True, ondelete='cascade', select=True),
         'code' : fields.char('Code', size=8),
         'user_id' : fields.many2one('res.users', 'User',),
-<<<<<<< HEAD
-        'ref': fields.char('Ref.', size=32),
         'currency_id': fields.function(_get_account_currency, method=True, type='many2one', relation='res.currency', string='Account currency',
                 store={
                     'account.analytic.account': (_get_account_line, ['company_id'], 50),
@@ -93,11 +88,8 @@
                     store={
                         'account.analytic.account': (_get_account_line, ['company_id'], 50),
                     },
-                    help="The amount expressed in the related account currency if not equal to the company one.",),
-        
-=======
+                    help="The amount expressed in the related account currency if not equal to the company one.",)
         'ref': fields.char('Reference', size=32),
->>>>>>> 1502dc12
     }
     _defaults = {
         'date': lambda *a: time.strftime('%Y-%m-%d'),
