# -*- coding: utf-8 -*-

import time
import math

from odoo.osv import expression
from odoo.tools.float_utils import float_round as round
from odoo.tools import DEFAULT_SERVER_DATETIME_FORMAT
from odoo.exceptions import UserError, ValidationError
from odoo import api, fields, models, _


class AccountAccountType(models.Model):
    _name = "account.account.type"
    _description = "Account Type"

    name = fields.Char(string='Account Type', required=True, translate=True)
    include_initial_balance = fields.Boolean(string="Bring Accounts Balance Forward", help="Used in reports to know if we should consider journal items from the beginning of time instead of from the fiscal year only. Account types that should be reset to zero at each new fiscal year (like expenses, revenue..) should not have this option set.")
    type = fields.Selection([
        ('other', 'Regular'),
        ('receivable', 'Receivable'),
        ('payable', 'Payable'),
        ('liquidity', 'Liquidity'),
    ], required=True, default='other',
        help="The 'Internal Type' is used for features available on "\
        "different types of accounts: liquidity type is for cash or bank accounts"\
        ", payable/receivable is for vendor/customer accounts.")
    note = fields.Text(string='Description')


class AccountAccountTag(models.Model):
    _name = 'account.account.tag'
    _description = 'Account Tag'

    name = fields.Char(required=True)
    applicability = fields.Selection([('accounts', 'Accounts'), ('taxes', 'Taxes')], required=True, default='accounts')
    color = fields.Integer('Color Index', default=10)
    active = fields.Boolean(default=True, help="Set active to false to hide the Account Tag without removing it.")

#----------------------------------------------------------
# Accounts
#----------------------------------------------------------


class AccountAccount(models.Model):
    _name = "account.account"
    _description = "Account"
    _order = "code"

    @api.multi
    @api.constrains('internal_type', 'reconcile')
    def _check_reconcile(self):
        for account in self:
            if account.internal_type in ('receivable', 'payable') and account.reconcile == False:
                raise ValidationError(_('You cannot have a receivable/payable account that is not reconcilable. (account code: %s)') % account.code)

    name = fields.Char(required=True, index=True)
    currency_id = fields.Many2one('res.currency', string='Account Currency',
        help="Forces all moves for this account to have this account currency.")
    code = fields.Char(size=64, required=True, index=True)
    deprecated = fields.Boolean(index=True, default=False)
    user_type_id = fields.Many2one('account.account.type', string='Type', required=True, oldname="user_type",
        help="Account Type is used for information purpose, to generate country-specific legal reports, and set the rules to close a fiscal year and generate opening entries.")
    internal_type = fields.Selection(related='user_type_id.type', string="Internal Type", store=True, readonly=True)
    #has_unreconciled_entries = fields.Boolean(compute='_compute_has_unreconciled_entries',
    #    help="The account has at least one unreconciled debit and credit since last time the invoices & payments matching was performed.")
    last_time_entries_checked = fields.Datetime(string='Latest Invoices & Payments Matching Date', readonly=True, copy=False,
        help='Last time the invoices & payments matching was performed on this account. It is set either if there\'s not at least '\
        'an unreconciled debit and an unreconciled credit Or if you click the "Done" button.')
    reconcile = fields.Boolean(string='Allow Reconciliation', default=False,
        help="Check this box if this account allows invoices & payments matching of journal items.")
    tax_ids = fields.Many2many('account.tax', 'account_account_tax_default_rel',
        'account_id', 'tax_id', string='Default Taxes')
    note = fields.Text('Internal Notes')
    company_id = fields.Many2one('res.company', string='Company', required=True,
        default=lambda self: self.env['res.company']._company_default_get('account.account'))
    tag_ids = fields.Many2many('account.account.tag', 'account_account_account_tag', string='Tags', help="Optional tags you may want to assign for custom reporting")
    group_id = fields.Many2one('account.group')

    opening_debit = fields.Monetary(string="Opening debit", compute='_compute_opening_debit_credit', inverse='_set_opening_debit', help="Opening debit value for this account.")
    opening_credit = fields.Monetary(string="Opening credit", compute='_compute_opening_debit_credit', inverse='_set_opening_credit', help="Opening credit value for this account.")

    _sql_constraints = [
        ('code_company_uniq', 'unique (code,company_id)', 'The code of the account must be unique per company !')
    ]

    def _compute_opening_debit_credit(self):
        for record in self:
            opening_debit = opening_credit = 0.0
            if record.company_id.account_opening_move_id:
                for line in self.env['account.move.line'].search([('account_id', '=', record.id),
                                                                 ('move_id','=', record.company_id.account_opening_move_id.id)]):
                    #could be executed at most twice: once for credit, once for debit
                    if line.debit:
                        opening_debit = line.debit
                    elif line.credit:
                        opening_credit = line.credit
            record.opening_debit = opening_debit
            record.opening_credit = opening_credit

    def _set_opening_debit(self):
        self._set_opening_debit_credit(self.opening_debit, 'debit')

    def _set_opening_credit(self):
        self._set_opening_debit_credit(self.opening_credit, 'credit')

    def _set_opening_debit_credit(self, amount, field):
        """ Generic function called by both opening_debit and opening_credit's
        inverse function. 'Amount' parameter is the value to be set, and field
        either 'debit' or 'credit', depending on wich one of these two fields
        got assigned.
        """
        opening_move = self.company_id.account_opening_move_id

        if not opening_move:
            raise UserError(_("No opening move defined !"))

        if opening_move.state == 'draft':
            # check whether we should create a new move line or modify an existing one
            opening_move_line = self.env['account.move.line'].search([('account_id', '=', self.id),
                                                                      ('move_id','=', opening_move.id),
                                                                      (field,'!=', False),
                                                                      (field,'!=', 0.0)]) # 0.0 condition important for import

            counter_part_map = {'debit': opening_move_line.credit, 'credit': opening_move_line.debit}
            # No typo here! We want the credit value when treating debit and debit value when treating credit

            if opening_move_line:
                if amount:
                    # modify the line
                    setattr(opening_move_line.with_context({'check_move_validity': False}), field, amount)
                elif counter_part_map[field]:
                    # delete the line (no need to keep a line with value = 0)
                    opening_move_line.with_context({'check_move_validity': False}).unlink()
            elif amount:
                # create a new line, as none existed before
                self.env['account.move.line'].with_context({'check_move_validity': False}).create({
                        'name': _('Opening balance'),
                        field: amount,
                        'move_id': opening_move.id,
                        'account_id': self.id,
                })

            # Then, we automatically balance the opening move, to make sure it stays valid
            if not 'import_file' in self.env.context:
                # When importing a file, avoid recomputing the opening move for each account and do it at the end, for better performances
                self.company_id._auto_balance_opening_move()

    @api.model
    def default_get(self, default_fields):
        """If we're creating a new account through a many2one, there are chances that we typed the account code
        instead of its name. In that case, switch both fields values.
        """
        default_name = self._context.get('default_name')
        default_code = self._context.get('default_code')
        if default_name and not default_code:
            try:
                default_code = int(default_name)
            except ValueError:
                pass
            if default_code:
                default_name = False
        contextual_self = self.with_context(default_name=default_name, default_code=default_code)
        return super(AccountAccount, contextual_self).default_get(default_fields)

    @api.model
    def name_search(self, name, args=None, operator='ilike', limit=100):
        args = args or []
        domain = []
        if name:
            domain = ['|', ('code', '=ilike', name + '%'), ('name', operator, name)]
            if operator in expression.NEGATIVE_TERM_OPERATORS:
                domain = ['&', '!'] + domain[1:]
        accounts = self.search(domain + args, limit=limit)
        return accounts.name_get()

    @api.onchange('internal_type')
    def onchange_internal_type(self):
        if self.internal_type in ('receivable', 'payable'):
            self.reconcile = True

    @api.onchange('code')
    def onchange_code(self):
        AccountGroup = self.env['account.group']

        group = False
        code_prefix = self.code

        # find group with longest matching prefix
        while code_prefix:
            matching_group = AccountGroup.search([('code_prefix', '=', code_prefix)], limit=1)
            if matching_group:
                group = matching_group
                break
            code_prefix = code_prefix[:-1]
        self.group_id = group

    @api.multi
    @api.depends('name', 'code')
    def name_get(self):
        result = []
        for account in self:
            name = account.code + ' ' + account.name
            result.append((account.id, name))
        return result

    @api.one
    @api.returns('self', lambda value: value.id)
    def copy(self, default=None):
        default = dict(default or {})
        default.setdefault('code', _("%s (copy)") % (self.code or ''))
        return super(AccountAccount, self).copy(default)

    @api.model
    def load(self, fields, data):
        """ Overridden for better performances when importing a list of account
        with opening debit/credit. In that case, the auto-balance is postpone
        untill the whole file has been imported.
        """
        rslt = super(AccountAccount, self).load(fields, data)

        if 'import_file' in self.env.context:
            companies = self.search([('id', 'in', rslt['ids'])]).mapped('company_id')
            for company in companies:
                company._auto_balance_opening_move()
        return rslt

    @api.multi
    def write(self, vals):
        # Dont allow changing the company_id when account_move_line already exist
        if vals.get('company_id', False):
            move_lines = self.env['account.move.line'].search([('account_id', 'in', self.ids)], limit=1)
            for account in self:
                if (account.company_id.id != vals['company_id']) and move_lines:
                    raise UserError(_('You cannot change the owner company of an account that already contains journal items.'))
        # If user change the reconcile flag, all aml should be recomputed for that account and this is very costly.
        # So to prevent some bugs we add a constraint saying that you cannot change the reconcile field if there is any aml existing
        # for that account.
        if vals.get('reconcile'):
            move_lines = self.env['account.move.line'].search([('account_id', 'in', self.ids)], limit=1)
            if len(move_lines):
                raise UserError(_('You cannot change the value of the reconciliation on this account as it already has some moves'))
        return super(AccountAccount, self).write(vals)

    @api.multi
    def unlink(self):
        if self.env['account.move.line'].search([('account_id', 'in', self.ids)], limit=1):
            raise UserError(_('You cannot do that on an account that contains journal items.'))
        #Checking whether the account is set as a property to any Partner or not
        values = ['account.account,%s' % (account_id,) for account_id in self.ids]
        partner_prop_acc = self.env['ir.property'].search([('value_reference', 'in', values)], limit=1)
        if partner_prop_acc:
            raise UserError(_('You cannot remove/deactivate an account which is set on a customer or vendor.'))
        return super(AccountAccount, self).unlink()

    @api.multi
    def mark_as_reconciled(self):
        return self.write({'last_time_entries_checked': time.strftime(DEFAULT_SERVER_DATETIME_FORMAT)})

    @api.multi
    def action_open_reconcile(self):
        self.ensure_one()
        # Open reconciliation view for this account
        if self.internal_type == 'payable':
            action_context = {'show_mode_selector': False, 'mode': 'suppliers'}
        elif self.internal_type == 'receivable':
            action_context = {'show_mode_selector': False, 'mode': 'customers'}
        else:
            action_context = {'show_mode_selector': False, 'mode': 'accounts', 'account_ids': [self.id,]}
        return {
            'type': 'ir.actions.client',
            'tag': 'manual_reconciliation_view',
            'context': action_context,
        }


class AccountGroup(models.Model):
    _name = "account.group"

    _parent_store = True
    _order = 'code_prefix'

    parent_id = fields.Many2one('account.group', index=True, ondelete='cascade')
    parent_left = fields.Integer('Left Parent', index=True)
    parent_right = fields.Integer('Right Parent', index=True)
    name = fields.Char(required=True)
    code_prefix = fields.Char()

    def name_get(self):
        result = []
        for group in self:
            name = group.name
            if group.code_prefix:
                name = group.code_prefix + ' ' + name
            result.append((group.id, name))
        return result

    @api.model
    def name_search(self, name='', args=None, operator='ilike', limit=100):
        if not args:
            args = []
        criteria_operator = ['|'] if operator not in expression.NEGATIVE_TERM_OPERATORS else ['&', '!']
        domain = criteria_operator + [('code_prefix', '=ilike', name + '%'), ('name', operator, name)]
        return self.search(domain + args, limit=limit).name_get()

class AccountJournal(models.Model):
    _name = "account.journal"
    _description = "Journal"
    _order = 'sequence, type, code'

    def _default_inbound_payment_methods(self):
        return self.env.ref('account.account_payment_method_manual_in')

    def _default_outbound_payment_methods(self):
        return self.env.ref('account.account_payment_method_manual_out')

    name = fields.Char(string='Journal Name', required=True)
    code = fields.Char(string='Short Code', size=5, required=True, help="The journal entries of this journal will be named using this prefix.")
    active = fields.Boolean(default=True, help="Set active to false to hide the Journal without removing it.")
    type = fields.Selection([
            ('sale', 'Sale'),
            ('purchase', 'Purchase'),
            ('cash', 'Cash'),
            ('bank', 'Bank'),
            ('general', 'Miscellaneous'),
        ], required=True,
        help="Select 'Sale' for customer invoices journals.\n"\
        "Select 'Purchase' for vendor bills journals.\n"\
        "Select 'Cash' or 'Bank' for journals that are used in customer or vendor payments.\n"\
        "Select 'General' for miscellaneous operations journals.")
    type_control_ids = fields.Many2many('account.account.type', 'account_journal_type_rel', 'journal_id', 'type_id', string='Account Types Allowed')
    account_control_ids = fields.Many2many('account.account', 'account_account_type_rel', 'journal_id', 'account_id', string='Accounts Allowed',
        domain=[('deprecated', '=', False)])
    default_credit_account_id = fields.Many2one('account.account', string='Default Credit Account',
        domain=[('deprecated', '=', False)], help="It acts as a default account for credit amount")
    default_debit_account_id = fields.Many2one('account.account', string='Default Debit Account',
        domain=[('deprecated', '=', False)], help="It acts as a default account for debit amount")
    update_posted = fields.Boolean(string='Allow Cancelling Entries',
        help="Check this box if you want to allow the cancellation the entries related to this journal or of the invoice related to this journal")
    group_invoice_lines = fields.Boolean(string='Group Invoice Lines',
        help="If this box is checked, the system will try to group the accounting lines when generating them from invoices.")
    sequence_id = fields.Many2one('ir.sequence', string='Entry Sequence',
        help="This field contains the information related to the numbering of the journal entries of this journal.", required=True, copy=False)
    refund_sequence_id = fields.Many2one('ir.sequence', string='Credit Note Entry Sequence',
        help="This field contains the information related to the numbering of the credit note entries of this journal.", copy=False)
    sequence = fields.Integer(help='Used to order Journals in the dashboard view', default=10)
    sequence_number_next = fields.Integer(string='Next Number',
        help='The next sequence number will be used for the next invoice.',
        compute='_compute_seq_number_next',
        inverse='_inverse_seq_number_next')
    refund_sequence_number_next = fields.Integer(string='Credit Notes: Next Number',
        help='The next sequence number will be used for the next credit note.',
        compute='_compute_refund_seq_number_next',
        inverse='_inverse_refund_seq_number_next')

    #groups_id = fields.Many2many('res.groups', 'account_journal_group_rel', 'journal_id', 'group_id', string='Groups')
    currency_id = fields.Many2one('res.currency', help='The currency used to enter statement', string="Currency", oldname='currency')
    company_id = fields.Many2one('res.company', string='Company', required=True, index=True, default=lambda self: self.env.user.company_id,
        help="Company related to this journal")

    refund_sequence = fields.Boolean(string='Dedicated Credit Note Sequence', help="Check this box if you don't want to share the same sequence for invoices and credit notes made from this journal", default=False)

    inbound_payment_method_ids = fields.Many2many('account.payment.method', 'account_journal_inbound_payment_method_rel', 'journal_id', 'inbound_payment_method',
        domain=[('payment_type', '=', 'inbound')], string='Debit Methods', default=lambda self: self._default_inbound_payment_methods(),
        help="Manual: Get paid by cash, check or any other method outside of Odoo.\n"\
             "Electronic: Get paid automatically through a payment acquirer by requesting a transaction on a card saved by the customer when buying or subscribing online (payment token).\n"\
             "Batch Deposit: Encase several customer checks at once by generating a batch deposit to submit to your bank. When encoding the bank statement in Odoo,you are suggested to reconcile the transaction with the batch deposit. Enable this option from the settings.")
    outbound_payment_method_ids = fields.Many2many('account.payment.method', 'account_journal_outbound_payment_method_rel', 'journal_id', 'outbound_payment_method',
        domain=[('payment_type', '=', 'outbound')], string='Payment Methods', default=lambda self: self._default_outbound_payment_methods(),
        help="Manual:Pay bill by cash or any other method outside of Odoo.\n"\
             "Check:Pay bill by check and print it from Odoo.\n"\
             "SEPA Credit Transfer: Pay bill from a SEPA Credit Transfer file you submit to your bank. Enable this option from the settings.")
    at_least_one_inbound = fields.Boolean(compute='_methods_compute', store=True)
    at_least_one_outbound = fields.Boolean(compute='_methods_compute', store=True)
    profit_account_id = fields.Many2one('account.account', string='Profit Account', domain=[('deprecated', '=', False)], help="Used to register a profit when the ending balance of a cash register differs from what the system computes")
    loss_account_id = fields.Many2one('account.account', string='Loss Account', domain=[('deprecated', '=', False)], help="Used to register a loss when the ending balance of a cash register differs from what the system computes")

    belongs_to_company = fields.Boolean('Belong to the user\'s current company', compute="_belong_to_company", search="_search_company_journals",)

    # Bank journals fields
    bank_account_id = fields.Many2one('res.partner.bank', string="Bank Account", ondelete='restrict', copy=False, domain="[('partner_id','=', company_id)]")
    bank_statements_source = fields.Selection([('undefined', 'Undefined Yet'),('manual', 'Record Manually')], string='Bank Feeds', default='undefined')
    bank_acc_number = fields.Char(related='bank_account_id.acc_number')
    bank_id = fields.Many2one('res.bank', related='bank_account_id.bank_id')

    _sql_constraints = [
        ('code_company_uniq', 'unique (code, name, company_id)', 'The code and name of the journal must be unique per company !'),
    ]

    @api.multi
    # do not depend on 'sequence_id.date_range_ids', because
    # sequence_id._get_current_sequence() may invalidate it!
    @api.depends('sequence_id.use_date_range', 'sequence_id.number_next_actual')
    def _compute_seq_number_next(self):
        '''Compute 'sequence_number_next' according to the current sequence in use,
        an ir.sequence or an ir.sequence.date_range.
        '''
        for journal in self:
            if journal.sequence_id:
                sequence = journal.sequence_id._get_current_sequence()
                journal.sequence_number_next = sequence.number_next_actual
            else:
                journal.sequence_number_next = 1

    @api.multi
    def _inverse_seq_number_next(self):
        '''Inverse 'sequence_number_next' to edit the current sequence next number.
        '''
        for journal in self:
            if journal.sequence_id and journal.sequence_number_next:
                sequence = journal.sequence_id._get_current_sequence()
                sequence.sudo().number_next = journal.sequence_number_next

    @api.multi
    # do not depend on 'refund_sequence_id.date_range_ids', because
    # refund_sequence_id._get_current_sequence() may invalidate it!
    @api.depends('refund_sequence_id.use_date_range', 'refund_sequence_id.number_next_actual')
    def _compute_refund_seq_number_next(self):
        '''Compute 'sequence_number_next' according to the current sequence in use,
        an ir.sequence or an ir.sequence.date_range.
        '''
        for journal in self:
            if journal.refund_sequence_id and journal.refund_sequence:
                sequence = journal.refund_sequence_id._get_current_sequence()
                journal.refund_sequence_number_next = sequence.number_next_actual
            else:
                journal.refund_sequence_number_next = 1

    @api.multi
    def _inverse_refund_seq_number_next(self):
        '''Inverse 'refund_sequence_number_next' to edit the current sequence next number.
        '''
        for journal in self:
            if journal.refund_sequence_id and journal.refund_sequence and journal.refund_sequence_number_next:
                sequence = journal.refund_sequence_id._get_current_sequence()
                sequence.number_next = journal.refund_sequence_number_next

    @api.one
    @api.constrains('currency_id', 'default_credit_account_id', 'default_debit_account_id')
    def _check_currency(self):
        if self.currency_id:
            if self.default_credit_account_id and not self.default_credit_account_id.currency_id.id == self.currency_id.id:
                raise ValidationError(_('Configuration error!\nThe currency of the journal should be the same than the default credit account.'))
            if self.default_debit_account_id and not self.default_debit_account_id.currency_id.id == self.currency_id.id:
                raise ValidationError(_('Configuration error!\nThe currency of the journal should be the same than the default debit account.'))

    @api.one
    @api.constrains('type', 'bank_account_id')
    def _check_bank_account(self):
        if self.type == 'bank' and self.bank_account_id:
            if self.bank_account_id.company_id != self.company_id:
                raise ValidationError(_('The bank account of a bank journal must belong to the same company (%s).') % self.company_id.name)
            # A bank account can belong to a customer/supplier, in which case their partner_id is the customer/supplier.
            # Or they are part of a bank journal and their partner_id must be the company's partner_id.
            if self.bank_account_id.partner_id != self.company_id.partner_id:
                raise ValidationError(_('The holder of a journal\'s bank account must be the company (%s).') % self.company_id.name)

    @api.onchange('default_debit_account_id')
    def onchange_debit_account_id(self):
        if not self.default_credit_account_id:
            self.default_credit_account_id = self.default_debit_account_id

    @api.onchange('default_credit_account_id')
    def onchange_credit_account_id(self):
        if not self.default_debit_account_id:
            self.default_debit_account_id = self.default_credit_account_id

    @api.multi
    def unlink(self):
        bank_accounts = self.env['res.partner.bank'].browse()
        for bank_account in self.mapped('bank_account_id'):
            accounts = self.search([('bank_account_id', '=', bank_account.id)])
            if accounts <= self:
                bank_accounts += bank_account
        ret = super(AccountJournal, self).unlink()
        bank_accounts.unlink()
        return ret

    @api.one
    @api.returns('self', lambda value: value.id)
    def copy(self, default=None):
        default = dict(default or {})
        default.update(
            code=_("%s (copy)") % (self.code or ''),
            name=_("%s (copy)") % (self.name or ''))
        return super(AccountJournal, self).copy(default)

    @api.multi
    def write(self, vals):
        for journal in self:
            if ('company_id' in vals and journal.company_id.id != vals['company_id']):
                if self.env['account.move'].search([('journal_id', 'in', self.ids)], limit=1):
                    raise UserError(_('This journal already contains items, therefore you cannot modify its company.'))
                if self.bank_account_id:
                    self.bank_account_id.company_id = vals['company_id']
            if ('code' in vals and journal.code != vals['code']):
                if self.env['account.move'].search([('journal_id', 'in', self.ids)], limit=1):
                    raise UserError(_('This journal already contains items, therefore you cannot modify its short name.'))
                new_prefix = self._get_sequence_prefix(vals['code'], refund=False)
                journal.sequence_id.write({'prefix': new_prefix})
                if journal.refund_sequence_id:
                    new_prefix = self._get_sequence_prefix(vals['code'], refund=True)
                    journal.refund_sequence_id.write({'prefix': new_prefix})
            if 'currency_id' in vals:
                if not 'default_debit_account_id' in vals and self.default_debit_account_id:
                    self.default_debit_account_id.currency_id = vals['currency_id']
                if not 'default_credit_account_id' in vals and self.default_credit_account_id:
                    self.default_credit_account_id.currency_id = vals['currency_id']
<<<<<<< HEAD
            if 'bank_account_id' in vals and not vals.get('bank_account_id'):
                raise UserError(_('You cannot empty the bank account once set.'))
=======
                if self.bank_account_id:
                    self.bank_account_id.currency_id = vals['currency_id']
            if 'bank_acc_number' in vals and not vals.get('bank_acc_number') and journal.bank_account_id:
                raise UserError(_('You cannot empty the account number once set.\nIf you would like to delete the account number, you can do it from the Bank Accounts list.'))
>>>>>>> b04c8eae
        result = super(AccountJournal, self).write(vals)

        # Create the bank_account_id if necessary
        if 'bank_acc_number' in vals:
            for journal in self.filtered(lambda r: r.type == 'bank' and not r.bank_account_id):
                journal.set_bank_account(vals.get('bank_acc_number'), vals.get('bank_id'))
        # create the relevant refund sequence
        if vals.get('refund_sequence'):
            for journal in self.filtered(lambda j: j.type in ('sale', 'purchase') and not j.refund_sequence_id):
                journal_vals = {
                    'name': journal.name,
                    'company_id': journal.company_id.id,
                    'code': journal.code,
                    'refund_sequence_number_next': vals.get('refund_sequence_number_next', journal.refund_sequence_number_next),
                }
                journal.refund_sequence_id = self.sudo()._create_sequence(journal_vals, refund=True).id
        return result

    @api.model
    def _get_sequence_prefix(self, code, refund=False):
        prefix = code.upper()
        if refund:
            prefix = 'R' + prefix
        return prefix + '/%(range_year)s/'

    @api.model
    def _create_sequence(self, vals, refund=False):
        """ Create new no_gap entry sequence for every new Journal"""
        prefix = self._get_sequence_prefix(vals['code'], refund)
        seq = {
            'name': refund and vals['name'] + _(': Refund') or vals['name'],
            'implementation': 'no_gap',
            'prefix': prefix,
            'padding': 4,
            'number_increment': 1,
            'use_date_range': True,
        }
        if 'company_id' in vals:
            seq['company_id'] = vals['company_id']
        seq = self.env['ir.sequence'].create(seq)
        seq_date_range = seq._get_current_sequence()
        seq_date_range.number_next = refund and vals.get('refund_sequence_number_next', 1) or vals.get('sequence_number_next', 1)
        return seq

    @api.model
    def _prepare_liquidity_account(self, name, company, currency_id, type):
        '''
        This function prepares the value to use for the creation of the default debit and credit accounts of a
        liquidity journal (created through the wizard of generating COA from templates for example).

        :param name: name of the bank account
        :param company: company for which the wizard is running
        :param currency_id: ID of the currency in wich is the bank account
        :param type: either 'cash' or 'bank'
        :return: mapping of field names and values
        :rtype: dict
        '''

        # Seek the next available number for the account code
        code_digits = company.accounts_code_digits or 0
        if type == 'bank':
            account_code_prefix = company.bank_account_code_prefix or ''
        else:
            account_code_prefix = company.cash_account_code_prefix or company.bank_account_code_prefix or ''
        for num in range(1, 100):
            new_code = str(account_code_prefix.ljust(code_digits - 1, '0')) + str(num)
            rec = self.env['account.account'].search([('code', '=', new_code), ('company_id', '=', company.id)], limit=1)
            if not rec:
                break
        else:
            raise UserError(_('Cannot generate an unused account code.'))

        liquidity_type = self.env.ref('account.data_account_type_liquidity')
        return {
                'name': name,
                'currency_id': currency_id or False,
                'code': new_code,
                'user_type_id': liquidity_type and liquidity_type.id or False,
                'company_id': company.id,
        }

    @api.model
    def create(self, vals):
        company_id = vals.get('company_id', self.env.user.company_id.id)
        if vals.get('type') in ('bank', 'cash'):
            # For convenience, the name can be inferred from account number
            if not vals.get('name') and 'bank_acc_number' in vals:
                vals['name'] = vals['bank_acc_number']

            # If no code provided, loop to find next available journal code
            if not vals.get('code'):
                journal_code_base = (vals['type'] == 'cash' and 'CSH' or 'BNK')
                journals = self.env['account.journal'].search([('code', 'like', journal_code_base + '%'), ('company_id', '=', company_id)])
                for num in range(1, 100):
                    # journal_code has a maximal size of 5, hence we can enforce the boundary num < 100
                    journal_code = journal_code_base + str(num)
                    if journal_code not in journals.mapped('code'):
                        vals['code'] = journal_code
                        break
                else:
                    raise UserError(_("Cannot generate an unused journal code. Please fill the 'Shortcode' field."))

            # Create a default debit/credit account if not given
            default_account = vals.get('default_debit_account_id') or vals.get('default_credit_account_id')
            if not default_account:
                company = self.env['res.company'].browse(company_id)
                account_vals = self._prepare_liquidity_account(vals.get('name'), company, vals.get('currency_id'), vals.get('type'))
                default_account = self.env['account.account'].create(account_vals)
                vals['default_debit_account_id'] = default_account.id
                vals['default_credit_account_id'] = default_account.id

        # We just need to create the relevant sequences according to the chosen options
        if not vals.get('sequence_id'):
            vals.update({'sequence_id': self.sudo()._create_sequence(vals).id})
        if vals.get('type') in ('sale', 'purchase') and vals.get('refund_sequence') and not vals.get('refund_sequence_id'):
            vals.update({'refund_sequence_id': self.sudo()._create_sequence(vals, refund=True).id})

        journal = super(AccountJournal, self).create(vals)

        # Create the bank_account_id if necessary
        if journal.type == 'bank' and not journal.bank_account_id and vals.get('bank_acc_number'):
            journal.set_bank_account(vals.get('bank_acc_number'), vals.get('bank_id'))

        return journal

    def set_bank_account(self, acc_number, bank_id=None):
        """ Create a res.partner.bank and set it as value of the  field bank_account_id """
        self.ensure_one()
        self.bank_account_id = self.env['res.partner.bank'].create({
            'acc_number': acc_number,
            'bank_id': bank_id,
            'company_id': self.company_id.id,
            'currency_id': self.currency_id.id,
            'partner_id': self.company_id.partner_id.id,
        }).id

    @api.multi
    @api.depends('name', 'currency_id', 'company_id', 'company_id.currency_id')
    def name_get(self):
        res = []
        for journal in self:
            currency = journal.currency_id or journal.company_id.currency_id
            name = "%s (%s)" % (journal.name, currency.name)
            res += [(journal.id, name)]
        return res

    @api.model
    def name_search(self, name='', args=None, operator='ilike', limit=100):
        args = args or []
        connector = '|'
        if operator in expression.NEGATIVE_TERM_OPERATORS:
            connector = '&'
        recs = self.search([connector, ('code', operator, name), ('name', operator, name)] + args, limit=limit)
        return recs.name_get()

    @api.multi
    @api.depends('company_id')
    def _belong_to_company(self):
        for journal in self:
            journal.belong_to_company = (journal.company_id.id == self.env.user.company_id.id)

    @api.multi
    def _search_company_journals(self, operator, value):
        if value:
            recs = self.search([('company_id', operator, self.env.user.company_id.id)])
        elif operator == '=':
            recs = self.search([('company_id', '!=', self.env.user.company_id.id)])
        else:
            recs = self.search([('company_id', operator, self.env.user.company_id.id)])
        return [('id', 'in', [x.id for x in recs])]

    @api.multi
    @api.depends('inbound_payment_method_ids', 'outbound_payment_method_ids')
    def _methods_compute(self):
        for journal in self:
            journal.at_least_one_inbound = bool(len(journal.inbound_payment_method_ids))
            journal.at_least_one_outbound = bool(len(journal.outbound_payment_method_ids))

    def setup_save_journal_and_create_more(self):
        """ This function is triggered by the button allowing to create more
        bank accounts, displayed in the "Bank Accounts" wizard of the setup bar.

        Button execution is done in Python, so that the model is validated and saved
        before executing the action.
        """
        return self.env.ref('account.action_account_bank_journal_form').read()[0]


class ResPartnerBank(models.Model):
    _inherit = "res.partner.bank"

    journal_id = fields.One2many('account.journal', 'bank_account_id', domain=[('type', '=', 'bank')], string='Account Journal', readonly=True,
        help="The accounting journal corresponding to this bank account.")

    @api.one
    @api.constrains('journal_id')
    def _check_journal_id(self):
        if len(self.journal_id) > 1:
            raise ValidationError(_('A bank account can only belong to one journal.'))


#----------------------------------------------------------
# Tax
#----------------------------------------------------------

class AccountTaxGroup(models.Model):
    _name = 'account.tax.group'
    _order = 'sequence asc'

    name = fields.Char(required=True, translate=True)
    sequence = fields.Integer(default=10)

class AccountTax(models.Model):
    _name = 'account.tax'
    _description = 'Tax'
    _order = 'sequence,id'

    @api.model
    def _default_tax_group(self):
        return self.env['account.tax.group'].search([], limit=1)

    name = fields.Char(string='Tax Name', required=True, translate=True)
    type_tax_use = fields.Selection([('sale', 'Sales'), ('purchase', 'Purchases'), ('none', 'None')], string='Tax Scope', required=True, default="sale",
        help="Determines where the tax is selectable. Note : 'None' means a tax can't be used by itself, however it can still be used in a group.")
    tax_adjustment = fields.Boolean(help='Set this field to true if this tax can be used in the tax adjustment wizard, used to manually fill some data in the tax declaration')
    amount_type = fields.Selection(default='percent', string="Tax Computation", required=True, oldname='type',
        selection=[('group', 'Group of Taxes'), ('fixed', 'Fixed'), ('percent', 'Percentage of Price'), ('division', 'Percentage of Price Tax Included')])
    active = fields.Boolean(default=True, help="Set active to false to hide the tax without removing it.")
    company_id = fields.Many2one('res.company', string='Company', required=True, default=lambda self: self.env.user.company_id)
    children_tax_ids = fields.Many2many('account.tax', 'account_tax_filiation_rel', 'parent_tax', 'child_tax', string='Children Taxes')
    sequence = fields.Integer(required=True, default=1,
        help="The sequence field is used to define order in which the tax lines are applied.")
    amount = fields.Float(required=True, digits=(16, 4))
    account_id = fields.Many2one('account.account', domain=[('deprecated', '=', False)], string='Tax Account', ondelete='restrict',
        help="Account that will be set on invoice tax lines for invoices. Leave empty to use the expense account.", oldname='account_collected_id')
    refund_account_id = fields.Many2one('account.account', domain=[('deprecated', '=', False)], string='Tax Account on Credit Notes', ondelete='restrict',
        help="Account that will be set on invoice tax lines for credit notes. Leave empty to use the expense account.", oldname='account_paid_id')
    description = fields.Char(string='Label on Invoices', translate=True)
    price_include = fields.Boolean(string='Included in Price', default=False,
        help="Check this if the price you use on the product and invoices includes this tax.")
    include_base_amount = fields.Boolean(string='Affect Base of Subsequent Taxes', default=False,
        help="If set, taxes which are computed after this one will be computed based on the price tax included.")
    analytic = fields.Boolean(string="Include in Analytic Cost", help="If set, the amount computed by this tax will be assigned to the same analytic account as the invoice line (if any)")
    tag_ids = fields.Many2many('account.account.tag', 'account_tax_account_tag', string='Tags', help="Optional tags you may want to assign for custom reporting")
    tax_group_id = fields.Many2one('account.tax.group', string="Tax Group", default=_default_tax_group, required=True)
    # Technical field to make the 'tax_exigibility' field invisible if the same named field is set to false in 'res.company' model
    hide_tax_exigibility = fields.Boolean(string='Hide Use Cash Basis Option', related='company_id.tax_exigibility')
    tax_exigibility = fields.Selection(
        [('on_invoice', 'Based on Invoice'),
         ('on_payment', 'Based on Payment'),
        ], string='Tax Due', default='on_invoice',
        oldname='use_cash_basis',
        help="Based on Invoice: the tax is due as soon as the invoice is validated.\n"
        "Based on Payment: the tax is due as soon as the payment of the invoice is received.")
    cash_basis_account = fields.Many2one(
        'account.account',
        string='Tax Received Account',
        domain=[('deprecated', '=', False)],
        help='Account used as counterpart for the journal entry, for taxes eligible based on payments.')

    _sql_constraints = [
        ('name_company_uniq', 'unique(name, company_id, type_tax_use)', 'Tax names must be unique !'),
    ]

    @api.multi
    def unlink(self):
        company_id = self.env.user.company_id.id
        IrDefault = self.env['ir.default']
        taxes = self.browse(IrDefault.get('product.template', 'taxes_id', company_id=company_id) or [])
        if self & taxes:
            IrDefault.sudo().set('product.template', 'taxes_id', (taxes - self).ids, company_id=company_id)
        taxes = self.browse(IrDefault.get('product.template', 'supplier_taxes_id', company_id=company_id) or [])
        if self & taxes:
            IrDefault.sudo().set('product.template', 'supplier_taxes_id', (taxes - self).ids, company_id=company_id)
        return super(AccountTax, self).unlink()

    @api.one
    @api.constrains('children_tax_ids', 'type_tax_use')
    def _check_children_scope(self):
        if not all(child.type_tax_use in ('none', self.type_tax_use) for child in self.children_tax_ids):
            raise ValidationError(_('The application scope of taxes in a group must be either the same as the group or "None".'))

    @api.one
    @api.returns('self', lambda value: value.id)
    def copy(self, default=None):
        default = dict(default or {}, name=_("%s (Copy)") % self.name)
        return super(AccountTax, self).copy(default=default)

    @api.model
    def name_search(self, name, args=None, operator='ilike', limit=80):
        """ Returns a list of tupples containing id, name, as internally it is called {def name_get}
            result format: {[(id, name), (id, name), ...]}
        """
        args = args or []
        if operator in expression.NEGATIVE_TERM_OPERATORS:
            domain = [('description', operator, name), ('name', operator, name)]
        else:
            domain = ['|', ('description', operator, name), ('name', operator, name)]
        taxes = self.search(expression.AND([domain, args]), limit=limit)
        return taxes.name_get()

    @api.model
    def search(self, args, offset=0, limit=None, order=None, count=False):
        context = self._context or {}

        if context.get('type'):
            if context.get('type') in ('out_invoice', 'out_refund'):
                args += [('type_tax_use', '=', 'sale')]
            elif context.get('type') in ('in_invoice', 'in_refund'):
                args += [('type_tax_use', '=', 'purchase')]

        if context.get('journal_id'):
            journal = self.env['account.journal'].browse(context.get('journal_id'))
            if journal.type in ('sale', 'purchase'):
                args += [('type_tax_use', '=', journal.type)]

        return super(AccountTax, self).search(args, offset, limit, order, count=count)

    @api.onchange('amount')
    def onchange_amount(self):
        if self.amount_type in ('percent', 'division') and self.amount != 0.0 and not self.description:
            self.description = "{0:.4g}%".format(self.amount)

    @api.onchange('account_id')
    def onchange_account_id(self):
        self.refund_account_id = self.account_id

    @api.onchange('price_include')
    def onchange_price_include(self):
        if self.price_include:
            self.include_base_amount = True

    def get_grouping_key(self, invoice_tax_val):
        """ Returns a string that will be used to group account.invoice.tax sharing the same properties"""
        self.ensure_one()
        return str(invoice_tax_val['tax_id']) + '-' + str(invoice_tax_val['account_id']) + '-' + str(invoice_tax_val['account_analytic_id'])

    def _compute_amount(self, base_amount, price_unit, quantity=1.0, product=None, partner=None):
        """ Returns the amount of a single tax. base_amount is the actual amount on which the tax is applied, which is
            price_unit * quantity eventually affected by previous taxes (if tax is include_base_amount XOR price_include)
        """
        self.ensure_one()
        if self.amount_type == 'fixed':
            # Use copysign to take into account the sign of the base amount which includes the sign
            # of the quantity and the sign of the price_unit
            # Amount is the fixed price for the tax, it can be negative
            # Base amount included the sign of the quantity and the sign of the unit price and when
            # a product is returned, it can be done either by changing the sign of quantity or by changing the
            # sign of the price unit.
            # When the price unit is equal to 0, the sign of the quantity is absorbed in base_amount then
            # a "else" case is needed.
            if base_amount:
                return math.copysign(quantity, base_amount) * self.amount
            else:
                return quantity * self.amount
        if (self.amount_type == 'percent' and not self.price_include) or (self.amount_type == 'division' and self.price_include):
            return base_amount * self.amount / 100
        if self.amount_type == 'percent' and self.price_include:
            return base_amount - (base_amount / (1 + self.amount / 100))
        if self.amount_type == 'division' and not self.price_include:
            return base_amount / (1 - self.amount / 100) - base_amount

    @api.multi
    def json_friendly_compute_all(self, price_unit, currency_id=None, quantity=1.0, product_id=None, partner_id=None):
        """ Just converts parameters in browse records and calls for compute_all, because js widgets can't serialize browse records """
        if currency_id:
            currency_id = self.env['res.currency'].browse(currency_id)
        if product_id:
            product_id = self.env['product.product'].browse(product_id)
        if partner_id:
            partner_id = self.env['res.partner'].browse(partner_id)
        return self.compute_all(price_unit, currency=currency_id, quantity=quantity, product=product_id, partner=partner_id)

    @api.multi
    def compute_all(self, price_unit, currency=None, quantity=1.0, product=None, partner=None):
        """ Returns all information required to apply taxes (in self + their children in case of a tax goup).
            We consider the sequence of the parent for group of taxes.
                Eg. considering letters as taxes and alphabetic order as sequence :
                [G, B([A, D, F]), E, C] will be computed as [A, D, F, C, E, G]

        RETURN: {
            'total_excluded': 0.0,    # Total without taxes
            'total_included': 0.0,    # Total with taxes
            'taxes': [{               # One dict for each tax in self and their children
                'id': int,
                'name': str,
                'amount': float,
                'sequence': int,
                'account_id': int,
                'refund_account_id': int,
                'analytic': boolean,
            }]
        } """
        if len(self) == 0:
            company_id = self.env.user.company_id
        else:
            company_id = self[0].company_id
        if not currency:
            currency = company_id.currency_id
        taxes = []
        # By default, for each tax, tax amount will first be computed
        # and rounded at the 'Account' decimal precision for each
        # PO/SO/invoice line and then these rounded amounts will be
        # summed, leading to the total amount for that tax. But, if the
        # company has tax_calculation_rounding_method = round_globally,
        # we still follow the same method, but we use a much larger
        # precision when we round the tax amount for each line (we use
        # the 'Account' decimal precision + 5), and that way it's like
        # rounding after the sum of the tax amounts of each line
        prec = currency.decimal_places

        # In some cases, it is necessary to force/prevent the rounding of the tax and the total
        # amounts. For example, in SO/PO line, we don't want to round the price unit at the
        # precision of the currency.
        # The context key 'round' allows to force the standard behavior.
        round_tax = False if company_id.tax_calculation_rounding_method == 'round_globally' else True
        round_total = True
        if 'round' in self.env.context:
            round_tax = bool(self.env.context['round'])
            round_total = bool(self.env.context['round'])

        if not round_tax:
            prec += 5

        base_values = self.env.context.get('base_values')
        if not base_values:
            total_excluded = total_included = base = round(price_unit * quantity, prec)
        else:
            total_excluded, total_included, base = base_values

        # Sorting key is mandatory in this case. When no key is provided, sorted() will perform a
        # search. However, the search method is overridden in account.tax in order to add a domain
        # depending on the context. This domain might filter out some taxes from self, e.g. in the
        # case of group taxes.
        for tax in self.sorted(key=lambda r: r.sequence):
            if tax.amount_type == 'group':
                children = tax.children_tax_ids.with_context(base_values=(total_excluded, total_included, base))
                ret = children.compute_all(price_unit, currency, quantity, product, partner)
                total_excluded = ret['total_excluded']
                base = ret['base'] if tax.include_base_amount else base
                total_included = ret['total_included']
                tax_amount = total_included - total_excluded
                taxes += ret['taxes']
                continue

            tax_amount = tax._compute_amount(base, price_unit, quantity, product, partner)
            if not round_tax:
                tax_amount = round(tax_amount, prec)
            else:
                tax_amount = currency.round(tax_amount)

            if tax.price_include:
                total_excluded -= tax_amount
                base -= tax_amount
            else:
                total_included += tax_amount

            # Keep base amount used for the current tax
            tax_base = base

            if tax.include_base_amount:
                base += tax_amount

            taxes.append({
                'id': tax.id,
                'name': tax.with_context(**{'lang': partner.lang} if partner else {}).name,
                'amount': tax_amount,
                'base': tax_base,
                'sequence': tax.sequence,
                'account_id': tax.account_id.id,
                'refund_account_id': tax.refund_account_id.id,
                'analytic': tax.analytic,
                'price_include': tax.price_include,
            })

        return {
            'taxes': sorted(taxes, key=lambda k: k['sequence']),
            'total_excluded': currency.round(total_excluded) if round_total else total_excluded,
            'total_included': currency.round(total_included) if round_total else total_included,
            'base': base,
        }

    @api.model
    def _fix_tax_included_price(self, price, prod_taxes, line_taxes):
        """Subtract tax amount from price when corresponding "price included" taxes do not apply"""
        # FIXME get currency in param?
        incl_tax = prod_taxes.filtered(lambda tax: tax not in line_taxes and tax.price_include)
        if incl_tax:
            return incl_tax.compute_all(price)['total_excluded']
        return price

    @api.model
    def _fix_tax_included_price_company(self, price, prod_taxes, line_taxes, company_id):
        if company_id:
            #To keep the same behavior as in _compute_tax_id
            prod_taxes = prod_taxes.filtered(lambda tax: tax.company_id == company_id)
            line_taxes = line_taxes.filtered(lambda tax: tax.company_id == company_id)
        return self._fix_tax_included_price(price, prod_taxes, line_taxes)


class AccountReconcileModel(models.Model):
    _name = "account.reconcile.model"
    _description = "Preset to create journal entries during a invoices and payments matching"

    name = fields.Char(string='Button Label', required=True)
    sequence = fields.Integer(required=True, default=10)
    has_second_line = fields.Boolean(string='Add a second line', default=False)
    company_id = fields.Many2one('res.company', string='Company', required=True, default=lambda self: self.env.user.company_id)

    account_id = fields.Many2one('account.account', string='Account', ondelete='cascade', domain=[('deprecated', '=', False)])
    journal_id = fields.Many2one('account.journal', string='Journal', ondelete='cascade', help="This field is ignored in a bank statement reconciliation.")
    label = fields.Char(string='Journal Item Label')
    amount_type = fields.Selection([
        ('fixed', 'Fixed'),
        ('percentage', 'Percentage of balance')
        ], required=True, default='percentage')
    amount = fields.Float(digits=0, required=True, default=100.0, help="Fixed amount will count as a debit if it is negative, as a credit if it is positive.")
    tax_id = fields.Many2one('account.tax', string='Tax', ondelete='restrict')
    analytic_account_id = fields.Many2one('account.analytic.account', string='Analytic Account', ondelete='set null')

    second_account_id = fields.Many2one('account.account', string='Second Account', ondelete='cascade', domain=[('deprecated', '=', False)])
    second_journal_id = fields.Many2one('account.journal', string='Second Journal', ondelete='cascade', help="This field is ignored in a bank statement reconciliation.")
    second_label = fields.Char(string='Second Journal Item Label')
    second_amount_type = fields.Selection([
        ('fixed', 'Fixed'),
        ('percentage', 'Percentage of amount')
        ], string="Second Amount type",required=True, default='percentage')
    second_amount = fields.Float(string='Second Amount', digits=0, required=True, default=100.0, help="Fixed amount will count as a debit if it is negative, as a credit if it is positive.")
    second_tax_id = fields.Many2one('account.tax', string='Second Tax', ondelete='restrict', domain=[('type_tax_use', '=', 'purchase')])
    second_analytic_account_id = fields.Many2one('account.analytic.account', string='Second Analytic Account', ondelete='set null')

    @api.onchange('name')
    def onchange_name(self):
        self.label = self.name<|MERGE_RESOLUTION|>--- conflicted
+++ resolved
@@ -506,15 +506,10 @@
                     self.default_debit_account_id.currency_id = vals['currency_id']
                 if not 'default_credit_account_id' in vals and self.default_credit_account_id:
                     self.default_credit_account_id.currency_id = vals['currency_id']
-<<<<<<< HEAD
+                if self.bank_account_id:
+                    self.bank_account_id.currency_id = vals['currency_id']
             if 'bank_account_id' in vals and not vals.get('bank_account_id'):
                 raise UserError(_('You cannot empty the bank account once set.'))
-=======
-                if self.bank_account_id:
-                    self.bank_account_id.currency_id = vals['currency_id']
-            if 'bank_acc_number' in vals and not vals.get('bank_acc_number') and journal.bank_account_id:
-                raise UserError(_('You cannot empty the account number once set.\nIf you would like to delete the account number, you can do it from the Bank Accounts list.'))
->>>>>>> b04c8eae
         result = super(AccountJournal, self).write(vals)
 
         # Create the bank_account_id if necessary
