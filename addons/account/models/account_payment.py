--- conflicted
+++ resolved
@@ -108,11 +108,6 @@
         # Check all invoices are open
         if any(invoice.state != 'open' for invoice in invoices):
             raise UserError(_("You can only register payments for open invoices"))
-<<<<<<< HEAD
-=======
-        # Check all invoices have the same currency
-        if any(inv.currency_id != invoices[0].currency_id for inv in invoices):
-            raise UserError(_("In order to pay multiple invoices at once, they must use the same currency."))
         # Check if, in batch payments, there are not negative invoices and positive invoices
         dtype = invoices[0].type
         for inv in invoices[1:]:
@@ -123,18 +118,6 @@
                 if ((dtype == 'out_refund' and inv.type == 'out_invoice') or
                         (dtype == 'out_invoice' and inv.type == 'out_refund')):
                     raise UserError(_("You cannot register payments for customer invoices and credit notes at the same time."))
-
-        # Look if we are mixin multiple commercial_partner or customer invoices with vendor bills
-        multi = any(inv.commercial_partner_id != invoices[0].commercial_partner_id
-            or MAP_INVOICE_TYPE_PARTNER_TYPE[inv.type] != MAP_INVOICE_TYPE_PARTNER_TYPE[invoices[0].type]
-            or inv.account_id != invoices[0].account_id
-            or inv.partner_bank_id != invoices[0].partner_bank_id
-            for inv in invoices)
-
-        currency = invoices[0].currency_id
-
-        total_amount = self._compute_payment_amount(invoices=invoices, currency=currency)
->>>>>>> 78b3b650
 
         amount = self._compute_payment_amount(invoices, invoices[0].currency_id)
         rec.update({
@@ -687,7 +670,20 @@
 
         return vals
 
-<<<<<<< HEAD
+    def _get_invoice_payment_amount(self, inv):
+        """
+        Computes the amount covered by the current payment in the given invoice.
+
+        :param inv: an invoice object
+        :returns: the amount covered by the payment in the invoice
+        """
+        self.ensure_one()
+        return sum([
+            data['amount']
+            for data in inv._get_payments_vals()
+            if data['account_payment_id'] == self.id
+        ])
+
 
 class payment_register(models.TransientModel):
     _name = 'account.payment.register'
@@ -801,19 +797,4 @@
             action_vals.update({'res_id': payments[0].id, 'view_mode': 'form'})
         else:
             action_vals['view_mode'] = 'tree,form'
-        return action_vals
-=======
-    def _get_invoice_payment_amount(self, inv):
-        """
-        Computes the amount covered by the current payment in the given invoice.
-
-        :param inv: an invoice object
-        :returns: the amount covered by the payment in the invoice
-        """
-        self.ensure_one()
-        return sum([
-            data['amount']
-            for data in inv._get_payments_vals()
-            if data['account_payment_id'] == self.id
-        ])
->>>>>>> 78b3b650
+        return action_vals