--- conflicted
+++ resolved
@@ -334,23 +334,8 @@
                     rec = False
             payment.move_reconciled = rec
 
-<<<<<<< HEAD
     company_id = fields.Many2one('res.company', related='journal_id.company_id', string='Company', readonly=True)
-    name = fields.Char(readonly=True, copy=False, default="Draft Payment") # The name is attributed upon post()
-=======
-    @api.one
-    @api.depends('invoice_ids', 'amount', 'payment_date', 'currency_id')
-    def _compute_payment_difference(self):
-        if len(self.invoice_ids) == 0:
-            return
-        if self.invoice_ids[0].type in ['in_invoice', 'out_refund']:
-            self.payment_difference = self.amount - self._compute_total_invoices_amount()
-        else:
-            self.payment_difference = self._compute_total_invoices_amount() - self.amount
-
-    company_id = fields.Many2one(store=True)
     name = fields.Char(readonly=True, copy=False) # The name is attributed upon post()
->>>>>>> 9553240a
     state = fields.Selection([('draft', 'Draft'), ('posted', 'Posted'), ('sent', 'Sent'), ('reconciled', 'Reconciled'), ('cancelled', 'Cancelled')], readonly=True, default='draft', copy=False, string="Status")
 
     payment_type = fields.Selection(selection_add=[('transfer', 'Internal Transfer')])
