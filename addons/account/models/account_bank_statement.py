--- conflicted
+++ resolved
@@ -969,13 +969,10 @@
                     and counterpart_aml[0].currency_id != company_currency:
                 new_aml_currency = counterpart_aml[0].currency_id
             for aml_dict in new_aml_dicts:
-<<<<<<< HEAD
                 aml_dict['payment_id'] = payment_id
-=======
                 if new_aml_currency and not aml_dict.get('currency_id'):
                     aml_dict['currency_id'] = new_aml_currency.id
                     aml_dict['amount_currency'] = company_currency.with_context(ctx).compute(aml_dict['debit'] - aml_dict['credit'], new_aml_currency)
->>>>>>> b7957550
                 aml_obj.with_context(check_move_validity=False).create(aml_dict)
 
             # Create counterpart move lines and reconcile them
