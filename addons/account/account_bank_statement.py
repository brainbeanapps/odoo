# -*- coding: utf-8 -*-
##############################################################################
#
#    OpenERP, Open Source Management Solution
#    Copyright (C) 2004-2010 Tiny SPRL (<http://tiny.be>).
#
#    This program is free software: you can redistribute it and/or modify
#    it under the terms of the GNU Affero General Public License as
#    published by the Free Software Foundation, either version 3 of the
#    License, or (at your option) any later version.
#
#    This program is distributed in the hope that it will be useful,
#    but WITHOUT ANY WARRANTY; without even the implied warranty of
#    MERCHANTABILITY or FITNESS FOR A PARTICULAR PURPOSE.  See the
#    GNU Affero General Public License for more details.
#
#    You should have received a copy of the GNU Affero General Public License
#    along with this program.  If not, see <http://www.gnu.org/licenses/>.
#
##############################################################################

from openerp.osv import fields, osv, expression
from openerp.tools.translate import _
import openerp.addons.decimal_precision as dp
from openerp.report import report_sxw
from openerp.tools import float_compare, float_round
from openerp.exceptions import UserError

from operator import add
import time
import math

class account_bank_statement(osv.osv):
    def create(self, cr, uid, vals, context=None):
        if vals.get('name', '/') == '/':
            journal_id = vals.get('journal_id', self._default_journal_id(cr, uid, context=context))
            vals['name'] = self._compute_default_statement_name(cr, uid, journal_id, context=context)
        if 'line_ids' in vals:
            for idx, line in enumerate(vals['line_ids']):
                line[2]['sequence'] = idx + 1
        return super(account_bank_statement, self).create(cr, uid, vals, context=context)

    def write(self, cr, uid, ids, vals, context=None):
        res = super(account_bank_statement, self).write(cr, uid, ids, vals, context=context)
        account_bank_statement_line_obj = self.pool.get('account.bank.statement.line')
        for statement in self.browse(cr, uid, ids, context):
            for idx, line in enumerate(statement.line_ids):
                account_bank_statement_line_obj.write(cr, uid, [line.id], {'sequence': idx + 1}, context=context)
        return res

    def _default_journal_id(self, cr, uid, context=None):
        if context is None:
            context = {}
        journal_pool = self.pool.get('account.journal')
        journal_type = context.get('journal_type', False)
        company_id = self.pool.get('res.company')._company_default_get(cr, uid, 'account.bank.statement',context=context)
        if journal_type:
            ids = journal_pool.search(cr, uid, [('type', '=', journal_type),('company_id','=',company_id)])
            if ids:
                return ids[0]
        return False

    def _end_balance(self, cursor, user, ids, name, attr, context=None):
        res = {}
        for statement in self.browse(cursor, user, ids, context=context):
            res[statement.id] = statement.balance_start
            for line in statement.line_ids:
                res[statement.id] += line.amount
        return res

    def _get_period(self, cr, uid, context=None):
        periods = self.pool.get('account.period').find(cr, uid, context=context)
        if periods:
            return periods[0]
        return False

    def _compute_default_statement_name(self, cr, uid, journal_id, context=None):
        context = dict(context or {})
        obj_seq = self.pool.get('ir.sequence')
        period = self.pool.get('account.period').browse(cr, uid, self._get_period(cr, uid, context=context), context=context)
        context['ir_sequence_date'] = period.date_start
        journal = self.pool.get('account.journal').browse(cr, uid, journal_id, None)
        return obj_seq.next_by_id(cr, uid, journal.sequence_id.id, context=context)

    def _currency(self, cursor, user, ids, name, args, context=None):
        res = {}
        res_currency_obj = self.pool.get('res.currency')
        res_users_obj = self.pool.get('res.users')
        default_currency = res_users_obj.browse(cursor, user,
                user, context=context).company_id.currency_id
        for statement in self.browse(cursor, user, ids, context=context):
            currency = statement.journal_id.currency
            if not currency:
                currency = default_currency
            res[statement.id] = currency.id
        currency_names = {}
        for currency_id, currency_name in res_currency_obj.name_get(cursor,
                user, [x for x in res.values()], context=context):
            currency_names[currency_id] = currency_name
        for statement_id in res.keys():
            currency_id = res[statement_id]
            res[statement_id] = (currency_id, currency_names[currency_id])
        return res

    def _get_statement(self, cr, uid, ids, context=None):
        result = {}
        for line in self.pool.get('account.bank.statement.line').browse(cr, uid, ids, context=context):
            result[line.statement_id.id] = True
        return result.keys()

    def _all_lines_reconciled(self, cr, uid, ids, name, args, context=None):
        res = {}
        for statement in self.browse(cr, uid, ids, context=context):
            res[statement.id] = all([line.journal_entry_ids.ids for line in statement.line_ids])
        return res

    _order = "date desc, id desc"
    _name = "account.bank.statement"
    _description = "Bank Statement"
    _inherit = ['mail.thread']
    _columns = {
        'name': fields.char(
            'Reference', states={'draft': [('readonly', False)]},
            readonly=True, # readonly for account_cash_statement
            copy=False,
            help='if you give the Name other then /, its created Accounting Entries Move '
                 'will be with same name as statement name. '
                 'This allows the statement entries to have the same references than the '
                 'statement itself'),
        'date': fields.date('Date', required=True, states={'confirm': [('readonly', True)]},
                            select=True, copy=False),
        'journal_id': fields.many2one('account.journal', 'Journal', required=True,
            readonly=True, states={'draft':[('readonly',False)]}),
        'period_id': fields.many2one('account.period', 'Period', required=True,
            states={'confirm':[('readonly', True)]}),
        'balance_start': fields.float('Starting Balance', digits_compute=dp.get_precision('Account'),
            states={'confirm':[('readonly',True)]}),
        'balance_end_real': fields.float('Ending Balance', digits_compute=dp.get_precision('Account'),
            states={'confirm': [('readonly', True)]}, help="Computed using the cash control lines"),
        'balance_end': fields.function(_end_balance,
            store = {
                'account.bank.statement': (lambda self, cr, uid, ids, c={}: ids, ['line_ids','move_line_ids','balance_start'], 10),
                'account.bank.statement.line': (_get_statement, ['amount'], 10),
            },
            string="Computed Balance", help='Balance as calculated based on Opening Balance and transaction lines'),
        'company_id': fields.related('journal_id', 'company_id', type='many2one', relation='res.company', string='Company', store=True, readonly=True),
        'line_ids': fields.one2many('account.bank.statement.line',
                                    'statement_id', 'Statement lines',
                                    states={'confirm':[('readonly', True)]}, copy=True),
        'move_line_ids': fields.one2many('account.move.line', 'statement_id',
                                         'Entry lines', states={'confirm':[('readonly',True)]}),
        'state': fields.selection([('draft', 'New'),
                                   ('open','Open'), # used by cash statements
                                   ('confirm', 'Closed')],
                                   'Status', required=True, readonly="1",
                                   copy=False,
                                   help='When new statement is created the status will be \'Draft\'.\n'
                                        'And after getting confirmation from the bank it will be in \'Confirmed\' status.'),
        'currency': fields.function(_currency, string='Currency',
            type='many2one', relation='res.currency'),
        'account_id': fields.related('journal_id', 'default_debit_account_id', type='many2one', relation='account.account', string='Account used in this journal', readonly=True, help='used in statement reconciliation domain, but shouldn\'t be used elswhere.'),
        'cash_control': fields.related('journal_id', 'cash_control' , type='boolean', relation='account.journal',string='Cash control'),
        'all_lines_reconciled': fields.function(_all_lines_reconciled, string='All lines reconciled', type='boolean'),
    }

    _defaults = {
        'name': '/',
        'date': fields.date.context_today,
        'state': 'draft',
        'journal_id': _default_journal_id,
        'period_id': _get_period,
        'company_id': lambda self,cr,uid,c: self.pool.get('res.company')._company_default_get(cr, uid, 'account.bank.statement',context=c),
    }

    def _check_company_id(self, cr, uid, ids, context=None):
        for statement in self.browse(cr, uid, ids, context=context):
            if statement.company_id.id != statement.period_id.company_id.id:
                return False
        return True

    _constraints = [
        (_check_company_id, 'The journal and period chosen have to belong to the same company.', ['journal_id','period_id']),
    ]

    def onchange_date(self, cr, uid, ids, date, company_id, context=None):
        """
            Find the correct period to use for the given date and company_id, return it and set it in the context
        """
        res = {}
        period_pool = self.pool.get('account.period')

        if context is None:
            context = {}
        ctx = context.copy()
        ctx.update({'company_id': company_id})
        pids = period_pool.find(cr, uid, dt=date, context=ctx)
        if pids:
            res.update({'period_id': pids[0]})
            context = dict(context, period_id=pids[0])

        return {
            'value':res,
            'context':context,
        }

    def button_dummy(self, cr, uid, ids, context=None):
        return self.write(cr, uid, ids, {}, context=context)

    def _prepare_move(self, cr, uid, st_line, st_line_number, context=None):
        """Prepare the dict of values to create the move from a
           statement line. This method may be overridden to implement custom
           move generation (making sure to call super() to establish
           a clean extension chain).

           :param browse_record st_line: account.bank.statement.line record to
                  create the move from.
           :param char st_line_number: will be used as the name of the generated account move
           :return: dict of value to create() the account.move
        """
        return {
            'statement_line_id': st_line.id,
            'journal_id': st_line.statement_id.journal_id.id,
            'period_id': st_line.statement_id.period_id.id,
            'date': st_line.date,
            'name': st_line_number,
            'ref': st_line.ref,
        }

    def _get_counter_part_account(self, cr, uid, st_line, context=None):
        """Retrieve the account to use in the counterpart move.

           :param browse_record st_line: account.bank.statement.line record to create the move from.
           :return: int/long of the account.account to use as counterpart
        """
        if st_line.amount >= 0:
            return st_line.statement_id.journal_id.default_credit_account_id.id
        return st_line.statement_id.journal_id.default_debit_account_id.id

    def _get_counter_part_partner(self, cr, uid, st_line, context=None):
        """Retrieve the partner to use in the counterpart move.

           :param browse_record st_line: account.bank.statement.line record to create the move from.
           :return: int/long of the res.partner to use as counterpart
        """
        return st_line.partner_id and st_line.partner_id.id or False

    def _prepare_bank_move_line(self, cr, uid, st_line, move_id, amount, company_currency, context=None):
        """Compute the args to build the dict of values to create the counter part move line from a
           statement line by calling the _prepare_move_line_vals.

           :param browse_record st_line: account.bank.statement.line record to create the move from.
           :param int/long move_id: ID of the account.move to link the move line
           :param float amount: amount of the move line
           :param browse_record company_currency:  res.currency record of the concerned company
           :return: dict of value to create() the bank account.move.line
        """
        currency_obj = self.pool.get('res.currency')
        if context is None:
            context = {}
        ctx = context.copy()
        ctx['date'] = st_line.date
        account_id = self._get_counter_part_account(cr, uid, st_line, context=context)
        partner_id = self._get_counter_part_partner(cr, uid, st_line, context=context)
        debit = ((amount > 0) and amount) or 0.0
        credit = ((amount < 0) and -amount) or 0.0
        cur_id = False
        amt_cur = False
        if st_line.statement_id.currency.id != company_currency.id or (st_line.currency_id and st_line.amount_currency):
            #the amount given is in foreign currency and needs to be converted at the ratio of the transaction
            st_line_currency_rate = st_line.currency_id and (st_line.amount_currency / st_line.amount) or 1
            if st_line.currency_id != company_currency:
                debit = currency_obj.round(cr, uid, company_currency, debit / st_line_currency_rate)
                credit = currency_obj.round(cr, uid, company_currency, credit / st_line_currency_rate)
                amt_cur = amount
            if st_line.statement_id.currency != company_currency:
                amt_cur = amount / st_line_currency_rate
            cur_id = st_line.statement_id.currency.id != company_currency.id and st_line.statement_id.currency.id or st_line.currency_id.id
        if st_line.statement_id.currency.id != company_currency.id and st_line.currency_id != company_currency:
            debit = currency_obj.compute(cr, uid, st_line.statement_id.currency.id, company_currency.id, debit, context=ctx)
            credit = currency_obj.compute(cr, uid, st_line.statement_id.currency.id, company_currency.id, credit, context=ctx)
        return self._prepare_move_line_vals(cr, uid, st_line, move_id, debit, credit,
            amount_currency=amt_cur, currency_id=cur_id, account_id=account_id,
            partner_id=partner_id, context=context)

    def _prepare_move_line_vals(self, cr, uid, st_line, move_id, debit, credit, currency_id=False,
                amount_currency=False, account_id=False, partner_id=False, context=None):
        """Prepare the dict of values to create the move line from a
           statement line.

           :param browse_record st_line: account.bank.statement.line record to
                  create the move from.
           :param int/long move_id: ID of the account.move to link the move line
           :param float debit: debit amount of the move line
           :param float credit: credit amount of the move line
           :param int/long currency_id: ID of currency of the move line to create
           :param float amount_currency: amount of the debit/credit expressed in the currency_id
           :param int/long account_id: ID of the account to use in the move line if different
                  from the statement line account ID
           :param int/long partner_id: ID of the partner to put on the move line
           :return: dict of value to create() the account.move.line
        """
        acc_id = account_id or st_line.account_id.id
        cur_id = currency_id or st_line.statement_id.currency.id
        par_id = partner_id or (((st_line.partner_id) and st_line.partner_id.id) or False)
        return {
            'name': st_line.name,
            'date': st_line.date,
            'ref': st_line.ref,
            'move_id': move_id,
            'partner_id': par_id,
            'account_id': acc_id,
            'credit': credit,
            'debit': debit,
            'statement_id': st_line.statement_id.id,
            'journal_id': st_line.statement_id.journal_id.id,
            'period_id': st_line.statement_id.period_id.id,
            'currency_id': amount_currency and cur_id,
            'amount_currency': amount_currency,
        }

    def balance_check(self, cr, uid, st_id, journal_type='bank', context=None):
        st = self.browse(cr, uid, st_id, context=context)
        if not ((abs((st.balance_end or 0.0) - st.balance_end_real) < 0.0001) or (abs((st.balance_end or 0.0) - st.balance_end_real) < 0.0001)):
            raise UserError(_('The statement balance is incorrect !\nThe expected balance (%.2f) is different than the computed one. (%.2f)') % (st.balance_end_real, st.balance_end))
        return True

    def statement_close(self, cr, uid, ids, journal_type='bank', context=None):
        return self.write(cr, uid, ids, {'state':'confirm'}, context=context)

    def check_status_condition(self, cr, uid, state, journal_type='bank'):
        return state in ('draft','open')

    def button_confirm_bank(self, cr, uid, ids, context=None):
        if context is None:
            context = {}

        for st in self.browse(cr, uid, ids, context=context):
            j_type = st.journal_id.type
            if not self.check_status_condition(cr, uid, st.state, journal_type=j_type):
                continue

            self.balance_check(cr, uid, st.id, journal_type=j_type, context=context)
            if (not st.journal_id.default_credit_account_id) \
                    or (not st.journal_id.default_debit_account_id):
                raise UserError(_('Please verify that an account is defined in the journal.'))
            for line in st.move_line_ids:
                if line.state != 'valid':
                    raise UserError(_('The account entries lines are not in valid state.'))
            move_ids = []
            for st_line in st.line_ids:
                if not st_line.amount:
                    continue
                if st_line.account_id and not st_line.journal_entry_ids.ids:
                    #make an account move as before
                    vals = {
                        'debit': st_line.amount < 0 and -st_line.amount or 0.0,
                        'credit': st_line.amount > 0 and st_line.amount or 0.0,
                        'account_id': st_line.account_id.id,
                        'name': st_line.name
                    }
                    self.pool.get('account.bank.statement.line').process_reconciliation(cr, uid, st_line.id, [vals], context=context)
                elif not st_line.journal_entry_ids.ids:
                    raise UserError(_('All the account entries lines must be processed in order to close the statement.'))
                move_ids += st_line.journal_entry_ids.ids
            if move_ids:
                self.pool.get('account.move').post(cr, uid, move_ids, context=context)
            self.message_post(cr, uid, [st.id], body=_('Statement %s confirmed, journal items were created.') % (st.name,), context=context)
        self.link_bank_to_partner(cr, uid, ids, context=context)
        return self.write(cr, uid, ids, {'state': 'confirm', 'closing_date': time.strftime("%Y-%m-%d %H:%M:%S")}, context=context)

    def button_cancel(self, cr, uid, ids, context=None):
        bnk_st_line_ids = []
        for st in self.browse(cr, uid, ids, context=context):
            bnk_st_line_ids += [line.id for line in st.line_ids]
        self.pool.get('account.bank.statement.line').cancel(cr, uid, bnk_st_line_ids, context=context)
        return self.write(cr, uid, ids, {'state': 'draft'}, context=context)

    def _compute_balance_end_real(self, cr, uid, journal_id, context=None):
        res = False
        if journal_id:
            journal = self.pool.get('account.journal').browse(cr, uid, journal_id, context=context)
            if journal.with_last_closing_balance:
                cr.execute('SELECT balance_end_real \
                      FROM account_bank_statement \
                      WHERE journal_id = %s AND NOT state = %s \
                      ORDER BY date DESC,id DESC LIMIT 1', (journal_id, 'draft'))
                res = cr.fetchone()
        return res and res[0] or 0.0

    def onchange_journal_id(self, cr, uid, statement_id, journal_id, context=None):
        if not journal_id:
            return {}
        balance_start = self._compute_balance_end_real(cr, uid, journal_id, context=context)
        journal = self.pool.get('account.journal').browse(cr, uid, journal_id, context=context)
        currency = journal.currency or journal.company_id.currency_id
        res = {'balance_start': balance_start, 'company_id': journal.company_id.id, 'currency': currency.id}
        if journal.type == 'cash':
            res['cash_control'] = journal.cash_control
        return {'value': res}

    def unlink(self, cr, uid, ids, context=None):
        statement_line_obj = self.pool['account.bank.statement.line']
        for item in self.browse(cr, uid, ids, context=context):
            if item.state != 'draft':
                raise UserError(_('In order to delete a bank statement, you must first cancel it to delete related journal items.'))
            # Explicitly unlink bank statement lines
            # so it will check that the related journal entries have
            # been deleted first
            statement_line_obj.unlink(cr, uid, [line.id for line in item.line_ids], context=context)
        return super(account_bank_statement, self).unlink(cr, uid, ids, context=context)

    def button_journal_entries(self, cr, uid, ids, context=None):
        ctx = (context or {}).copy()
        ctx['journal_id'] = self.browse(cr, uid, ids[0], context=context).journal_id.id
        return {
            'name': _('Journal Items'),
            'view_type':'form',
            'view_mode':'tree',
            'res_model':'account.move.line',
            'view_id':False,
            'type':'ir.actions.act_window',
            'domain':[('statement_id','in',ids)],
            'context':ctx,
        }

    def number_of_lines_reconciled(self, cr, uid, ids, context=None):
        bsl_obj = self.pool.get('account.bank.statement.line')
        return bsl_obj.search_count(cr, uid, [('statement_id', 'in', ids), ('journal_entry_ids', '!=', [])], context=context)

    def link_bank_to_partner(self, cr, uid, ids, context=None):
        for statement in self.browse(cr, uid, ids, context=context):
            for st_line in statement.line_ids:
                if st_line.bank_account_id and st_line.partner_id and st_line.bank_account_id.partner_id.id != st_line.partner_id.id:
                    # Update the partner informations of the bank account, possibly overriding existing ones
                    bank_obj = self.pool.get('res.partner.bank')
                    bank_vals = bank_obj.onchange_partner_id(cr, uid, [st_line.bank_account_id.id], st_line.partner_id.id, context=context)['value']
                    bank_vals.update({'partner_id': st_line.partner_id.id})
                    bank_obj.write(cr, uid, [st_line.bank_account_id.id], bank_vals, context=context)

class account_bank_statement_line(osv.osv):

    def create(self, cr, uid, vals, context=None):
        if vals.get('amount_currency', 0) and not vals.get('amount', 0):
            raise UserError(_('If "Amount Currency" is specified, then "Amount" must be as well.'))
        return super(account_bank_statement_line, self).create(cr, uid, vals, context=context)

    def unlink(self, cr, uid, ids, context=None):
        for item in self.browse(cr, uid, ids, context=context):
            if item.journal_entry_ids:
                raise UserError(_("""In order to delete a bank statement line, you must first cancel it to delete related journal items."""))
        return super(account_bank_statement_line, self).unlink(cr, uid, ids, context=context)

    def cancel(self, cr, uid, ids, context=None):
        account_move_obj = self.pool.get('account.move')
        move_ids = []
        for line in self.browse(cr, uid, ids, context=context):
            if line.journal_entry_ids.ids :
                move_ids += line.journal_entry_ids.ids
                account_move_obj.write(cr, uid, move_ids, {'statement_line_id': False}, context=context)
                for move in account_move_obj.browse(cr, uid, move_ids, context=context):
                    for aml in move.line_id:
                        if aml.reconcile_id:
                            move_lines = [l.id for l in aml.reconcile_id.line_id]
                            move_lines.remove(aml.id)
                            self.pool.get('account.move.reconcile').unlink(cr, uid, [aml.reconcile_id.id], context=context)
                            if len(move_lines) >= 2:
                                self.pool.get('account.move.line').reconcile_partial(cr, uid, move_lines, 'auto', context=context)
        if move_ids:
            account_move_obj.button_cancel(cr, uid, move_ids, context=context)
            account_move_obj.unlink(cr, uid, move_ids, context)

    def get_data_for_reconciliations(self, cr, uid, ids, excluded_ids=None, search_reconciliation_proposition=True, context=None):
        """ Returns the data required to display a reconciliation, for each statement line id in ids """
        ret = []
        if excluded_ids is None:
            excluded_ids = []

        for st_line in self.browse(cr, uid, ids, context=context):
            reconciliation_data = {}
            if search_reconciliation_proposition:
                reconciliation_proposition = self.get_reconciliation_proposition(cr, uid, st_line, excluded_ids=excluded_ids, context=context)
                for mv_line in reconciliation_proposition:
                    excluded_ids.append(mv_line['id'])
                reconciliation_data['reconciliation_proposition'] = reconciliation_proposition
            else:
                reconciliation_data['reconciliation_proposition'] = []
            st_line = self.get_statement_line_for_reconciliation(cr, uid, st_line, context=context)
            reconciliation_data['st_line'] = st_line
            ret.append(reconciliation_data)

        return ret

    def get_statement_line_for_reconciliation(self, cr, uid, st_line, context=None):
        """ Returns the data required by the bank statement reconciliation widget to display a statement line """
        if context is None:
            context = {}
        statement_currency = st_line.journal_id.currency or st_line.journal_id.company_id.currency_id
        rml_parser = report_sxw.rml_parse(cr, uid, 'reconciliation_widget_asl', context=context)

        if st_line.amount_currency and st_line.currency_id:
            amount = st_line.amount_currency
            amount_currency = st_line.amount
            amount_currency_str = amount_currency > 0 and amount_currency or -amount_currency
            amount_currency_str = rml_parser.formatLang(amount_currency_str, currency_obj=statement_currency)
        else:
            amount = st_line.amount
            amount_currency_str = ""
        amount_str = amount > 0 and amount or -amount
        amount_str = rml_parser.formatLang(amount_str, currency_obj=st_line.currency_id or statement_currency)

        data = {
            'id': st_line.id,
            'ref': st_line.ref,
            'note': st_line.note or "",
            'name': st_line.name,
            'date': st_line.date,
            'amount': amount,
            'amount_str': amount_str, # Amount in the statement line currency
            'currency_id': st_line.currency_id.id or statement_currency.id,
            'partner_id': st_line.partner_id.id,
            'statement_id': st_line.statement_id.id,
            'account_code': st_line.journal_id.default_debit_account_id.code,
            'account_name': st_line.journal_id.default_debit_account_id.name,
            'partner_name': st_line.partner_id.name,
            'communication_partner_name': st_line.partner_name,
            'amount_currency_str': amount_currency_str, # Amount in the statement currency
            'has_no_partner': not st_line.partner_id.id,
        }
        if st_line.partner_id.id:
            if amount > 0:
                data['open_balance_account_id'] = st_line.partner_id.property_account_receivable.id
            else:
                data['open_balance_account_id'] = st_line.partner_id.property_account_payable.id

        return data

    def _domain_reconciliation_proposition(self, cr, uid, st_line, excluded_ids=None, context=None):
        if excluded_ids is None:
            excluded_ids = []
        domain = [('ref', '=', st_line.name),
                  ('reconcile_id', '=', False),
                  ('state', '=', 'valid'),
                  ('account_id.reconcile', '=', True),
                  ('id', 'not in', excluded_ids)]
        return domain

    def get_reconciliation_proposition(self, cr, uid, st_line, excluded_ids=None, context=None):
        """ Returns move lines that constitute the best guess to reconcile a statement line. """
        mv_line_pool = self.pool.get('account.move.line')

        # Look for structured communication
        if st_line.name:
            domain = self._domain_reconciliation_proposition(cr, uid, st_line, excluded_ids=excluded_ids, context=context)
            match_id = mv_line_pool.search(cr, uid, domain, offset=0, limit=2, context=context)
            if match_id and len(match_id) == 1:
                mv_line_br = mv_line_pool.browse(cr, uid, match_id, context=context)
                target_currency = st_line.currency_id or st_line.journal_id.currency or st_line.journal_id.company_id.currency_id
                mv_line = mv_line_pool.prepare_move_lines_for_reconciliation_widget(cr, uid, mv_line_br, target_currency=target_currency, target_date=st_line.date, context=context)[0]
                mv_line['has_no_partner'] = not bool(st_line.partner_id.id)
                # If the structured communication matches a move line that is associated with a partner, we can safely associate the statement line with the partner
                if (mv_line['partner_id']):
                    self.write(cr, uid, st_line.id, {'partner_id': mv_line['partner_id']}, context=context)
                    mv_line['has_no_partner'] = False
                return [mv_line]

        # How to compare statement line amount and move lines amount
        precision_digits = self.pool.get('decimal.precision').precision_get(cr, uid, 'Account')
        currency_id = st_line.currency_id.id or st_line.journal_id.currency.id
        # NB : amount can't be == 0 ; so float precision is not an issue for amount > 0 or amount < 0
        amount = st_line.amount_currency or st_line.amount
        domain = []
        if currency_id:
            domain += [('currency_id', '=', currency_id)]
        sign = 1 # correct the fact that st_line.amount is signed and debit/credit is not
        amount_field = 'debit'
        if currency_id == False:
            if amount < 0:
                amount_field = 'credit'
                sign = -1
        else:
            amount_field = 'amount_currency'

        # Look for a matching amount
<<<<<<< HEAD
        exact_match_amount_field = amount_field in ('debit', 'credit') and 'amount_residual' or 'amount_residual_currency'
        domain_exact_amount = domain + [(exact_match_amount_field, '=', float_round(amount, precision_digits=precision_digits))]
        match_id = self.get_move_lines_for_reconciliation(cr, uid, st_line, excluded_ids=excluded_ids, offset=0, limit=1, additional_domain=domain_exact_amount)
        if match_id:
=======
        domain_exact_amount = domain + [(amount_field, '=', float_round(sign * amount, precision_digits=precision_digits))]
        match_id = self.get_move_lines_for_reconciliation(cr, uid, st_line, excluded_ids=excluded_ids, offset=0, limit=2, additional_domain=domain_exact_amount)
        if match_id and len(match_id) == 1:
>>>>>>> a939a272
            return match_id

        if not st_line.partner_id.id:
            return []

        # Look for a set of move line whose amount is <= to the line's amount
        domain += [('reconcile_partial_id', '=', False)]
        domain += [('account_id.type', 'in', ((amount > 0 and 'receivable' or 'payable'), 'liquidity'))] # Make sure we can't mix receivable and payable
        if amount_field == 'amount_currency' and amount < 0:
            domain += [(amount_field, '<', 0), (amount_field, '>', (sign * amount))]
        else:
            domain += [(amount_field, '>', 0), (amount_field, '<', (sign * amount))]
        mv_lines = self.get_move_lines_for_reconciliation(cr, uid, st_line, excluded_ids=excluded_ids, limit=5, additional_domain=domain)
        ret = []
        total = 0
        for line in mv_lines:
            total += abs(line['debit'] - line['credit'])
            if float_compare(total, abs(amount), precision_digits=precision_digits) != 1:
                ret.append(line)
            else:
                break
        return ret

    def get_move_lines_for_reconciliation_by_statement_line_id(self, cr, uid, st_line_id, excluded_ids=None, str=False, offset=0, limit=None, count=False, additional_domain=None, context=None):
        """ Bridge between the web client reconciliation widget and get_move_lines_for_reconciliation (which expects a browse record) """
        if excluded_ids is None:
            excluded_ids = []
        if additional_domain is None:
            additional_domain = []
        st_line = self.browse(cr, uid, st_line_id, context=context)
        return self.get_move_lines_for_reconciliation(cr, uid, st_line, excluded_ids, str, offset, limit, count, additional_domain, context=context)

    def _domain_move_lines_for_reconciliation(self, cr, uid, st_line, excluded_ids=None, str=False, additional_domain=None, context=None):
        if excluded_ids is None:
            excluded_ids = []
        if additional_domain is None:
            additional_domain = []
        else:
            additional_domain = expression.normalize_domain(additional_domain)

        # Domain to fetch reconciled move lines (use case where you register a payment before you get the bank statement)
        domain_rapprochement = ['&', ('statement_id', '=', False), ('account_id', 'in', [st_line.journal_id.default_credit_account_id.id, st_line.journal_id.default_debit_account_id.id])]

        # Domain to fetch unreconciled move lines (the bank reconciliation process will create a payment journal entry to reconcile with)
        domain_reconciliation = [('reconcile_id', '=', False)]
        if st_line.partner_id.id:
            domain_reconciliation = expression.AND([domain_reconciliation, [('account_id.type', 'in', ['payable', 'receivable'])]])
        else:
            domain_reconciliation = expression.AND([domain_reconciliation, [('account_id.reconcile', '=', True)]])

        # Let's add what applies to both
        domain = expression.OR([domain_rapprochement, domain_reconciliation])
        domain = expression.AND([domain, [('state', '=', 'valid')]])
        if st_line.partner_id.id:
            domain = expression.AND([domain, [('partner_id', '=', st_line.partner_id.id)]])
        if excluded_ids:
            domain = expression.AND([domain, [('id', 'not in', excluded_ids)]])
        if str:
            str_domain = [
                '|', ('move_id.name', 'ilike', str),
                '|', ('move_id.ref', 'ilike', str),
                '|', ('date_maturity', 'like', str),
                '&', ('name', '!=', '/'), ('name', 'ilike', str)
            ]
            if not st_line.partner_id.id:
                str_domain = expression.OR([str_domain, [('partner_id.name', 'ilike', str)]])
            # Filter on amount
            amount = False
            try: # Casting a str to float either throws a ValueError or return a float (or nan)
                amount = float(str)
            except ValueError:
                pass
            if amount and not math.isnan(amount):
                amount_domain = ['|', ('amount_residual', '=', amount),
                                 '|', ('amount_residual', '=', -amount),
                                 '|', ('amount_residual_currency', '=', amount),
                                      ('amount_residual_currency', '=', -amount)]
                str_domain = expression.OR([str_domain, amount_domain])

            domain = expression.AND([domain, str_domain])

        return expression.AND([additional_domain, domain])

    def get_move_lines_for_reconciliation(self, cr, uid, st_line, excluded_ids=None, str=False, offset=0, limit=None, count=False, additional_domain=None, context=None):
        """ Find the move lines that could be used to reconcile a statement line. If count is true, only returns the count.

            :param st_line: the browse record of the statement line
            :param integers list excluded_ids: ids of move lines that should not be fetched
            :param boolean count: just return the number of records
            :param tuples list additional_domain: additional domain restrictions
        """
        mv_line_pool = self.pool.get('account.move.line')
        domain = self._domain_move_lines_for_reconciliation(cr, uid, st_line, excluded_ids=excluded_ids, str=str, additional_domain=additional_domain, context=context)

        # Get move lines ; in case of a partial reconciliation, only keep one line (the first whose amount is greater than
        # the residual amount because it is presumably the invoice, which is the relevant item in this situation)
        filtered_lines = []
        reconcile_partial_ids = []
        actual_offset = offset
        while True:
            line_ids = mv_line_pool.search(cr, uid, domain, offset=actual_offset, limit=limit, order="date_maturity asc, id asc", context=context)
            lines = mv_line_pool.browse(cr, uid, line_ids, context=context)
            make_one_more_loop = False
            for line in lines:
                if line.reconcile_partial_id and \
                        (line.reconcile_partial_id.id in reconcile_partial_ids or \
                        abs(line.debit - line.credit) < abs(line.amount_residual)):
                    #if we filtered a line because it is partially reconciled with an already selected line, we must do one more loop
                    #in order to get the right number of items in the pager
                    make_one_more_loop = True
                    continue
                filtered_lines.append(line)
                if line.reconcile_partial_id:
                    reconcile_partial_ids.append(line.reconcile_partial_id.id)

            if not limit or not make_one_more_loop or len(filtered_lines) >= limit:
                break
            actual_offset = actual_offset + limit
        lines = limit and filtered_lines[:limit] or filtered_lines

        # Either return number of lines
        if count:
            return len(lines)

        # Or return list of dicts representing the formatted move lines
        else:
            target_currency = st_line.currency_id or st_line.journal_id.currency or st_line.journal_id.company_id.currency_id
            mv_lines = mv_line_pool.prepare_move_lines_for_reconciliation_widget(cr, uid, lines, target_currency=target_currency, target_date=st_line.date, context=context)
            has_no_partner = not bool(st_line.partner_id.id)
            for line in mv_lines:
                line['has_no_partner'] = has_no_partner
            return mv_lines

    def get_currency_rate_line(self, cr, uid, st_line, currency_diff, move_id, context=None):
        if currency_diff < 0:
            account_id = st_line.company_id.expense_currency_exchange_account_id.id
            if not account_id:
                raise UserError(_("You should configure the 'Loss Exchange Rate Account' in the accounting settings, to manage automatically the booking of accounting entries related to differences between exchange rates."))
        else:
            account_id = st_line.company_id.income_currency_exchange_account_id.id
            if not account_id:
                raise UserError(_("You should configure the 'Gain Exchange Rate Account' in the accounting settings, to manage automatically the booking of accounting entries related to differences between exchange rates."))
        return {
            'move_id': move_id,
            'name': _('change') + ': ' + (st_line.name or '/'),
            'period_id': st_line.statement_id.period_id.id,
            'journal_id': st_line.journal_id.id,
            'partner_id': st_line.partner_id.id,
            'company_id': st_line.company_id.id,
            'statement_id': st_line.statement_id.id,
            'debit': currency_diff < 0 and -currency_diff or 0,
            'credit': currency_diff > 0 and currency_diff or 0,
            'amount_currency': 0.0,
            'date': st_line.date,
            'account_id': account_id
            }

    def process_reconciliations(self, cr, uid, data, context=None):
        for datum in data:
            self.process_reconciliation(cr, uid, datum[0], datum[1], context=context)

    def process_reconciliation(self, cr, uid, id, mv_line_dicts, context=None):
        """ Creates a move line for each item of mv_line_dicts and for the statement line. Reconcile a new move line with its counterpart_move_line_id if specified.
            Finally, mark the statement line as reconciled by putting the reconciled moves ids in the column journal_entry_ids.

            :param int id: id of the bank statement line
            :param list of dicts mv_line_dicts: move lines to create. If counterpart_move_line_id is specified, reconcile with it
        """
        if context is None:
            context = {}
        st_line = self.browse(cr, uid, id, context=context)
        company_currency = st_line.journal_id.company_id.currency_id
        statement_currency = st_line.journal_id.currency or company_currency
        bs_obj = self.pool.get('account.bank.statement')
        am_obj = self.pool.get('account.move')
        aml_obj = self.pool.get('account.move.line')
        currency_obj = self.pool.get('res.currency')

        # Checks
        if st_line.journal_entry_ids.ids:
            raise UserError(_('The bank statement line was already reconciled.'))
        for mv_line_dict in mv_line_dicts:
            for field in ['debit', 'credit', 'amount_currency']:
                if field not in mv_line_dict:
                    mv_line_dict[field] = 0.0
            if mv_line_dict.get('counterpart_move_line_id'):
                mv_line = aml_obj.browse(cr, uid, mv_line_dict.get('counterpart_move_line_id'), context=context)
                if mv_line.reconcile_id:
                    raise UserError(_('A selected move line was already reconciled.'))

        # When the move line is already paid (fully reconciled move), we just link them to the bank statement
        to_reconcile_mv_line_ids = [x['counterpart_move_line_id'] for x in mv_line_dicts if x.get('already_paid', False)]
        if to_reconcile_mv_line_ids:
            aml_obj.write(cr, uid, to_reconcile_mv_line_ids, {'statement_id': st_line.statement_id.id}, context=context)
            for aml in aml_obj.browse(cr, uid, to_reconcile_mv_line_ids, context=context):
                am_obj.write(cr, uid, aml.move_id.id, {'statement_line_id': st_line.id}, context=context)

        # Otherwise, we create a move line. Either matching an existing journal entry (eg. invoice), in which
        # case we reconcile the existing and the new move lines together, or being a write-off.
        to_create_mv_line_dicts = [x for x in mv_line_dicts if not x.get('already_paid', False)]
        if to_create_mv_line_dicts:

            # Create the move
            move_name = (st_line.statement_id.name or st_line.name) + "/" + str(st_line.sequence)
            move_vals = bs_obj._prepare_move(cr, uid, st_line, move_name, context=context)
            move_id = am_obj.create(cr, uid, move_vals, context=context)

            # Create the move line for the statement line
            st_line_amount = st_line.currency_id and st_line.amount_currency or st_line.amount
            if to_reconcile_mv_line_ids:
                already_reconciled_amount = reduce(add, [x['credit'] - x['debit'] for x in mv_line_dicts if x.get('already_paid', False)])
                st_line_amount -= already_reconciled_amount
            bank_st_move_vals = bs_obj._prepare_bank_move_line(cr, uid, st_line, move_id, st_line_amount, company_currency, context=context)
            aml_obj.create(cr, uid, bank_st_move_vals, context=context)

            # Complete the dicts
            st_line_currency = st_line.currency_id or statement_currency
            st_line_currency_rate = st_line.currency_id and (st_line.amount_currency / st_line.amount) or 1
            to_create = []
            for mv_line_dict in to_create_mv_line_dicts:
                mv_line_dict.pop('already_paid', None)
                mv_line_dict['ref'] = move_name
                mv_line_dict['move_id'] = move_id
                mv_line_dict['period_id'] = st_line.statement_id.period_id.id
                mv_line_dict['journal_id'] = st_line.journal_id.id
                mv_line_dict['company_id'] = st_line.company_id.id
                mv_line_dict['statement_id'] = st_line.statement_id.id
                if mv_line_dict.get('counterpart_move_line_id'):
                    mv_line = aml_obj.browse(cr, uid, mv_line_dict['counterpart_move_line_id'], context=context)
                    mv_line_dict['partner_id'] = mv_line.partner_id.id or st_line.partner_id.id
                    mv_line_dict['account_id'] = mv_line.account_id.id
                    if mv_line.currency_id:
                        ctx = context.copy()
                        ctx['date'] = mv_line.date
                        mv_line_dict['amount_currency'] = currency_obj.compute(cr, uid, company_currency.id, mv_line.currency_id.id, mv_line_dict['debit'] - mv_line_dict['credit'], context=ctx)
                        mv_line_dict['currency_id'] = mv_line.currency_id.id
                if st_line_currency.id != company_currency.id:
                    ctx = context.copy()
                    ctx['date'] = st_line.date
                    mv_line_dict['amount_currency'] = mv_line_dict['debit'] - mv_line_dict['credit']
                    mv_line_dict['currency_id'] = st_line_currency.id
                    if st_line.currency_id and statement_currency.id == company_currency.id:
                        #statement is in company currency but the transaction is in foreign currency
                        debit_at_current_rate = self.pool.get('res.currency').round(cr, uid, company_currency, mv_line_dict['debit'] / st_line_currency_rate)
                        credit_at_current_rate = self.pool.get('res.currency').round(cr, uid, company_currency, mv_line_dict['credit'] / st_line_currency_rate)
                    elif st_line.currency_id:
                        #statement is in foreign currency and the transaction is in another one
                        debit_at_current_rate = currency_obj.compute(cr, uid, statement_currency.id, company_currency.id, mv_line_dict['debit'] / st_line_currency_rate, context=ctx)      
                        credit_at_current_rate = currency_obj.compute(cr, uid, statement_currency.id, company_currency.id, mv_line_dict['credit'] / st_line_currency_rate, context=ctx)
                    else:
                        #statement is in foreign currency and no extra currency is given for the transaction
                        debit_at_current_rate = currency_obj.compute(cr, uid, st_line_currency.id, company_currency.id, mv_line_dict['debit'] / st_line_currency_rate, context=ctx)
                        credit_at_current_rate = currency_obj.compute(cr, uid, st_line_currency.id, company_currency.id, mv_line_dict['credit'] / st_line_currency_rate, context=ctx)
                    if mv_line_dict.get('counterpart_move_line_id'):
                        #post an account line that use the same currency rate than the counterpart (to balance the account) and post the difference in another line
                        ctx['date'] = mv_line.date
                        debit_at_old_rate = currency_obj.compute(cr, uid, st_line_currency.id, company_currency.id, mv_line_dict['debit'], context=ctx)
                        credit_at_old_rate = currency_obj.compute(cr, uid, st_line_currency.id, company_currency.id, mv_line_dict['credit'], context=ctx)
                        mv_line_dict['credit'] = credit_at_old_rate
                        mv_line_dict['debit'] = debit_at_old_rate
                        if debit_at_old_rate - debit_at_current_rate:
                            currency_diff = debit_at_current_rate - debit_at_old_rate
                            to_create.append(self.get_currency_rate_line(cr, uid, st_line, -currency_diff, move_id, context=context))
                        if credit_at_old_rate - credit_at_current_rate:
                            currency_diff = credit_at_current_rate - credit_at_old_rate
                            to_create.append(self.get_currency_rate_line(cr, uid, st_line, currency_diff, move_id, context=context))
                    else:
                        mv_line_dict['debit'] = debit_at_current_rate
                        mv_line_dict['credit'] = credit_at_current_rate
                elif statement_currency.id != company_currency.id:
                    #statement is in foreign currency but the transaction is in company currency
                    prorata_factor = (mv_line_dict['debit'] - mv_line_dict['credit']) / st_line.amount_currency
                    mv_line_dict['amount_currency'] = prorata_factor * st_line.amount
                    if mv_line_dict.get('counterpart_move_line_id'):
                        counterpart_line = aml_obj.browse(cr, uid, mv_line_dict['counterpart_move_line_id'], context=context)
                        if counterpart_line.currency_id and counterpart_line.currency_id.id == statement_currency.id:
                            #post an account line that use the same currency rate than the counterpart (to balance the account) and post the difference in another line
                            ctx = context.copy()
                            ctx['date'] = mv_line.date
                            debit_at_old_rate = mv_line_dict['amount_currency'] > 0 and currency_obj.compute(cr, uid, statement_currency.id, company_currency.id, mv_line_dict['amount_currency'], context=ctx) or 0.0
                            credit_at_old_rate = mv_line_dict['amount_currency'] < 0 and currency_obj.compute(cr, uid, statement_currency.id, company_currency.id, -mv_line_dict['amount_currency'], context=ctx) or 0.0
                            if debit_at_old_rate - mv_line_dict['debit']:
                                currency_diff = mv_line_dict['debit'] - debit_at_old_rate
                                to_create.append(self.get_currency_rate_line(cr, uid, st_line, -currency_diff, move_id, context=context))
                            if credit_at_old_rate - mv_line_dict['credit']:
                                currency_diff = mv_line_dict['credit'] - credit_at_old_rate
                                to_create.append(self.get_currency_rate_line(cr, uid, st_line, currency_diff, move_id, context=context))
                            mv_line_dict['debit'] = debit_at_old_rate
                            mv_line_dict['credit'] = credit_at_old_rate
                to_create.append(mv_line_dict)

            # If the reconciliation is performed in another currency than the company currency, the amounts are converted to get the right debit/credit.
            # If there is more than 1 debit and 1 credit, this can induce a rounding error, which we put in the foreign exchane gain/loss account.
            if st_line_currency.id != company_currency.id:
                diff_amount = bank_st_move_vals['debit'] - bank_st_move_vals['credit'] \
                    + sum(aml['debit'] for aml in to_create) - sum(aml['credit'] for aml in to_create)
                if not company_currency.is_zero(diff_amount):
                    diff_aml = self.get_currency_rate_line(cr, uid, st_line, diff_amount, move_id, context=context)
                    diff_aml['name'] = _('Rounding error from currency conversion')
                    to_create.append(diff_aml)

            # Create move lines
            move_line_pairs_to_reconcile = []
            for mv_line_dict in to_create:
                counterpart_move_line_id = None # NB : this attribute is irrelevant for aml_obj.create() and needs to be removed from the dict
                if mv_line_dict.get('counterpart_move_line_id'):
                    counterpart_move_line_id = mv_line_dict['counterpart_move_line_id']
                    del mv_line_dict['counterpart_move_line_id']
                new_aml_id = aml_obj.create(cr, uid, mv_line_dict, context=context)
                if counterpart_move_line_id != None:
                    move_line_pairs_to_reconcile.append([new_aml_id, counterpart_move_line_id])

            # Reconcile
            for pair in move_line_pairs_to_reconcile:
                aml_obj.reconcile_partial(cr, uid, pair, context=context)

    # FIXME : if it wasn't for the multicompany security settings in account_security.xml, the method would just
    # return [('journal_entry_ids', '!=', True)]
    # Unfortunately, that spawns a "no access rights" error ; it shouldn't.
    def _needaction_domain_get(self, cr, uid, context=None):
        user = self.pool.get("res.users").browse(cr, uid, uid)
        return ['|', ('company_id', '=', False), ('company_id', 'child_of', [user.company_id.id]), ('journal_entry_ids', '=', False), ('account_id', '=', False)]

    _order = "statement_id desc, sequence"
    _name = "account.bank.statement.line"
    _description = "Bank Statement Line"
    _inherit = ['ir.needaction_mixin']
    _columns = {
        'name': fields.char('Communication', required=True),
        'date': fields.date('Date', required=True),
        'amount': fields.float('Amount', digits_compute=dp.get_precision('Account')),
        'partner_id': fields.many2one('res.partner', 'Partner'),
        'bank_account_id': fields.many2one('res.partner.bank','Bank Account'),
        'account_id': fields.many2one('account.account', 'Account', help="This technical field can be used at the statement line creation/import time in order to avoid the reconciliation process on it later on. The statement line will simply create a counterpart on this account"),
        'statement_id': fields.many2one('account.bank.statement', 'Statement', select=True, required=True, ondelete='restrict'),
        'journal_id': fields.related('statement_id', 'journal_id', type='many2one', relation='account.journal', string='Journal', store=True, readonly=True),
        'partner_name': fields.char('Partner Name', help="This field is used to record the third party name when importing bank statement in electronic format, when the partner doesn't exist yet in the database (or cannot be found)."),
        'ref': fields.char('Reference'),
        'note': fields.text('Notes'),
        'sequence': fields.integer('Sequence', select=True, help="Gives the sequence order when displaying a list of bank statement lines."),
        'company_id': fields.related('statement_id', 'company_id', type='many2one', relation='res.company', string='Company', store=True, readonly=True),
        'journal_entry_ids': fields.one2many('account.move', 'statement_line_id', 'Journal Entries', copy=False, readonly=True),
        'amount_currency': fields.float('Amount Currency', help="The amount expressed in an optional other currency if it is a multi-currency entry.", digits_compute=dp.get_precision('Account')),
        'currency_id': fields.many2one('res.currency', 'Currency', help="The optional other currency if it is a multi-currency entry."),
    }
    _defaults = {
        'date': lambda self,cr,uid,context={}: context.get('date', fields.date.context_today(self,cr,uid,context=context)),
    }

class account_statement_operation_template(osv.osv):
    _name = "account.statement.operation.template"
    _description = "Preset for the lines that can be created in a bank statement reconciliation"
    _columns = {
        'name': fields.char('Button Label', required=True),
        'account_id': fields.many2one('account.account', 'Account', ondelete='cascade', domain=[('type', 'not in', ('view', 'closed', 'consolidation'))]),
        'label': fields.char('Journal Item Label'),
        'amount_type': fields.selection([('fixed', 'Fixed'),('percentage_of_total','Percentage of total amount'),('percentage_of_balance', 'Percentage of open balance')], 'Amount type', required=True),
        'amount': fields.float('Amount', digits_compute=dp.get_precision('Account'), required=True, help="The amount will count as a debit if it is negative, as a credit if it is positive (except if amount type is 'Percentage of open balance')."),
        'tax_id': fields.many2one('account.tax', 'Tax', ondelete='restrict', domain=[('type_tax_use','in',('purchase','all')), ('parent_id','=',False)]),
        'analytic_account_id': fields.many2one('account.analytic.account', 'Analytic Account', ondelete='set null', domain=[('type','!=','view'), ('state','not in',('close','cancelled'))]),
        'company_id': fields.many2one('res.company', 'Company', required=True),
    }
    _defaults = {
        'amount_type': 'percentage_of_balance',
        'amount': 100.0,
        'company_id': lambda self, cr, uid, c: self.pool.get('res.users').browse(cr, uid, uid, c).company_id.id,
    }<|MERGE_RESOLUTION|>--- conflicted
+++ resolved
@@ -581,16 +581,10 @@
             amount_field = 'amount_currency'
 
         # Look for a matching amount
-<<<<<<< HEAD
         exact_match_amount_field = amount_field in ('debit', 'credit') and 'amount_residual' or 'amount_residual_currency'
         domain_exact_amount = domain + [(exact_match_amount_field, '=', float_round(amount, precision_digits=precision_digits))]
-        match_id = self.get_move_lines_for_reconciliation(cr, uid, st_line, excluded_ids=excluded_ids, offset=0, limit=1, additional_domain=domain_exact_amount)
-        if match_id:
-=======
-        domain_exact_amount = domain + [(amount_field, '=', float_round(sign * amount, precision_digits=precision_digits))]
         match_id = self.get_move_lines_for_reconciliation(cr, uid, st_line, excluded_ids=excluded_ids, offset=0, limit=2, additional_domain=domain_exact_amount)
         if match_id and len(match_id) == 1:
->>>>>>> a939a272
             return match_id
 
         if not st_line.partner_id.id:
