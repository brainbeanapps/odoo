<?xml version="1.0" encoding="utf-8"?>
<openerp>
    <data>
        <record id="view_account_fiscalyear_close" model="ir.ui.view">
            <field name="name">account.fiscalyear.close.form</field>
            <field name="model">account.fiscalyear.close</field>
            <field name="type">form</field>
            <field name="arch" type="xml">
                <form string="Generate Fiscal Year Opening Entries" version="7.0">
<<<<<<< HEAD
                    <header>
                        <button string="Create" name="data_save" type="object" class="oe_highlight"/>
                        or
                        <button string="Cancel" class="oe_link" special="cancel"/>
                    </header>
=======
                    <separator string="Generate Fiscal Year Opening Entries"/>
>>>>>>> 88c70c43
                    <label string="This wizard will generate the end of year journal entries of selected fiscal year. Note that you can run this wizard many times for the same fiscal year: it will simply replace the old opening entries with the new ones."/>
                    <newline/>
                    <group col="4">
                        <field name="fy_id" domain = "[('state','=','draft')]"/>
                        <field name="fy2_id" domain = "[('state','=','draft')]"/>
                        <field name="journal_id"/>
                        <field name="period_id" domain ="[('fiscalyear_id','=',fy2_id),('special','=', True)]" />
                        <field name="report_name"/>
                    </group>
                    <footer>
                        <button string="Create" name="data_save" type="object" class="oe_highlight"/>
                        or
                        <button string="Cancel" class="oe_link" special="cancel"/>
                    </footer>
                </form>
            </field>
        </record>

        <record id="action_account_fiscalyear_close" model="ir.actions.act_window">
            <field name="name">Generate Opening Entries</field>
            <field name="res_model">account.fiscalyear.close</field>
            <field name="view_type">form</field>
            <field name="view_mode">tree,form</field>
            <field name="view_id" ref="view_account_fiscalyear_close"/>
            <field name="target">new</field>
        </record>

        <menuitem action="action_account_fiscalyear_close"
            id="menu_wizard_fy_close"
            parent="menu_account_end_year_treatments" />

    </data>
</openerp><|MERGE_RESOLUTION|>--- conflicted
+++ resolved
@@ -7,15 +7,7 @@
             <field name="type">form</field>
             <field name="arch" type="xml">
                 <form string="Generate Fiscal Year Opening Entries" version="7.0">
-<<<<<<< HEAD
-                    <header>
-                        <button string="Create" name="data_save" type="object" class="oe_highlight"/>
-                        or
-                        <button string="Cancel" class="oe_link" special="cancel"/>
-                    </header>
-=======
                     <separator string="Generate Fiscal Year Opening Entries"/>
->>>>>>> 88c70c43
                     <label string="This wizard will generate the end of year journal entries of selected fiscal year. Note that you can run this wizard many times for the same fiscal year: it will simply replace the old opening entries with the new ones."/>
                     <newline/>
                     <group col="4">
