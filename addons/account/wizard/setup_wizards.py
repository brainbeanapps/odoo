# -*- coding: utf-8 -*-
# Part of Odoo. See LICENSE file for full copyright and licensing details.

from datetime import date

from odoo import _, api, fields, models
from odoo.exceptions import ValidationError


class FinancialYearOpeningWizard(models.TransientModel):
    _name = 'account.financial.year.op'
    _description = 'Opening Balance of Financial Year'

    company_id = fields.Many2one(comodel_name='res.company', required=True)
    opening_move_posted = fields.Boolean(string='Opening Move Posted', compute='_compute_opening_move_posted')
    opening_date = fields.Date(string='Opening Date', required=True, related='company_id.account_opening_date', help="Date from which the accounting is managed in Odoo. It is the date of the opening entry.", readonly=False)
    fiscalyear_last_day = fields.Integer(related="company_id.fiscalyear_last_day", required=True, readonly=False,
                                         help="Fiscal year last day.")
    fiscalyear_last_month = fields.Selection(selection=[(1, 'January'), (2, 'February'), (3, 'March'), (4, 'April'), (5, 'May'), (6, 'June'), (7, 'July'), (8, 'August'), (9, 'September'), (10, 'October'), (11, 'November'), (12, 'December')],
                                             related="company_id.fiscalyear_last_month", readonly=False,
                                             required=True,
                                             help="Fiscal year last month.")

    @api.depends('company_id.account_opening_move_id')
    def _compute_opening_move_posted(self):
        for record in self:
            record.opening_move_posted = record.company_id.opening_move_posted()

<<<<<<< HEAD
    @api.constrains('fiscalyear_last_day', 'fiscalyear_last_month')
    def _check_fiscalyear(self):
        # We try if the date exists in 2020, which is a leap year.
        # We do not define the constrain on res.company, since the recomputation of the related
        # fields is done one field at a time.
        for wiz in self:
            try:
                date(2020, wiz.fiscalyear_last_month, wiz.fiscalyear_last_day)
            except ValueError:
                raise ValidationError(
                    _('Incorrect fiscal year date: day is out of range for month. Month: %s; Day: %s') %
                    (wiz.fiscalyear_last_month, wiz.fiscalyear_last_day)
                )

=======
>>>>>>> dd70c684
    @api.multi
    def action_save_onboarding_fiscal_year(self):
        self.env.user.company_id.set_onboarding_step_done('account_setup_fy_data_state')


class SetupBarBankConfigWizard(models.TransientModel):
    _inherits = {'res.partner.bank': 'res_partner_bank_id'}
    _name = 'account.setup.bank.manual.config'
    _description = 'Bank setup manual config'

    res_partner_bank_id = fields.Many2one(comodel_name='res.partner.bank', ondelete='cascade', required=True)
    create_or_link_option = fields.Selection(selection=[('new', 'Create new journal'), ('link', 'Link to an existing journal')], default='new')
    new_journal_name = fields.Char(compute='compute_new_journal_related_data', inverse='set_linked_journal_id', required=True, help='Will be used to name the Journal related to this bank account')
    linked_journal_id = fields.Many2one(string="Journal", comodel_name='account.journal', compute='compute_linked_journal_id', inverse='set_linked_journal_id')
    new_journal_code = fields.Char(string="Code", required=True, default=lambda self: self.env['account.journal'].get_next_bank_cash_default_code('bank', self.env['res.company']._company_default_get('account.journal').id))

    # field computing the type of the res.patrner.bank. It's behaves the same as a related res_part_bank_id.acc_type
    # except we want to display  this information while the record isn't yet saved.
    related_acc_type = fields.Selection(string="Account Type", selection=lambda x: x.env['res.partner.bank'].get_supported_account_types(), compute='_compute_related_acc_type')

    @api.depends('acc_number')
    def _compute_related_acc_type(self):
        for record in self:
            record.related_acc_type = self.env['res.partner.bank'].retrieve_acc_type(record.acc_number)

    @api.model
    def create(self, vals):
        """ This wizard is only used to setup an account for the current active
        company, so we always inject the corresponding partner when creating
        the model.
        """
        vals['partner_id'] = self.env.user.company_id.partner_id.id
        return super(SetupBarBankConfigWizard, self).create(vals)

    @api.depends('linked_journal_id')
    def compute_new_journal_related_data(self):
        for record in self:
            if record.linked_journal_id:
                record.new_journal_name = record.linked_journal_id.name

    @api.depends('journal_id')  # Despite its name, journal_id is actually a One2many field
    def compute_linked_journal_id(self):
        for record in self:
            record.linked_journal_id = record.journal_id and record.journal_id[0] or None

    def set_linked_journal_id(self):
        """ Called when saving the wizard.
        """
        for record in self:
            selected_journal = record.linked_journal_id
            if record.create_or_link_option == 'new':
                company = self.env['res.company']._company_default_get('account.journal')
                selected_journal = self.env['account.journal'].create({
                    'name': record.new_journal_name,
                    'code': record.new_journal_code,
                    'type': 'bank',
                    'company_id': company.id,
                    'bank_account_id': record.res_partner_bank_id.id,
                })
            else:
                selected_journal.bank_account_id = record.res_partner_bank_id.id

    def validate(self):
        """ Called by the validation button of this wizard. Serves as an
        extension hook in account_bank_statement_import.
        """
        self.env.user.company_id.set_onboarding_step_done('account_setup_bank_data_state')<|MERGE_RESOLUTION|>--- conflicted
+++ resolved
@@ -26,7 +26,6 @@
         for record in self:
             record.opening_move_posted = record.company_id.opening_move_posted()
 
-<<<<<<< HEAD
     @api.constrains('fiscalyear_last_day', 'fiscalyear_last_month')
     def _check_fiscalyear(self):
         # We try if the date exists in 2020, which is a leap year.
@@ -40,9 +39,6 @@
                     _('Incorrect fiscal year date: day is out of range for month. Month: %s; Day: %s') %
                     (wiz.fiscalyear_last_month, wiz.fiscalyear_last_day)
                 )
-
-=======
->>>>>>> dd70c684
     @api.multi
     def action_save_onboarding_fiscal_year(self):
         self.env.user.company_id.set_onboarding_step_done('account_setup_fy_data_state')
