# Translation of Odoo Server.
# This file contains the translation of the following modules:
# * account
# 
# Translators:
# Mateo Tibaquirá <nestormateo@gmail.com>, 2015
msgid ""
msgstr ""
"Project-Id-Version: Odoo 9.0\n"
"Report-Msgid-Bugs-To: \n"
<<<<<<< HEAD
"POT-Creation-Date: 2015-10-09 09:18+0000\n"
"PO-Revision-Date: 2015-10-24 13:59+0000\n"
=======
"POT-Creation-Date: 2015-11-18 08:05+0000\n"
"PO-Revision-Date: 2015-11-20 01:21+0000\n"
>>>>>>> b2939537
"Last-Translator: Mateo Tibaquirá <nestormateo@gmail.com>\n"
"Language-Team: Spanish (Colombia) (http://www.transifex.com/odoo/odoo-9/language/es_CO/)\n"
"MIME-Version: 1.0\n"
"Content-Type: text/plain; charset=UTF-8\n"
"Content-Transfer-Encoding: \n"
"Language: es_CO\n"
"Plural-Forms: nplurals=2; plural=(n != 1);\n"

#. module: account
#: model:mail.template,body_html:account.email_template_edi_invoice
msgid ""
"\n"
"<div style=\"font-family: 'Lucica Grande', Ubuntu, Arial, Verdana, sans-serif; font-size: 12px; color: rgb(34, 34, 34); background-color: #FFF; \">\n"
"    <p>Hello ${object.partner_id.name},</p>\n"
"    <p>A new invoice is available for you: </p>\n"
"    \n"
"    <p style=\"border-left: 1px solid #8e0000; margin-left: 30px;\">\n"
"       &nbsp;&nbsp;<strong>REFERENCES</strong><br />\n"
"       &nbsp;&nbsp;Invoice number: <strong>${object.number}</strong><br />\n"
"       &nbsp;&nbsp;Invoice total: <strong>${object.amount_total} ${object.currency_id.name}</strong><br />\n"
"       &nbsp;&nbsp;Invoice date: ${object.date_invoice}<br />\n"
"       % if object.origin:\n"
"       &nbsp;&nbsp;Order reference: ${object.origin}<br />\n"
"       % endif\n"
"       % if object.user_id:\n"
"       &nbsp;&nbsp;Your contact: <a href=\"mailto:${object.user_id.email or ''}?subject=Invoice%20${object.number}\">${object.user_id.name}</a>\n"
"       % endif\n"
"    </p>  \n"
"    \n"
"    % if object.paypal_url:\n"
"    <br/>\n"
"    <p>It is also possible to directly pay with Paypal:</p>\n"
"        <a style=\"margin-left: 120px;\" href=\"${object.paypal_url}\">\n"
"            <img class=\"oe_edi_paypal_button\" src=\"/account/static/src/img/btn_paynowcc_lg.gif\"/>\n"
"        </a>\n"
"    % endif\n"
"    \n"
"    <br/>\n"
"    <p>If you have any question, do not hesitate to contact us.</p>\n"
"    <p>Thank you for choosing ${object.company_id.name or 'us'}!</p>\n"
"    <br/>\n"
"    <br/>\n"
"    <div style=\"width: 375px; margin: 0px; padding: 0px; background-color: #8E0000; border-top-left-radius: 5px 5px; border-top-right-radius: 5px 5px; background-repeat: repeat no-repeat;\">\n"
"        <h3 style=\"margin: 0px; padding: 2px 14px; font-size: 12px; color: #DDD;\">\n"
"            <strong style=\"text-transform:uppercase;\">${object.company_id.name}</strong></h3>\n"
"    </div>\n"
"    <div style=\"width: 347px; margin: 0px; padding: 5px 14px; line-height: 16px; background-color: #F2F2F2;\">\n"
"        <span style=\"color: #222; margin-bottom: 5px; display: block; \">\n"
"            ${object.company_id.partner_id.sudo().with_context(show_address=True, html_format=True).name_get()[0][1] | safe}\n"
"        </span>\n"
"        % if object.company_id.phone:\n"
"            <div style=\"margin-top: 0px; margin-right: 0px; margin-bottom: 0px; margin-left: 0px; padding-top: 0px; padding-right: 0px; padding-bottom: 0px; padding-left: 0px; \">\n"
"                Phone:&nbsp; ${object.company_id.phone}\n"
"            </div>\n"
"        % endif\n"
"        % if object.company_id.website:\n"
"            <div>\n"
"                Web :&nbsp;<a href=\"${object.company_id.website}\">${object.company_id.website}</a>\n"
"            </div>\n"
"        %endif\n"
"        <p></p>\n"
"    </div>\n"
"</div>\n"
"            "
msgstr ""

#. module: account
#: model:ir.model.fields,help:account.field_account_invoice_state
msgid ""
" * The 'Draft' status is used when a user is encoding a new and unconfirmed Invoice.\n"
" * The 'Pro-forma' status is used the invoice does not have an invoice number.\n"
" * The 'Open' status is used when user create invoice, an invoice number is generated. Its in open status till user does not pay invoice.\n"
" * The 'Paid' status is set automatically when the invoice is paid. Its related journal entries may or may not be reconciled.\n"
" * The 'Cancelled' status is used when user cancel invoice."
msgstr ""

#. module: account
#. openerp-web
#: code:addons/account/static/src/js/account_reconciliation_widgets.js:1500
#, python-format
msgid " seconds"
msgstr "segundos"

#. module: account
#: model:ir.model.fields,field_description:account.field_account_chart_template_code_digits
#: model:ir.model.fields,field_description:account.field_account_config_settings_code_digits
#: model:ir.model.fields,field_description:account.field_wizard_multi_charts_accounts_code_digits
msgid "# of Digits"
msgstr "# de Dígitos"

#. module: account
#: model:ir.model.fields,field_description:account.field_account_invoice_report_nbr
msgid "# of Invoices"
msgstr "# de Facturas"

#. module: account
#: model:ir.model.fields,field_description:account.field_account_move_line_reconcile_trans_nbr
msgid "# of Transaction"
msgstr "# de Transacción"

#. module: account
#: model:mail.template,subject:account.email_template_edi_invoice
msgid "${object.company_id.name|safe} Invoice (Ref ${object.number or 'n/a'})"
msgstr "${object.company_id.name|safe} Factura (Ref ${object.number or 'n/a'})"

#. module: account
#: code:addons/account/models/account_bank_statement.py:320
#, python-format
msgid "%d transactions were automatically reconciled."
msgstr ""

#. module: account
#: code:addons/account/models/account.py:528
#, python-format
msgid "%s (Copy)"
msgstr "%s (Copia)"

#. module: account
#: code:addons/account/models/account.py:152
#: code:addons/account/models/account.py:295
#: code:addons/account/models/account.py:296
#, python-format
msgid "%s (copy)"
msgstr "%s (copia)"

#. module: account
#: model:ir.ui.view,arch_db:account.external_layout_footer
msgid "&amp;bull;"
msgstr "&amp;bull;"

#. module: account
#: model:ir.ui.view,arch_db:account.account_planner
msgid ", if accounting or purchase is installed"
msgstr ", si los módulos de contabilidad o de compras están instalados"

#. module: account
#: code:addons/account/models/account_bank_statement.py:321
#, python-format
msgid "1 transaction was automatically reconciled."
msgstr ""

#. module: account
#: model:account.payment.term,name:account.account_payment_term_15days
msgid "15 Days"
msgstr "15 Días"

#. module: account
#: model:account.payment.term,name:account.account_payment_term_net
msgid "30 Net Days"
msgstr "30 Días Netos"

#. module: account
#: model:account.payment.term,name:account.account_payment_term_advance
msgid "30% Advance End of Following Month"
msgstr ""

#. module: account
#: model:ir.ui.view,arch_db:account.account_planner
msgid "5) For setup, you will need the following information:"
msgstr ""

#. module: account
#: model:ir.ui.view,arch_db:account.report_generalledger
msgid ": General ledger"
msgstr ": Libro mayor"

#. module: account
#: model:ir.ui.view,arch_db:account.report_trialbalance
msgid ": Trial Balance"
msgstr ": Balance de Prueba"

#. module: account
#: model:ir.ui.view,arch_db:account.account_planner
msgid "<span class=\"fa fa-arrow-circle-o-down\"/> Install Now"
msgstr ""

#. module: account
#: model:ir.ui.view,arch_db:account.account_planner
msgid "<span class=\"fa\"/> Invite Your Users"
msgstr ""

#. module: account
#: model:ir.ui.view,arch_db:account.partner_view_buttons
msgid "<span class=\"o_stat_text\">Invoiced</span>"
msgstr ""

#. module: account
#: model:ir.ui.view,arch_db:account.account_planner
msgid ""
"<span class=\"panel-title\">\n"
"                                        <span class=\"fa\" data-icon=\"&#57408;\"/>\n"
"                                        <strong>Import a file</strong><br/>\n"
"                                        <span class=\"small\">Recommended if &gt;100 products</span>\n"
"                                    </span>"
msgstr ""

#. module: account
#: model:ir.ui.view,arch_db:account.account_planner
msgid ""
"<span class=\"panel-title\">\n"
"                                        <span class=\"fa\" data-icon=\"&#57408;\"/>\n"
"                                        <strong>Import</strong><br/>\n"
"                                        <span class=\"small\">&gt; 200 contacts</span>\n"
"                                    </span>"
msgstr ""

#. module: account
#: model:ir.ui.view,arch_db:account.account_planner
msgid ""
"<span class=\"panel-title\">\n"
"                                        <span class=\"fa\" data-icon=\"&#57440;\"/>\n"
"                                        <strong> Create manually</strong><br/>\n"
"                                        <span class=\"small\">&lt; 200 contacts</span>\n"
"                                    </span>"
msgstr ""

#. module: account
#: model:ir.ui.view,arch_db:account.account_planner
msgid ""
"<span class=\"panel-title\">\n"
"                                        <span class=\"fa\" data-icon=\"&#57440;\"/>\n"
"                                        <strong> Create manually</strong><br/>\n"
"                                        <span class=\"small\">Recommended if &lt;100 products</span>\n"
"                                    </span>"
msgstr ""

#. module: account
#: model:ir.ui.view,arch_db:account.account_planner
msgid ""
"<span class=\"panel-title\">\n"
"                                        <strong>Accountant</strong> (Advanced access)\n"
"                                    </span>"
msgstr ""

#. module: account
#: model:ir.ui.view,arch_db:account.account_planner
msgid ""
"<span class=\"panel-title\">\n"
"                                        <strong>Advisor</strong> (Full access)\n"
"                                    </span>"
msgstr "<span class=\"panel-title\">\n                                        <strong>Asesor</strong> (Acceso completo)\n                                    </span>"

#. module: account
#: model:ir.ui.view,arch_db:account.account_planner
msgid ""
"<span class=\"panel-title\">\n"
"                                        <strong>Billing</strong> (Limited access)\n"
"                                    </span>"
msgstr ""

#. module: account
#: model:ir.ui.view,arch_db:account.account_planner
msgid ""
"<span class=\"panel-title\">\n"
"                                        <strong>Customer follow-up</strong>\n"
"                                    </span>"
msgstr ""

#. module: account
#: model:ir.ui.view,arch_db:account.account_planner
msgid ""
"<span class=\"panel-title\">\n"
"                                        <strong>Invoice payment by Check</strong>\n"
"                                    </span>"
msgstr ""

#. module: account
#: model:ir.ui.view,arch_db:account.account_planner
msgid ""
"<span class=\"panel-title\">\n"
"                                        <strong>Invoice payment by Wire Transfer</strong>\n"
"                                    </span>"
msgstr ""

#. module: account
#: model:ir.ui.view,arch_db:account.account_planner
msgid ""
"<span class=\"panel-title\">\n"
"                                        <strong>Pay your bills</strong>\n"
"                                    </span>"
msgstr ""

#. module: account
#: model:ir.ui.view,arch_db:account.account_planner
msgid ""
"<span class=\"panel-title\">\n"
"                                        <strong>Reconcile Bank Statements</strong>\n"
"                                    </span>"
msgstr ""

#. module: account
#: model:ir.ui.view,arch_db:account.account_planner
msgid ""
"<span class=\"panel-title\">\n"
"                                        <strong>Record your Bills</strong>\n"
"                                    </span>"
msgstr ""

#. module: account
#: model:ir.ui.view,arch_db:account.account_journal_dashboard_kanban_view
msgid "<span title=\"Balance in Odoo\">Balance in Odoo</span>"
msgstr ""

#. module: account
#: model:ir.ui.view,arch_db:account.account_journal_dashboard_kanban_view
msgid "<span title=\"Latest Statement\">Latest Statement</span>"
msgstr ""

#. module: account
#: model:ir.ui.view,arch_db:account.view_account_position_form
msgid "<span> From </span>"
msgstr ""

#. module: account
#: model:ir.ui.view,arch_db:account.view_account_position_form
msgid "<span> To </span>"
msgstr ""

#. module: account
#: model:ir.ui.view,arch_db:account.account_invoice_report_duplicate
msgid "<span>Duplicate</span>"
msgstr ""

#. module: account
#: model:ir.ui.view,arch_db:account.account_journal_dashboard_kanban_view
msgid "<span>New Bill</span>"
msgstr ""

#. module: account
#: model:ir.ui.view,arch_db:account.account_journal_dashboard_kanban_view
msgid "<span>New Invoice</span>"
msgstr ""

#. module: account
#: model:ir.ui.view,arch_db:account.account_journal_dashboard_kanban_view
msgid "<span>New</span>"
msgstr ""

#. module: account
#: model:ir.ui.view,arch_db:account.report_agedpartnerbalance
msgid "<span>Not due</span>"
msgstr ""

#. module: account
#: model:ir.ui.view,arch_db:account.account_journal_dashboard_kanban_view
msgid "<span>Operations</span>"
msgstr ""

#. module: account
#: model:ir.ui.view,arch_db:account.account_journal_dashboard_kanban_view
msgid "<span>Reconciliation</span>"
msgstr ""

#. module: account
#: model:ir.ui.view,arch_db:account.account_journal_dashboard_kanban_view
msgid "<span>Reports</span>"
msgstr ""

#. module: account
#: model:ir.ui.view,arch_db:account.account_journal_dashboard_kanban_view
msgid "<span>View</span>"
msgstr ""

#. module: account
#: model:ir.ui.view,arch_db:account.account_planner
msgid "<strong>-The Odoo Team</strong>"
msgstr ""

#. module: account
#: model:ir.ui.view,arch_db:account.account_planner
msgid "<strong>1. Register Outstanding Invoices</strong>"
msgstr ""

#. module: account
#: model:ir.ui.view,arch_db:account.account_planner
msgid "<strong>2. Register Unmatched Payments</strong>"
msgstr ""

#. module: account
#: model:ir.ui.view,arch_db:account.account_planner
msgid "<strong>Assets Management</strong>"
msgstr ""

#. module: account
#: model:ir.ui.view,arch_db:account.account_planner
msgid ""
"<strong>Automated documents sending:</strong> automatically send your "
"invoices by email or snail mail."
msgstr ""

#. module: account
#: model:ir.ui.view,arch_db:account.report_overdue_document
msgid "<strong>Balance :</strong>"
msgstr ""

#. module: account
#: model:ir.ui.view,arch_db:account.account_planner
msgid ""
"<strong>Banking interface:</strong> with live bank feed synchronization and "
"bank statement importation."
msgstr ""

#. module: account
#: model:ir.ui.view,arch_db:account.account_planner
msgid ""
"<strong>Cash transactions</strong><br/> (for which there is no invoice or "
"bill), should be entered directly into your Cash Registers bank account."
msgstr ""

#. module: account
#: model:ir.ui.view,arch_db:account.account_planner
msgid "<strong>Check the Taxes configuration:</strong>"
msgstr ""

#. module: account
#: model:ir.ui.view,arch_db:account.account_planner
msgid ""
"<strong>Check unpaid invoices</strong><br/>\n"
"                                         Run an <i>Aged Receivable report</i> and check which customers still owe you money."
msgstr ""

#. module: account
#: model:ir.ui.view,arch_db:account.account_planner
msgid ""
"<strong>Clean customer invoices:</strong> easy to create, beautiful and full"
" featured invoices."
msgstr ""

#. module: account
#: model:ir.ui.view,arch_db:account.report_invoice_document
msgid "<strong>Comment:</strong>"
msgstr ""

#. module: account
#: model:ir.ui.view,arch_db:account.account_planner
msgid "<strong>Contracts &amp; Subscriptions</strong>"
msgstr ""

#. module: account
#: model:ir.ui.view,arch_db:account.account_planner
msgid "<strong>Create a Customer Invoice</strong>"
msgstr ""

#. module: account
#: model:ir.ui.view,arch_db:account.account_planner
msgid ""
"<strong>Create a Deposit Ticket</strong><br/>\n"
"                                        This allows you to record the different payments that constitute your bank deposit. (You may need to"
msgstr ""

#. module: account
#: model:ir.ui.view,arch_db:account.account_planner
msgid ""
"<strong>Create the bill in Odoo</strong><br/> with a proper due date, and "
"create the vendor if it doesnt' exist yet."
msgstr ""

#. module: account
#: model:ir.ui.view,arch_db:account.report_invoice_document
msgid "<strong>Customer Code:</strong>"
msgstr ""

#. module: account
#: model:ir.ui.view,arch_db:account.report_financial
#: model:ir.ui.view,arch_db:account.report_generalledger
#: model:ir.ui.view,arch_db:account.report_trialbalance
msgid "<strong>Date from :</strong>"
msgstr ""

#. module: account
#: model:ir.ui.view,arch_db:account.report_financial
#: model:ir.ui.view,arch_db:account.report_generalledger
#: model:ir.ui.view,arch_db:account.report_trialbalance
msgid "<strong>Date to :</strong>"
msgstr ""

#. module: account
#: model:ir.ui.view,arch_db:account.account_planner
msgid "<strong>Deposit Tickets</strong>"
msgstr ""

#. module: account
#: model:ir.ui.view,arch_db:account.report_invoice_document
msgid "<strong>Description:</strong>"
msgstr "<strong>Descripci&oacute;n:</strong>"

#. module: account
#: model:ir.ui.view,arch_db:account.report_trialbalance
msgid "<strong>Display Account:</strong>"
msgstr ""

#. module: account
#: model:ir.ui.view,arch_db:account.report_generalledger
msgid "<strong>Display Account</strong>"
msgstr ""

#. module: account
#: model:ir.ui.view,arch_db:account.report_invoice_document
msgid "<strong>Due Date:</strong>"
msgstr ""

#. module: account
#: model:ir.ui.view,arch_db:account.account_planner
msgid "<strong>Expenses</strong>"
msgstr ""

#. module: account
#: model:ir.ui.view,arch_db:account.report_invoice_document
msgid "<strong>Fiscal Position Remark:</strong>"
msgstr "<strong>Nota de Posici&oacute; Fiscal:</strong>"

#. module: account
#: model:ir.ui.view,arch_db:account.report_invoice_document
msgid "<strong>Invoice Date:</strong>"
msgstr ""

#. module: account
#: model:ir.ui.view,arch_db:account.report_generalledger
msgid "<strong>Journals:</strong>"
msgstr ""

#. module: account
#: model:ir.ui.view,arch_db:account.account_planner
msgid ""
"<strong>Mark the bills to pay</strong><br/>\n"
"                                        Group or filter your bills to see those due in the next week, then open each bill individually, click on <strong>'Pay'</strong> and select the payment method you prefer."
msgstr ""

#. module: account
#: model:ir.ui.view,arch_db:account.account_planner
msgid "<strong>Next action:</strong><br/>"
msgstr ""

#. module: account
#: model:ir.ui.view,arch_db:account.account_planner
msgid ""
"<strong>On-the-fly payment reconciliation:</strong> automatic suggestions of"
" outstanding payments when creating invoices."
msgstr ""

#. module: account
#: model:ir.ui.view,arch_db:account.account_planner
msgid ""
"<strong>Or generate payment orders</strong><br/>\n"
"                                        Create a Payment Order and select the bills you'd like to pay as Entry lines (only the validated bills will appear)."
msgstr ""

#. module: account
#: model:ir.ui.view,arch_db:account.report_agedpartnerbalance
msgid "<strong>Partner's:</strong>"
msgstr "<strong>Del Asociado:</strong>"

#. module: account
#: model:ir.ui.view,arch_db:account.report_agedpartnerbalance
msgid "<strong>Period Length (days)</strong>"
msgstr ""

#. module: account
#: model:ir.ui.view,arch_db:account.account_planner
msgid ""
"<strong>Print checks</strong><br/>\n"
"                                        From the Vendor Payments list, select those you want to pay and click on Print Check (you may first need to activate the check feature in the"
msgstr ""

#. module: account
#: model:ir.ui.view,arch_db:account.account_planner
msgid "<strong>Purchases</strong>"
msgstr ""

#. module: account
#: model:ir.ui.view,arch_db:account.account_planner
msgid "<strong>Reconcile Bank Statement</strong>"
msgstr ""

#. module: account
#: model:ir.ui.view,arch_db:account.account_planner
msgid ""
"<strong>Reconcile with existing transaction</strong><br/>\n"
"                                        In this case, Odoo should automatically match the bank statement with the previously recorded check transaction."
msgstr ""

#. module: account
#: model:ir.ui.view,arch_db:account.account_planner
msgid "<strong>Reconcile your Bank Statements</strong>"
msgstr ""

#. module: account
#: model:ir.ui.view,arch_db:account.account_planner
msgid ""
"<strong>Record Bank Statement (or import file)</strong><br/>\n"
"                                        Depending on the volume of your transactions, you should be recording your bank statement every week to several times a day."
msgstr ""

#. module: account
#: model:ir.ui.view,arch_db:account.account_planner
msgid "<strong>Record Bank Statement</strong>"
msgstr ""

#. module: account
#: model:ir.ui.view,arch_db:account.account_planner
msgid ""
"<strong>Record a payment by check on the Invoice</strong><br/>\n"
"                                        Simply click on the 'Pay' button."
msgstr ""

#. module: account
#: model:ir.ui.view,arch_db:account.account_planner
msgid ""
"<strong>Reduced data entry:</strong> no need to manually create invoices, "
"register bank statements, and send payment follow-ups."
msgstr ""

#. module: account
#: model:ir.ui.view,arch_db:account.report_invoice_document
msgid "<strong>Reference:</strong>"
msgstr ""

#. module: account
#: model:ir.ui.view,arch_db:account.account_planner
msgid "<strong>Revenue Recognition</strong>"
msgstr ""

#. module: account
#: model:ir.ui.view,arch_db:account.account_planner
msgid "<strong>Send follow-up letters</strong>"
msgstr ""

#. module: account
#: model:ir.ui.view,arch_db:account.report_generalledger
msgid "<strong>Sorted By:</strong>"
msgstr ""

#. module: account
#: model:ir.ui.view,arch_db:account.report_invoice_document
msgid "<strong>Source:</strong>"
msgstr ""

#. module: account
#: model:ir.ui.view,arch_db:account.report_agedpartnerbalance
msgid "<strong>Start Date:</strong>"
msgstr ""

#. module: account
#: model:ir.ui.view,arch_db:account.report_overdue_document
msgid "<strong>Sub-Total :</strong>"
msgstr ""

#. module: account
#: model:ir.ui.view,arch_db:account.report_invoice_document
msgid "<strong>Subtotal</strong>"
msgstr ""

#. module: account
#: model:ir.ui.view,arch_db:account.report_agedpartnerbalance
#: model:ir.ui.view,arch_db:account.report_financial
#: model:ir.ui.view,arch_db:account.report_generalledger
#: model:ir.ui.view,arch_db:account.report_trialbalance
msgid "<strong>Target Moves:</strong>"
msgstr ""

#. module: account
#: model:ir.ui.view,arch_db:account.account_planner
msgid ""
"<strong>Test the following three scenarios in order to assist you in "
"familiarizing yourself with Odoo:</strong>"
msgstr ""

#. module: account
#: model:ir.ui.view,arch_db:account.account_planner
msgid ""
"<strong>There are three different levels of access rights in Odoo:</strong>"
msgstr ""

#. module: account
#: model:ir.ui.view,arch_db:account.report_overdue_document
msgid "<strong>There is nothing due with this customer.</strong>"
msgstr ""

#. module: account
#: model:ir.ui.view,arch_db:account.report_invoice_document
msgid "<strong>Total</strong>"
msgstr "<strong>Total</strong>"

#. module: account
#: model:ir.ui.view,arch_db:account.account_planner
msgid ""
"<strong>Validate the bill</strong><br/> after encoding the products and "
"taxes."
msgstr ""

#. module: account
#: model:ir.actions.act_window,help:account.action_view_bank_statement_tree
msgid ""
"A Cash Register allows you to manage cash entries in your cash\n"
"                journals. This feature provides an easy way to follow up cash\n"
"                payments on a daily basis. You can enter the coins that are in\n"
"                your cash box, and then post entries when money comes in or\n"
"                goes out of the cash box."
msgstr ""

#. module: account
#: code:addons/account/models/account_invoice.py:1206
#, python-format
msgid "A Payment Term should have its last line of type Balance."
msgstr ""

#. module: account
#: code:addons/account/models/account_invoice.py:1209
#, python-format
msgid "A Payment Term should have only one line of type Balance."
msgstr ""

#. module: account
#: code:addons/account/models/account.py:469
#, python-format
msgid "A bank account can anly belong to one journal."
msgstr ""

#. module: account
#: model:ir.actions.act_window,help:account.action_bank_statement_tree
msgid ""
"A bank statement is a summary of all financial transactions\n"
"                occurring over a given period of time on a bank account. You\n"
"                should receive this periodicaly from your bank."
msgstr ""

#. module: account
#: model:ir.actions.act_window,help:account.action_bank_statement_line
msgid "A bank statement line is a financial transaction on a bank account."
msgstr ""

#. module: account
#: model:ir.actions.act_window,help:account.action_move_journal_line
msgid ""
"A journal entry consists of several journal items, each of\n"
"                which is either a debit or a credit transaction."
msgstr ""

#. module: account
#: model:ir.actions.act_window,help:account.action_account_journal_form
msgid ""
"A journal is used to record transactions of all accounting data\n"
"                related to the day-to-day business."
msgstr ""

#. module: account
#: model:ir.ui.view,arch_db:account.account_planner
msgid "A list of common taxes and their rates."
msgstr ""

#. module: account
#: model:ir.ui.view,arch_db:account.account_planner
msgid "A list of your customer and suppler payment terms."
msgstr ""

#. module: account
#: model:ir.ui.view,arch_db:account.account_planner
msgid ""
"A product in Odoo is something you sell or buy \n"
"                        whether or not it is goods, consumables, or services.\n"
"                        Choose how you want to create your products:"
msgstr ""

#. module: account
#: code:addons/account/models/account_move.py:685
#, python-format
msgid "A reconciliation must involve at least 2 move lines."
msgstr ""

#. module: account
#: code:addons/account/models/account_bank_statement.py:788
#: code:addons/account/models/account_bank_statement.py:791
#, python-format
msgid "A selected move line was already reconciled."
msgstr "Alguna de las líneas a mover ya fue conciliada."

#. module: account
#: code:addons/account/models/account_bank_statement.py:224
#, python-format
msgid "A statement cannot be canceled when its lines are reconciled."
msgstr ""

#. module: account
#: sql_constraint:account.fiscal.position.tax:0
msgid "A tax fiscal position could be defined only once time on same taxes."
msgstr "Una posición fiscal podría ser definida una única vez en los mismos impuestos."

#. module: account
#: code:addons/account/models/account_bank_statement.py:388
#, python-format
msgid "A transaction can't have a 0 amount."
msgstr ""

#. module: account
#: model:ir.actions.act_window,help:account.action_account_journal_form
msgid ""
"A typical company may use one journal per payment method (cash,\n"
"                bank accounts, checks), one purchase journal, one sale journal\n"
"                and one for miscellaneous information."
msgstr ""

#. module: account
#. openerp-web
#: code:addons/account/static/src/js/account_reconciliation_widgets.js:98
#: code:addons/account/static/src/js/account_reconciliation_widgets.js:103
#: code:addons/account/static/src/xml/account_reconciliation.xml:140
#: code:addons/account/static/src/xml/account_reconciliation.xml:266
#: model:ir.model,name:account.model_account_account
#: model:ir.model.fields,field_description:account.field_account_invoice_account_id
#: model:ir.model.fields,field_description:account.field_account_invoice_line_account_id
#: model:ir.model.fields,field_description:account.field_account_invoice_report_account_id
#: model:ir.model.fields,field_description:account.field_account_move_dummy_account_id
#: model:ir.model.fields,field_description:account.field_account_move_line_account_id
#: model:ir.model.fields,field_description:account.field_account_operation_template_account_id
#: model:ir.model.fields,field_description:account.field_account_operation_template_second_account_id
#: model:ir.ui.view,arch_db:account.report_trialbalance
#: model:ir.ui.view,arch_db:account.view_account_form
#: model:ir.ui.view,arch_db:account.view_account_move_line_filter
#: model:ir.ui.view,arch_db:account.view_account_search
#, python-format
msgid "Account"
msgstr "Cuenta"

#. module: account
#: model:ir.model,name:account.model_account_aged_trial_balance
msgid "Account Aged Trial balance Report"
msgstr "Informe de balance de prueba de vencimientos"

#. module: account
#: model:ir.ui.view,arch_db:account.account_planner
msgid "Account Balances"
msgstr ""

#. module: account
#: model:ir.model,name:account.model_account_bank_statement_cashbox
msgid "Account Bank Statement Cashbox Details"
msgstr ""

#. module: account
#: model:ir.model,name:account.model_account_bank_statement_closebalance
msgid "Account Bank Statement closing balance"
msgstr ""

#. module: account
#: model:ir.model,name:account.model_account_common_account_report
msgid "Account Common Account Report"
msgstr ""

#. module: account
#: model:ir.model,name:account.model_account_common_partner_report
msgid "Account Common Partner Report"
msgstr ""

#. module: account
#: model:ir.model,name:account.model_account_common_report
msgid "Account Common Report"
msgstr ""

#. module: account
#: model:ir.model.fields,field_description:account.field_account_account_currency_id
#: model:ir.model.fields,field_description:account.field_account_account_template_currency_id
#: model:ir.model.fields,field_description:account.field_account_bank_accounts_wizard_currency_id
msgid "Account Currency"
msgstr ""

#. module: account
#: model:ir.model.fields,field_description:account.field_account_fiscal_position_account_template_account_dest_id
msgid "Account Destination"
msgstr ""

#. module: account
#: model:ir.model,name:account.model_account_move
#: model:ir.ui.view,arch_db:account.view_move_form
msgid "Account Entry"
msgstr ""

#. module: account
#: model:ir.model.fields,field_description:account.field_res_partner_bank_journal_id
#: model:ir.ui.view,arch_db:account.view_account_bank_journal_tree
#: model:ir.ui.view,arch_db:account.view_account_journal_form
#: model:ir.ui.view,arch_db:account.view_account_journal_tree
msgid "Account Journal"
msgstr ""

#. module: account
#: model:ir.model.fields,field_description:account.field_account_invoice_report_account_line_id
msgid "Account Line"
msgstr ""

#. module: account
#: model:ir.model.fields,field_description:account.field_account_fiscal_position_account_ids
#: model:ir.model.fields,field_description:account.field_account_fiscal_position_template_account_ids
#: model:ir.ui.view,arch_db:account.view_account_position_form
msgid "Account Mapping"
msgstr ""

#. module: account
#: model:ir.ui.view,arch_db:account.view_account_move_reversal
msgid "Account Move Reversal"
msgstr ""

#. module: account
#: model:ir.model.fields,field_description:account.field_account_bank_accounts_wizard_acc_name
msgid "Account Name."
msgstr ""

#. module: account
#: model:ir.model.fields,field_description:account.field_account_journal_bank_acc_number
msgid "Account Number"
msgstr "Número de Cuenta"

#. module: account
#: model:ir.model.fields,field_description:account.field_res_partner_property_account_payable_id
msgid "Account Payable"
msgstr ""

#. module: account
#: model:ir.ui.view,arch_db:account.view_category_property_form
msgid "Account Properties"
msgstr ""

#. module: account
#: model:ir.model.fields,field_description:account.field_res_partner_property_account_receivable_id
msgid "Account Receivable"
msgstr ""

#. module: account
#: model:ir.model,name:account.model_account_financial_report
#: model:ir.model.fields,field_description:account.field_account_financial_report_children_ids
#: model:ir.ui.view,arch_db:account.view_account_financial_report_form
#: model:ir.ui.view,arch_db:account.view_account_financial_report_search
#: model:ir.ui.view,arch_db:account.view_account_financial_report_tree
msgid "Account Report"
msgstr "Informe Financiero"

#. module: account
#: model:ir.model.fields,field_description:account.field_accounting_report_account_report_id
#: model:ir.ui.menu,name:account.menu_account_financial_reports_tree
msgid "Account Reports"
msgstr "Informes Financieros"

#. module: account
#: model:ir.ui.menu,name:account.menu_account_report_tree_hierarchy
#: model:ir.ui.view,arch_db:account.view_account_report_tree_hierarchy
msgid "Account Reports Hierarchy"
msgstr ""

#. module: account
#: model:ir.model.fields,field_description:account.field_account_fiscal_position_account_template_account_src_id
msgid "Account Source"
msgstr ""

#. module: account
#: model:ir.ui.view,arch_db:account.account_bank_statement_graph
#: model:ir.ui.view,arch_db:account.account_bank_statement_pivot
#: model:ir.ui.view,arch_db:account.account_move_line_graph_date
#: model:ir.ui.view,arch_db:account.account_move_line_graph_date_cash_basis
msgid "Account Statistics"
msgstr ""

#. module: account
#: model:ir.model,name:account.model_account_account_tag
msgid "Account Tag"
msgstr ""

#. module: account
#: model:ir.ui.view,arch_db:account.view_tax_form
#: model:ir.ui.view,arch_db:account.view_tax_tree
msgid "Account Tax"
msgstr ""

#. module: account
#: model:ir.ui.view,arch_db:account.view_account_tax_template_form
#: model:ir.ui.view,arch_db:account.view_account_tax_template_tree
msgid "Account Tax Template"
msgstr ""

#. module: account
#: model:ir.ui.view,arch_db:account.view_account_chart_template_seacrh
#: model:ir.ui.view,arch_db:account.view_account_template_form
#: model:ir.ui.view,arch_db:account.view_account_template_search
#: model:ir.ui.view,arch_db:account.view_account_template_tree
msgid "Account Template"
msgstr ""

#. module: account
#: model:ir.model.fields,field_description:account.field_account_chart_template_property_stock_valuation_account_id
#: model:ir.model.fields,field_description:account.field_res_company_property_stock_valuation_account_id
msgid "Account Template for Stock Valuation"
msgstr ""

#. module: account
#: model:ir.actions.act_window,name:account.action_account_template_form
msgid "Account Templates"
msgstr ""

#. module: account
#: model:ir.ui.view,arch_db:account.report_agedpartnerbalance
msgid "Account Total"
msgstr ""

#. module: account
#: selection:account.financial.report,type:0
#: model:ir.model,name:account.model_account_account_type
#: model:ir.model.fields,field_description:account.field_account_account_type_name
#: model:ir.ui.view,arch_db:account.view_account_search
#: model:ir.ui.view,arch_db:account.view_account_template_search
#: model:ir.ui.view,arch_db:account.view_account_type_form
#: model:ir.ui.view,arch_db:account.view_account_type_search
#: model:ir.ui.view,arch_db:account.view_account_type_tree
msgid "Account Type"
msgstr ""

#. module: account
#: model:ir.model.fields,help:account.field_account_account_user_type_id
#: model:ir.model.fields,help:account.field_account_move_line_user_type_id
msgid ""
"Account Type is used for information purpose, to generate country-specific "
"legal reports, and set the rules to close a fiscal year and generate opening"
" entries."
msgstr ""

#. module: account
#: model:ir.actions.act_window,name:account.action_account_type_form
#: model:ir.model.fields,field_description:account.field_account_financial_report_account_type_ids
msgid "Account Types"
msgstr ""

#. module: account
#: model:ir.model.fields,field_description:account.field_account_journal_type_control_ids
msgid "Account Types Allowed"
msgstr ""

#. module: account
#: model:ir.model,name:account.model_account_unreconcile
msgid "Account Unreconcile"
msgstr ""

#. module: account
#: model:ir.model,name:account.model_account_move_line_reconcile
msgid "Account move line reconcile"
msgstr ""

#. module: account
#: model:ir.model,name:account.model_account_move_line_reconcile_writeoff
msgid "Account move line reconcile (writeoff)"
msgstr ""

#. module: account
#: model:ir.model,name:account.model_account_move_reversal
msgid "Account move reversal"
msgstr ""

#. module: account
#: model:ir.model.fields,field_description:account.field_account_fiscal_position_account_account_src_id
msgid "Account on Product"
msgstr ""

#. module: account
#: model:ir.model.fields,field_description:account.field_account_account_template_tag_ids
#: model:ir.model.fields,field_description:account.field_account_tax_template_tag_ids
msgid "Account tag"
msgstr ""

#. module: account
#: model:ir.model.fields,help:account.field_account_tax_account_id
#: model:ir.model.fields,help:account.field_account_tax_template_account_id
msgid ""
"Account that will be set on invoice tax lines for invoices. Leave empty to "
"use the expense account."
msgstr ""

#. module: account
#: model:ir.model.fields,help:account.field_account_tax_refund_account_id
#: model:ir.model.fields,help:account.field_account_tax_template_refund_account_id
msgid ""
"Account that will be set on invoice tax lines for refunds. Leave empty to "
"use the expense account."
msgstr ""

#. module: account
#: model:ir.model.fields,field_description:account.field_account_fiscal_position_account_account_dest_id
msgid "Account to Use Instead"
msgstr ""

#. module: account
#: model:ir.model.fields,field_description:account.field_account_bank_accounts_wizard_account_type
msgid "Account type"
msgstr ""

#. module: account
#: model:res.groups,name:account.group_account_user
msgid "Accountant"
msgstr ""

#. module: account
#: model:ir.ui.menu,name:account.account_account_menu
#: model:ir.ui.menu,name:account.menu_finance
#: model:ir.ui.view,arch_db:account.product_template_form_view
#: model:ir.ui.view,arch_db:account.view_partner_property_form
msgid "Accounting"
msgstr "Contabilidad"

#. module: account
#: model:ir.ui.view,arch_db:account.view_account_config_settings
msgid "Accounting & Finance"
msgstr "Contabilidad y Finanzas"

#. module: account
#: model:ir.ui.view,arch_db:account.view_wizard_multi_chart
msgid "Accounting Application Configuration"
msgstr ""

#. module: account
#: model:web.planner,tooltip_planner:account.planner_account
msgid "Accounting Configuration: a step-by-step guide."
msgstr ""

#. module: account
#: model:ir.actions.act_window,name:account.open_account_journal_dashboard_kanban
msgid "Accounting Dashboard"
msgstr ""

#. module: account
#: model:ir.model.fields,field_description:account.field_account_invoice_date
#: model:ir.model.fields,field_description:account.field_account_invoice_refund_date
msgid "Accounting Date"
msgstr "Fecha Contable"

#. module: account
#: model:ir.ui.view,arch_db:account.view_move_line_form
msgid "Accounting Documents"
msgstr ""

#. module: account
#: model:ir.ui.view,arch_db:account.view_partner_property_form
msgid "Accounting Entries"
msgstr ""

#. module: account
#: model:ir.model,name:account.model_accounting_report
msgid "Accounting Report"
msgstr ""

#. module: account
#: model:ir.ui.view,arch_db:account.account_planner
msgid "Accounting Settings"
msgstr ""

#. module: account
#: model:ir.ui.view,arch_db:account.view_partner_property_form
msgid "Accounting-related settings are managed on"
msgstr ""

#. module: account
#: selection:account.account.tag,applicability:0
#: selection:account.financial.report,type:0
#: model:ir.model.fields,field_description:account.field_account_financial_report_account_ids
#: model:ir.ui.view,arch_db:account.view_account_search
msgid "Accounts"
msgstr "Cuentas"

#. module: account
#: model:ir.model.fields,field_description:account.field_account_journal_account_control_ids
msgid "Accounts Allowed"
msgstr ""

#. module: account
#: model:ir.model,name:account.model_account_fiscal_position_account
msgid "Accounts Fiscal Position"
msgstr ""

#. module: account
#: model:ir.ui.view,arch_db:account.view_account_position_template_form
msgid "Accounts Mapping"
msgstr ""

#. module: account
#: model:ir.model.fields,field_description:account.field_account_bank_statement_message_needaction
#: model:ir.model.fields,field_description:account.field_account_invoice_message_needaction
msgid "Action Needed"
msgstr "Acción Requerida"

#. module: account
#: model:ir.ui.view,arch_db:account.account_planner
msgid "Activate the option in the"
msgstr ""

#. module: account
#: model:ir.model.fields,field_description:account.field_account_fiscal_position_active
#: model:ir.model.fields,field_description:account.field_account_payment_term_active
#: model:ir.model.fields,field_description:account.field_account_tax_active
#: model:ir.model.fields,field_description:account.field_account_tax_template_active
msgid "Active"
msgstr "Activo(a)"

#. module: account
#. openerp-web
#: code:addons/account/static/src/xml/account_payment.xml:17
#, python-format
msgid "Add"
msgstr "Agregar"

#. module: account
#: model:ir.model.fields,field_description:account.field_account_operation_template_has_second_line
#: model:ir.ui.view,arch_db:account.view_account_operation_template_form
msgid "Add a second line"
msgstr ""

#. module: account
#: model:ir.ui.view,arch_db:account.view_move_form
#: model:ir.ui.view,arch_db:account.view_move_line_form
msgid "Add an internal note..."
msgstr ""

#. module: account
#: model:ir.model.fields,field_description:account.field_account_invoice_comment
msgid "Additional Information"
msgstr ""

#. module: account
#: model:ir.ui.view,arch_db:account.invoice_supplier_form
msgid "Additional notes..."
msgstr ""

#. module: account
#: model:ir.ui.view,arch_db:account.account_planner
msgid "Address"
msgstr ""

#. module: account
#: model:ir.ui.view,arch_db:account.view_account_tax_template_form
#: model:ir.ui.view,arch_db:account.view_tax_form
msgid "Advanced Options"
msgstr ""

#. module: account
#: model:ir.ui.view,arch_db:account.view_account_journal_form
msgid "Advanced Settings"
msgstr "Ajustes Avanzados"

#. module: account
#: model:ir.ui.menu,name:account.menu_finance_entries
#: model:res.groups,name:account.group_account_manager
msgid "Adviser"
msgstr ""

#. module: account
#: model:ir.model.fields,field_description:account.field_account_tax_include_base_amount
msgid "Affect Base of Subsequent Taxes"
msgstr ""

#. module: account
#: model:ir.model.fields,field_description:account.field_account_tax_template_include_base_amount
msgid "Affect Subsequent Taxes"
msgstr ""

#. module: account
#: model:ir.actions.act_window,name:account.action_account_aged_balance_view
#: model:ir.actions.report.xml,name:account.action_report_aged_partner_balance
#: model:ir.ui.menu,name:account.menu_aged_trial_balance
#: model:ir.ui.view,arch_db:account.account_aged_balance_view
msgid "Aged Partner Balance"
msgstr ""

#. module: account
#: model:ir.ui.view,arch_db:account.account_aged_balance_view
msgid ""
"Aged Partner Balance is a more detailed report of your receivables by "
"intervals. When opening that report, Odoo asks for the name of the company, "
"the Start Date and the size of the interval to be analyzed (in days). Odoo "
"then calculates a table of credit balance by start Date. So if you request "
"an interval of 30 days Odoo generates an analysis of creditors for the past "
"month, past two months, and so on."
msgstr ""

#. module: account
#: model:ir.ui.view,arch_db:account.report_agedpartnerbalance
msgid "Aged Trial Balance"
msgstr ""

#. module: account
#. openerp-web
#: selection:account.balance.report,display_account:0
#: selection:account.common.account.report,display_account:0
#: selection:account.report.general.ledger,display_account:0
#: code:addons/account/static/src/xml/account_reconciliation.xml:297
#, python-format
msgid "All"
msgstr "Todo"

#. module: account
#: selection:account.aged.trial.balance,target_move:0
#: selection:account.balance.report,target_move:0
#: selection:account.common.account.report,target_move:0
#: selection:account.common.partner.report,target_move:0
#: selection:account.common.report,target_move:0
#: selection:account.report.general.ledger,target_move:0
#: selection:accounting.report,target_move:0
#: model:ir.ui.view,arch_db:account.report_agedpartnerbalance
#: model:ir.ui.view,arch_db:account.report_financial
#: model:ir.ui.view,arch_db:account.report_generalledger
#: model:ir.ui.view,arch_db:account.report_trialbalance
msgid "All Entries"
msgstr ""

#. module: account
#: selection:account.aged.trial.balance,target_move:0
#: selection:account.balance.report,target_move:0
#: selection:account.common.account.report,target_move:0
#: selection:account.common.partner.report,target_move:0
#: selection:account.common.report,target_move:0
#: selection:account.report.general.ledger,target_move:0
#: selection:accounting.report,target_move:0
#: model:ir.ui.view,arch_db:account.report_agedpartnerbalance
#: model:ir.ui.view,arch_db:account.report_financial
#: model:ir.ui.view,arch_db:account.report_generalledger
#: model:ir.ui.view,arch_db:account.report_trialbalance
msgid "All Posted Entries"
msgstr ""

#. module: account
#: model:ir.ui.view,arch_db:account.report_trialbalance
msgid "All accounts"
msgstr ""

#. module: account
#: model:ir.ui.view,arch_db:account.report_generalledger
msgid "All accounts'"
msgstr ""

#. module: account
#. openerp-web
#: code:addons/account/static/src/xml/account_reconciliation.xml:309
#: code:addons/account/static/src/xml/account_reconciliation.xml:316
#, python-format
msgid ""
"All invoices and payments have been matched, your accounts' balances are "
"clean."
msgstr ""

#. module: account
#: model:ir.model.fields,field_description:account.field_account_bank_statement_all_lines_reconciled
msgid "All lines reconciled"
msgstr ""

#. module: account
#: model:ir.model.fields,help:account.field_account_move_state
msgid ""
"All manually created new journal entries are usually in the status "
"'Unposted', but you can set the option to skip that status on the related "
"journal. In that case, they will behave as journal entries automatically "
"created by the system on document validation (invoices, bank statements...) "
"and will be created in 'Posted' status."
msgstr ""

#. module: account
#: model:ir.ui.view,arch_db:account.validate_account_move_view
msgid ""
"All selected journal entries will be validated and posted. You won't be able"
" to modify them afterwards."
msgstr ""

#. module: account
#: code:addons/account/models/account_bank_statement.py:246
#, python-format
msgid ""
"All the account entries lines must be processed in order to close the "
"statement."
msgstr ""

#. module: account
#: model:ir.model.fields,field_description:account.field_account_journal_update_posted
msgid "Allow Cancelling Entries"
msgstr ""

#. module: account
#: model:ir.model.fields,field_description:account.field_account_account_template_reconcile
msgid "Allow Invoices & payments Matching"
msgstr ""

#. module: account
#: model:ir.model.fields,field_description:account.field_account_account_reconcile
msgid "Allow Reconciliation"
msgstr ""

#. module: account
#: model:ir.model.fields,field_description:account.field_account_config_settings_module_account_tax_cash_basis
msgid "Allow Tax Cash Basis"
msgstr ""

#. module: account
#: model:ir.model.fields,field_description:account.field_account_config_settings_module_l10n_us_check_printing
msgid "Allow check printing and deposits"
msgstr ""

#. module: account
#: model:ir.model.fields,field_description:account.field_account_config_settings_group_multi_currency
msgid "Allow multi currencies"
msgstr ""

#. module: account
#: model:ir.model.fields,field_description:account.field_account_config_settings_group_proforma_invoices
msgid "Allow pro-forma invoices"
msgstr ""

#. module: account
#: model:ir.model.fields,help:account.field_account_config_settings_group_multi_currency
msgid "Allows you multi currency environment"
msgstr ""

#. module: account
#: model:ir.model.fields,help:account.field_account_config_settings_group_proforma_invoices
msgid "Allows you to put invoices in pro-forma state."
msgstr ""

#. module: account
#: model:ir.model.fields,help:account.field_account_config_settings_group_analytic_accounting
msgid "Allows you to use the analytic accounting."
msgstr ""

#. module: account
#. openerp-web
#: code:addons/account/static/src/js/account_reconciliation_widgets.js:138
#: code:addons/account/static/src/js/account_reconciliation_widgets.js:142
#: code:addons/account/static/src/xml/account_reconciliation.xml:149
#: code:addons/account/static/src/xml/account_reconciliation.xml:265
#: model:ir.model.fields,field_description:account.field_account_bank_statement_line_amount
#: model:ir.model.fields,field_description:account.field_account_invoice_line_price_subtotal
#: model:ir.model.fields,field_description:account.field_account_invoice_tax_amount
#: model:ir.model.fields,field_description:account.field_account_move_amount
#: model:ir.model.fields,field_description:account.field_account_operation_template_amount
#: model:ir.model.fields,field_description:account.field_account_operation_template_second_amount
#: model:ir.model.fields,field_description:account.field_account_partial_reconcile_amount
#: model:ir.model.fields,field_description:account.field_account_tax_amount
#: model:ir.model.fields,field_description:account.field_account_tax_template_amount
#: model:ir.model.fields,field_description:account.field_cash_box_in_amount
#: model:ir.model.fields,field_description:account.field_cash_box_out_amount
#: model:ir.ui.view,arch_db:account.view_move_line_form
#, python-format
msgid "Amount"
msgstr "Cantidad"

#. module: account
#: model:ir.model.fields,field_description:account.field_account_invoice_residual
#: model:ir.model.fields,field_description:account.field_account_invoice_residual_company_signed
#: model:ir.model.fields,field_description:account.field_account_invoice_residual_signed
msgid "Amount Due"
msgstr ""

#. module: account
#: model:ir.model.fields,field_description:account.field_account_invoice_line_price_subtotal_signed
msgid "Amount Signed"
msgstr ""

#. module: account
#: model:ir.model.fields,help:account.field_account_partial_reconcile_amount
msgid "Amount concerned by this matching. Assumed to be always positive"
msgstr ""

#. module: account
#: model:ir.model.fields,field_description:account.field_account_analytic_line_amount_currency
#: model:ir.model.fields,field_description:account.field_account_bank_statement_line_amount_currency
#: model:ir.model.fields,field_description:account.field_account_move_line_amount_currency
msgid "Amount currency"
msgstr ""

#. module: account
#: model:ir.model.fields,field_description:account.field_account_partial_reconcile_amount_currency
msgid "Amount in Currency"
msgstr ""

#. module: account
#: model:ir.model.fields,field_description:account.field_account_operation_template_amount_type
#: model:ir.model.fields,field_description:account.field_account_operation_template_second_amount_type
msgid "Amount type"
msgstr ""

#. module: account
#. openerp-web
#: code:addons/account/static/src/xml/account_payment.xml:68
#, python-format
msgid "Amount:"
msgstr ""

#. module: account
#: sql_constraint:account.fiscal.position.account:0
msgid ""
"An account fiscal position could be defined only once time on same accounts."
msgstr ""

#. module: account
#: model:ir.actions.act_window,help:account.action_account_form
msgid ""
"An account is part of a ledger allowing your company\n"
"                to register all kinds of debit and credit transactions.\n"
"                Companies present their annual accounts in two main parts: the\n"
"                balance sheet and the income statement (profit and loss\n"
"                account). The annual accounts of a company are required by law\n"
"                to disclose a certain amount of information."
msgstr ""

#. module: account
#: model:ir.actions.act_window,help:account.action_account_type_form
msgid ""
"An account type is used to determine how an account is used in\n"
"                each journal. The deferral method of an account type determines\n"
"                the process for the annual closing. Reports such as the Balance\n"
"                Sheet and the Profit and Loss report use the category\n"
"                (profit/loss or balance sheet)."
msgstr ""

#. module: account
#: model:ir.ui.view,arch_db:account.view_move_line_form
msgid "Analytic"
msgstr ""

#. module: account
#. openerp-web
#: code:addons/account/static/src/js/account_reconciliation_widgets.js:150
#: code:addons/account/static/src/js/account_reconciliation_widgets.js:156
#, python-format
msgid "Analytic Acc."
msgstr ""

#. module: account
#: model:ir.model.fields,field_description:account.field_account_invoice_line_account_analytic_id
#: model:ir.model.fields,field_description:account.field_account_move_line_analytic_account_id
#: model:ir.model.fields,field_description:account.field_account_move_line_reconcile_writeoff_analytic_id
#: model:ir.model.fields,field_description:account.field_account_operation_template_analytic_account_id
#: model:ir.model.fields,field_description:account.field_account_operation_template_second_analytic_account_id
msgid "Analytic Account"
msgstr "Cuenta Analítica"

#. module: account
#: model:ir.ui.menu,name:account.menu_analytic_accounting
#: model:ir.ui.view,arch_db:account.view_account_config_settings
msgid "Analytic Accounting"
msgstr "Contabilidad Analítica"

#. module: account
#: model:ir.actions.act_window,name:account.action_open_partner_analytic_accounts
#: model:ir.ui.menu,name:account.account_analytic_def_account
#: model:ir.ui.menu,name:account.menu_action_analytic_account_tree2
#: model:ir.ui.view,arch_db:account.partner_view_button_contracts_count
msgid "Analytic Accounts"
msgstr ""

#. module: account
#: model:ir.model.fields,field_description:account.field_account_tax_template_analytic
msgid "Analytic Cost"
msgstr ""

#. module: account
#: model:ir.ui.menu,name:account.menu_action_analytic_lines_tree
msgid "Analytic Entries"
msgstr ""

#. module: account
#: model:ir.model,name:account.model_account_analytic_line
msgid "Analytic Line"
msgstr "Línea Analítica"

#. module: account
#: model:ir.ui.view,arch_db:account.view_move_line_form
#: model:ir.ui.view,arch_db:account.view_move_line_form2
msgid "Analytic Lines"
msgstr "Líneas Analíticas"

#. module: account
#: model:ir.model.fields,field_description:account.field_account_invoice_tax_account_analytic_id
msgid "Analytic account"
msgstr "Cuenta analítica"

#. module: account
#: model:ir.model.fields,field_description:account.field_account_config_settings_group_analytic_accounting
msgid "Analytic accounting"
msgstr ""

#. module: account
#: model:ir.model.fields,field_description:account.field_account_move_line_analytic_line_ids
msgid "Analytic lines"
msgstr ""

#. module: account
#: model:ir.model.fields,field_description:account.field_account_account_tag_applicability
msgid "Applicability"
msgstr ""

#. module: account
#: model:ir.ui.view,arch_db:account.view_account_config_settings
msgid "Apply"
msgstr "Aplicar"

#. module: account
#: model:ir.model.fields,help:account.field_account_fiscal_position_auto_apply
msgid "Apply automatically this fiscal position."
msgstr ""

#. module: account
#: model:ir.model.fields,help:account.field_account_fiscal_position_country_group_id
msgid "Apply only if delivery or invocing country match the group."
msgstr ""

#. module: account
#: model:ir.model.fields,help:account.field_account_fiscal_position_country_id
msgid "Apply only if delivery or invoicing country match."
msgstr ""

#. module: account
#: model:ir.model.fields,help:account.field_account_fiscal_position_vat_required
msgid "Apply only if partner has a VAT number."
msgstr "Aplicar sólo si el Asociado tiene una Identificación Tributaria."

#. module: account
#: selection:res.company,fiscalyear_last_month:0
msgid "April"
msgstr "Abril"

#. module: account
#: model:ir.ui.view,arch_db:account.invoice_supplier_form
msgid "Ask Refund"
msgstr ""

#. module: account
#: model:ir.model.fields,help:account.field_account_config_settings_module_account_asset
msgid ""
"Asset management: This allows you to manage the assets owned by a company or a person. It keeps track of the depreciation occurred on those assets, and creates account move for those depreciation lines.\n"
"\n"
"Revenue recognition: This allows you to manage the Revenue recognition on selling product. It keeps track of the installment occurred on those revenue recognition, and creates account move for those installment lines.\n"
"-This installs the module account_asset. If you do not check this box, you will be able to do invoicing & payments, but not accounting (Journal Items, Chart of Accounts, ...)"
msgstr ""

#. module: account
#: model:account.financial.report,name:account.account_financial_report_assets0
msgid "Assets"
msgstr "Activos"

#. module: account
#: model:ir.model.fields,field_description:account.field_account_config_settings_module_account_asset
msgid "Assets management & Revenue recognition"
msgstr ""

#. module: account
#: model:ir.model.fields,field_description:account.field_account_chart_template_account_ids
msgid "Associated Account Templates"
msgstr ""

#. module: account
#: model:ir.model.fields,field_description:account.field_account_journal_at_least_one_inbound
msgid "At least one inbound"
msgstr ""

#. module: account
#: model:ir.model.fields,field_description:account.field_account_journal_at_least_one_outbound
msgid "At least one outbound"
msgstr ""

#. module: account
#: selection:res.company,fiscalyear_last_month:0
msgid "August"
msgstr "Agosto"

#. module: account
#: model:ir.ui.view,arch_db:account.invoice_supplier_form
msgid "Auto-detect"
msgstr ""

#. module: account
#: model:ir.ui.view,arch_db:account.view_account_config_settings
msgid "Automate Payments"
msgstr ""

#. module: account
#: selection:account.financial.report,style_overwrite:0
msgid "Automatic formatting"
msgstr ""

#. module: account
#: code:addons/account/models/account_bank_statement.py:326
#, python-format
msgid "Automatically reconciled items"
msgstr ""

#. module: account
#: model:ir.model.fields,field_description:account.field_account_invoice_report_price_average
#: model:ir.model.fields,field_description:account.field_account_invoice_report_user_currency_price_average
msgid "Average Price"
msgstr ""

#. module: account
#: model:ir.ui.view,arch_db:account.account_journal_dashboard_kanban_view
msgid "Awaiting payments"
msgstr ""

#. module: account
#: code:addons/account/models/chart_template.py:156
#, python-format
msgid "BILL"
msgstr ""

#. module: account
#: selection:account.payment.term.line,value:0
#: model:ir.model.fields,field_description:account.field_account_move_line_balance
#: model:ir.ui.view,arch_db:account.report_financial
#: model:ir.ui.view,arch_db:account.report_generalledger
#: model:ir.ui.view,arch_db:account.report_trialbalance
msgid "Balance"
msgstr "Balance"

#. module: account
#: model:account.financial.report,name:account.account_financial_report_balancesheet0
#: model:ir.actions.act_window,name:account.action_account_report_bs
#: model:ir.ui.menu,name:account.menu_account_report_bs
#: model:ir.ui.view,arch_db:account.view_account_form
msgid "Balance Sheet"
msgstr ""

#. module: account
#: model:ir.model.fields,help:account.field_account_bank_statement_balance_end
msgid "Balance as calculated based on Opening Balance and transaction lines"
msgstr ""

#. module: account
#: model:ir.model.fields,field_description:account.field_account_move_line_balance_cash_basis
msgid "Balance cash basis"
msgstr ""

#. module: account
#: selection:account.bank.accounts.wizard,account_type:0
#: selection:account.journal,type:0
#: code:addons/account/models/chart_template.py:606
#: model:ir.model.fields,field_description:account.field_account_journal_bank_id
#: model:ir.model.fields,field_description:account.field_res_partner_bank_account_count
#, python-format
msgid "Bank"
msgstr ""

#. module: account
#: model:ir.ui.view,arch_db:account.view_account_config_settings
msgid "Bank & Cash"
msgstr ""

#. module: account
#: model:ir.model.fields,field_description:account.field_account_bank_accounts_wizard_bank_account_id
#: model:ir.model.fields,field_description:account.field_account_bank_statement_line_bank_account_id
#: model:ir.model.fields,field_description:account.field_account_invoice_partner_bank_id
#: model:ir.model.fields,field_description:account.field_account_invoice_report_partner_bank_id
#: model:ir.model.fields,field_description:account.field_account_journal_bank_account_id
#: model:ir.ui.view,arch_db:account.view_account_bank_journal_form
#: model:ir.ui.view,arch_db:account.view_account_journal_form
msgid "Bank Account"
msgstr ""

#. module: account
#: model:ir.model.fields,help:account.field_account_invoice_partner_bank_id
msgid ""
"Bank Account Number to which the invoice will be paid. A Company bank "
"account if this is a Customer Invoice or Vendor Refund, otherwise a Partner "
"bank account number."
msgstr ""

#. module: account
#: model:ir.actions.act_window,name:account.action_account_bank_journal_form
#: model:ir.model,name:account.model_res_partner_bank
#: model:ir.ui.menu,name:account.menu_action_account_bank_journal_form
msgid "Bank Accounts"
msgstr ""

#. module: account
#: model:ir.model.fields,field_description:account.field_account_config_settings_bank_account_code_prefix
#: model:ir.model.fields,field_description:account.field_wizard_multi_charts_accounts_bank_account_code_prefix
msgid "Bank Accounts Prefix"
msgstr ""

#. module: account
#: model:ir.model.fields,field_description:account.field_account_journal_bank_statements_source
msgid "Bank Feeds"
msgstr ""

#. module: account
#: model:ir.model.fields,field_description:account.field_account_config_settings_module_account_yodlee
msgid "Bank Interface - Sync your bank feeds automatically"
msgstr ""

#. module: account
#: model:ir.model.fields,field_description:account.field_res_company_bank_journal_ids
msgid "Bank Journals"
msgstr ""

#. module: account
#: model:ir.ui.view,arch_db:account.view_account_move_filter
msgid "Bank Operations"
msgstr ""

#. module: account
#. openerp-web
#: code:addons/account/static/src/js/account_reconciliation_widgets.js:1116
#, python-format
msgid "Bank Reconciliation"
msgstr ""

#. module: account
#: model:ir.ui.view,arch_db:account.view_account_operation_template_tree
msgid "Bank Reconciliation Move Presets"
msgstr ""

#. module: account
#: model:ir.ui.view,arch_db:account.view_account_operation_template_search
msgid "Bank Reconciliation Move preset"
msgstr ""

#. module: account
#: model:ir.model,name:account.model_account_bank_statement
#: model:ir.ui.view,arch_db:account.view_bank_statement_form
#: model:ir.ui.view,arch_db:account.view_bank_statement_search
msgid "Bank Statement"
msgstr "Extracto Bancario"

#. module: account
#: model:ir.model,name:account.model_account_bank_statement_line
msgid "Bank Statement Line"
msgstr ""

#. module: account
#: model:ir.actions.act_window,name:account.action_bank_statement_line
msgid "Bank Statement Lines"
msgstr ""

#. module: account
#: model:ir.actions.act_window,name:account.action_bank_statement_tree
#: model:ir.ui.view,arch_db:account.account_journal_dashboard_kanban_view
#: model:ir.ui.view,arch_db:account.view_account_config_settings
msgid "Bank Statements"
msgstr "Extractos Bancarios"

#. module: account
#: selection:account.journal,bank_statements_source:0
msgid "Bank Synchronization"
msgstr ""

#. module: account
#: model:ir.ui.view,arch_db:account.partner_view_buttons
msgid "Bank account(s)"
msgstr ""

#. module: account
#: model:ir.model.fields,help:account.field_account_config_settings_company_footer
msgid "Bank accounts as printed in the footer of each printed document"
msgstr ""

#. module: account
#: model:ir.model.fields,field_description:account.field_account_config_settings_company_footer
msgid "Bank accounts footer preview"
msgstr ""

#. module: account
#: model:account.account.type,name:account.data_account_type_liquidity
msgid "Bank and Cash"
msgstr ""

#. module: account
#: model:ir.model.fields,field_description:account.field_account_move_statement_line_id
msgid "Bank statement line reconciled with this entry"
msgstr ""

#. module: account
#: model:ir.actions.act_window,name:account.act_account_journal_2_account_bank_statement
msgid "Bank statements"
msgstr ""

#. module: account
#. openerp-web
#: code:addons/account/static/src/xml/account_reconciliation.xml:204
#, python-format
msgid "Bank statements are fully reconciled."
msgstr ""

#. module: account
#: model:ir.ui.view,arch_db:account.account_planner
msgid ""
"Before continuing, you must install the Chart of Account related to your "
"country (or the generic one if your country is not listed)."
msgstr ""

#. module: account
#: model:ir.ui.view,arch_db:account.account_journal_dashboard_kanban_view
#: model:ir.ui.view,arch_db:account.invoice_supplier_form
msgid "Bill"
msgstr ""

#. module: account
#: model:ir.ui.view,arch_db:account.invoice_supplier_form
#: model:ir.ui.view,arch_db:account.invoice_supplier_tree
msgid "Bill Date"
msgstr ""

#. module: account
#: model:ir.ui.view,arch_db:account.account_journal_dashboard_kanban_view
msgid "Bill Refund"
msgstr ""

#. module: account
#: model:ir.ui.view,arch_db:account.invoice_supplier_form
msgid "Bill lines"
msgstr ""

#. module: account
#: model:res.groups,name:account.group_account_invoice
msgid "Billing"
msgstr ""

#. module: account
#: model:ir.ui.view,arch_db:account.account_journal_dashboard_kanban_view
msgid "Bills &amp; Refunds"
msgstr ""

#. module: account
#: model:ir.ui.view,arch_db:account.account_journal_dashboard_kanban_view
msgid "Bills Analysis"
msgstr ""

#. module: account
#: code:addons/account/models/account_journal_dashboard.py:159
#, python-format
msgid "Bills to pay"
msgstr ""

#. module: account
#: model:ir.model.fields,field_description:account.field_account_account_type_include_initial_balance
msgid "Bring Accounts Balance Forward"
msgstr ""

#. module: account
#: model:ir.actions.act_window,help:account.open_account_journal_dashboard_kanban
msgid "Browse available countries."
msgstr ""

#. module: account
#: model:ir.model.fields,field_description:account.field_account_config_settings_module_account_budget
msgid "Budget management"
msgstr ""

#. module: account
#: model:ir.ui.menu,name:account.account_reports_business_intelligence_menu
msgid "Business Intelligence"
msgstr ""

#. module: account
#: model:ir.model.fields,field_description:account.field_account_operation_template_name
msgid "Button Label"
msgstr ""

#. module: account
#: model:ir.filters,name:account.filter_invoice_country
msgid "By Country"
msgstr ""

#. module: account
#: model:ir.filters,name:account.filter_invoice_product
msgid "By Product"
msgstr "Por Producto"

#. module: account
#: model:ir.filters,name:account.filter_invoice_product_category
msgid "By Product Category"
msgstr ""

#. module: account
#: model:ir.filters,name:account.filter_invoice_refund
msgid "By Refund"
msgstr ""

#. module: account
#: model:ir.filters,name:account.filter_invoice_salespersons
msgid "By Salespersons"
msgstr "Por Vendedor"

#. module: account
#: model:ir.model.fields,help:account.field_account_fiscal_position_active
msgid ""
"By unchecking the active field, you may hide a fiscal position without "
"deleting it."
msgstr ""

#. module: account
#: model:ir.model.fields,field_description:account.field_account_chart_template_visible
msgid "Can be Visible?"
msgstr ""

#. module: account
#: model:ir.ui.view,arch_db:account.account_aged_balance_view
#: model:ir.ui.view,arch_db:account.account_common_report_view
#: model:ir.ui.view,arch_db:account.account_invoice_cancel_view
#: model:ir.ui.view,arch_db:account.account_invoice_confirm_view
#: model:ir.ui.view,arch_db:account.account_move_line_reconcile_writeoff
#: model:ir.ui.view,arch_db:account.account_unreconcile_view
#: model:ir.ui.view,arch_db:account.cash_box_in_form
#: model:ir.ui.view,arch_db:account.cash_box_out_form
#: model:ir.ui.view,arch_db:account.validate_account_move_view
#: model:ir.ui.view,arch_db:account.view_account_bnk_stmt_cashbox
#: model:ir.ui.view,arch_db:account.view_account_bnk_stmt_check
#: model:ir.ui.view,arch_db:account.view_account_config_settings
#: model:ir.ui.view,arch_db:account.view_account_invoice_refund
#: model:ir.ui.view,arch_db:account.view_account_move_line_reconcile_full
#: model:ir.ui.view,arch_db:account.view_account_move_reversal
#: model:ir.ui.view,arch_db:account.view_account_payment_from_invoices
#: model:ir.ui.view,arch_db:account.view_account_payment_invoice_form
msgid "Cancel"
msgstr "Cancelar"

#. module: account
#: model:ir.ui.view,arch_db:account.invoice_supplier_form
msgid "Cancel Bill"
msgstr ""

#. module: account
#: model:ir.ui.view,arch_db:account.view_move_form
msgid "Cancel Entry"
msgstr ""

#. module: account
#: model:ir.ui.view,arch_db:account.invoice_form
msgid "Cancel Invoice"
msgstr ""

#. module: account
#: model:ir.ui.view,arch_db:account.account_invoice_cancel_view
msgid "Cancel Invoices"
msgstr ""

#. module: account
#: model:ir.actions.act_window,name:account.action_account_invoice_cancel
#: model:ir.ui.view,arch_db:account.account_invoice_cancel_view
msgid "Cancel Selected Invoices"
msgstr ""

#. module: account
#: model:ir.ui.view,arch_db:account.view_bank_statement_form
msgid "Cancel Statement"
msgstr ""

#. module: account
#: model:ir.model,name:account.model_account_invoice_cancel
msgid "Cancel the Selected Invoices"
msgstr ""

#. module: account
#: selection:account.invoice.refund,filter_refund:0
msgid "Cancel: create refund and reconcile"
msgstr ""

#. module: account
#: selection:account.invoice,state:0 selection:account.invoice.report,state:0
msgid "Cancelled"
msgstr "Cancelado(a)"

#. module: account
#: model:ir.ui.view,arch_db:account.report_invoice_document
msgid "Cancelled Invoice"
msgstr ""

#. module: account
#: code:addons/account/models/account_move.py:913
#, python-format
msgid ""
"Cannot create an automatic sequence for this piece.\n"
"Put a sequence in the journal definition for automatic numbering or create a sequence manually for this piece."
msgstr ""

#. module: account
#: code:addons/account/models/account_move.py:164
#, python-format
msgid "Cannot create moves for different companies."
msgstr ""

#. module: account
#: code:addons/account/models/account_move.py:192
#, python-format
msgid "Cannot create unbalanced journal entry."
msgstr ""

#. module: account
#: code:addons/account/models/account_invoice.py:446
#, python-format
msgid ""
"Cannot find a chart of accounts for this company, You should configure it. \n"
"Please go to Account Configuration."
msgstr ""

#. module: account
#: code:addons/account/models/account_move.py:281
#, python-format
msgid ""
"Cannot find any account journal of \"%s\" type for this company, You should create one.\n"
" Please go to Journal Configuration"
msgstr ""

#. module: account
#: code:addons/account/models/account.py:376
#, python-format
msgid "Cannot generate an unused account code."
msgstr ""

#. module: account
#: code:addons/account/models/account.py:405
#, python-format
msgid ""
"Cannot generate an unused journal code. Please fill the 'Shortcode' field."
msgstr ""

#. module: account
#: code:addons/account/wizard/account_invoice_refund.py:54
#, python-format
msgid "Cannot refund draft/proforma/cancelled invoice."
msgstr ""

#. module: account
#: code:addons/account/wizard/account_invoice_refund.py:56
#, python-format
msgid ""
"Cannot refund invoice which is already reconciled, invoice should be "
"unreconciled first. You can only refund this invoice."
msgstr ""

#. module: account
#: selection:account.bank.accounts.wizard,account_type:0
#: selection:account.journal,type:0
#: code:addons/account/models/chart_template.py:606
#, python-format
msgid "Cash"
msgstr ""

#. module: account
#: model:ir.model.fields,field_description:account.field_account_config_settings_cash_account_code_prefix
#: model:ir.model.fields,field_description:account.field_wizard_multi_charts_accounts_cash_account_code_prefix
msgid "Cash Accounts Prefix"
msgstr ""

#. module: account
#: code:addons/account/models/account_bank_statement.py:209
#: model:ir.actions.act_window,name:account.action_view_account_bnk_stmt_cashbox
#, python-format
msgid "Cash Control"
msgstr ""

#. module: account
#: model:ir.ui.view,arch_db:account.view_account_move_filter
msgid "Cash Operations"
msgstr ""

#. module: account
#: model:ir.actions.act_window,name:account.action_view_bank_statement_tree
msgid "Cash Registers"
msgstr ""

#. module: account
#: model:ir.ui.view,arch_db:account.account_journal_dashboard_kanban_view
msgid "Cash Statements"
msgstr ""

#. module: account
#: model:ir.model.fields,field_description:account.field_wizard_multi_charts_accounts_bank_account_ids
msgid "Cash and Banks"
msgstr ""

#. module: account
#: code:addons/account/models/account_bank_statement.py:176
#, python-format
msgid "Cash difference observed during the counting (%s)"
msgstr ""

#. module: account
#: model:ir.model,name:account.model_account_cashbox_line
msgid "CashBox Line"
msgstr ""

#. module: account
#: model:ir.model.fields,field_description:account.field_account_bank_statement_cashbox_cashbox_lines_ids
msgid "Cashbox Lines"
msgstr ""

#. module: account
#: model:ir.model.fields,field_description:account.field_account_bank_statement_cashbox_end_id
msgid "Cashbox end id"
msgstr ""

#. module: account
#: model:ir.model.fields,field_description:account.field_account_cashbox_line_cashbox_id
msgid "Cashbox id"
msgstr ""

#. module: account
#: model:ir.model.fields,field_description:account.field_account_bank_statement_cashbox_start_id
msgid "Cashbox start id"
msgstr ""

#. module: account
#: model:ir.model.fields,field_description:account.field_account_chart_template_property_account_expense_categ_id
msgid "Category of Expense Account"
msgstr ""

#. module: account
#: model:ir.model.fields,field_description:account.field_account_chart_template_property_account_income_categ_id
msgid "Category of Income Account"
msgstr ""

#. module: account
#: model:ir.ui.view,arch_db:account.account_planner
msgid "Change"
msgstr ""

#. module: account
#: model:ir.model.fields,field_description:account.field_account_account_template_chart_template_id
#: model:ir.model.fields,field_description:account.field_account_fiscal_position_template_chart_template_id
#: model:ir.model.fields,field_description:account.field_account_tax_template_chart_template_id
#: model:ir.model.fields,field_description:account.field_wizard_multi_charts_accounts_chart_template_id
msgid "Chart Template"
msgstr ""

#. module: account
#: model:ir.actions.act_window,name:account.open_account_charts_modules
msgid "Chart Templates"
msgstr ""

#. module: account
#: model:ir.ui.view,arch_db:account.view_account_config_settings
msgid "Chart of Account"
msgstr ""

#. module: account
#: model:ir.actions.act_window,name:account.action_account_form
#: model:ir.ui.menu,name:account.menu_action_account_form
#: model:ir.ui.view,arch_db:account.account_planner
#: model:ir.ui.view,arch_db:account.view_account_config_settings
msgid "Chart of Accounts"
msgstr ""

#. module: account
#: model:ir.ui.view,arch_db:account.view_account_chart_template_form
#: model:ir.ui.view,arch_db:account.view_account_chart_template_tree
msgid "Chart of Accounts Template"
msgstr ""

#. module: account
#: model:ir.actions.act_window,name:account.action_account_chart_template_form
msgid "Chart of Accounts Templates"
msgstr ""

#. module: account
#: model:ir.ui.view,arch_db:account.account_planner
msgid ""
"Chart of Accounts has been\n"
"                            installed. You should review it and create any additionnal accounts."
msgstr ""

#. module: account
#: model:ir.ui.view,arch_db:account.view_account_list
msgid "Chart of accounts"
msgstr ""

#. module: account
#: model:ir.model.fields,field_description:account.field_res_company_chart_template_id
msgid "Chart template id"
msgstr ""

#. module: account
#: model:ir.actions.act_window,name:account.action_view_account_bnk_stmt_check
msgid "Check Closing Balance"
msgstr ""

#. module: account
#: model:ir.model.fields,help:account.field_account_account_reconcile
msgid ""
"Check this box if this account allows invoices & payments matching of "
"journal items."
msgstr ""

#. module: account
#: model:ir.model.fields,help:account.field_account_config_settings_expects_chart_of_accounts
msgid "Check this box if this company is a legal entity."
msgstr ""

#. module: account
#: model:ir.model.fields,help:account.field_account_journal_refund_sequence
msgid ""
"Check this box if you don't want to share the same sequence for invoices and"
" refunds made from this journal"
msgstr ""

#. module: account
#: model:ir.model.fields,help:account.field_account_journal_update_posted
msgid ""
"Check this box if you want to allow the cancellation the entries related to "
"this journal or of the invoice related to this journal"
msgstr ""

#. module: account
#: model:ir.model.fields,help:account.field_account_tax_price_include
#: model:ir.model.fields,help:account.field_account_tax_template_price_include
msgid ""
"Check this if the price you use on the product and invoices includes this "
"tax."
msgstr ""

#. module: account
#: model:ir.model.fields,help:account.field_account_account_template_reconcile
msgid ""
"Check this option if you want the user to reconcile entries in this account."
msgstr ""

#. module: account
#: model:ir.model.fields,field_description:account.field_account_tax_children_tax_ids
#: model:ir.model.fields,field_description:account.field_account_tax_template_children_tax_ids
#: model:ir.ui.view,arch_db:account.view_account_tax_template_form
#: model:ir.ui.view,arch_db:account.view_tax_form
msgid "Children Taxes"
msgstr ""

#. module: account
#: code:addons/account/models/chart_template.py:119
#: model:ir.actions.act_window,name:account.action_wizard_multi_chart
#, python-format
msgid "Choose Accounting Template"
msgstr ""

#. module: account
#. openerp-web
#: code:addons/account/static/src/js/account_reconciliation_widgets.js:1864
#, python-format
msgid "Choose counterpart"
msgstr ""

#. module: account
#: model:ir.actions.act_window,help:account.action_account_bank_journal_form
msgid "Click to add a bank account."
msgstr ""

#. module: account
#: model:ir.actions.act_window,help:account.action_account_journal_form
msgid "Click to add a journal."
msgstr ""

#. module: account
#: model:ir.actions.act_window,help:account.action_account_form
msgid "Click to add an account."
msgstr ""

#. module: account
#: model:ir.ui.view,arch_db:account.account_journal_dashboard_kanban_view
msgid "Click to add/remove from favorite"
msgstr ""

#. module: account
#: model:ir.actions.act_window,help:account.action_invoice_tree1
msgid "Click to create a customer invoice."
msgstr ""

#. module: account
#: model:ir.actions.act_window,help:account.action_move_journal_line
msgid "Click to create a journal entry."
msgstr ""

#. module: account
#: model:ir.actions.act_window,help:account.action_view_bank_statement_tree
msgid "Click to create a new cash log."
msgstr ""

#. module: account
#: model:ir.actions.act_window,help:account.action_account_operation_template
msgid "Click to create a reconciliation model."
msgstr ""

#. module: account
#: model:ir.actions.act_window,help:account.action_account_type_form
msgid "Click to define a new account type."
msgstr ""

#. module: account
#: model:ir.actions.act_window,help:account.action_invoice_tree2
msgid "Click to record a new vendor bill."
msgstr ""

#. module: account
#: model:ir.actions.act_window,help:account.action_bank_statement_tree
msgid "Click to register a bank statement."
msgstr ""

#. module: account
#: model:ir.actions.act_window,help:account.action_account_payments
#: model:ir.actions.act_window,help:account.action_account_payments_payable
msgid "Click to register a payment"
msgstr ""

#. module: account
#. openerp-web
#: code:addons/account/static/src/xml/account_reconciliation.xml:40
#, python-format
msgid "Close"
msgstr "Cerrar"

#. module: account
#. openerp-web
#: code:addons/account/static/src/xml/account_reconciliation.xml:226
#, python-format
msgid "Close the statement"
msgstr ""

#. module: account
#: model:ir.model.fields,field_description:account.field_account_bank_statement_date_done
msgid "Closed On"
msgstr ""

#. module: account
#: model:ir.model.fields,field_description:account.field_account_abstract_payment_payment_method_code
#: model:ir.model.fields,field_description:account.field_account_account_code
#: model:ir.model.fields,field_description:account.field_account_account_template_code
#: model:ir.model.fields,field_description:account.field_account_analytic_line_code
#: model:ir.model.fields,field_description:account.field_account_payment_method_code
#: model:ir.model.fields,field_description:account.field_account_payment_payment_method_code
#: model:ir.model.fields,field_description:account.field_account_register_payments_payment_method_code
#: model:ir.ui.view,arch_db:account.report_trialbalance
msgid "Code"
msgstr "Código"

#. module: account
#: model:ir.model.fields,field_description:account.field_account_cashbox_line_coin_value
msgid "Coin/Bill Value"
msgstr ""

#. module: account
#: model:ir.model.fields,field_description:account.field_account_account_tag_color
msgid "Color Index"
msgstr "Índice de Colores"

#. module: account
#: model:ir.model.fields,field_description:account.field_accounting_report_label_filter
msgid "Column Label"
msgstr ""

#. module: account
#: model:ir.model.fields,field_description:account.field_account_move_line_reconcile_writeoff_comment
msgid "Comment"
msgstr "Comentario"

#. module: account
#: model:ir.model.fields,field_description:account.field_account_invoice_commercial_partner_id
#: model:ir.model.fields,help:account.field_account_invoice_report_commercial_partner_id
msgid "Commercial Entity"
msgstr "Entidad Comercial"

#. module: account
#: model:ir.actions.act_window,name:account.action_account_common_menu
msgid "Common Report"
msgstr ""

#. module: account
#: model:ir.ui.view,arch_db:account.report_overdue_document
msgid "Communication"
msgstr "Comunicación"

#. module: account
#: model:ir.model,name:account.model_res_company
msgid "Companies"
msgstr "Compañías"

#. module: account
#: model:ir.model.fields,field_description:account.field_res_partner_ref_company_ids
msgid "Companies that refers to partner"
msgstr "Compañías que se refieren al asociado"

#. module: account
#: model:ir.model.fields,field_description:account.field_account_abstract_payment_company_id
#: model:ir.model.fields,field_description:account.field_account_account_company_id
#: model:ir.model.fields,field_description:account.field_account_aged_trial_balance_company_id
#: model:ir.model.fields,field_description:account.field_account_balance_report_company_id
#: model:ir.model.fields,field_description:account.field_account_bank_statement_company_id
#: model:ir.model.fields,field_description:account.field_account_bank_statement_line_company_id
#: model:ir.model.fields,field_description:account.field_account_chart_template_company_id
#: model:ir.model.fields,field_description:account.field_account_common_account_report_company_id
#: model:ir.model.fields,field_description:account.field_account_common_partner_report_company_id
#: model:ir.model.fields,field_description:account.field_account_common_report_company_id
#: model:ir.model.fields,field_description:account.field_account_config_settings_company_id
#: model:ir.model.fields,field_description:account.field_account_fiscal_position_company_id
#: model:ir.model.fields,field_description:account.field_account_invoice_company_id
#: model:ir.model.fields,field_description:account.field_account_invoice_line_company_id
#: model:ir.model.fields,field_description:account.field_account_invoice_report_company_id
#: model:ir.model.fields,field_description:account.field_account_invoice_tax_company_id
#: model:ir.model.fields,field_description:account.field_account_journal_company_id
#: model:ir.model.fields,field_description:account.field_account_move_company_id
#: model:ir.model.fields,field_description:account.field_account_move_line_company_id
#: model:ir.model.fields,field_description:account.field_account_move_line_reconcile_company_id
#: model:ir.model.fields,field_description:account.field_account_operation_template_company_id
#: model:ir.model.fields,field_description:account.field_account_payment_company_id
#: model:ir.model.fields,field_description:account.field_account_payment_term_company_id
#: model:ir.model.fields,field_description:account.field_account_register_payments_company_id
#: model:ir.model.fields,field_description:account.field_account_report_general_ledger_company_id
#: model:ir.model.fields,field_description:account.field_account_tax_company_id
#: model:ir.model.fields,field_description:account.field_account_tax_template_company_id
#: model:ir.model.fields,field_description:account.field_accounting_report_company_id
#: model:ir.model.fields,field_description:account.field_wizard_multi_charts_accounts_company_id
#: model:ir.ui.view,arch_db:account.view_account_config_settings
#: model:ir.ui.view,arch_db:account.view_account_invoice_report_search
#: model:ir.ui.view,arch_db:account.view_account_payment_search
#: model:ir.ui.view,arch_db:account.view_account_tax_search
msgid "Company"
msgstr "Compañía"

#. module: account
#: model:ir.model.fields,field_description:account.field_account_config_settings_has_chart_of_accounts
msgid "Company has a chart of accounts"
msgstr ""

#. module: account
#: model:ir.model.fields,help:account.field_account_abstract_payment_company_id
#: model:ir.model.fields,help:account.field_account_bank_statement_company_id
#: model:ir.model.fields,help:account.field_account_bank_statement_line_company_id
#: model:ir.model.fields,help:account.field_account_journal_company_id
#: model:ir.model.fields,help:account.field_account_move_company_id
#: model:ir.model.fields,help:account.field_account_payment_company_id
#: model:ir.model.fields,help:account.field_account_register_payments_company_id
msgid "Company related to this journal"
msgstr ""

#. module: account
#: model:ir.ui.view,arch_db:account.accounting_report_view
msgid "Comparison"
msgstr ""

#. module: account
#: model:ir.model.fields,field_description:account.field_account_chart_template_complete_tax_set
#: model:ir.model.fields,field_description:account.field_wizard_multi_charts_accounts_complete_tax_set
msgid "Complete Set of Taxes"
msgstr ""

#. module: account
#: model:ir.model.fields,field_description:account.field_account_config_settings_complete_tax_set
msgid "Complete set of taxes"
msgstr ""

#. module: account
#: code:addons/account/models/account_invoice.py:365
#, python-format
msgid "Compose Email"
msgstr ""

#. module: account
#: model:ir.model.fields,help:account.field_account_move_line_counterpart
msgid ""
"Compute the counter part accounts of this journal item for this journal "
"entry. This can be needed in reports."
msgstr ""

#. module: account
#: model:ir.model.fields,field_description:account.field_account_bank_statement_balance_end
msgid "Computed Balance"
msgstr ""

#. module: account
#: model:ir.ui.menu,name:account.menu_finance_configuration
#: model:ir.ui.view,arch_db:account.view_account_config_settings
msgid "Configuration"
msgstr "Configuración"

#. module: account
#: code:addons/account/models/account_payment.py:412
#: code:addons/account/models/account_payment.py:414
#, python-format
msgid "Configuration Error !"
msgstr ""

#. module: account
#: code:addons/account/models/account_invoice.py:312
#, python-format
msgid ""
"Configuration error!\n"
"Could not find any account to create the invoice, are you sure you have a chart of account installed?"
msgstr ""

#. module: account
#: code:addons/account/models/account.py:259
#, python-format
msgid ""
"Configuration error!\n"
"The currency of the journal should be the same than the default credit account."
msgstr ""

#. module: account
#: code:addons/account/models/account.py:261
#, python-format
msgid ""
"Configuration error!\n"
"The currency of the journal should be the same than the default debit account."
msgstr ""

#. module: account
#: model:ir.ui.view,arch_db:account.account_planner
msgid "Configuration menu"
msgstr ""

#. module: account
#: model:ir.ui.view,arch_db:account.account_planner
msgid "Configure"
msgstr ""

#. module: account
#: model:ir.actions.act_window,name:account.action_account_config
#: model:ir.ui.view,arch_db:account.view_account_config_settings
msgid "Configure Accounting"
msgstr ""

#. module: account
#: model:ir.ui.view,arch_db:account.view_account_config_settings
msgid "Configure your company data"
msgstr ""

#. module: account
#: model:ir.ui.view,arch_db:account.view_account_bnk_stmt_cashbox
#: model:ir.ui.view,arch_db:account.view_account_bnk_stmt_check
#: model:ir.ui.view,arch_db:account.view_account_payment_form
msgid "Confirm"
msgstr "Confirmar"

#. module: account
#: model:ir.actions.act_window,name:account.action_account_invoice_confirm
#: model:ir.ui.view,arch_db:account.account_invoice_confirm_view
msgid "Confirm Draft Invoices"
msgstr ""

#. module: account
#: model:ir.ui.view,arch_db:account.account_invoice_confirm_view
msgid "Confirm Invoices"
msgstr ""

#. module: account
#: model:ir.model,name:account.model_account_invoice_confirm
msgid "Confirm the selected invoices"
msgstr ""

#. module: account
#: model:ir.ui.view,arch_db:account.view_bank_statement_search
msgid "Confirmed"
msgstr "Confirmado"

#. module: account
#: model:ir.ui.view,arch_db:account.view_account_bnk_stmt_check
msgid ""
"Confirming this will create automatically a journal entry with the "
"difference in the profit/loss account set on the cash journal."
msgstr ""

#. module: account
#. openerp-web
#: code:addons/account/static/src/js/account_reconciliation_widgets.js:1504
#, python-format
msgid "Congrats, you're all done !"
msgstr ""

#. module: account
#: model:ir.ui.view,arch_db:account.account_planner
msgid "Congratulations, you're done!"
msgstr ""

#. module: account
#: model:ir.model,name:account.model_account_abstract_payment
msgid ""
"Contains the logic shared between models which allows to register payments"
msgstr ""

#. module: account
#: model:ir.model.fields,field_description:account.field_res_partner_contract_ids
#: model:ir.model.fields,field_description:account.field_res_partner_contracts_count
msgid "Contracts"
msgstr "Contratos"

#. module: account
#: model:ir.ui.view,arch_db:account.view_account_journal_form
msgid "Control-Access"
msgstr ""

#. module: account
#: model:ir.model.fields,field_description:account.field_account_move_line_counterpart
msgid "Counterpart"
msgstr ""

#. module: account
#: model:ir.model.fields,field_description:account.field_account_bank_statement_line_account_id
msgid "Counterpart Account"
msgstr ""

#. module: account
#: model:ir.model.fields,field_description:account.field_account_fiscal_position_country_id
msgid "Country"
msgstr "País"

#. module: account
#: model:ir.model.fields,field_description:account.field_account_fiscal_position_country_group_id
msgid "Country Group"
msgstr "Grupo de Países"

#. module: account
#: model:ir.model.fields,field_description:account.field_account_invoice_report_country_id
msgid "Country of the Partner Company"
msgstr "País de la Compañía Asociada"

#. module: account
#: model:ir.ui.view,arch_db:account.account_planner
msgid "Create Customers"
msgstr ""

#. module: account
#: model:ir.ui.view,arch_db:account.view_account_invoice_refund
msgid "Create Refund"
msgstr ""

#. module: account
#: model:ir.ui.view,arch_db:account.account_planner
msgid "Create Vendors"
msgstr ""

#. module: account
#. openerp-web
#: code:addons/account/static/src/js/account_reconciliation_widgets.js:1861
#, python-format
msgid "Create Write-off"
msgstr ""

#. module: account
#: selection:account.invoice.refund,filter_refund:0
msgid "Create a draft refund"
msgstr ""

#. module: account
#: code:addons/account/models/account_journal_dashboard.py:227
#, python-format
msgid "Create cash statement"
msgstr ""

#. module: account
#: code:addons/account/models/account_journal_dashboard.py:213
#, python-format
msgid "Create invoice/bill"
msgstr ""

#. module: account
#. openerp-web
#: code:addons/account/static/src/js/account_reconciliation_widgets.js:2462
#, python-format
msgid "Create writeoff"
msgstr ""

#. module: account
#: model:ir.ui.view,arch_db:account.account_planner
msgid "Create your products"
msgstr ""

#. module: account
#: model:ir.model.fields,field_description:account.field_account_account_create_uid
#: model:ir.model.fields,field_description:account.field_account_account_tag_create_uid
#: model:ir.model.fields,field_description:account.field_account_account_template_create_uid
#: model:ir.model.fields,field_description:account.field_account_account_type_create_uid
#: model:ir.model.fields,field_description:account.field_account_aged_trial_balance_create_uid
#: model:ir.model.fields,field_description:account.field_account_balance_report_create_uid
#: model:ir.model.fields,field_description:account.field_account_bank_accounts_wizard_create_uid
#: model:ir.model.fields,field_description:account.field_account_bank_statement_cashbox_create_uid
#: model:ir.model.fields,field_description:account.field_account_bank_statement_closebalance_create_uid
#: model:ir.model.fields,field_description:account.field_account_bank_statement_create_uid
#: model:ir.model.fields,field_description:account.field_account_bank_statement_line_create_uid
#: model:ir.model.fields,field_description:account.field_account_cashbox_line_create_uid
#: model:ir.model.fields,field_description:account.field_account_chart_template_create_uid
#: model:ir.model.fields,field_description:account.field_account_common_account_report_create_uid
#: model:ir.model.fields,field_description:account.field_account_common_partner_report_create_uid
#: model:ir.model.fields,field_description:account.field_account_common_report_create_uid
#: model:ir.model.fields,field_description:account.field_account_config_settings_create_uid
#: model:ir.model.fields,field_description:account.field_account_financial_report_create_uid
#: model:ir.model.fields,field_description:account.field_account_fiscal_position_account_create_uid
#: model:ir.model.fields,field_description:account.field_account_fiscal_position_account_template_create_uid
#: model:ir.model.fields,field_description:account.field_account_fiscal_position_create_uid
#: model:ir.model.fields,field_description:account.field_account_fiscal_position_tax_create_uid
#: model:ir.model.fields,field_description:account.field_account_fiscal_position_tax_template_create_uid
#: model:ir.model.fields,field_description:account.field_account_fiscal_position_template_create_uid
#: model:ir.model.fields,field_description:account.field_account_invoice_cancel_create_uid
#: model:ir.model.fields,field_description:account.field_account_invoice_confirm_create_uid
#: model:ir.model.fields,field_description:account.field_account_invoice_create_uid
#: model:ir.model.fields,field_description:account.field_account_invoice_line_create_uid
#: model:ir.model.fields,field_description:account.field_account_invoice_refund_create_uid
#: model:ir.model.fields,field_description:account.field_account_invoice_tax_create_uid
#: model:ir.model.fields,field_description:account.field_account_journal_create_uid
#: model:ir.model.fields,field_description:account.field_account_move_create_uid
#: model:ir.model.fields,field_description:account.field_account_move_line_create_uid
#: model:ir.model.fields,field_description:account.field_account_move_line_reconcile_create_uid
#: model:ir.model.fields,field_description:account.field_account_move_line_reconcile_writeoff_create_uid
#: model:ir.model.fields,field_description:account.field_account_move_reversal_create_uid
#: model:ir.model.fields,field_description:account.field_account_operation_template_create_uid
#: model:ir.model.fields,field_description:account.field_account_partial_reconcile_create_uid
#: model:ir.model.fields,field_description:account.field_account_payment_create_uid
#: model:ir.model.fields,field_description:account.field_account_payment_method_create_uid
#: model:ir.model.fields,field_description:account.field_account_payment_term_create_uid
#: model:ir.model.fields,field_description:account.field_account_payment_term_line_create_uid
#: model:ir.model.fields,field_description:account.field_account_register_payments_create_uid
#: model:ir.model.fields,field_description:account.field_account_report_general_ledger_create_uid
#: model:ir.model.fields,field_description:account.field_account_tax_create_uid
#: model:ir.model.fields,field_description:account.field_account_tax_group_create_uid
#: model:ir.model.fields,field_description:account.field_account_tax_template_create_uid
#: model:ir.model.fields,field_description:account.field_account_unreconcile_create_uid
#: model:ir.model.fields,field_description:account.field_accounting_report_create_uid
#: model:ir.model.fields,field_description:account.field_cash_box_in_create_uid
#: model:ir.model.fields,field_description:account.field_cash_box_out_create_uid
#: model:ir.model.fields,field_description:account.field_validate_account_move_create_uid
#: model:ir.model.fields,field_description:account.field_wizard_multi_charts_accounts_create_uid
msgid "Created by"
msgstr "Creado por"

#. module: account
#: model:ir.model.fields,field_description:account.field_account_account_create_date
#: model:ir.model.fields,field_description:account.field_account_account_tag_create_date
#: model:ir.model.fields,field_description:account.field_account_account_template_create_date
#: model:ir.model.fields,field_description:account.field_account_account_type_create_date
#: model:ir.model.fields,field_description:account.field_account_aged_trial_balance_create_date
#: model:ir.model.fields,field_description:account.field_account_balance_report_create_date
#: model:ir.model.fields,field_description:account.field_account_bank_accounts_wizard_create_date
#: model:ir.model.fields,field_description:account.field_account_bank_statement_cashbox_create_date
#: model:ir.model.fields,field_description:account.field_account_bank_statement_closebalance_create_date
#: model:ir.model.fields,field_description:account.field_account_bank_statement_create_date
#: model:ir.model.fields,field_description:account.field_account_bank_statement_line_create_date
#: model:ir.model.fields,field_description:account.field_account_cashbox_line_create_date
#: model:ir.model.fields,field_description:account.field_account_chart_template_create_date
#: model:ir.model.fields,field_description:account.field_account_common_account_report_create_date
#: model:ir.model.fields,field_description:account.field_account_common_partner_report_create_date
#: model:ir.model.fields,field_description:account.field_account_common_report_create_date
#: model:ir.model.fields,field_description:account.field_account_config_settings_create_date
#: model:ir.model.fields,field_description:account.field_account_financial_report_create_date
#: model:ir.model.fields,field_description:account.field_account_fiscal_position_account_create_date
#: model:ir.model.fields,field_description:account.field_account_fiscal_position_account_template_create_date
#: model:ir.model.fields,field_description:account.field_account_fiscal_position_create_date
#: model:ir.model.fields,field_description:account.field_account_fiscal_position_tax_create_date
#: model:ir.model.fields,field_description:account.field_account_fiscal_position_tax_template_create_date
#: model:ir.model.fields,field_description:account.field_account_fiscal_position_template_create_date
#: model:ir.model.fields,field_description:account.field_account_invoice_cancel_create_date
#: model:ir.model.fields,field_description:account.field_account_invoice_confirm_create_date
#: model:ir.model.fields,field_description:account.field_account_invoice_create_date
#: model:ir.model.fields,field_description:account.field_account_invoice_line_create_date
#: model:ir.model.fields,field_description:account.field_account_invoice_refund_create_date
#: model:ir.model.fields,field_description:account.field_account_invoice_tax_create_date
#: model:ir.model.fields,field_description:account.field_account_journal_create_date
#: model:ir.model.fields,field_description:account.field_account_move_create_date
#: model:ir.model.fields,field_description:account.field_account_move_line_create_date
#: model:ir.model.fields,field_description:account.field_account_move_line_reconcile_create_date
#: model:ir.model.fields,field_description:account.field_account_move_line_reconcile_writeoff_create_date
#: model:ir.model.fields,field_description:account.field_account_move_reversal_create_date
#: model:ir.model.fields,field_description:account.field_account_operation_template_create_date
#: model:ir.model.fields,field_description:account.field_account_partial_reconcile_create_date
#: model:ir.model.fields,field_description:account.field_account_payment_create_date
#: model:ir.model.fields,field_description:account.field_account_payment_method_create_date
#: model:ir.model.fields,field_description:account.field_account_payment_term_create_date
#: model:ir.model.fields,field_description:account.field_account_payment_term_line_create_date
#: model:ir.model.fields,field_description:account.field_account_register_payments_create_date
#: model:ir.model.fields,field_description:account.field_account_report_general_ledger_create_date
#: model:ir.model.fields,field_description:account.field_account_tax_create_date
#: model:ir.model.fields,field_description:account.field_account_tax_group_create_date
#: model:ir.model.fields,field_description:account.field_account_tax_template_create_date
#: model:ir.model.fields,field_description:account.field_account_unreconcile_create_date
#: model:ir.model.fields,field_description:account.field_accounting_report_create_date
#: model:ir.model.fields,field_description:account.field_cash_box_in_create_date
#: model:ir.model.fields,field_description:account.field_cash_box_out_create_date
#: model:ir.model.fields,field_description:account.field_validate_account_move_create_date
#: model:ir.model.fields,field_description:account.field_wizard_multi_charts_accounts_create_date
msgid "Created on"
msgstr "Creado"

#. module: account
#: model:ir.model.fields,field_description:account.field_account_move_line_credit
#: model:ir.ui.view,arch_db:account.report_financial
#: model:ir.ui.view,arch_db:account.report_generalledger
#: model:ir.ui.view,arch_db:account.report_trialbalance
msgid "Credit"
msgstr "Crédito"

#. module: account
#: model:ir.ui.view,arch_db:account.view_account_invoice_refund
msgid "Credit Note"
msgstr ""

#. module: account
#: model:ir.model.fields,field_description:account.field_account_move_line_reconcile_credit
msgid "Credit amount"
msgstr ""

#. module: account
#: model:ir.model.fields,field_description:account.field_account_move_line_credit_cash_basis
msgid "Credit cash basis"
msgstr ""

#. module: account
#: model:ir.model.fields,help:account.field_account_move_line_matched_credit_ids
msgid "Credit journal items that are matched with this journal item."
msgstr ""

#. module: account
#: model:ir.model.fields,field_description:account.field_account_partial_reconcile_credit_move_id
msgid "Credit move id"
msgstr ""

#. module: account
#: model:ir.model.fields,field_description:account.field_account_abstract_payment_currency_id
#: model:ir.model.fields,field_description:account.field_account_bank_statement_line_currency_id
#: model:ir.model.fields,field_description:account.field_account_chart_template_currency_id
#: model:ir.model.fields,field_description:account.field_account_invoice_company_currency_id
#: model:ir.model.fields,field_description:account.field_account_invoice_currency_id
#: model:ir.model.fields,field_description:account.field_account_invoice_line_company_currency_id
#: model:ir.model.fields,field_description:account.field_account_invoice_line_currency_id
#: model:ir.model.fields,field_description:account.field_account_invoice_report_currency_id
#: model:ir.model.fields,field_description:account.field_account_invoice_tax_currency_id
#: model:ir.model.fields,field_description:account.field_account_journal_currency_id
#: model:ir.model.fields,field_description:account.field_account_move_line_company_currency_id
#: model:ir.model.fields,field_description:account.field_account_move_line_currency_id
#: model:ir.model.fields,field_description:account.field_account_partial_reconcile_company_currency_id
#: model:ir.model.fields,field_description:account.field_account_partial_reconcile_company_id
#: model:ir.model.fields,field_description:account.field_account_partial_reconcile_currency_id
#: model:ir.model.fields,field_description:account.field_account_payment_currency_id
#: model:ir.model.fields,field_description:account.field_account_register_payments_currency_id
#: model:ir.model.fields,field_description:account.field_wizard_multi_charts_accounts_currency_id
#: model:ir.ui.view,arch_db:account.report_generalledger
#: model:ir.ui.view,arch_db:account.view_account_payment_search
#: model:ir.ui.view,arch_db:account.view_move_line_form
msgid "Currency"
msgstr "Moneda"

#. module: account
#: model:ir.model.fields,field_description:account.field_account_invoice_report_currency_rate
msgid "Currency Rate"
msgstr "Tasa Monetaria"

#. module: account
#: model:ir.model.fields,help:account.field_wizard_multi_charts_accounts_currency_id
msgid "Currency as per company's country."
msgstr ""

#. module: account
#: code:addons/account/models/account_move.py:1168
#: code:addons/account/models/account_move.py:1176
#, python-format
msgid "Currency exchange rate difference"
msgstr ""

#. module: account
#: model:ir.model.fields,field_description:account.field_account_bank_statement_currency_id
#: model:ir.model.fields,field_description:account.field_account_bank_statement_line_journal_currency_id
#: model:ir.model.fields,field_description:account.field_account_move_currency_id
#: model:ir.model.fields,field_description:account.field_res_partner_currency_id
msgid "Currency id"
msgstr ""

#. module: account
#: model:account.account.type,name:account.data_account_type_current_assets
#: model:ir.ui.view,arch_db:account.view_account_form
msgid "Current Assets"
msgstr ""

#. module: account
#: model:account.account.type,name:account.data_account_type_current_liabilities
msgid "Current Liabilities"
msgstr ""

#. module: account
#: model:account.account.type,name:account.data_unaffected_earnings
msgid "Current Year Earnings"
msgstr ""

#. module: account
#: selection:account.abstract.payment,partner_type:0
#: selection:account.payment,partner_type:0
#: selection:account.register.payments,partner_type:0
#: model:ir.ui.view,arch_db:account.invoice_form
#: model:ir.ui.view,arch_db:account.invoice_tree
#: model:ir.ui.view,arch_db:account.view_account_config_settings
#: model:ir.ui.view,arch_db:account.view_account_invoice_report_search
#: model:ir.ui.view,arch_db:account.view_account_payment_tree
msgid "Customer"
msgstr "Cliente"

#. module: account
#: model:ir.ui.view,arch_db:account.account_planner
msgid "Customer Flow"
msgstr ""

#. module: account
#: selection:account.invoice,type:0 selection:account.invoice.report,type:0
msgid "Customer Invoice"
msgstr ""

#. module: account
#: code:addons/account/models/chart_template.py:155
#: model:ir.actions.act_window,name:account.action_invoice_tree1
#: model:ir.ui.menu,name:account.menu_action_invoice_tree1
#: model:ir.ui.view,arch_db:account.account_planner
#, python-format
msgid "Customer Invoices"
msgstr ""

#. module: account
#: code:addons/account/models/account_payment.py:443
#, python-format
msgid "Customer Payment"
msgstr ""

#. module: account
#: model:ir.model.fields,field_description:account.field_res_partner_property_payment_term_id
msgid "Customer Payment Term"
msgstr ""

#. module: account
#: selection:account.invoice,type:0 selection:account.invoice.report,type:0
#: code:addons/account/models/account_payment.py:445
#, python-format
msgid "Customer Refund"
msgstr ""

#. module: account
#: model:ir.model.fields,field_description:account.field_product_template_taxes_id
msgid "Customer Taxes"
msgstr "Impuestos del Cliente"

#. module: account
#: model:ir.ui.view,arch_db:account.report_overdue_document
msgid "Customer ref:"
msgstr ""

#. module: account
#. openerp-web
#: code:addons/account/static/src/xml/account_reconciliation.xml:294
#: model:ir.ui.menu,name:account.menu_account_customer
#, python-format
msgid "Customers"
msgstr "Cliente"

#. module: account
#: model:ir.ui.menu,name:account.menu_board_journal_1
msgid "Dashboard"
msgstr "Tablero"

#. module: account
#. openerp-web
#: selection:account.report.general.ledger,sortby:0
#: selection:accounting.report,filter_cmp:0
#: code:addons/account/static/src/xml/account_reconciliation.xml:142
#: code:addons/account/static/src/xml/account_reconciliation.xml:261
#: model:ir.model.fields,field_description:account.field_account_bank_statement_date
#: model:ir.model.fields,field_description:account.field_account_bank_statement_line_date
#: model:ir.model.fields,field_description:account.field_account_invoice_report_date
#: model:ir.model.fields,field_description:account.field_account_move_date
#: model:ir.model.fields,field_description:account.field_account_move_line_date
#: model:ir.model.fields,field_description:account.field_account_move_line_reconcile_writeoff_date_p
#: model:ir.ui.view,arch_db:account.report_generalledger
#: model:ir.ui.view,arch_db:account.report_overdue_document
#: model:ir.ui.view,arch_db:account.view_account_invoice_report_search
#: model:ir.ui.view,arch_db:account.view_account_move_filter
#: model:ir.ui.view,arch_db:account.view_account_move_line_filter
#: model:ir.ui.view,arch_db:account.view_bank_statement_search
#, python-format
msgid "Date"
msgstr "Fecha"

#. module: account
#: model:ir.model.fields,help:account.field_account_bank_statement_message_last_post
#: model:ir.model.fields,help:account.field_account_invoice_message_last_post
msgid "Date of the last message posted on the record."
msgstr "Fecha del último mensaje publicado en el registro."

#. module: account
#. openerp-web
#: code:addons/account/static/src/xml/account_payment.xml:56
#, python-format
msgid "Date:"
msgstr ""

#. module: account
#: model:ir.ui.view,arch_db:account.accounting_report_view
#: model:ir.ui.view,arch_db:account.view_move_line_form
msgid "Dates"
msgstr "Fecha"

#. module: account
#: selection:account.payment.term.line,option:0
msgid "Day(s) after the invoice date"
msgstr ""

#. module: account
#: model:ir.model.fields,field_description:account.field_account_move_line_debit
#: model:ir.ui.view,arch_db:account.report_financial
#: model:ir.ui.view,arch_db:account.report_generalledger
#: model:ir.ui.view,arch_db:account.report_trialbalance
msgid "Debit"
msgstr ""

#. module: account
#: model:ir.model.fields,field_description:account.field_account_journal_inbound_payment_method_ids
msgid "Debit Methods"
msgstr ""

#. module: account
#: model:ir.model.fields,field_description:account.field_account_move_line_reconcile_debit
msgid "Debit amount"
msgstr ""

#. module: account
#: model:ir.model.fields,field_description:account.field_account_move_line_debit_cash_basis
msgid "Debit cash basis"
msgstr ""

#. module: account
#: model:ir.model.fields,help:account.field_account_move_line_matched_debit_ids
msgid "Debit journal items that are matched with this journal item."
msgstr ""

#. module: account
#: model:ir.model.fields,field_description:account.field_account_partial_reconcile_debit_move_id
msgid "Debit move id"
msgstr ""

#. module: account
#: selection:res.company,fiscalyear_last_month:0
msgid "December"
msgstr "Diciembre"

#. module: account
#: model:ir.model.fields,field_description:account.field_account_journal_refund_sequence
msgid "Dedicated Refund Sequence"
msgstr ""

#. module: account
#: model:ir.model.fields,field_description:account.field_account_journal_default_credit_account_id
msgid "Default Credit Account"
msgstr ""

#. module: account
#: model:ir.model.fields,field_description:account.field_account_journal_default_debit_account_id
msgid "Default Debit Account"
msgstr ""

#. module: account
#: model:ir.model.fields,field_description:account.field_account_config_settings_default_purchase_tax_id
#: model:ir.model.fields,field_description:account.field_wizard_multi_charts_accounts_purchase_tax_id
msgid "Default Purchase Tax"
msgstr ""

#. module: account
#: model:ir.model.fields,field_description:account.field_account_config_settings_default_sale_tax_id
msgid "Default Sale Tax"
msgstr ""

#. module: account
#: model:ir.model.fields,field_description:account.field_wizard_multi_charts_accounts_sale_tax_id
msgid "Default Sales Tax"
msgstr ""

#. module: account
#: model:ir.model.fields,field_description:account.field_account_account_tax_ids
#: model:ir.model.fields,field_description:account.field_account_account_template_tax_ids
#: model:ir.ui.view,arch_db:account.view_account_chart_template_form
#: model:ir.ui.view,arch_db:account.view_account_template_form
msgid "Default Taxes"
msgstr ""

#. module: account
#: model:ir.model.fields,field_description:account.field_account_config_settings_currency_id
msgid "Default company currency"
msgstr ""

#. module: account
#: model:ir.model.fields,field_description:account.field_account_config_settings_purchase_tax_id
msgid "Default purchase tax"
msgstr ""

#. module: account
#: model:ir.model.fields,field_description:account.field_account_config_settings_sale_tax_id
msgid "Default sale tax"
msgstr ""

#. module: account
#: model:ir.model.fields,help:account.field_account_config_settings_bank_account_code_prefix
msgid "Define the code prefix for the bank accounts"
msgstr ""

#. module: account
#: model:ir.model.fields,help:account.field_account_config_settings_cash_account_code_prefix
msgid "Define the code prefix for the cash accounts"
msgstr ""

#. module: account
#: model:ir.ui.view,arch_db:account.view_account_tax_template_form
#: model:ir.ui.view,arch_db:account.view_tax_form
msgid "Definition"
msgstr "Definición"

#. module: account
#: model:ir.model.fields,field_description:account.field_account_account_deprecated
msgid "Deprecated"
msgstr ""

#. module: account
#: model:account.account.type,name:account.data_account_type_depreciation
#: model:ir.ui.view,arch_db:account.view_account_form
msgid "Depreciation"
msgstr ""

#. module: account
#: model:ir.ui.view,arch_db:account.cash_box_out_form
msgid "Describe why you take money from the cash register:"
msgstr ""

#. module: account
#. openerp-web
#: code:addons/account/static/src/xml/account_reconciliation.xml:264
#: model:ir.model.fields,field_description:account.field_account_account_type_note
#: model:ir.model.fields,field_description:account.field_account_invoice_line_name
#: model:ir.ui.view,arch_db:account.report_invoice_document
#: model:ir.ui.view,arch_db:account.view_account_payment_search
#: model:ir.ui.view,arch_db:account.view_account_type_form
#, python-format
msgid "Description"
msgstr "Descripción"

#. module: account
#: model:ir.model.fields,field_description:account.field_account_payment_term_note
msgid "Description on the Invoice"
msgstr ""

#. module: account
#: model:ir.model.fields,field_description:account.field_account_payment_destination_account_id
msgid "Destination account id"
msgstr ""

#. module: account
#: model:ir.model.fields,field_description:account.field_account_fiscal_position_auto_apply
msgid "Detect Automatically"
msgstr ""

#. module: account
#: model:ir.model.fields,help:account.field_account_tax_template_type_tax_use
#: model:ir.model.fields,help:account.field_account_tax_type_tax_use
msgid ""
"Determines where the tax is selectable. Note : 'None' means a tax can't be "
"used by itself, however it can still be used in a group."
msgstr ""

#. module: account
#: model:ir.model.fields,field_description:account.field_account_bank_statement_difference
msgid "Difference"
msgstr ""

#. module: account
#: model:ir.model.fields,field_description:account.field_account_payment_writeoff_account_id
msgid "Difference Account"
msgstr ""

#. module: account
#: model:ir.model.fields,help:account.field_account_bank_statement_difference
msgid ""
"Difference between the computed ending balance and the specified ending "
"balance."
msgstr ""

#. module: account
#: model:account.account.type,name:account.data_account_type_direct_costs
#: model:ir.ui.view,arch_db:account.view_account_form
msgid "Direct Costs"
msgstr ""

#. module: account
#: model:ir.ui.view,arch_db:account.account_planner
msgid "Direct connection to your bank"
msgstr ""

#. module: account
#: model:ir.ui.view,arch_db:account.report_invoice_document
msgid "Disc.(%)"
msgstr ""

#. module: account
#: model:ir.model.fields,field_description:account.field_account_invoice_line_discount
msgid "Discount (%)"
msgstr "Descuento (%)"

#. module: account
#: model:ir.model.fields,field_description:account.field_account_balance_report_display_account
#: model:ir.model.fields,field_description:account.field_account_common_account_report_display_account
#: model:ir.model.fields,field_description:account.field_account_report_general_ledger_display_account
msgid "Display Accounts"
msgstr ""

#. module: account
#: model:ir.model.fields,field_description:account.field_accounting_report_debit_credit
msgid "Display Debit/Credit Columns"
msgstr ""

#. module: account
#: model:ir.model.fields,field_description:account.field_account_abstract_payment_display_name
#: model:ir.model.fields,field_description:account.field_account_account_display_name
#: model:ir.model.fields,field_description:account.field_account_account_tag_display_name
#: model:ir.model.fields,field_description:account.field_account_account_template_display_name
#: model:ir.model.fields,field_description:account.field_account_account_type_display_name
#: model:ir.model.fields,field_description:account.field_account_aged_trial_balance_display_name
#: model:ir.model.fields,field_description:account.field_account_balance_report_display_name
#: model:ir.model.fields,field_description:account.field_account_bank_accounts_wizard_display_name
#: model:ir.model.fields,field_description:account.field_account_bank_statement_cashbox_display_name
#: model:ir.model.fields,field_description:account.field_account_bank_statement_closebalance_display_name
#: model:ir.model.fields,field_description:account.field_account_bank_statement_display_name
#: model:ir.model.fields,field_description:account.field_account_bank_statement_line_display_name
#: model:ir.model.fields,field_description:account.field_account_cashbox_line_display_name
#: model:ir.model.fields,field_description:account.field_account_chart_template_display_name
#: model:ir.model.fields,field_description:account.field_account_common_account_report_display_name
#: model:ir.model.fields,field_description:account.field_account_common_partner_report_display_name
#: model:ir.model.fields,field_description:account.field_account_common_report_display_name
#: model:ir.model.fields,field_description:account.field_account_config_settings_display_name
#: model:ir.model.fields,field_description:account.field_account_financial_report_display_name
#: model:ir.model.fields,field_description:account.field_account_fiscal_position_account_display_name
#: model:ir.model.fields,field_description:account.field_account_fiscal_position_account_template_display_name
#: model:ir.model.fields,field_description:account.field_account_fiscal_position_display_name
#: model:ir.model.fields,field_description:account.field_account_fiscal_position_tax_display_name
#: model:ir.model.fields,field_description:account.field_account_fiscal_position_tax_template_display_name
#: model:ir.model.fields,field_description:account.field_account_fiscal_position_template_display_name
#: model:ir.model.fields,field_description:account.field_account_invoice_cancel_display_name
#: model:ir.model.fields,field_description:account.field_account_invoice_confirm_display_name
#: model:ir.model.fields,field_description:account.field_account_invoice_display_name
#: model:ir.model.fields,field_description:account.field_account_invoice_line_display_name
#: model:ir.model.fields,field_description:account.field_account_invoice_refund_display_name
#: model:ir.model.fields,field_description:account.field_account_invoice_report_display_name
#: model:ir.model.fields,field_description:account.field_account_invoice_tax_display_name
#: model:ir.model.fields,field_description:account.field_account_journal_display_name
#: model:ir.model.fields,field_description:account.field_account_move_display_name
#: model:ir.model.fields,field_description:account.field_account_move_line_display_name
#: model:ir.model.fields,field_description:account.field_account_move_line_reconcile_display_name
#: model:ir.model.fields,field_description:account.field_account_move_line_reconcile_writeoff_display_name
#: model:ir.model.fields,field_description:account.field_account_move_reversal_display_name
#: model:ir.model.fields,field_description:account.field_account_operation_template_display_name
#: model:ir.model.fields,field_description:account.field_account_partial_reconcile_display_name
#: model:ir.model.fields,field_description:account.field_account_payment_display_name
#: model:ir.model.fields,field_description:account.field_account_payment_method_display_name
#: model:ir.model.fields,field_description:account.field_account_payment_term_display_name
#: model:ir.model.fields,field_description:account.field_account_payment_term_line_display_name
#: model:ir.model.fields,field_description:account.field_account_register_payments_display_name
#: model:ir.model.fields,field_description:account.field_account_report_general_ledger_display_name
#: model:ir.model.fields,field_description:account.field_account_tax_display_name
#: model:ir.model.fields,field_description:account.field_account_tax_group_display_name
#: model:ir.model.fields,field_description:account.field_account_tax_template_display_name
#: model:ir.model.fields,field_description:account.field_account_unreconcile_display_name
#: model:ir.model.fields,field_description:account.field_accounting_report_display_name
#: model:ir.model.fields,field_description:account.field_cash_box_in_display_name
#: model:ir.model.fields,field_description:account.field_cash_box_out_display_name
#: model:ir.model.fields,field_description:account.field_report_account_report_agedpartnerbalance_display_name
#: model:ir.model.fields,field_description:account.field_report_account_report_financial_display_name
#: model:ir.model.fields,field_description:account.field_report_account_report_generalledger_display_name
#: model:ir.model.fields,field_description:account.field_report_account_report_overdue_display_name
#: model:ir.model.fields,field_description:account.field_report_account_report_trialbalance_display_name
#: model:ir.model.fields,field_description:account.field_validate_account_move_display_name
#: model:ir.model.fields,field_description:account.field_wizard_multi_charts_accounts_display_name
msgid "Display Name"
msgstr "Nombre Público"

#. module: account
#: selection:account.financial.report,display_detail:0
msgid "Display children flat"
msgstr ""

#. module: account
#: selection:account.financial.report,display_detail:0
msgid "Display children with hierarchy"
msgstr ""

#. module: account
#: model:ir.model.fields,field_description:account.field_account_financial_report_display_detail
msgid "Display details"
msgstr ""

#. module: account
#: model:ir.model.fields,field_description:account.field_account_tax_template_description
msgid "Display on Invoices"
msgstr ""

#. module: account
#: model:ir.model.fields,help:account.field_account_journal_display_on_footer
msgid ""
"Display this bank account on the footer of printed documents like invoices "
"and sales orders."
msgstr ""

#. module: account
#: model:ir.ui.view,arch_db:account.report_overdue_document
msgid ""
"Document: Customer account statement<br/>\n"
"                    Date:"
msgstr ""

#. module: account
#: model:ir.ui.view,arch_db:account.account_planner
msgid "Don't hesitate to"
msgstr ""

#. module: account
#. openerp-web
#: selection:account.invoice.report,state:0
#: code:addons/account/static/src/js/account_reconciliation_widgets.js:2449
#, python-format
msgid "Done"
msgstr "Terminado"

#. module: account
#: model:ir.ui.view,arch_db:account.account_planner
msgid "Download the"
msgstr ""

#. module: account
#: selection:account.invoice,state:0 selection:account.invoice.report,state:0
#: selection:account.payment,state:0
#: model:ir.ui.view,arch_db:account.view_account_invoice_filter
#: model:ir.ui.view,arch_db:account.view_account_payment_search
#: model:ir.ui.view,arch_db:account.view_bank_statement_search
msgid "Draft"
msgstr "Borrador"

#. module: account
#: model:ir.ui.view,arch_db:account.invoice_supplier_form
msgid "Draft Bill"
msgstr ""

#. module: account
#: model:ir.ui.view,arch_db:account.invoice_form
#: model:ir.ui.view,arch_db:account.report_invoice_document
msgid "Draft Invoice"
msgstr ""

#. module: account
#: model:ir.ui.view,arch_db:account.view_account_invoice_report_search
msgid "Draft Invoices"
msgstr ""

#. module: account
#: model:ir.ui.view,arch_db:account.invoice_form
#: model:ir.ui.view,arch_db:account.invoice_supplier_form
msgid "Draft Refund"
msgstr ""

#. module: account
#: model:ir.ui.view,arch_db:account.account_journal_dashboard_kanban_view
msgid "Draft bills"
msgstr ""

#. module: account
#: model:ir.actions.act_window,name:account.action_bank_statement_draft_tree
msgid "Draft statements"
msgstr ""

#. module: account
#: model:ir.ui.view,arch_db:account.report_overdue_document
msgid "Due"
msgstr ""

#. module: account
#. openerp-web
#: code:addons/account/static/src/xml/account_reconciliation.xml:143
#: model:ir.model.fields,field_description:account.field_account_invoice_date_due
#: model:ir.model.fields,field_description:account.field_account_invoice_report_date_due
#: model:ir.ui.view,arch_db:account.report_overdue_document
#: model:ir.ui.view,arch_db:account.view_account_invoice_filter
#, python-format
msgid "Due Date"
msgstr ""

#. module: account
#: model:ir.ui.view,arch_db:account.view_payment_term_line_form
msgid "Due Date Computation"
msgstr ""

#. module: account
#: model:ir.ui.view,arch_db:account.view_account_invoice_report_search
msgid "Due Month"
msgstr ""

#. module: account
#: model:ir.actions.report.xml,name:account.action_report_print_overdue
msgid "Due Payments"
msgstr ""

#. module: account
#: model:ir.ui.view,arch_db:account.view_payment_term_line_tree
msgid "Due Type"
msgstr ""

#. module: account
#: model:ir.model.fields,field_description:account.field_account_move_line_date_maturity
msgid "Due date"
msgstr ""

#. module: account
#: code:addons/account/models/account_invoice.py:758
#, python-format
msgid ""
"Duplicated vendor reference detected. You probably encoded twice the same "
"vendor bill/refund."
msgstr ""

#. module: account
#: model:ir.actions.report.xml,name:account.account_invoice_action_report_duplicate
msgid "Duplicates"
msgstr ""

#. module: account
#: code:addons/account/models/chart_template.py:135
#: code:addons/account/models/chart_template.py:148
#: code:addons/account/models/chart_template.py:158
#, python-format
msgid "EXCH"
msgstr ""

#. module: account
#. openerp-web
#: code:addons/account/static/src/js/account_reconciliation_widgets.js:1508
#, python-format
msgid "Efficiency at its finest"
msgstr ""

#. module: account
#: code:addons/account/models/account_move.py:804
#, python-format
msgid "Either pass both debit and credit or none."
msgstr ""

#. module: account
#: model:ir.model,name:account.model_mail_compose_message
msgid "Email composition wizard"
msgstr "Asistente de redacción de correo"

#. module: account
#: model:ir.model.fields,field_description:account.field_accounting_report_enable_filter
msgid "Enable Comparison"
msgstr ""

#. module: account
#: model:ir.model.fields,field_description:account.field_account_config_settings_module_account_reports_followup
msgid "Enable payment followup management"
msgstr ""

#. module: account
#: model:ir.ui.view,arch_db:account.account_planner
msgid "End"
msgstr ""

#. module: account
#: model:ir.model.fields,field_description:account.field_account_aged_trial_balance_date_to
#: model:ir.model.fields,field_description:account.field_account_balance_report_date_to
#: model:ir.model.fields,field_description:account.field_account_common_account_report_date_to
#: model:ir.model.fields,field_description:account.field_account_common_partner_report_date_to
#: model:ir.model.fields,field_description:account.field_account_common_report_date_to
#: model:ir.model.fields,field_description:account.field_account_report_general_ledger_date_to
#: model:ir.model.fields,field_description:account.field_accounting_report_date_to
#: model:ir.model.fields,field_description:account.field_accounting_report_date_to_cmp
msgid "End Date"
msgstr "Fecha Final"

#. module: account
#: model:account.payment.term,name:account.account_payment_term
msgid "End of Following Month"
msgstr ""

#. module: account
#: model:ir.model.fields,field_description:account.field_account_bank_statement_balance_end_real
msgid "Ending Balance"
msgstr ""

#. module: account
#: model:ir.ui.view,arch_db:account.account_planner
msgid "Enjoy your Odoo experience,"
msgstr ""

#. module: account
#: model:ir.actions.act_window,name:account.action_move_line_form
msgid "Entries"
msgstr "Asientos"

#. module: account
#: code:addons/account/models/account_move.py:778
#, python-format
msgid "Entries are not of the same account!"
msgstr ""

#. module: account
#: model:ir.ui.view,arch_db:account.account_journal_dashboard_kanban_view
msgid "Entries to Review"
msgstr ""

#. module: account
#: code:addons/account/models/account_analytic_line.py:55
#, python-format
msgid "Entries: "
msgstr ""

#. module: account
#: model:ir.ui.view,arch_db:account.report_generalledger
msgid "Entry Label"
msgstr ""

#. module: account
#: model:ir.model.fields,field_description:account.field_account_journal_sequence_id
msgid "Entry Sequence"
msgstr ""

#. module: account
#: model:ir.model.fields,field_description:account.field_account_bank_statement_move_line_ids
msgid "Entry lines"
msgstr ""

#. module: account
#: model:account.account.type,name:account.data_account_type_equity
#: model:ir.ui.view,arch_db:account.view_account_form
msgid "Equity"
msgstr ""

#. module: account
#: code:addons/account/models/account_move.py:685
#: code:addons/account/wizard/account_report_common.py:28
#, python-format
msgid "Error!"
msgstr "Error!"

#. module: account
#: model:ir.ui.view,arch_db:account.account_planner
msgid "Excel template"
msgstr ""

#. module: account
#: code:addons/account/models/chart_template.py:158
#, python-format
msgid "Exchange Difference"
msgstr ""

#. module: account
#: model:ir.model.fields,field_description:account.field_res_company_currency_exchange_journal_id
msgid "Exchange Gain or Loss Journal"
msgstr ""

#. module: account
#: model:ir.model.fields,field_description:account.field_account_move_rate_diff_partial_rec_id
msgid "Exchange Rate Entry of"
msgstr ""

#. module: account
#: model:ir.ui.view,arch_db:account.account_planner
msgid ""
<<<<<<< HEAD
"Exchange rates are updated automatically once a day from "
"<strong>XE.com</strong>. You do not need to setup your own rates."
=======
"Exchange rates can be automatically updated once a day from <strong>Yahoo "
"Finance</strong> or the <strong>European Central Bank</strong>. You can "
"activate this feature in the bottom of the"
>>>>>>> b2939537
msgstr ""

#. module: account
#: model:ir.model.fields,field_description:account.field_res_company_expects_chart_of_accounts
msgid "Expects a Chart of Accounts"
msgstr ""

#. module: account
#: model:account.financial.report,name:account.account_financial_report_expense0
msgid "Expense"
msgstr "Gasto"

#. module: account
#: model:ir.model.fields,field_description:account.field_product_category_property_account_expense_categ_id
#: model:ir.model.fields,field_description:account.field_product_template_property_account_expense_id
#: model:ir.ui.view,arch_db:account.view_account_chart_template_seacrh
msgid "Expense Account"
msgstr ""

#. module: account
#: model:ir.model.fields,field_description:account.field_account_chart_template_property_account_expense_id
msgid "Expense Account on Product Template"
msgstr ""

#. module: account
#: model:account.account.type,name:account.data_account_type_expenses
#: model:ir.ui.view,arch_db:account.view_account_form
msgid "Expenses"
msgstr "Gastos"

#. module: account
#: model:ir.ui.view,arch_db:account.account_planner
msgid "Extra Features"
msgstr ""

#. module: account
#. openerp-web
#: code:addons/account/static/src/js/account_reconciliation_widgets.js:1515
#, python-format
msgid "Fast reconciler"
msgstr ""

#. module: account
#: model:ir.ui.view,arch_db:account.account_journal_dashboard_kanban_view
msgid "Favorite"
msgstr ""

#. module: account
#: model:ir.ui.view,arch_db:account.view_account_journal_search
msgid "Favorites"
msgstr ""

#. module: account
#: model:ir.ui.view,arch_db:account.view_account_config_settings
msgid "Features"
msgstr "Características"

#. module: account
#: selection:res.company,fiscalyear_last_month:0
msgid "February"
msgstr "Febrero"

#. module: account
#: model:ir.model.fields,field_description:account.field_account_fiscal_position_state_ids
msgid "Federal States"
msgstr ""

#. module: account
#: selection:account.journal,bank_statements_source:0
msgid "File Import"
msgstr ""

#. module: account
#: model:ir.ui.view,arch_db:account.cash_box_in_form
msgid "Fill in this form if you put money in the cash register:"
msgstr ""

#. module: account
#: model:ir.model.fields,field_description:account.field_accounting_report_filter_cmp
msgid "Filter by"
msgstr ""

#. module: account
#. openerp-web
#: code:addons/account/static/src/xml/account_reconciliation.xml:68
#, python-format
msgid "Filter..."
msgstr ""

#. module: account
#: model:ir.model.fields,field_description:account.field_account_analytic_line_general_account_id
#: model:ir.ui.view,arch_db:account.view_account_analytic_line_filter_inherit_account
msgid "Financial Account"
msgstr ""

#. module: account
#: model:ir.ui.menu,name:account.menu_account_report
msgid "Financial Report"
msgstr ""

#. module: account
#: model:ir.model.fields,field_description:account.field_account_financial_report_style_overwrite
msgid "Financial Report Style"
msgstr ""

#. module: account
#: model:ir.actions.act_window,name:account.action_account_financial_report_tree
#: model:ir.actions.act_window,name:account.action_account_report
#: model:ir.ui.menu,name:account.menu_account_reports
msgid "Financial Reports"
msgstr ""

#. module: account
#: model:ir.actions.act_window,name:account.action_account_report_tree_hierarchy
msgid "Financial Reports Hierarchy"
msgstr ""

#. module: account
#: model:ir.actions.report.xml,name:account.action_report_financial
msgid "Financial report"
msgstr ""

#. module: account
#: model:ir.ui.view,arch_db:account.account_planner
msgid "First, register any outstanding customer invoices and vendor bills:"
msgstr ""

#. module: account
#: model:ir.ui.view,arch_db:account.view_partner_property_form
msgid "Fiscal Information"
msgstr ""

#. module: account
#: model:ir.model.fields,field_description:account.field_account_fiscal_position_account_template_position_id
msgid "Fiscal Mapping"
msgstr ""

#. module: account
#: model:ir.actions.act_window,name:account.action_account_fiscal_position_template_form
#: model:ir.model,name:account.model_account_fiscal_position
#: model:ir.model.fields,field_description:account.field_account_fiscal_position_account_position_id
#: model:ir.model.fields,field_description:account.field_account_fiscal_position_name
#: model:ir.model.fields,field_description:account.field_account_fiscal_position_tax_position_id
#: model:ir.model.fields,field_description:account.field_account_fiscal_position_tax_template_position_id
#: model:ir.model.fields,field_description:account.field_account_invoice_fiscal_position_id
#: model:ir.model.fields,field_description:account.field_account_invoice_report_fiscal_position_id
#: model:ir.model.fields,field_description:account.field_res_partner_property_account_position_id
#: model:ir.ui.view,arch_db:account.view_account_position_form
#: model:ir.ui.view,arch_db:account.view_account_position_template_search
#: model:ir.ui.view,arch_db:account.view_account_position_template_tree
#: model:ir.ui.view,arch_db:account.view_account_position_tree
msgid "Fiscal Position"
msgstr "Posición Fiscal"

#. module: account
#: model:ir.model.fields,field_description:account.field_account_fiscal_position_template_name
#: model:ir.ui.view,arch_db:account.view_account_position_template_form
#: model:ir.ui.view,arch_db:account.view_account_position_template_search
msgid "Fiscal Position Template"
msgstr ""

#. module: account
#: model:ir.actions.act_window,name:account.action_account_fiscal_position_form
#: model:ir.ui.menu,name:account.menu_action_account_fiscal_position_form
msgid "Fiscal Positions"
msgstr ""

#. module: account
#: model:ir.ui.view,arch_db:account.view_account_config_settings
msgid "Fiscal Year"
msgstr ""

#. module: account
#: model:ir.ui.view,arch_db:account.view_account_config_settings
msgid "Fiscal Year Last Day"
msgstr ""

#. module: account
#: model:ir.model.fields,field_description:account.field_account_config_settings_fiscalyear_last_day
#: model:ir.model.fields,field_description:account.field_res_company_fiscalyear_last_day
msgid "Fiscalyear last day"
msgstr ""

#. module: account
#: model:ir.model.fields,field_description:account.field_account_config_settings_fiscalyear_last_month
#: model:ir.model.fields,field_description:account.field_res_company_fiscalyear_last_month
msgid "Fiscalyear last month"
msgstr ""

#. module: account
#: selection:account.operation.template,amount_type:0
#: selection:account.operation.template,second_amount_type:0
#: selection:account.tax,amount_type:0
#: selection:account.tax.template,amount_type:0
msgid "Fixed"
msgstr "Reparado"

#. module: account
#: selection:account.payment.term.line,value:0
msgid "Fixed Amount"
msgstr ""

#. module: account
#: model:account.account.type,name:account.data_account_type_fixed_assets
msgid "Fixed Assets"
msgstr ""

#. module: account
#: model:ir.model.fields,help:account.field_account_operation_template_amount
#: model:ir.model.fields,help:account.field_account_operation_template_second_amount
msgid ""
"Fixed amount will count as a debit if it is negative, as a credit if it is "
"positive."
msgstr ""

#. module: account
#: selection:account.payment.term.line,option:0
msgid "Fixed day of the following month"
msgstr ""

#. module: account
#: model:ir.model.fields,field_description:account.field_account_bank_statement_message_follower_ids
#: model:ir.model.fields,field_description:account.field_account_invoice_message_follower_ids
msgid "Followers"
msgstr "Seguidores"

#. module: account
#: model:ir.model.fields,field_description:account.field_account_bank_statement_message_channel_ids
#: model:ir.model.fields,field_description:account.field_account_invoice_message_channel_ids
msgid "Followers (Channels)"
msgstr "Seguidores (Canales)"

#. module: account
#: model:ir.model.fields,field_description:account.field_account_bank_statement_message_partner_ids
#: model:ir.model.fields,field_description:account.field_account_invoice_message_partner_ids
msgid "Followers (Partners)"
msgstr "Seguidores (Asociados)"

#. module: account
#: model:ir.model.fields,help:account.field_account_financial_report_sign
msgid ""
"For accounts that are typically more debited than credited and that you "
"would like to print as negative amounts in your reports, you should reverse "
"the sign of the balance; e.g.: Expense account. The same applies for "
"accounts that are typically more credited than debited and that you would "
"like to print as positive amounts in your reports; e.g.: Income account."
msgstr ""

#. module: account
#: model:ir.model.fields,help:account.field_account_payment_term_line_value_amount
msgid "For percent enter a ratio between 0-100."
msgstr ""

#. module: account
#: model:ir.ui.view,arch_db:account.account_planner
msgid ""
"For the Odoo Team,<br/>\n"
"                            Fabien Pinckaers, Founder"
msgstr ""

#. module: account
#: model:ir.model.fields,help:account.field_account_account_currency_id
msgid "Forces all moves for this account to have this account currency."
msgstr ""

#. module: account
#: model:ir.model.fields,help:account.field_account_account_template_currency_id
#: model:ir.model.fields,help:account.field_account_bank_accounts_wizard_currency_id
msgid "Forces all moves for this account to have this secondary currency."
msgstr ""

#. module: account
#: code:addons/account/models/account_invoice.py:75
#, python-format
msgid "Free Reference"
msgstr ""

#. module: account
#: model:ir.actions.act_window,help:account.action_account_invoice_report_all_supp
msgid ""
"From this report, you can have an overview of the amount invoiced from your "
"vendors. The search tool can also be used to personalise your Invoices "
"reports and so, match this analysis to your needs."
msgstr ""

#. module: account
#: model:ir.actions.act_window,help:account.action_account_invoice_report_all
msgid ""
"From this report, you can have an overview of the amount invoiced to your "
"customers. The search tool can also be used to personalise your Invoices "
"reports and so, match this analysis to your needs."
msgstr ""

#. module: account
#: model:ir.model.fields,field_description:account.field_account_config_settings_module_account_accountant
msgid ""
"Full accounting features: journals, legal statements, chart of accounts, "
"etc."
msgstr ""

#. module: account
#: code:addons/account/models/account_journal_dashboard.py:103
#, python-format
msgid "Future"
msgstr ""

#. module: account
#: model:ir.ui.view,arch_db:account.view_account_form
msgid "GROSS PROFIT"
msgstr ""

#. module: account
#: model:ir.model.fields,field_description:account.field_account_chart_template_income_currency_exchange_account_id
#: model:ir.model.fields,field_description:account.field_res_company_income_currency_exchange_account_id
msgid "Gain Exchange Rate Account"
msgstr ""

#. module: account
#: model:ir.ui.view,arch_db:account.view_move_line_form2
msgid "General Information"
msgstr ""

#. module: account
#: model:ir.actions.act_window,name:account.action_account_general_ledger_menu
#: model:ir.actions.report.xml,name:account.action_report_general_ledger
#: model:ir.ui.menu,name:account.menu_general_ledger
msgid "General Ledger"
msgstr ""

#. module: account
#: model:ir.model,name:account.model_account_report_general_ledger
msgid "General Ledger Report"
msgstr ""

#. module: account
#: model:ir.model.fields,help:account.field_account_config_settings_module_account_tax_cash_basis
msgid "Generate tax cash basis entrie when reconciliating entries"
msgstr ""

#. module: account
#: model:ir.model.fields,field_description:account.field_account_config_settings_module_account_reports
msgid "Get dynamic accounting reports"
msgstr ""

#. module: account
#: model:ir.ui.view,arch_db:account.account_planner
msgid "Get started"
msgstr ""

#. module: account
#: model:ir.model.fields,help:account.field_account_config_settings_module_account_plaid
msgid ""
"Get your bank statements from you bank and import them through plaid.com.\n"
"-that installs the module account_plaid."
msgstr ""

#. module: account
#: model:ir.model.fields,help:account.field_account_config_settings_module_account_bank_statement_import_ofx
msgid ""
"Get your bank statements from your bank and import them in Odoo in the .OFX format.\n"
"This installs the module account_bank_statement_import_ofx."
msgstr ""

#. module: account
#: model:ir.model.fields,help:account.field_account_config_settings_module_account_bank_statement_import_qif
msgid ""
"Get your bank statements from your bank and import them in Odoo in the .QIF format.\n"
"This installs the module account_bank_statement_import_qif."
msgstr ""

#. module: account
#: model:ir.model.fields,help:account.field_account_config_settings_module_account_yodlee
msgid ""
"Get your bank statements from your bank and import them through yodlee.com.\n"
"-that installs the module account_yodlee."
msgstr ""

#. module: account
#: model:ir.model.fields,help:account.field_account_invoice_line_sequence
msgid "Gives the sequence of this line when displaying the invoice."
msgstr ""

#. module: account
#: model:ir.model.fields,help:account.field_account_bank_statement_line_sequence
msgid ""
"Gives the sequence order when displaying a list of bank statement lines."
msgstr ""

#. module: account
#: model:ir.model.fields,help:account.field_account_invoice_tax_sequence
msgid "Gives the sequence order when displaying a list of invoice tax."
msgstr ""

#. module: account
#: model:ir.model.fields,help:account.field_account_payment_term_line_sequence
msgid "Gives the sequence order when displaying a list of payment term lines."
msgstr ""

#. module: account
#. openerp-web
#: code:addons/account/static/src/xml/account_reconciliation.xml:225
#, python-format
msgid "Go to bank statements"
msgstr "Ir a los extractos bancarios"

#. module: account
#: code:addons/account/models/account_invoice.py:447
#: code:addons/account/models/account_move.py:282
#, python-format
msgid "Go to the configuration panel"
msgstr "Ir al panel de configuración"

#. module: account
#. openerp-web
#: code:addons/account/static/src/xml/account_reconciliation.xml:204
#: code:addons/account/static/src/xml/account_reconciliation.xml:308
#: code:addons/account/static/src/xml/account_reconciliation.xml:315
#, python-format
msgid "Good Job!"
msgstr ""

#. module: account
#: model:ir.ui.view,arch_db:account.view_account_chart_template_seacrh
#: model:ir.ui.view,arch_db:account.view_account_financial_report_search
#: model:ir.ui.view,arch_db:account.view_account_invoice_filter
#: model:ir.ui.view,arch_db:account.view_account_invoice_report_search
#: model:ir.ui.view,arch_db:account.view_account_move_filter
#: model:ir.ui.view,arch_db:account.view_account_move_line_filter
#: model:ir.ui.view,arch_db:account.view_account_search
#: model:ir.ui.view,arch_db:account.view_account_tax_search
#: model:ir.ui.view,arch_db:account.view_account_template_search
#: model:ir.ui.view,arch_db:account.view_bank_statement_search
msgid "Group By"
msgstr "Agrupar por"

#. module: account
#: model:ir.model.fields,field_description:account.field_account_journal_group_invoice_lines
msgid "Group Invoice Lines"
msgstr ""

#. module: account
#: selection:account.tax,amount_type:0
#: selection:account.tax.template,amount_type:0
msgid "Group of Taxes"
msgstr ""

#. module: account
#: model:ir.model.fields,field_description:account.field_account_config_settings_has_default_company
msgid "Has default company"
msgstr ""

#. module: account
#: model:ir.model.fields,field_description:account.field_account_payment_has_invoices
msgid "Has invoices"
msgstr ""

#. module: account
#: model:ir.model.fields,field_description:account.field_account_invoice_has_outstanding
msgid "Has outstanding"
msgstr ""

#. module: account
#: model:ir.model.fields,field_description:account.field_res_partner_has_unreconciled_entries
msgid "Has unreconciled entries"
msgstr ""

#. module: account
#: model:ir.model.fields,field_description:account.field_account_abstract_payment_hide_payment_method
#: model:ir.model.fields,field_description:account.field_account_payment_hide_payment_method
#: model:ir.model.fields,field_description:account.field_account_register_payments_hide_payment_method
msgid "Hide payment method"
msgstr ""

#. module: account
#: model:ir.ui.view,arch_db:account.view_account_form
msgid "How account type affects your reports?"
msgstr ""

#. module: account
#: model:ir.model.fields,field_description:account.field_account_abstract_payment_id
#: model:ir.model.fields,field_description:account.field_account_account_id
#: model:ir.model.fields,field_description:account.field_account_account_tag_id
#: model:ir.model.fields,field_description:account.field_account_account_template_id
#: model:ir.model.fields,field_description:account.field_account_account_type_id
#: model:ir.model.fields,field_description:account.field_account_aged_trial_balance_id
#: model:ir.model.fields,field_description:account.field_account_balance_report_id
#: model:ir.model.fields,field_description:account.field_account_bank_accounts_wizard_id
#: model:ir.model.fields,field_description:account.field_account_bank_statement_cashbox_id
#: model:ir.model.fields,field_description:account.field_account_bank_statement_closebalance_id
#: model:ir.model.fields,field_description:account.field_account_bank_statement_id
#: model:ir.model.fields,field_description:account.field_account_bank_statement_line_id
#: model:ir.model.fields,field_description:account.field_account_cashbox_line_id
#: model:ir.model.fields,field_description:account.field_account_chart_template_id
#: model:ir.model.fields,field_description:account.field_account_common_account_report_id
#: model:ir.model.fields,field_description:account.field_account_common_partner_report_id
#: model:ir.model.fields,field_description:account.field_account_common_report_id
#: model:ir.model.fields,field_description:account.field_account_config_settings_id
#: model:ir.model.fields,field_description:account.field_account_financial_report_id
#: model:ir.model.fields,field_description:account.field_account_fiscal_position_account_id
#: model:ir.model.fields,field_description:account.field_account_fiscal_position_account_template_id
#: model:ir.model.fields,field_description:account.field_account_fiscal_position_id
#: model:ir.model.fields,field_description:account.field_account_fiscal_position_tax_id
#: model:ir.model.fields,field_description:account.field_account_fiscal_position_tax_template_id
#: model:ir.model.fields,field_description:account.field_account_fiscal_position_template_id
#: model:ir.model.fields,field_description:account.field_account_invoice_cancel_id
#: model:ir.model.fields,field_description:account.field_account_invoice_confirm_id
#: model:ir.model.fields,field_description:account.field_account_invoice_id
#: model:ir.model.fields,field_description:account.field_account_invoice_line_id
#: model:ir.model.fields,field_description:account.field_account_invoice_refund_id
#: model:ir.model.fields,field_description:account.field_account_invoice_report_id
#: model:ir.model.fields,field_description:account.field_account_invoice_tax_id
#: model:ir.model.fields,field_description:account.field_account_journal_id
#: model:ir.model.fields,field_description:account.field_account_move_id
#: model:ir.model.fields,field_description:account.field_account_move_line_id
#: model:ir.model.fields,field_description:account.field_account_move_line_reconcile_id
#: model:ir.model.fields,field_description:account.field_account_move_line_reconcile_writeoff_id
#: model:ir.model.fields,field_description:account.field_account_move_reversal_id
#: model:ir.model.fields,field_description:account.field_account_operation_template_id
#: model:ir.model.fields,field_description:account.field_account_partial_reconcile_id
#: model:ir.model.fields,field_description:account.field_account_payment_id
#: model:ir.model.fields,field_description:account.field_account_payment_method_id
#: model:ir.model.fields,field_description:account.field_account_payment_term_id
#: model:ir.model.fields,field_description:account.field_account_payment_term_line_id
#: model:ir.model.fields,field_description:account.field_account_register_payments_id
#: model:ir.model.fields,field_description:account.field_account_report_general_ledger_id
#: model:ir.model.fields,field_description:account.field_account_tax_group_id
#: model:ir.model.fields,field_description:account.field_account_tax_id
#: model:ir.model.fields,field_description:account.field_account_tax_template_id
#: model:ir.model.fields,field_description:account.field_account_unreconcile_id
#: model:ir.model.fields,field_description:account.field_accounting_report_id
#: model:ir.model.fields,field_description:account.field_cash_box_in_id
#: model:ir.model.fields,field_description:account.field_cash_box_out_id
#: model:ir.model.fields,field_description:account.field_report_account_report_agedpartnerbalance_id
#: model:ir.model.fields,field_description:account.field_report_account_report_financial_id
#: model:ir.model.fields,field_description:account.field_report_account_report_generalledger_id
#: model:ir.model.fields,field_description:account.field_report_account_report_overdue_id
#: model:ir.model.fields,field_description:account.field_report_account_report_trialbalance_id
#: model:ir.model.fields,field_description:account.field_validate_account_move_id
#: model:ir.model.fields,field_description:account.field_wizard_multi_charts_accounts_id
msgid "ID"
msgstr "ID"

#. module: account
#: code:addons/account/models/chart_template.py:155
#, python-format
msgid "INV"
msgstr ""

#. module: account
#: code:addons/account/models/account_bank_statement.py:394
#, python-format
msgid "If \"Amount Currency\" is specified, then \"Amount\" must be as well."
msgstr ""

#. module: account
#: model:ir.model.fields,help:account.field_account_bank_statement_message_unread
#: model:ir.model.fields,help:account.field_account_invoice_message_unread
msgid "If checked new messages require your attention."
msgstr "Si está marcado, hay nuevos mensajes que requieren su atención"

#. module: account
#: model:ir.model.fields,help:account.field_account_bank_statement_message_needaction
#: model:ir.model.fields,help:account.field_account_invoice_message_needaction
msgid "If checked, new messages require your attention."
msgstr "Si está marcado, los nuevos mensajes requerirán su atención."

#. module: account
#: model:ir.model.fields,help:account.field_account_account_template_nocreate
msgid ""
"If checked, the new chart of accounts will not contain this by default."
msgstr ""

#. module: account
#: model:ir.model.fields,help:account.field_account_move_reversal_journal_id
msgid "If empty, uses the journal of the journal entry to be reversed."
msgstr ""

#. module: account
#: model:ir.model.fields,help:account.field_account_tax_include_base_amount
#: model:ir.model.fields,help:account.field_account_tax_template_include_base_amount
msgid ""
"If set, taxes which are computed after this one will be computed based on "
"the price tax included."
msgstr ""

#. module: account
#: model:ir.model.fields,help:account.field_account_tax_analytic
#: model:ir.model.fields,help:account.field_account_tax_template_analytic
msgid ""
"If set, the amount computed by this tax will be assigned to the same "
"analytic account as the invoice line (if any)"
msgstr "Si se especifica, el monto calculado por este impuesto será asignado a la misma cuenta analítica de la línea de factura (si la hay)"

#. module: account
#: model:ir.model.fields,help:account.field_account_payment_term_active
msgid ""
"If the active field is set to False, it will allow you to hide the payment "
"term without removing it."
msgstr ""

#. module: account
#: model:ir.model.fields,help:account.field_account_journal_group_invoice_lines
msgid ""
"If this box is checked, the system will try to group the accounting lines "
"when generating them from invoices."
msgstr ""

#. module: account
#: model:ir.model.fields,help:account.field_account_config_settings_module_account_sepa
msgid ""
"If you check this box, you will be able to register your payment using SEPA.\n"
"-This installs the module account_sepa."
msgstr ""

#. module: account
#: model:ir.model.fields,help:account.field_account_config_settings_module_account_accountant
msgid ""
"If you do not check this box, you will be able to do invoicing & payments,\n"
"             but not accounting (Journal Items, Chart of  Accounts, ...)"
msgstr ""

#. module: account
#: model:ir.ui.view,arch_db:account.account_planner
msgid ""
"If you have less than 200 contacts, we recommend you\n"
"                                        create them manually."
msgstr ""

#. module: account
#: model:ir.model.fields,help:account.field_res_company_tax_calculation_rounding_method
msgid ""
"If you select 'Round per Line' : for each tax, the tax amount will first be "
"computed and rounded for each PO/SO/invoice line and then these rounded "
"amounts will be summed, leading to the total amount for that tax. If you "
"select 'Round Globally': for each tax, the tax amount will be computed for "
"each PO/SO/invoice line, then these amounts will be summed and eventually "
"this total tax amount will be rounded. If you sell with tax included, you "
"should choose 'Round per line' because you certainly want the sum of your "
"tax-included line subtotals to be equal to the total amount with taxes."
msgstr ""

#. module: account
#: model:ir.model.fields,help:account.field_account_config_settings_tax_calculation_rounding_method
msgid ""
"If you select 'Round per line' : for each tax, the tax amount will first be\n"
"             computed and rounded for each PO/SO/invoice line and then these rounded amounts will be summed,\n"
"             leading to the total amount for that tax. If you select 'Round globally': for each tax,\n"
"             the tax amount will be computed for each PO/SO/invoice line, then these amounts will be\n"
"             summed and eventually this total tax amount will be rounded. If you sell with tax included,\n"
"             you should choose 'Round per line' because you certainly want the sum of your tax-included line\n"
"             subtotals to be equal to the total amount with taxes."
msgstr ""

#. module: account
#: model:ir.model.fields,help:account.field_account_report_general_ledger_initial_balance
msgid ""
"If you selected date, this field allow you to add a row to display the "
"amount of debit/credit/balance that precedes the filter you've set."
msgstr ""

#. module: account
#: model:ir.ui.view,arch_db:account.account_unreconcile_view
msgid ""
"If you unreconcile transactions, you must also verify all the actions that "
"are linked to those transactions because they will not be disabled"
msgstr ""

#. module: account
#: model:ir.model.fields,help:account.field_account_invoice_payment_term_id
msgid ""
"If you use payment terms, the due date will be computed automatically at the"
" generation of accounting entries. If you keep the payment term and the due "
"date empty, it means direct payment. The payment term may compute several "
"due dates, for example 50% now, 50% in one month."
msgstr ""

#. module: account
#: model:ir.model.fields,help:account.field_account_invoice_date_due
msgid ""
"If you use payment terms, the due date will be computed automatically at the"
" generation of accounting entries. The payment term may compute several due "
"dates, for example 50% now and 50% in one month, but if you want to force a "
"due date, make sure that the payment term is not set on the invoice. If you "
"keep the payment term and the due date empty, it means direct payment."
msgstr ""

#. module: account
#: model:ir.ui.view,arch_db:account.account_planner
msgid ""
"If you want to be able to send customer statements from Odoo, you must:"
msgstr "Si quiere enviar extractos de clientes desde Odoo, usted debe:"

#. module: account
#: model:ir.ui.view,arch_db:account.account_planner
msgid ""
"If you want to be able to send your customers their statements \n"
"                        from Odoo, you first need to record all outstanding transactions \n"
"                        in the payable and receivable accounts. These would be invoices \n"
"                        that have not been paid or payments that have not been reconciled."
msgstr ""

#. module: account
#: model:ir.ui.view,arch_db:account.account_planner
msgid "If you want to do it yourself:"
msgstr ""

#. module: account
#: model:ir.ui.view,arch_db:account.account_planner
msgid ""
"If you'd like some assistance on any of the above, please do not hesitate \n"
"                        to contact our accounting experts by using the \n"
"                        <span class=\"fa fa-question-circle\"/> icon on the top bar."
msgstr ""

#. module: account
#: model:account.payment.term,name:account.account_payment_term_immediate
msgid "Immediate Payment"
msgstr ""

#. module: account
#: model:ir.model.fields,field_description:account.field_account_config_settings_module_account_bank_statement_import_qif
msgid "Import .qif files"
msgstr ""

#. module: account
#: model:ir.model.fields,field_description:account.field_account_config_settings_module_account_bank_statement_import_ofx
msgid "Import in .ofx format"
msgstr ""

#. module: account
#: model:ir.ui.view,arch_db:account.account_planner
msgid "Import using the \"Import\" button on the top left corner of"
msgstr ""

#. module: account
#: model:ir.ui.view,arch_db:account.account_planner
msgid ""
"Importing your statements in via a supported file format (QIF, OFX, CODA or "
"CSV format)"
msgstr ""

#. module: account
#: model:ir.ui.view,arch_db:account.account_planner
msgid "In Odoo,"
msgstr ""

#. module: account
#: code:addons/account/models/account_bank_statement.py:400
#, python-format
msgid ""
"In order to delete a bank statement line, you must first cancel it to delete"
" related journal items."
msgstr ""

#. module: account
#: code:addons/account/models/account_bank_statement.py:198
#, python-format
msgid ""
"In order to delete a bank statement, you must first cancel it to delete "
"related journal items."
msgstr ""

#. module: account
#: code:addons/account/models/account_payment.py:124
#, python-format
msgid ""
"In order to pay multiple invoices at once, they must belong to the same "
<<<<<<< HEAD
"partner."
=======
"commercial partner."
>>>>>>> b2939537
msgstr ""

#. module: account
#: code:addons/account/models/account_payment.py:128
#, python-format
msgid ""
"In order to pay multiple invoices at once, they must use the same currency."
msgstr ""

#. module: account
#: model:ir.ui.view,arch_db:account.account_planner
msgid "In your old accounting software, print a trial balance"
msgstr ""

#. module: account
#: selection:account.payment.method,payment_type:0
msgid "Inbound"
msgstr ""

#. module: account
#: model:ir.model.fields,field_description:account.field_account_report_general_ledger_initial_balance
msgid "Include Initial Balances"
msgstr ""

#. module: account
#: model:ir.model.fields,field_description:account.field_account_tax_analytic
msgid "Include in Analytic Cost"
msgstr ""

#. module: account
#: model:ir.model.fields,field_description:account.field_account_tax_price_include
#: model:ir.model.fields,field_description:account.field_account_tax_template_price_include
msgid "Included in Price"
msgstr ""

#. module: account
#: model:account.account.type,name:account.data_account_type_revenue
#: model:account.financial.report,name:account.account_financial_report_income0
#: model:ir.ui.view,arch_db:account.view_account_form
msgid "Income"
msgstr "Ingreso"

#. module: account
#: model:ir.model.fields,field_description:account.field_product_category_property_account_income_categ_id
#: model:ir.model.fields,field_description:account.field_product_template_property_account_income_id
#: model:ir.ui.view,arch_db:account.view_account_chart_template_seacrh
msgid "Income Account"
msgstr "Cuenta de Ingresos"

#. module: account
#: model:ir.model.fields,field_description:account.field_account_chart_template_property_account_income_id
msgid "Income Account on Product Template"
msgstr ""

#. module: account
#. openerp-web
#: code:addons/account/static/src/js/account_reconciliation_widgets.js:1787
#, python-format
msgid "Incorrect Operation"
msgstr ""

#. module: account
#: model:ir.ui.view,arch_db:account.view_move_line_form
#: model:ir.ui.view,arch_db:account.view_move_line_form2
msgid "Information"
msgstr "Información"

#. module: account
#: model:ir.ui.view,arch_db:account.account_move_line_reconcile_writeoff
msgid "Information addendum"
msgstr ""

#. module: account
#: model:ir.model.fields,field_description:account.field_account_chart_template_property_stock_account_input_categ_id
#: model:ir.model.fields,field_description:account.field_res_company_property_stock_account_input_categ_id
msgid "Input Account for Stock Valuation"
msgstr ""

#. module: account
#: model:ir.ui.view,arch_db:account.account_planner
msgid "Install Chart of Account"
msgstr "Instalar Plan de Cuentas"

#. module: account
#: model:ir.ui.view,arch_db:account.view_account_config_settings
msgid "Install more chart templates"
msgstr "Instalar más plantillas de plan"

#. module: account
#: model:ir.model.fields,field_description:account.field_account_config_settings_transfer_account_id
#: model:ir.model.fields,field_description:account.field_res_company_transfer_account_id
msgid "Inter-Banks Transfer Account"
msgstr ""

#. module: account
#: model:ir.model.fields,help:account.field_account_chart_template_transfer_account_id
#: model:ir.model.fields,help:account.field_account_config_settings_template_transfer_account_id
#: model:ir.model.fields,help:account.field_account_config_settings_transfer_account_id
#: model:ir.model.fields,help:account.field_res_company_transfer_account_id
#: model:ir.model.fields,help:account.field_wizard_multi_charts_accounts_transfer_account_id
msgid ""
"Intermediary account used when moving money from a liquidity account to "
"another"
msgstr ""

#. module: account
#: model:ir.model.fields,field_description:account.field_account_move_line_narration
#: model:ir.model.fields,field_description:account.field_account_move_narration
msgid "Internal Note"
msgstr "Nota Interna"

#. module: account
#: model:ir.model.fields,field_description:account.field_account_account_note
msgid "Internal Notes"
msgstr "Notas Internas"

#. module: account
#: selection:account.payment,payment_type:0
#: model:ir.ui.view,arch_db:account.account_journal_dashboard_kanban_view
msgid "Internal Transfer"
msgstr "Transferencia Interna"

#. module: account
#: model:ir.ui.view,arch_db:account.view_account_template_form
msgid "Internal notes..."
msgstr ""

#. module: account
#: code:addons/account/models/partner.py:44
#, python-format
msgid "Invalid \"Zip Range\", please configure it properly."
msgstr ""

#. module: account
#: model:ir.ui.view,arch_db:account.account_planner
msgid "Invite Users"
msgstr ""

#. module: account
#: code:addons/account/models/account_invoice.py:807
#: model:ir.model,name:account.model_account_invoice
#: model:ir.model.fields,field_description:account.field_account_invoice_tax_invoice_id
#: model:ir.ui.view,arch_db:account.account_journal_dashboard_kanban_view
#: model:ir.ui.view,arch_db:account.invoice_form
#: model:ir.ui.view,arch_db:account.invoice_supplier_tree
#: model:ir.ui.view,arch_db:account.invoice_tree
#: model:ir.ui.view,arch_db:account.report_invoice_document
#: model:ir.ui.view,arch_db:account.view_account_invoice_filter
#: model:ir.ui.view,arch_db:account.view_account_invoice_report_search
#: model:res.request.link,name:account.req_link_invoice
#, python-format
msgid "Invoice"
msgstr "Factura"

#. module: account
#: model:mail.message.subtype,description:account.mt_invoice_created
#: model:mail.message.subtype,name:account.mt_invoice_created
msgid "Invoice Created"
msgstr "Factura Creada"

#. module: account
#: model:ir.model.fields,field_description:account.field_account_invoice_date_invoice
#: model:ir.ui.view,arch_db:account.view_account_invoice_filter
msgid "Invoice Date"
msgstr ""

#. module: account
#: model:ir.model,name:account.model_account_invoice_line
#: model:ir.ui.view,arch_db:account.view_invoice_line_form
#: model:ir.ui.view,arch_db:account.view_invoice_line_tree
msgid "Invoice Line"
msgstr "Línea de Factura"

#. module: account
#: model:ir.model.fields,field_description:account.field_account_invoice_invoice_line_ids
#: model:ir.ui.view,arch_db:account.invoice_form
msgid "Invoice Lines"
msgstr "Líneas de Factura"

#. module: account
#: sql_constraint:account.invoice:0
msgid "Invoice Number must be unique per Company!"
msgstr ""

#. module: account
#: model:ir.model.fields,field_description:account.field_account_invoice_line_invoice_id
msgid "Invoice Reference"
msgstr ""

#. module: account
#: model:ir.model,name:account.model_account_invoice_refund
msgid "Invoice Refund"
msgstr ""

#. module: account
#: model:ir.model.fields,field_description:account.field_account_invoice_report_state
msgid "Invoice Status"
msgstr "Estado de la Factura"

#. module: account
#: model:ir.model,name:account.model_account_invoice_tax
msgid "Invoice Tax"
msgstr ""

#. module: account
#: model:ir.model.fields,field_description:account.field_account_move_line_invoice_id
msgid "Invoice id"
msgstr ""

#. module: account
#: model:mail.message.subtype,description:account.mt_invoice_paid
msgid "Invoice paid"
msgstr ""

#. module: account
#: code:addons/account/wizard/account_invoice_refund.py:113
#, python-format
msgid "Invoice refund"
msgstr ""

#. module: account
#: code:addons/account/models/account_invoice.py:1291
#, python-format
msgid "Invoice sent"
msgstr ""

#. module: account
#: model:mail.message.subtype,description:account.mt_invoice_validated
msgid "Invoice validated"
msgstr ""

#. module: account
#: model:mail.template,report_name:account.email_template_edi_invoice
msgid ""
"Invoice_${(object.number or '').replace('/','_')}_${object.state == 'draft' "
"and 'draft' or ''}"
msgstr ""

#. module: account
#: model:ir.ui.view,arch_db:account.view_account_invoice_report_search
msgid "Invoiced"
msgstr "Facturado"

#. module: account
#: model:ir.actions.act_window,name:account.action_invoice_refund_out_tree
#: model:ir.actions.act_window,name:account.action_invoice_tree
#: model:ir.actions.report.xml,name:account.account_invoices
#: model:ir.model.fields,field_description:account.field_account_payment_invoice_ids
#: model:ir.model.fields,field_description:account.field_res_partner_invoice_ids
#: model:ir.ui.menu,name:account.menu_action_account_invoice_report_all
#: model:ir.ui.view,arch_db:account.view_account_invoice_filter
#: model:ir.ui.view,arch_db:account.view_account_payment_form
#: model:ir.ui.view,arch_db:account.view_account_payment_graph
#: model:ir.ui.view,arch_db:account.view_invoice_graph
#: model:ir.ui.view,arch_db:account.view_invoice_line_calendar
#: model:ir.ui.view,arch_db:account.view_invoice_pivot
msgid "Invoices"
msgstr "Facturas"

#. module: account
#. openerp-web
#: code:addons/account/static/src/js/account_reconciliation_widgets.js:2095
#, python-format
msgid "Invoices & Payments Matching"
msgstr ""

#. module: account
#: model:ir.ui.view,arch_db:account.account_journal_dashboard_kanban_view
msgid "Invoices &amp; Refunds"
msgstr ""

#. module: account
#: model:ir.actions.act_window,name:account.action_account_invoice_report_all
#: model:ir.actions.act_window,name:account.action_account_invoice_report_all_supp
#: model:ir.ui.view,arch_db:account.account_journal_dashboard_kanban_view
#: model:ir.ui.view,arch_db:account.view_account_invoice_report_graph
#: model:ir.ui.view,arch_db:account.view_account_invoice_report_pivot
#: model:ir.ui.view,arch_db:account.view_account_invoice_report_search
msgid "Invoices Analysis"
msgstr "Análisis de Facturas"

#. module: account
#: model:ir.model,name:account.model_account_invoice_report
msgid "Invoices Statistics"
msgstr "Estadísticas de Facturas"

#. module: account
#: code:addons/account/models/account_journal_dashboard.py:159
#, python-format
msgid "Invoices owed to you"
msgstr ""

#. module: account
#: model:ir.ui.view,arch_db:account.account_journal_dashboard_kanban_view
msgid "Invoices to validate"
msgstr ""

#. module: account
#: model:ir.ui.menu,name:account.menu_finance
msgid "Invoicing"
msgstr "Facturando"

#. module: account
#: model:ir.ui.view,arch_db:account.view_account_config_settings
msgid "Invoicing & Payments"
msgstr "Facturación y Pagos"

#. module: account
#: model:ir.model.fields,field_description:account.field_account_bank_statement_message_is_follower
#: model:ir.model.fields,field_description:account.field_account_invoice_message_is_follower
msgid "Is Follower"
msgstr "Es Seguidor"

#. module: account
#: model:ir.model.fields,help:account.field_account_journal_default_credit_account_id
#: model:ir.model.fields,help:account.field_res_company_income_currency_exchange_account_id
msgid "It acts as a default account for credit amount"
msgstr ""

#. module: account
#: model:ir.model.fields,help:account.field_account_journal_default_debit_account_id
#: model:ir.model.fields,help:account.field_res_company_expense_currency_exchange_account_id
msgid "It acts as a default account for debit amount"
msgstr ""

#. module: account
#: model:ir.model.fields,help:account.field_account_invoice_reconciled
msgid ""
"It indicates that the invoice has been paid and the journal entry of the "
"invoice has been reconciled with one or several journal entries of payment."
msgstr ""

#. module: account
#: model:ir.model.fields,help:account.field_account_invoice_sent
msgid "It indicates that the invoice has been sent."
msgstr ""

#. module: account
#: code:addons/account/models/account_move.py:811
#, python-format
msgid ""
"It is mandatory to specify an account and a journal to create a write-off."
msgstr ""

#. module: account
#. openerp-web
#: code:addons/account/static/src/xml/account_reconciliation.xml:212
#, python-format
msgid "It took you"
msgstr ""

#. module: account
#: model:ir.ui.view,arch_db:account.account_planner
msgid ""
"It's common practice to change your accounting software \n"
"                            at the end of a fiscal year. This allows you to have less \n"
"                            data to import and balances to set. If you plan to do so, \n"
"                            we recommend you start using Odoo for invoicing and payments \n"
"                            now, and then move all other accounting transactions at a later time."
msgstr ""

#. module: account
#: model:ir.ui.view,arch_db:account.account_planner
msgid ""
"It's recommended that you do not delete any accounts, even if they are not "
"relevant. Simply make them inactive."
msgstr ""

#. module: account
#: selection:account.financial.report,style_overwrite:0
msgid "Italic Text (smaller)"
msgstr ""

#. module: account
#: model:ir.ui.view,arch_db:account.account_journal_dashboard_kanban_view
msgid "Items"
msgstr ""

#. module: account
#: model:ir.ui.view,arch_db:account.report_generalledger
msgid "JRNL"
msgstr ""

#. module: account
#: selection:res.company,fiscalyear_last_month:0
msgid "January"
msgstr "Enero"

#. module: account
#. openerp-web
#: code:addons/account/static/src/js/account_reconciliation_widgets.js:2131
#: code:addons/account/static/src/js/account_reconciliation_widgets.js:2136
#: code:addons/account/static/src/xml/account_reconciliation.xml:141
#: model:ir.model,name:account.model_account_journal
#: model:ir.model.fields,field_description:account.field_account_bank_statement_journal_id
#: model:ir.model.fields,field_description:account.field_account_bank_statement_line_journal_id
#: model:ir.model.fields,field_description:account.field_account_invoice_journal_id
#: model:ir.model.fields,field_description:account.field_account_invoice_report_journal_id
#: model:ir.model.fields,field_description:account.field_account_move_journal_id
#: model:ir.model.fields,field_description:account.field_account_move_line_journal_id
#: model:ir.model.fields,field_description:account.field_account_operation_template_journal_id
#: model:ir.model.fields,field_description:account.field_account_operation_template_second_journal_id
#: model:ir.ui.view,arch_db:account.view_account_journal_search
#: model:ir.ui.view,arch_db:account.view_account_move_filter
#: model:ir.ui.view,arch_db:account.view_account_move_line_filter
#: model:ir.ui.view,arch_db:account.view_account_payment_search
#: model:ir.ui.view,arch_db:account.view_bank_statement_search
#, python-format
msgid "Journal"
msgstr ""

#. module: account
#: selection:account.report.general.ledger,sortby:0
msgid "Journal & Partner"
msgstr "Diario y Asociado"

#. module: account
#: model:ir.actions.act_window,name:account.action_move_journal_line
#: model:ir.model.fields,field_description:account.field_account_bank_statement_line_journal_entry_ids
#: model:ir.ui.menu,name:account.menu_action_move_journal_line_form
#: model:ir.ui.view,arch_db:account.account_journal_dashboard_kanban_view
#: model:ir.ui.view,arch_db:account.view_account_journal_form
#: model:ir.ui.view,arch_db:account.view_move_tree
msgid "Journal Entries"
msgstr ""

#. module: account
#: model:ir.ui.view,arch_db:account.view_account_move_filter
msgid "Journal Entries by Month"
msgstr ""

#. module: account
#: model:ir.model.fields,field_description:account.field_account_invoice_move_id
#: model:ir.model.fields,field_description:account.field_account_invoice_move_name
#: model:ir.model.fields,field_description:account.field_account_move_line_move_id
#: model:ir.ui.view,arch_db:account.account_journal_dashboard_kanban_view
msgid "Journal Entry"
msgstr ""

#. module: account
#: model:ir.model,name:account.model_account_move_line
#: model:ir.ui.view,arch_db:account.view_move_line_form
#: model:ir.ui.view,arch_db:account.view_move_line_form2
msgid "Journal Item"
msgstr ""

#. module: account
#: model:ir.model.fields,field_description:account.field_account_operation_template_label
#: model:ir.model.fields,field_description:account.field_account_operation_template_second_label
msgid "Journal Item Label"
msgstr ""

#. module: account
#: code:addons/account/models/account_bank_statement.py:259
#: code:addons/account/models/account_payment.py:259
#: model:ir.actions.act_window,name:account.act_account_journal_2_account_move_line
#: model:ir.actions.act_window,name:account.act_account_move_to_account_move_line_open
#: model:ir.actions.act_window,name:account.action_account_moves_all_a
#: model:ir.actions.act_window,name:account.action_account_moves_all_tree
#: model:ir.actions.act_window,name:account.action_move_line_graph
#: model:ir.actions.act_window,name:account.action_move_line_graph_cash_basis
#: model:ir.actions.act_window,name:account.action_move_line_graph_cash_basis_posted
#: model:ir.actions.act_window,name:account.action_move_line_graph_posted
#: model:ir.actions.act_window,name:account.action_move_line_select
#: model:ir.actions.act_window,name:account.action_move_line_select_by_partner
#: model:ir.actions.act_window,name:account.action_move_line_select_by_type
#: model:ir.actions.act_window,name:account.action_move_line_select_posted
#: model:ir.model.fields,field_description:account.field_account_move_line_ids
#: model:ir.model.fields,field_description:account.field_res_partner_issued_total
#: model:ir.model.fields,field_description:account.field_res_partner_journal_item_count
#: model:ir.ui.menu,name:account.menu_action_account_moves_all
#: model:ir.ui.view,arch_db:account.account_journal_dashboard_kanban_view
#: model:ir.ui.view,arch_db:account.view_account_payment_form
#: model:ir.ui.view,arch_db:account.view_bank_statement_form
#: model:ir.ui.view,arch_db:account.view_move_form
#: model:ir.ui.view,arch_db:account.view_move_line_tree
#, python-format
msgid "Journal Items"
msgstr ""

#. module: account
#. openerp-web
#: code:addons/account/static/src/js/account_reconciliation_widgets.js:2094
#: model:ir.actions.client,name:account.action_manual_reconcile
#, python-format
msgid "Journal Items to Reconcile"
msgstr ""

#. module: account
#: model:ir.model.fields,field_description:account.field_account_journal_name
msgid "Journal Name"
msgstr ""

#. module: account
#: model:ir.ui.view,arch_db:account.report_generalledger
msgid "Journal and Partner"
msgstr "Diario y Asociado"

#. module: account
#: model:ir.ui.view,arch_db:account.view_account_invoice_report_search
msgid "Journal invoices with period in current year"
msgstr ""

#. module: account
#: model:ir.actions.act_window,name:account.action_account_journal_form
#: model:ir.model.fields,field_description:account.field_account_aged_trial_balance_journal_ids
#: model:ir.model.fields,field_description:account.field_account_balance_report_journal_ids
#: model:ir.model.fields,field_description:account.field_account_common_account_report_journal_ids
#: model:ir.model.fields,field_description:account.field_account_common_partner_report_journal_ids
#: model:ir.model.fields,field_description:account.field_account_common_report_journal_ids
#: model:ir.model.fields,field_description:account.field_account_report_general_ledger_journal_ids
#: model:ir.model.fields,field_description:account.field_accounting_report_journal_ids
#: model:ir.ui.menu,name:account.menu_action_account_journal_form
msgid "Journals"
msgstr ""

#. module: account
#: selection:res.company,fiscalyear_last_month:0
msgid "July"
msgstr "Julio"

#. module: account
#: selection:res.company,fiscalyear_last_month:0
msgid "June"
msgstr "Junio"

#. module: account
#: model:ir.model.fields,field_description:account.field_account_journal_kanban_dashboard
msgid "Kanban dashboard"
msgstr ""

#. module: account
#: model:ir.model.fields,field_description:account.field_account_journal_kanban_dashboard_graph
msgid "Kanban dashboard graph"
msgstr ""

#. module: account
#: model:ir.ui.view,arch_db:account.view_account_journal_form
msgid "Keep empty for no control"
msgstr ""

#. module: account
#: model:ir.model.fields,help:account.field_account_invoice_date_invoice
msgid "Keep empty to use the current date"
msgstr ""

#. module: account
#: model:ir.model.fields,help:account.field_account_invoice_date
msgid "Keep empty to use the invoice date."
msgstr ""

#. module: account
#: selection:account.payment,payment_difference_handling:0
msgid "Keep open"
msgstr ""

#. module: account
#. openerp-web
#: code:addons/account/static/src/js/account_reconciliation_widgets.js:112
#: code:addons/account/static/src/js/account_reconciliation_widgets.js:116
#: model:ir.model.fields,field_description:account.field_account_move_line_name
#, python-format
msgid "Label"
msgstr ""

#. module: account
#: model:ir.model.fields,field_description:account.field_account_tax_description
msgid "Label on Invoices"
msgstr ""

#. module: account
#: model:ir.model.fields,field_description:account.field_account_bank_statement_message_last_post
#: model:ir.model.fields,field_description:account.field_account_invoice_message_last_post
msgid "Last Message Date"
msgstr "Fecha del Último Mensaje"

#. module: account
#: model:ir.model.fields,field_description:account.field_account_abstract_payment___last_update
#: model:ir.model.fields,field_description:account.field_account_account___last_update
#: model:ir.model.fields,field_description:account.field_account_account_tag___last_update
#: model:ir.model.fields,field_description:account.field_account_account_template___last_update
#: model:ir.model.fields,field_description:account.field_account_account_type___last_update
#: model:ir.model.fields,field_description:account.field_account_aged_trial_balance___last_update
#: model:ir.model.fields,field_description:account.field_account_balance_report___last_update
#: model:ir.model.fields,field_description:account.field_account_bank_accounts_wizard___last_update
#: model:ir.model.fields,field_description:account.field_account_bank_statement___last_update
#: model:ir.model.fields,field_description:account.field_account_bank_statement_cashbox___last_update
#: model:ir.model.fields,field_description:account.field_account_bank_statement_closebalance___last_update
#: model:ir.model.fields,field_description:account.field_account_bank_statement_line___last_update
#: model:ir.model.fields,field_description:account.field_account_cashbox_line___last_update
#: model:ir.model.fields,field_description:account.field_account_chart_template___last_update
#: model:ir.model.fields,field_description:account.field_account_common_account_report___last_update
#: model:ir.model.fields,field_description:account.field_account_common_partner_report___last_update
#: model:ir.model.fields,field_description:account.field_account_common_report___last_update
#: model:ir.model.fields,field_description:account.field_account_config_settings___last_update
#: model:ir.model.fields,field_description:account.field_account_financial_report___last_update
#: model:ir.model.fields,field_description:account.field_account_fiscal_position___last_update
#: model:ir.model.fields,field_description:account.field_account_fiscal_position_account___last_update
#: model:ir.model.fields,field_description:account.field_account_fiscal_position_account_template___last_update
#: model:ir.model.fields,field_description:account.field_account_fiscal_position_tax___last_update
#: model:ir.model.fields,field_description:account.field_account_fiscal_position_tax_template___last_update
#: model:ir.model.fields,field_description:account.field_account_fiscal_position_template___last_update
#: model:ir.model.fields,field_description:account.field_account_invoice___last_update
#: model:ir.model.fields,field_description:account.field_account_invoice_cancel___last_update
#: model:ir.model.fields,field_description:account.field_account_invoice_confirm___last_update
#: model:ir.model.fields,field_description:account.field_account_invoice_line___last_update
#: model:ir.model.fields,field_description:account.field_account_invoice_refund___last_update
#: model:ir.model.fields,field_description:account.field_account_invoice_report___last_update
#: model:ir.model.fields,field_description:account.field_account_invoice_tax___last_update
#: model:ir.model.fields,field_description:account.field_account_journal___last_update
#: model:ir.model.fields,field_description:account.field_account_move___last_update
#: model:ir.model.fields,field_description:account.field_account_move_line___last_update
#: model:ir.model.fields,field_description:account.field_account_move_line_reconcile___last_update
#: model:ir.model.fields,field_description:account.field_account_move_line_reconcile_writeoff___last_update
#: model:ir.model.fields,field_description:account.field_account_move_reversal___last_update
#: model:ir.model.fields,field_description:account.field_account_operation_template___last_update
#: model:ir.model.fields,field_description:account.field_account_partial_reconcile___last_update
#: model:ir.model.fields,field_description:account.field_account_payment___last_update
#: model:ir.model.fields,field_description:account.field_account_payment_method___last_update
#: model:ir.model.fields,field_description:account.field_account_payment_term___last_update
#: model:ir.model.fields,field_description:account.field_account_payment_term_line___last_update
#: model:ir.model.fields,field_description:account.field_account_register_payments___last_update
#: model:ir.model.fields,field_description:account.field_account_report_general_ledger___last_update
#: model:ir.model.fields,field_description:account.field_account_tax___last_update
#: model:ir.model.fields,field_description:account.field_account_tax_group___last_update
#: model:ir.model.fields,field_description:account.field_account_tax_template___last_update
#: model:ir.model.fields,field_description:account.field_account_unreconcile___last_update
#: model:ir.model.fields,field_description:account.field_accounting_report___last_update
#: model:ir.model.fields,field_description:account.field_cash_box_in___last_update
#: model:ir.model.fields,field_description:account.field_cash_box_out___last_update
#: model:ir.model.fields,field_description:account.field_report_account_report_agedpartnerbalance___last_update
#: model:ir.model.fields,field_description:account.field_report_account_report_financial___last_update
#: model:ir.model.fields,field_description:account.field_report_account_report_generalledger___last_update
#: model:ir.model.fields,field_description:account.field_report_account_report_overdue___last_update
#: model:ir.model.fields,field_description:account.field_report_account_report_trialbalance___last_update
#: model:ir.model.fields,field_description:account.field_validate_account_move___last_update
#: model:ir.model.fields,field_description:account.field_wizard_multi_charts_accounts___last_update
msgid "Last Modified on"
msgstr "Última Modificación el"

#. module: account
#. openerp-web
#: code:addons/account/static/src/xml/account_reconciliation.xml:329
#, python-format
msgid "Last Reconciliation :"
msgstr ""

#. module: account
#: model:ir.model.fields,field_description:account.field_account_account_tag_write_uid
#: model:ir.model.fields,field_description:account.field_account_account_template_write_uid
#: model:ir.model.fields,field_description:account.field_account_account_type_write_uid
#: model:ir.model.fields,field_description:account.field_account_account_write_uid
#: model:ir.model.fields,field_description:account.field_account_aged_trial_balance_write_uid
#: model:ir.model.fields,field_description:account.field_account_balance_report_write_uid
#: model:ir.model.fields,field_description:account.field_account_bank_accounts_wizard_write_uid
#: model:ir.model.fields,field_description:account.field_account_bank_statement_cashbox_write_uid
#: model:ir.model.fields,field_description:account.field_account_bank_statement_closebalance_write_uid
#: model:ir.model.fields,field_description:account.field_account_bank_statement_line_write_uid
#: model:ir.model.fields,field_description:account.field_account_bank_statement_write_uid
#: model:ir.model.fields,field_description:account.field_account_cashbox_line_write_uid
#: model:ir.model.fields,field_description:account.field_account_chart_template_write_uid
#: model:ir.model.fields,field_description:account.field_account_common_account_report_write_uid
#: model:ir.model.fields,field_description:account.field_account_common_partner_report_write_uid
#: model:ir.model.fields,field_description:account.field_account_common_report_write_uid
#: model:ir.model.fields,field_description:account.field_account_config_settings_write_uid
#: model:ir.model.fields,field_description:account.field_account_financial_report_write_uid
#: model:ir.model.fields,field_description:account.field_account_fiscal_position_account_template_write_uid
#: model:ir.model.fields,field_description:account.field_account_fiscal_position_account_write_uid
#: model:ir.model.fields,field_description:account.field_account_fiscal_position_tax_template_write_uid
#: model:ir.model.fields,field_description:account.field_account_fiscal_position_tax_write_uid
#: model:ir.model.fields,field_description:account.field_account_fiscal_position_template_write_uid
#: model:ir.model.fields,field_description:account.field_account_fiscal_position_write_uid
#: model:ir.model.fields,field_description:account.field_account_invoice_cancel_write_uid
#: model:ir.model.fields,field_description:account.field_account_invoice_confirm_write_uid
#: model:ir.model.fields,field_description:account.field_account_invoice_line_write_uid
#: model:ir.model.fields,field_description:account.field_account_invoice_refund_write_uid
#: model:ir.model.fields,field_description:account.field_account_invoice_tax_write_uid
#: model:ir.model.fields,field_description:account.field_account_invoice_write_uid
#: model:ir.model.fields,field_description:account.field_account_journal_write_uid
#: model:ir.model.fields,field_description:account.field_account_move_line_reconcile_write_uid
#: model:ir.model.fields,field_description:account.field_account_move_line_reconcile_writeoff_write_uid
#: model:ir.model.fields,field_description:account.field_account_move_line_write_uid
#: model:ir.model.fields,field_description:account.field_account_move_reversal_write_uid
#: model:ir.model.fields,field_description:account.field_account_move_write_uid
#: model:ir.model.fields,field_description:account.field_account_operation_template_write_uid
#: model:ir.model.fields,field_description:account.field_account_partial_reconcile_write_uid
#: model:ir.model.fields,field_description:account.field_account_payment_method_write_uid
#: model:ir.model.fields,field_description:account.field_account_payment_term_line_write_uid
#: model:ir.model.fields,field_description:account.field_account_payment_term_write_uid
#: model:ir.model.fields,field_description:account.field_account_payment_write_uid
#: model:ir.model.fields,field_description:account.field_account_register_payments_write_uid
#: model:ir.model.fields,field_description:account.field_account_report_general_ledger_write_uid
#: model:ir.model.fields,field_description:account.field_account_tax_group_write_uid
#: model:ir.model.fields,field_description:account.field_account_tax_template_write_uid
#: model:ir.model.fields,field_description:account.field_account_tax_write_uid
#: model:ir.model.fields,field_description:account.field_account_unreconcile_write_uid
#: model:ir.model.fields,field_description:account.field_accounting_report_write_uid
#: model:ir.model.fields,field_description:account.field_cash_box_in_write_uid
#: model:ir.model.fields,field_description:account.field_cash_box_out_write_uid
#: model:ir.model.fields,field_description:account.field_validate_account_move_write_uid
#: model:ir.model.fields,field_description:account.field_wizard_multi_charts_accounts_write_uid
msgid "Last Updated by"
msgstr "Actualizado por"

#. module: account
#: model:ir.model.fields,field_description:account.field_account_account_tag_write_date
#: model:ir.model.fields,field_description:account.field_account_account_template_write_date
#: model:ir.model.fields,field_description:account.field_account_account_type_write_date
#: model:ir.model.fields,field_description:account.field_account_account_write_date
#: model:ir.model.fields,field_description:account.field_account_aged_trial_balance_write_date
#: model:ir.model.fields,field_description:account.field_account_balance_report_write_date
#: model:ir.model.fields,field_description:account.field_account_bank_accounts_wizard_write_date
#: model:ir.model.fields,field_description:account.field_account_bank_statement_cashbox_write_date
#: model:ir.model.fields,field_description:account.field_account_bank_statement_closebalance_write_date
#: model:ir.model.fields,field_description:account.field_account_bank_statement_line_write_date
#: model:ir.model.fields,field_description:account.field_account_bank_statement_write_date
#: model:ir.model.fields,field_description:account.field_account_cashbox_line_write_date
#: model:ir.model.fields,field_description:account.field_account_chart_template_write_date
#: model:ir.model.fields,field_description:account.field_account_common_account_report_write_date
#: model:ir.model.fields,field_description:account.field_account_common_partner_report_write_date
#: model:ir.model.fields,field_description:account.field_account_common_report_write_date
#: model:ir.model.fields,field_description:account.field_account_config_settings_write_date
#: model:ir.model.fields,field_description:account.field_account_financial_report_write_date
#: model:ir.model.fields,field_description:account.field_account_fiscal_position_account_template_write_date
#: model:ir.model.fields,field_description:account.field_account_fiscal_position_account_write_date
#: model:ir.model.fields,field_description:account.field_account_fiscal_position_tax_template_write_date
#: model:ir.model.fields,field_description:account.field_account_fiscal_position_tax_write_date
#: model:ir.model.fields,field_description:account.field_account_fiscal_position_template_write_date
#: model:ir.model.fields,field_description:account.field_account_fiscal_position_write_date
#: model:ir.model.fields,field_description:account.field_account_invoice_cancel_write_date
#: model:ir.model.fields,field_description:account.field_account_invoice_confirm_write_date
#: model:ir.model.fields,field_description:account.field_account_invoice_line_write_date
#: model:ir.model.fields,field_description:account.field_account_invoice_refund_write_date
#: model:ir.model.fields,field_description:account.field_account_invoice_tax_write_date
#: model:ir.model.fields,field_description:account.field_account_invoice_write_date
#: model:ir.model.fields,field_description:account.field_account_journal_write_date
#: model:ir.model.fields,field_description:account.field_account_move_line_reconcile_write_date
#: model:ir.model.fields,field_description:account.field_account_move_line_reconcile_writeoff_write_date
#: model:ir.model.fields,field_description:account.field_account_move_line_write_date
#: model:ir.model.fields,field_description:account.field_account_move_reversal_write_date
#: model:ir.model.fields,field_description:account.field_account_move_write_date
#: model:ir.model.fields,field_description:account.field_account_operation_template_write_date
#: model:ir.model.fields,field_description:account.field_account_partial_reconcile_write_date
#: model:ir.model.fields,field_description:account.field_account_payment_method_write_date
#: model:ir.model.fields,field_description:account.field_account_payment_term_line_write_date
#: model:ir.model.fields,field_description:account.field_account_payment_term_write_date
#: model:ir.model.fields,field_description:account.field_account_payment_write_date
#: model:ir.model.fields,field_description:account.field_account_register_payments_write_date
#: model:ir.model.fields,field_description:account.field_account_report_general_ledger_write_date
#: model:ir.model.fields,field_description:account.field_account_tax_group_write_date
#: model:ir.model.fields,field_description:account.field_account_tax_template_write_date
#: model:ir.model.fields,field_description:account.field_account_tax_write_date
#: model:ir.model.fields,field_description:account.field_account_unreconcile_write_date
#: model:ir.model.fields,field_description:account.field_accounting_report_write_date
#: model:ir.model.fields,field_description:account.field_cash_box_in_write_date
#: model:ir.model.fields,field_description:account.field_cash_box_out_write_date
#: model:ir.model.fields,field_description:account.field_validate_account_move_write_date
#: model:ir.model.fields,field_description:account.field_wizard_multi_charts_accounts_write_date
msgid "Last Updated on"
msgstr "Actualizado"

#. module: account
#: selection:account.payment.term.line,option:0
msgid "Last day of current month"
msgstr ""

#. module: account
#: selection:account.payment.term.line,option:0
msgid "Last day of following month"
msgstr ""

#. module: account
#: model:ir.model.fields,help:account.field_res_partner_last_time_entries_checked
msgid ""
"Last time the invoices & payments matching was performed for this partner. "
"It is set either if there's not at least an unreconciled debit and an "
"unreconciled credit or if you click the \"Done\" button."
msgstr ""

#. module: account
#: model:ir.model.fields,help:account.field_account_account_last_time_entries_checked
msgid ""
"Last time the invoices & payments matching was performed on this account. It"
" is set either if there's not at least an unreconciled debit and an "
"unreconciled credit Or if you click the \"Done\" button."
msgstr ""

#. module: account
#: model:ir.model.fields,field_description:account.field_account_account_last_time_entries_checked
#: model:ir.model.fields,field_description:account.field_res_partner_last_time_entries_checked
msgid "Latest Invoices & Payments Matching Date"
msgstr ""

#. module: account
#: model:ir.ui.view,arch_db:account.account_planner
msgid "Legal Name"
msgstr ""

#. module: account
#: model:ir.ui.view,arch_db:account.view_account_form
msgid "Less Cost of Sales"
msgstr ""

#. module: account
#: model:ir.ui.view,arch_db:account.view_account_form
msgid "Less Current Liabilities"
msgstr ""

#. module: account
#: model:ir.ui.view,arch_db:account.view_account_form
msgid "Less Expenses"
msgstr ""

#. module: account
#: model:ir.ui.view,arch_db:account.view_account_form
msgid "Less Non-Current Liabilities"
msgstr ""

#. module: account
#: model:ir.ui.view,arch_db:account.view_account_form
msgid "Less Payable Accounts"
msgstr ""

#. module: account
#: code:addons/account/models/account_invoice.py:138
#, python-format
msgid "Less Payment"
msgstr ""

#. module: account
#: model:ir.model.fields,field_description:account.field_account_financial_report_level
msgid "Level"
msgstr ""

#. module: account
#: model:account.financial.report,name:account.account_financial_report_liability0
#: model:account.financial.report,name:account.account_financial_report_liabilitysum0
msgid "Liability"
msgstr ""

#. module: account
#: model:ir.model.fields,help:account.field_account_invoice_move_id
msgid "Link to the automatically generated Journal Items."
msgstr ""

#. module: account
#: selection:account.account.type,type:0
#: model:ir.ui.view,arch_db:account.view_account_journal_search
msgid "Liquidity"
msgstr ""

#. module: account
#: model:ir.model.fields,help:account.field_account_chart_template_tax_template_ids
msgid "List of all the taxes that have to be installed by the wizard"
msgstr ""

#. module: account
#: model:ir.ui.view,arch_db:account.report_overdue_document
msgid "Litigation"
msgstr ""

#. module: account
#: model:ir.model.fields,field_description:account.field_account_config_settings_fiscalyear_lock_date
#: model:ir.model.fields,field_description:account.field_res_company_fiscalyear_lock_date
msgid "Lock Date"
msgstr ""

#. module: account
#: model:ir.model.fields,field_description:account.field_account_config_settings_period_lock_date
#: model:ir.model.fields,field_description:account.field_res_company_period_lock_date
msgid "Lock Date for Non-Advisers"
msgstr ""

#. module: account
#: model:ir.ui.view,arch_db:account.view_account_config_settings
msgid "Lock Entries"
msgstr ""

#. module: account
#: model:ir.ui.view,arch_db:account.account_planner
msgid "Logo"
msgstr ""

#. module: account
#: code:addons/account/models/account_bank_statement.py:164
#, python-format
msgid "Loss"
msgstr ""

#. module: account
#: model:ir.model.fields,field_description:account.field_account_journal_loss_account_id
msgid "Loss Account"
msgstr ""

#. module: account
#: model:ir.model.fields,field_description:account.field_account_chart_template_expense_currency_exchange_account_id
#: model:ir.model.fields,field_description:account.field_res_company_expense_currency_exchange_account_id
msgid "Loss Exchange Rate Account"
msgstr ""

#. module: account
#: code:addons/account/models/chart_template.py:157
#, python-format
msgid "MISC"
msgstr ""

#. module: account
#: model:ir.ui.view,arch_db:account.account_planner
msgid "Main Currency"
msgstr ""

#. module: account
#: selection:account.financial.report,style_overwrite:0
msgid "Main Title 1 (bold, underlined)"
msgstr ""

#. module: account
#: model:ir.model.fields,help:account.field_account_config_settings_currency_id
msgid "Main currency of the company."
msgstr ""

#. module: account
#: model:ir.ui.view,arch_db:account.account_planner
msgid ""
"Manage time &amp; material contracts or fixed-price recurring subscriptions."
msgstr ""

#. module: account
#: model:ir.ui.view,arch_db:account.account_planner
msgid ""
"Manage your employee expenses, from encoding, to payments and reporting."
msgstr ""

#. module: account
#: model:ir.ui.view,arch_db:account.account_planner
msgid ""
"Manage your various fixed assets, such as buildings, machinery, materials, "
"cars, etc..., and calculate their associated depreciation over time."
msgstr ""

#. module: account
#: model:ir.ui.menu,name:account.account_management_menu
#: model:ir.ui.menu,name:account.account_reports_management_menu
msgid "Management"
msgstr "Administración"

#. module: account
#: model:ir.ui.view,arch_db:account.account_planner
msgid "Managing bank fees"
msgstr ""

#. module: account
#: model:ir.model.fields,field_description:account.field_account_invoice_tax_manual
msgid "Manual"
msgstr ""

#. module: account
#: model:ir.ui.view,arch_db:account.view_invoice_tax_form
#: model:ir.ui.view,arch_db:account.view_invoice_tax_tree
msgid "Manual Invoice Taxes"
msgstr ""

#. module: account
#: model:ir.ui.view,arch_db:account.account_planner
msgid "Manually enter your transactions using our"
msgstr ""

#. module: account
#: selection:res.company,fiscalyear_last_month:0
msgid "March"
msgstr ""

#. module: account
#: selection:account.payment,payment_difference_handling:0
msgid "Mark invoice as fully paid"
msgstr ""

#. module: account
#: model:ir.model.fields,field_description:account.field_account_move_line_matched_credit_ids
msgid "Matched credit ids"
msgstr ""

#. module: account
#: model:ir.model.fields,field_description:account.field_account_move_line_matched_debit_ids
msgid "Matched debit ids"
msgstr ""

#. module: account
#: selection:res.company,fiscalyear_last_month:0
msgid "May"
msgstr ""

#. module: account
#: model:ir.model.fields,help:account.field_account_journal_inbound_payment_method_ids
msgid ""
"Means of payment for collecting money. Odoo modules offer various payments "
"handling facilities, but you can always use the 'Manual' payment method in "
"order to manage payments outside of the software."
msgstr ""

#. module: account
#: model:ir.model.fields,help:account.field_account_journal_outbound_payment_method_ids
msgid ""
"Means of payment for sending money. Odoo modules offer various payments "
"handling facilities, but you can always use the 'Manual' payment method in "
"order to manage payments outside of the software."
msgstr ""

#. module: account
#: model:ir.model.fields,field_description:account.field_account_abstract_payment_communication
#: model:ir.model.fields,field_description:account.field_account_bank_statement_line_name
#: model:ir.model.fields,field_description:account.field_account_payment_communication
#: model:ir.model.fields,field_description:account.field_account_register_payments_communication
msgid "Memo"
msgstr ""

#. module: account
#. openerp-web
#: code:addons/account/static/src/xml/account_payment.xml:64
#, python-format
msgid "Memo:"
msgstr ""

#. module: account
#: model:ir.model.fields,field_description:account.field_account_bank_statement_message_ids
#: model:ir.model.fields,field_description:account.field_account_invoice_message_ids
msgid "Messages"
msgstr "Mensajes"

#. module: account
#: model:ir.model.fields,help:account.field_account_bank_statement_message_ids
#: model:ir.model.fields,help:account.field_account_invoice_message_ids
msgid "Messages and communication history"
msgstr ""

#. module: account
#: selection:account.journal,type:0
#: model:ir.ui.view,arch_db:account.view_account_journal_form
#: model:ir.ui.view,arch_db:account.view_account_journal_search
msgid "Miscellaneous"
msgstr ""

#. module: account
#: code:addons/account/models/chart_template.py:157
#: model:ir.ui.view,arch_db:account.view_account_move_filter
#, python-format
msgid "Miscellaneous Operations"
msgstr ""

#. module: account
#. openerp-web
#: code:addons/account/static/src/xml/account_reconciliation.xml:81
#, python-format
msgid "Modify presets"
msgstr ""

#. module: account
#: selection:account.invoice.refund,filter_refund:0
msgid "Modify: create refund, reconcile and create a new draft invoice"
msgstr ""

#. module: account
#: model:ir.actions.act_window,name:account.act_account_invoice_partner_relation
msgid "Monthly Turnover"
msgstr ""

#. module: account
#. openerp-web
#: code:addons/account/static/src/xml/account_reconciliation.xml:104
#, python-format
msgid "More"
msgstr ""

#. module: account
#: model:ir.ui.view,arch_db:account.account_journal_dashboard_kanban_view
msgid "More <i class=\"fa fa-caret-down\"/>"
msgstr "Más <i class=\"fa fa-caret-down\"/>"

#. module: account
#: model:ir.ui.view,arch_db:account.account_planner
msgid ""
"Most currencies are already created by default. If you plan\n"
"                        to use some of them, you should check their <strong>Active</strong>\n"
"                        field."
msgstr ""

#. module: account
#: model:ir.ui.view,arch_db:account.report_generalledger
#: model:ir.ui.view,arch_db:account.view_account_move_filter
#: model:ir.ui.view,arch_db:account.view_account_move_line_filter
msgid "Move"
msgstr ""

#. module: account
#: model:ir.model.fields,field_description:account.field_account_analytic_line_move_id
msgid "Move Line"
msgstr ""

#. module: account
#: model:ir.model.fields,field_description:account.field_account_payment_move_line_ids
msgid "Move line ids"
msgstr ""

#. module: account
#: code:addons/account/models/account_move.py:1026
#, python-format
msgid "Move name (id): %s (%s)"
msgstr ""

#. module: account
#: model:ir.ui.view,arch_db:account.account_planner
msgid "Multi Currency"
msgstr "Multi Divisa"

#. module: account
#: model:ir.ui.menu,name:account.menu_config_multi_currency
msgid "Multi-Currencies"
msgstr "Multi-Divisas"

#. module: account
#: model:ir.ui.view,arch_db:account.view_account_invoice_filter
msgid "My Invoices"
msgstr "Mis Facturas"

#. module: account
#: model:ir.ui.view,arch_db:account.view_account_form
msgid "NET ASSETS"
msgstr ""

#. module: account
#: model:ir.ui.view,arch_db:account.view_account_form
msgid "NET PROFIT"
msgstr ""

#. module: account
#: model:ir.model.fields,field_description:account.field_account_account_name
#: model:ir.model.fields,field_description:account.field_account_account_tag_name
#: model:ir.model.fields,field_description:account.field_account_account_template_name
#: model:ir.model.fields,field_description:account.field_account_chart_template_name
#: model:ir.model.fields,field_description:account.field_account_payment_method_name
#: model:ir.model.fields,field_description:account.field_account_payment_name
#: model:ir.model.fields,field_description:account.field_account_tax_group_name
#: model:ir.ui.view,arch_db:account.report_financial
msgid "Name"
msgstr ""

#. module: account
#. openerp-web
#: code:addons/account/static/src/xml/account_payment.xml:52
#, python-format
msgid "Name:"
msgstr ""

#. module: account
#: model:ir.actions.act_window,name:account.act_account_tax_net
#: model:ir.actions.act_window,name:account.act_account_tax_net_posted
msgid "Net Tax Lines"
msgstr ""

#. module: account
#: selection:account.bank.statement,state:0
msgid "New"
msgstr ""

#. module: account
#. openerp-web
#: code:addons/account/static/src/xml/account_reconciliation.xml:88
#, python-format
msgid "New Operation"
msgstr ""

#. module: account
#: model:ir.ui.view,arch_db:account.account_journal_dashboard_kanban_view
msgid "New Statement"
msgstr ""

#. module: account
#: model:ir.ui.view,arch_db:account.account_journal_dashboard_kanban_view
msgid "New Transactions"
msgstr ""

#. module: account
#: code:addons/account/models/account_move.py:1004
#, python-format
msgid "New expected payment date: "
msgstr ""

#. module: account
#. openerp-web
#: code:addons/account/static/src/xml/account_reconciliation.xml:80
#, python-format
msgid "New preset"
msgstr ""

#. module: account
#: model:ir.ui.view,arch_db:account.account_planner
msgid "Next, register any unmatched payments:<br/>"
msgstr ""

#. module: account
#: selection:accounting.report,filter_cmp:0
msgid "No Filters"
msgstr "Sin Filtros"

#. module: account
#: model:ir.model.fields,field_description:account.field_account_move_line_blocked
msgid "No Follow-up"
msgstr ""

#. module: account
#: code:addons/account/models/account_invoice.py:925
#, python-format
msgid "No appropriate payment method enabled on journal %s"
msgstr ""

#. module: account
#: selection:account.financial.report,display_detail:0
msgid "No detail"
msgstr ""

#. module: account
#. openerp-web
#: code:addons/account/static/src/xml/account_reconciliation.xml:123
#, python-format
msgid "No result matching '"
msgstr ""

#. module: account
#: model:ir.model.fields,help:account.field_account_config_settings_fiscalyear_lock_date
#: model:ir.model.fields,help:account.field_res_company_fiscalyear_lock_date
msgid ""
"No users, including Advisers, can edit accounts prior to and inclusive of "
"this date. Use it for fiscal year locking for example."
msgstr ""

#. module: account
#: model:ir.model.fields,help:account.field_account_chart_template_code_digits
#: model:ir.model.fields,help:account.field_wizard_multi_charts_accounts_code_digits
msgid "No. of Digits to use for account code"
msgstr ""

#. module: account
#: model:ir.model.fields,help:account.field_account_config_settings_code_digits
msgid "No. of digits to use for account code"
msgstr ""

#. module: account
#: model:account.account.type,name:account.data_account_type_non_current_assets
msgid "Non-current Assets"
msgstr ""

#. module: account
#: model:account.account.type,name:account.data_account_type_non_current_liabilities
msgid "Non-current Liabilities"
msgstr ""

#. module: account
#: selection:account.tax,type_tax_use:0
#: selection:account.tax.template,type_tax_use:0
msgid "None"
msgstr "Ninguno"

#. module: account
#: selection:account.financial.report,style_overwrite:0
msgid "Normal Text"
msgstr "Texto Normal"

#. module: account
#: model:ir.ui.view,arch_db:account.view_account_invoice_filter
msgid "Not Paid"
msgstr ""

#. module: account
#: code:addons/account/wizard/account_report_common.py:28
#, python-format
msgid "Not implemented."
msgstr ""

#. module: account
#. openerp-web
#: code:addons/account/static/src/xml/account_reconciliation.xml:267
#: model:ir.model.fields,field_description:account.field_account_account_template_note
#, python-format
msgid "Note"
msgstr "Nota"

#. module: account
#: model:ir.model.fields,field_description:account.field_account_bank_statement_line_note
#: model:ir.model.fields,field_description:account.field_account_fiscal_position_note
#: model:ir.model.fields,field_description:account.field_account_fiscal_position_template_note
#: model:ir.ui.view,arch_db:account.view_account_template_form
msgid "Notes"
msgstr "Notas"

#. module: account
#: model:ir.ui.view,arch_db:account.account_journal_dashboard_kanban_view
msgid "Nothing to Reconcile"
msgstr ""

#. module: account
#: selection:res.company,fiscalyear_last_month:0
msgid "November"
msgstr ""

#. module: account
#: model:ir.model.fields,field_description:account.field_account_invoice_number
#: model:ir.model.fields,field_description:account.field_account_move_name
msgid "Number"
msgstr ""

#. module: account
#: model:ir.ui.view,arch_db:account.view_account_move_line_filter
msgid "Number (Move)"
msgstr ""

#. module: account
#: model:ir.model.fields,field_description:account.field_account_bank_statement_message_needaction_counter
#: model:ir.model.fields,field_description:account.field_account_invoice_message_needaction_counter
msgid "Number of Actions"
msgstr "Número de Acciones"

#. module: account
#: model:ir.model.fields,field_description:account.field_account_cashbox_line_number
msgid "Number of Coins/Bills"
msgstr ""

#. module: account
#: model:ir.model.fields,field_description:account.field_account_payment_term_line_days
msgid "Number of Days"
msgstr ""

#. module: account
#: model:ir.model.fields,field_description:account.field_res_company_accounts_code_digits
msgid "Number of digits in an account code"
msgstr ""

#. module: account
#: model:ir.model.fields,help:account.field_account_bank_statement_message_needaction_counter
#: model:ir.model.fields,help:account.field_account_invoice_message_needaction_counter
msgid "Number of messages which requires an action"
msgstr "Número de mensajes que requieren una acción"

#. module: account
#: model:ir.model.fields,help:account.field_account_bank_statement_message_unread_counter
#: model:ir.model.fields,help:account.field_account_invoice_message_unread_counter
msgid "Number of unread messages"
msgstr "Número de mensajes no leidos"

#. module: account
#. openerp-web
#: code:addons/account/static/src/xml/account_reconciliation.xml:192
#, python-format
msgid "OK"
msgstr ""

#. module: account
#: selection:res.company,fiscalyear_last_month:0
msgid "October"
msgstr ""

#. module: account
#: model:ir.ui.view,arch_db:account.account_planner
msgid "Odoo Accounting has many free extra-features:"
msgstr ""

#. module: account
#: model:ir.actions.act_window,help:account.action_bank_statement_line
msgid ""
"Odoo allows you to reconcile a statement line directly with\n"
"                the related sale or puchase invoice(s)."
msgstr ""

#. module: account
#: model:ir.actions.act_window,help:account.action_bank_statement_tree
msgid ""
"Odoo allows you to reconcile a statement line directly with\n"
"                the related sale or puchase invoices."
msgstr ""

#. module: account
#: model:ir.actions.act_window,help:account.action_move_journal_line
msgid ""
"Odoo automatically creates one journal entry per accounting\n"
"                document: invoice, refund, vendor payment, bank statements,\n"
"                etc. So, you should record journal entries manually only/mainly\n"
"                for miscellaneous operations."
msgstr ""

#. module: account
#: model:ir.ui.view,arch_db:account.account_planner
msgid ""
"Odoo can manage multiple companies, but we suggest to setup everything for "
"your first company before configuring the other ones."
msgstr ""

#. module: account
#: model:ir.ui.view,arch_db:account.account_planner
msgid ""
"Odoo has already preconfigured a few taxes according to your "
"country.<br/>Simply review them and check if you need more."
msgstr ""

#. module: account
#: model:ir.ui.view,arch_db:account.account_planner
msgid ""
"Odoo should do most of the reconciliation work automatically, so you'll only"
" need to review a few of them when a <strong>'Reconcile Items'</strong> "
"button appears on your Vendor Bills dash."
msgstr ""

#. module: account
#: model:ir.actions.act_window,help:account.action_invoice_tree1
msgid ""
"Odoo's electronic invoicing allows to ease and fasten the\n"
"                collection of customer payments. Your customer receives the\n"
"                invoice by email and he can pay online and/or import it\n"
"                in his own system."
msgstr ""

#. module: account
#: model:ir.ui.view,arch_db:account.account_invoice_confirm_view
msgid ""
"Once draft invoices are confirmed, you will not be able\n"
"                        to modify them. The invoices will receive a unique\n"
"                        number and journal items will be created in your chart\n"
"                        of accounts."
msgstr ""

#. module: account
#: model:ir.ui.view,arch_db:account.account_planner
msgid ""
"Once you have created your chart of accounts, you will need to update your "
"account balances."
msgstr ""

#. module: account
#: model:ir.ui.view,arch_db:account.account_planner
msgid ""
"Once your bank accounts are registered, you will be able \n"
"                        to access your statements from the Accounting Dashboard. \n"
"                        The available methods for synchronization are as follows."
msgstr ""

#. module: account
#: model:ir.ui.view,arch_db:account.account_planner
msgid "Once your company information is correct, you should"
msgstr ""

#. module: account
#: model:ir.ui.view,arch_db:account.account_planner
msgid "One bank statement for each bank account you hold."
msgstr ""

#. module: account
#: model:ir.model.fields,field_description:account.field_wizard_multi_charts_accounts_only_one_chart_template
msgid "Only One Chart Template Available"
msgstr ""

#. module: account
#: code:addons/account/models/account_payment.py:311
#, python-format
msgid ""
"Only a draft payment can be posted. Trying to post a payment in state %s."
msgstr ""

#. module: account
#: code:addons/account/models/chart_template.py:699
#, python-format
msgid "Only administrators can change the settings"
msgstr "Sólo los administradores pueden cambiar los ajustes"

#. module: account
#. openerp-web
#: code:addons/account/static/src/js/account_reconciliation_widgets.js:1509
#, python-format
msgid "Only use the ctrl-enter shortcut to validate reconciliations."
msgstr ""

#. module: account
#: model:ir.model.fields,help:account.field_account_config_settings_period_lock_date
#: model:ir.model.fields,help:account.field_res_company_period_lock_date
msgid ""
"Only users with the 'Adviser' role can edit accounts prior to and inclusive "
"of this date. Use it for period locking inside an open fiscal year, for "
"example."
msgstr ""

#. module: account
#: selection:account.invoice,state:0 selection:account.invoice.report,state:0
msgid "Open"
msgstr "Abrir"

#. module: account
#. openerp-web
#: code:addons/account/static/src/xml/account_payment.xml:82
#, python-format
msgid "Open Payment"
msgstr ""

#. module: account
#: model:ir.actions.client,name:account.action_client_account_menu
msgid "Open account dashboard menu"
msgstr ""

#. module: account
#. openerp-web
#: code:addons/account/static/src/js/account_reconciliation_widgets.js:1867
#: code:addons/account/static/src/js/account_reconciliation_widgets.js:1898
#: code:addons/account/static/src/js/account_reconciliation_widgets.js:2033
#, python-format
msgid "Open balance"
msgstr ""

#. module: account
#: model:ir.model.fields,help:account.field_account_cashbox_line_number
msgid "Opening Unit Numbers"
msgstr ""

#. module: account
#: model:ir.ui.view,arch_db:account.view_account_operation_template_form
msgid "Operation Templates"
msgstr ""

#. module: account
#: model:ir.model.fields,field_description:account.field_account_account_template_nocreate
msgid "Optional Create"
msgstr ""

#. module: account
#: model:ir.ui.view,arch_db:account.view_move_line_form2
msgid "Optional Information"
msgstr ""

#. module: account
#: model:ir.model.fields,help:account.field_account_account_tag_ids
#: model:ir.model.fields,help:account.field_account_account_template_tag_ids
#: model:ir.model.fields,help:account.field_account_tax_tag_ids
#: model:ir.model.fields,help:account.field_account_tax_template_tag_ids
msgid "Optional tags you may want to assign for custom reporting"
msgstr ""

#. module: account
#: model:ir.model.fields,field_description:account.field_account_payment_term_line_option
#: model:ir.ui.view,arch_db:account.view_account_config_settings
msgid "Options"
msgstr ""

#. module: account
#: model:ir.model.fields,field_description:account.field_account_move_line_payment_id
msgid "Originator Payment"
msgstr ""

#. module: account
#: model:ir.model.fields,field_description:account.field_account_move_line_tax_line_id
msgid "Originator tax"
msgstr ""

#. module: account
#: model:account.account.type,name:account.data_account_type_other_income
msgid "Other Income"
msgstr ""

#. module: account
#: model:ir.ui.view,arch_db:account.invoice_form
#: model:ir.ui.view,arch_db:account.invoice_supplier_form
msgid "Other Info"
msgstr ""

#. module: account
#. openerp-web
#: code:addons/account/static/src/xml/account_reconciliation.xml:296
#, python-format
msgid "OtherAccounts"
msgstr ""

#. module: account
#: selection:account.payment.method,payment_type:0
msgid "Outbound"
msgstr ""

#. module: account
#: model:ir.model.fields,field_description:account.field_account_chart_template_property_stock_account_output_categ_id
#: model:ir.model.fields,field_description:account.field_res_company_property_stock_account_output_categ_id
msgid "Output Account for Stock Valuation"
msgstr ""

#. module: account
#: model:ir.ui.view,arch_db:account.account_planner
msgid "Outstanding Transactions"
msgstr ""

#. module: account
#: code:addons/account/models/account_invoice.py:108
#, python-format
msgid "Outstanding credits"
msgstr ""

#. module: account
#: model:ir.model.fields,field_description:account.field_account_invoice_outstanding_credits_debits_widget
msgid "Outstanding credits debits widget"
msgstr ""

#. module: account
#: code:addons/account/models/account_invoice.py:111
#, python-format
msgid "Outstanding debits"
msgstr ""

#. module: account
#: model:ir.ui.view,arch_db:account.view_account_invoice_filter
msgid "Overdue"
msgstr ""

#. module: account
#: model:ir.ui.view,arch_db:account.view_company_inherit_form
msgid "Overdue Payments"
msgstr ""

#. module: account
#: model:ir.model.fields,field_description:account.field_res_company_overdue_msg
#: model:ir.ui.view,arch_db:account.view_company_inherit_form
msgid "Overdue Payments Message"
<<<<<<< HEAD
msgstr ""
=======
msgstr "Notificación de Pagos Vencidos"
>>>>>>> b2939537

#. module: account
#: model:ir.ui.view,arch_db:account.view_account_invoice_filter
msgid "Overdue invoices, maturity date passed"
msgstr ""

#. module: account
#: model:ir.ui.menu,name:account.menu_finance_legal_statement
msgid "PDF Reports"
msgstr ""

#. module: account
#: model:ir.ui.view,arch_db:account.invoice_form
#: model:ir.ui.view,arch_db:account.report_invoice_document
msgid "PRO-FORMA"
msgstr ""

#. module: account
#: selection:account.invoice,state:0
#: model:ir.ui.view,arch_db:account.report_overdue_document
#: model:mail.message.subtype,name:account.mt_invoice_paid
msgid "Paid"
msgstr "Pagado"

#. module: account
#: code:addons/account/models/account_payment.py:271
#, python-format
msgid "Paid Invoices"
msgstr ""

#. module: account
#. openerp-web
#: code:addons/account/static/src/xml/account_payment.xml:28
#, python-format
msgid "Paid on"
msgstr ""

#. module: account
#: model:ir.model.fields,field_description:account.field_account_invoice_reconciled
msgid "Paid/Reconciled"
msgstr ""

#. module: account
#: model:ir.model.fields,field_description:account.field_account_financial_report_parent_id
msgid "Parent"
msgstr ""

#. module: account
#: model:ir.model.fields,field_description:account.field_account_chart_template_parent_id
msgid "Parent Chart Template"
msgstr ""

#. module: account
#: model:ir.ui.view,arch_db:account.view_account_financial_report_search
msgid "Parent Report"
msgstr ""

#. module: account
#: model:ir.model,name:account.model_account_partial_reconcile
#: model:ir.ui.view,arch_db:account.view_account_move_line_reconcile_full
msgid "Partial Reconcile"
msgstr ""

#. module: account
#. openerp-web
#: code:addons/account/static/src/js/account_reconciliation_widgets.js:1728
#: code:addons/account/static/src/xml/account_reconciliation.xml:262
#: model:ir.model,name:account.model_res_partner
#: model:ir.model.fields,field_description:account.field_account_abstract_payment_partner_id
#: model:ir.model.fields,field_description:account.field_account_bank_statement_line_partner_id
#: model:ir.model.fields,field_description:account.field_account_invoice_line_partner_id
#: model:ir.model.fields,field_description:account.field_account_invoice_partner_id
#: model:ir.model.fields,field_description:account.field_account_invoice_report_partner_id
#: model:ir.model.fields,field_description:account.field_account_move_line_partner_id
#: model:ir.model.fields,field_description:account.field_account_move_partner_id
#: model:ir.model.fields,field_description:account.field_account_payment_partner_id
#: model:ir.model.fields,field_description:account.field_account_register_payments_partner_id
#: model:ir.ui.view,arch_db:account.report_generalledger
#: model:ir.ui.view,arch_db:account.view_account_analytic_line_filter_inherit_account
#: model:ir.ui.view,arch_db:account.view_account_invoice_filter
#: model:ir.ui.view,arch_db:account.view_account_invoice_report_search
#: model:ir.ui.view,arch_db:account.view_account_move_filter
#: model:ir.ui.view,arch_db:account.view_account_move_line_filter
#: model:ir.ui.view,arch_db:account.view_account_payment_search
#, python-format
msgid "Partner"
msgstr "Asociado"

#. module: account
#: model:ir.model.fields,field_description:account.field_account_invoice_report_commercial_partner_id
msgid "Partner Company"
msgstr "Compañía del Asociado"

#. module: account
#: model:ir.model.fields,field_description:account.field_account_move_line_ref
msgid "Partner Reference"
msgstr "Referencia del Asociado"

#. module: account
#: model:ir.model.fields,field_description:account.field_account_bank_statement_line_partner_name
msgid "Partner name"
msgstr "Nombre del asociado"

#. module: account
#: model:ir.model.fields,field_description:account.field_account_abstract_payment_partner_type
#: model:ir.model.fields,field_description:account.field_account_payment_partner_type
#: model:ir.model.fields,field_description:account.field_account_register_payments_partner_type
msgid "Partner type"
msgstr "Tipo de asociado"

#. module: account
#: model:ir.model.fields,field_description:account.field_account_aged_trial_balance_result_selection
#: model:ir.model.fields,field_description:account.field_account_common_partner_report_result_selection
msgid "Partner's"
msgstr "Del Asociado"

#. module: account
#: model:ir.ui.view,arch_db:account.report_agedpartnerbalance
msgid "Partners"
msgstr "Asociados"

#. module: account
#: code:addons/account/models/account_journal_dashboard.py:96
#, python-format
msgid "Past"
msgstr ""

#. module: account
#: model:account.account.type,name:account.data_account_type_payable
#: selection:account.account.type,type:0
#: model:ir.ui.view,arch_db:account.view_account_payment_search
msgid "Payable"
msgstr ""

#. module: account
#: model:ir.model.fields,field_description:account.field_account_chart_template_property_account_payable_id
#: model:ir.ui.view,arch_db:account.view_account_chart_template_seacrh
msgid "Payable Account"
msgstr ""

#. module: account
#: selection:account.aged.trial.balance,result_selection:0
#: selection:account.common.partner.report,result_selection:0
#: model:ir.ui.view,arch_db:account.report_agedpartnerbalance
#: model:ir.ui.view,arch_db:account.view_account_search
msgid "Payable Accounts"
msgstr ""

#. module: account
#: model:ir.model.fields,field_description:account.field_res_partner_debit_limit
msgid "Payable Limit"
msgstr ""

#. module: account
#: model:ir.model.fields,field_description:account.field_account_abstract_payment_amount
#: model:ir.model.fields,field_description:account.field_account_payment_amount
#: model:ir.model.fields,field_description:account.field_account_register_payments_amount
msgid "Payment Amount"
msgstr ""

#. module: account
#: model:ir.model.fields,field_description:account.field_account_abstract_payment_payment_date
#: model:ir.model.fields,field_description:account.field_account_payment_payment_date
#: model:ir.model.fields,field_description:account.field_account_register_payments_payment_date
msgid "Payment Date"
msgstr ""

#. module: account
#: model:ir.model.fields,field_description:account.field_account_payment_payment_difference_handling
msgid "Payment Difference"
msgstr ""

#. module: account
#: model:ir.model.fields,field_description:account.field_account_abstract_payment_journal_id
#: model:ir.model.fields,field_description:account.field_account_payment_journal_id
#: model:ir.model.fields,field_description:account.field_account_register_payments_journal_id
#: model:ir.ui.view,arch_db:account.view_account_payment_search
msgid "Payment Method"
msgstr ""

#. module: account
#. openerp-web
#: code:addons/account/static/src/xml/account_payment.xml:60
#, python-format
msgid "Payment Method:"
msgstr ""

#. module: account
#: model:ir.model,name:account.model_account_payment_method
#: model:ir.model.fields,field_description:account.field_account_journal_outbound_payment_method_ids
msgid "Payment Methods"
msgstr ""

#. module: account
#: model:ir.model.fields,field_description:account.field_account_invoice_reference_type
msgid "Payment Reference"
msgstr ""

#. module: account
#: model:ir.model,name:account.model_account_payment_term
#: model:ir.model.fields,field_description:account.field_account_invoice_payment_term_id
#: model:ir.model.fields,field_description:account.field_account_invoice_report_payment_term_id
#: model:ir.model.fields,field_description:account.field_account_payment_term_line_payment_id
#: model:ir.model.fields,field_description:account.field_account_payment_term_name
#: model:ir.ui.view,arch_db:account.view_payment_term_form
#: model:ir.ui.view,arch_db:account.view_payment_term_line_form
#: model:ir.ui.view,arch_db:account.view_payment_term_line_tree
#: model:ir.ui.view,arch_db:account.view_payment_term_search
msgid "Payment Term"
msgstr "Plazo de Pago"

#. module: account
#: model:ir.model,name:account.model_account_payment_term_line
msgid "Payment Term Line"
msgstr ""

#. module: account
#: model:ir.actions.act_window,name:account.action_payment_term_form
#: model:ir.ui.menu,name:account.menu_action_payment_term_form
#: model:ir.ui.view,arch_db:account.account_planner
msgid "Payment Terms"
msgstr ""

#. module: account
#: model:ir.model.fields,field_description:account.field_account_abstract_payment_payment_method_id
#: model:ir.model.fields,field_description:account.field_account_abstract_payment_payment_type
#: model:ir.model.fields,field_description:account.field_account_payment_payment_method_id
#: model:ir.model.fields,field_description:account.field_account_payment_payment_type
#: model:ir.model.fields,field_description:account.field_account_register_payments_payment_method_id
#: model:ir.model.fields,field_description:account.field_account_register_payments_payment_type
msgid "Payment Type"
msgstr ""

#. module: account
#: model:ir.model.fields,field_description:account.field_account_payment_payment_difference
msgid "Payment difference"
msgstr ""

#. module: account
#: model:ir.model.fields,field_description:account.field_account_payment_payment_reference
msgid "Payment reference"
msgstr ""

#. module: account
#: model:ir.ui.view,arch_db:account.view_payment_term_form
msgid "Payment term explanation for the customer..."
msgstr ""

#. module: account
#: model:account.payment.term,note:account.account_payment_term_15days
msgid "Payment term: 15 Days"
msgstr ""

#. module: account
#: model:account.payment.term,note:account.account_payment_term_net
msgid "Payment term: 30 Net Days"
msgstr ""

#. module: account
#: model:account.payment.term,note:account.account_payment_term_advance
msgid "Payment term: 30% Advance End of Following Month"
msgstr ""

#. module: account
#: model:account.payment.term,note:account.account_payment_term
msgid "Payment term: End of Following Month"
msgstr ""

#. module: account
#: model:account.payment.term,note:account.account_payment_term_immediate
msgid "Payment term: Immediate Payment"
msgstr ""

#. module: account
#: model:ir.model.fields,help:account.field_account_move_line_payment_id
msgid "Payment that created this entry"
msgstr ""

#. module: account
#: model:ir.model.fields,field_description:account.field_account_payment_method_payment_type
msgid "Payment type"
msgstr ""

#. module: account
#: model:ir.actions.act_window,name:account.action_account_payments
#: model:ir.actions.act_window,name:account.action_account_payments_payable
#: model:ir.model,name:account.model_account_payment
#: model:ir.model.fields,field_description:account.field_account_invoice_payment_ids
#: model:ir.model.fields,field_description:account.field_account_invoice_payment_move_line_ids
#: model:ir.ui.menu,name:account.menu_action_account_payments_payable
#: model:ir.ui.menu,name:account.menu_action_account_payments_receivable
#: model:ir.ui.view,arch_db:account.partner_view_buttons
#: model:ir.ui.view,arch_db:account.view_account_config_settings
#: model:ir.ui.view,arch_db:account.view_account_payment_search
msgid "Payments"
msgstr "Pagos"

#. module: account
#: model:ir.ui.view,arch_db:account.account_journal_dashboard_kanban_view
msgid "Payments Matching"
msgstr ""

#. module: account
#: model:ir.actions.act_window,help:account.action_account_payments
#: model:ir.actions.act_window,help:account.action_account_payments_payable
msgid ""
"Payments are used to register liquidity movements (send, collect or transfer money).\n"
"                  You can then process those payments by your own means or by using installed facilities."
msgstr ""

#. module: account
#: model:ir.ui.view,arch_db:account.account_journal_dashboard_kanban_view
msgid "Payments to do"
msgstr ""

#. module: account
#: model:ir.model.fields,field_description:account.field_account_invoice_payments_widget
msgid "Payments widget"
msgstr ""

#. module: account
#: model:ir.model.fields,field_description:account.field_res_company_paypal_account
msgid "Paypal Account"
msgstr ""

#. module: account
#: model:ir.model.fields,field_description:account.field_account_config_settings_paypal_account
msgid "Paypal account"
msgstr ""

#. module: account
#: model:ir.model.fields,help:account.field_account_config_settings_paypal_account
msgid ""
"Paypal account (email) for receiving online payments (credit card, etc.)\n"
"             If you set a paypal account, the customer  will be able to pay your invoices or quotations\n"
"             with a button \"Pay with  Paypal\" in automated emails or through the Odoo portal."
msgstr ""

#. module: account
#: model:ir.model.fields,help:account.field_res_company_paypal_account
msgid "Paypal username (usually email) for receiving online payments."
msgstr ""

#. module: account
#: model:ir.actions.act_window,name:account.action_invoice_tree_pending_invoice
msgid "Pending Invoice"
msgstr "Factura Pendiente"

#. module: account
#: selection:account.payment.term.line,value:0
msgid "Percent"
msgstr ""

#. module: account
#: model:ir.model.fields,field_description:account.field_account_move_matched_percentage
msgid "Percentage Matched"
msgstr ""

#. module: account
#: selection:account.tax,amount_type:0
#: selection:account.tax.template,amount_type:0
msgid "Percentage of Price"
msgstr ""

#. module: account
#: selection:account.tax,amount_type:0
#: selection:account.tax.template,amount_type:0
msgid "Percentage of Price Tax Included"
msgstr ""

#. module: account
#: selection:account.operation.template,second_amount_type:0
msgid "Percentage of amount"
msgstr ""

#. module: account
#: selection:account.operation.template,amount_type:0
msgid "Percentage of balance"
msgstr ""

#. module: account
#: code:addons/account/models/account_invoice.py:1273
#, python-format
msgid "Percentages for Payment Term Line must be between 0 and 100."
msgstr ""

#. module: account
#: model:ir.ui.view,arch_db:account.view_account_invoice_filter
msgid "Period"
msgstr "Período"

#. module: account
#: model:ir.model.fields,field_description:account.field_account_aged_trial_balance_period_length
msgid "Period Length (days)"
msgstr ""

#. module: account
#: model:ir.model.fields,field_description:account.field_account_config_settings_module_account_plaid
msgid "Plaid Connector"
msgstr ""

#. module: account
#: model:ir.model,name:account.model_web_planner
msgid "Planner"
msgstr ""

#. module: account
#: code:addons/account/wizard/pos_box.py:27
#, python-format
msgid "Please check that the field 'Journal' is set on the Bank Statement"
msgstr ""

#. module: account
#: code:addons/account/wizard/pos_box.py:29
#, python-format
msgid "Please check that the field 'Transfer Account' is set on the company."
msgstr ""

#. module: account
#: code:addons/account/models/account_invoice.py:662
#, python-format
msgid "Please create some invoice lines."
msgstr ""

#. module: account
#: code:addons/account/models/account_move.py:133
#, python-format
msgid "Please define a sequence on the journal."
msgstr ""

#. module: account
#: code:addons/account/models/account_invoice.py:660
#, python-format
msgid "Please define sequence on the journal related to this invoice."
msgstr ""

#. module: account
#: model:ir.ui.view,arch_db:account.view_account_form
msgid "Plus Bank"
msgstr ""

#. module: account
#: model:ir.ui.view,arch_db:account.view_account_form
msgid "Plus Fixed Assets"
msgstr ""

#. module: account
#: model:ir.ui.view,arch_db:account.view_account_form
msgid "Plus Net Profit"
msgstr ""

#. module: account
#: model:ir.ui.view,arch_db:account.view_account_form
msgid "Plus Non-Current Assets"
msgstr ""

#. module: account
#: model:ir.ui.view,arch_db:account.view_account_form
msgid "Plus Other Income"
msgstr ""

#. module: account
#: model:ir.ui.view,arch_db:account.view_move_form
msgid "Post"
msgstr ""

#. module: account
#: model:ir.ui.view,arch_db:account.account_journal_dashboard_kanban_view
msgid "Post All Entries"
msgstr ""

#. module: account
#: model:ir.ui.view,arch_db:account.view_account_payment_invoice_form
msgid "Post Difference In"
msgstr ""

#. module: account
#: model:ir.actions.act_window,name:account.action_validate_account_move
#: model:ir.ui.view,arch_db:account.validate_account_move_view
msgid "Post Journal Entries"
msgstr ""

#. module: account
#: selection:account.move,state:0 selection:account.payment,state:0
#: model:ir.ui.view,arch_db:account.view_account_move_filter
#: model:ir.ui.view,arch_db:account.view_account_move_line_filter
#: model:ir.ui.view,arch_db:account.view_account_payment_search
msgid "Posted"
msgstr ""

#. module: account
#: model:ir.ui.view,arch_db:account.view_account_move_filter
msgid "Posted Journal Entries"
msgstr ""

#. module: account
#: model:ir.ui.view,arch_db:account.view_account_move_line_filter
msgid "Posted Journal Items"
msgstr ""

#. module: account
#: model:ir.model.fields,field_description:account.field_account_chart_template_bank_account_code_prefix
#: model:ir.model.fields,field_description:account.field_res_company_bank_account_code_prefix
msgid "Prefix of the bank accounts"
msgstr ""

#. module: account
#: model:ir.model.fields,field_description:account.field_res_company_cash_account_code_prefix
msgid "Prefix of the cash accounts"
msgstr ""

#. module: account
#: model:ir.model.fields,field_description:account.field_account_chart_template_cash_account_code_prefix
msgid "Prefix of the main cash accounts"
msgstr ""

#. module: account
#: model:account.account.type,name:account.data_account_type_prepayments
#: model:ir.ui.view,arch_db:account.view_account_form
msgid "Prepayments"
msgstr ""

#. module: account
#: selection:account.financial.report,sign:0
msgid "Preserve balance sign"
msgstr ""

#. module: account
#: model:ir.model,name:account.model_account_operation_template
msgid ""
"Preset to create journal entries during a invoices and payments matching"
msgstr ""

#. module: account
#: model:ir.ui.view,arch_db:account.report_invoice_document
msgid "Price"
msgstr ""

#. module: account
#: model:ir.ui.view,arch_db:account.account_aged_balance_view
#: model:ir.ui.view,arch_db:account.account_common_report_view
#: model:ir.ui.view,arch_db:account.invoice_form
msgid "Print"
msgstr "Imprimir"

#. module: account
#: model:ir.ui.view,arch_db:account.invoice_form
msgid "Print Invoice"
msgstr ""

#. module: account
#: model:ir.ui.view,arch_db:account.invoice_form
msgid "Pro Forma Invoice"
msgstr ""

#. module: account
#: selection:account.invoice,state:0 selection:account.invoice.report,state:0
#: model:ir.ui.view,arch_db:account.view_account_invoice_report_search
msgid "Pro-forma"
msgstr ""

#. module: account
#: model:res.groups,name:account.group_proforma_invoices
msgid "Pro-forma Invoices"
msgstr ""

#. module: account
#: model:ir.model.fields,field_description:account.field_account_analytic_line_product_id
#: model:ir.model.fields,field_description:account.field_account_invoice_line_product_id
#: model:ir.model.fields,field_description:account.field_account_invoice_report_product_id
#: model:ir.model.fields,field_description:account.field_account_move_line_product_id
#: model:ir.ui.view,arch_db:account.view_account_analytic_line_filter_inherit_account
msgid "Product"
msgstr ""

#. module: account
#: model:ir.model,name:account.model_product_category
#: model:ir.model.fields,field_description:account.field_account_invoice_report_categ_id
#: model:ir.ui.view,arch_db:account.view_account_invoice_report_search
msgid "Product Category"
msgstr "Categoría del Producto"

#. module: account
#: model:ir.model.fields,field_description:account.field_account_invoice_report_product_qty
msgid "Product Quantity"
msgstr ""

#. module: account
#: model:ir.model,name:account.model_product_template
msgid "Product Template"
msgstr "Plantilla del Producto"

#. module: account
#: code:addons/account/models/account_bank_statement.py:168
#, python-format
msgid "Profit"
msgstr ""

#. module: account
#: model:ir.ui.view,arch_db:account.view_account_form
msgid "Profit &amp; Loss"
msgstr ""

#. module: account
#: model:account.financial.report,name:account.account_financial_report_profitloss_toreport0
msgid "Profit (Loss) to report"
msgstr ""

#. module: account
#: model:ir.model.fields,field_description:account.field_account_journal_profit_account_id
msgid "Profit Account"
msgstr ""

#. module: account
#: model:account.financial.report,name:account.account_financial_report_profitandloss0
#: model:ir.actions.act_window,name:account.action_account_report_pl
#: model:ir.ui.menu,name:account.menu_account_report_pl
msgid "Profit and Loss"
msgstr ""

#. module: account
#: model:ir.ui.view,arch_db:account.view_account_invoice_filter
msgid "Proforma"
msgstr ""

#. module: account
#: code:addons/account/models/account_bank_statement.py:554
#, python-format
msgid ""
"Programmation error : domain_maker_move_line_amount requires comparator '=' "
"or '<'"
msgstr "Error de programación: domain_maker_move_line_amount requiere el comparador '=' o '<'"

#. module: account
#: code:addons/account/models/account_payment.py:117
#, python-format
msgid ""
"Programmation error: the expected model for this action is "
"'account.invoice'. The provided one is '%d'."
msgstr ""

#. module: account
#: code:addons/account/models/account_payment.py:115
#, python-format
msgid ""
"Programmation error: wizard action executed without active_model or "
"active_ids in context."
msgstr ""

#. module: account
#: model:ir.ui.view,arch_db:account.view_account_chart_template_form
msgid "Properties"
msgstr "Propiedades"

#. module: account
#: selection:account.journal,type:0
#: model:ir.ui.view,arch_db:account.view_account_config_settings
#: model:ir.ui.view,arch_db:account.view_account_journal_search
#: model:ir.ui.view,arch_db:account.view_account_tax_search
#: model:ir.ui.view,arch_db:account.view_account_tax_template_search
#: model:ir.ui.view,arch_db:account.view_partner_property_form
msgid "Purchase"
msgstr "Compra"

#. module: account
#: model:ir.ui.view,arch_db:account.view_wizard_multi_chart
msgid "Purchase Tax"
msgstr ""

#. module: account
#: model:ir.model.fields,field_description:account.field_wizard_multi_charts_accounts_purchase_tax_rate
msgid "Purchase Tax(%)"
msgstr ""

#. module: account
#: model:ir.model.fields,field_description:account.field_account_config_settings_purchase_tax_rate
msgid "Purchase tax (%)"
msgstr ""

#. module: account
#: selection:account.tax,type_tax_use:0
#: selection:account.tax.template,type_tax_use:0
#: model:ir.ui.menu,name:account.menu_finance_payables
#: model:ir.ui.view,arch_db:account.view_account_move_filter
msgid "Purchases"
msgstr "Compras"

#. module: account
#: model:ir.actions.act_window,name:account.action_cash_box_in
#: model:ir.ui.view,arch_db:account.cash_box_in_form
msgid "Put Money In"
msgstr ""

#. module: account
#: selection:account.tax,amount_type:0
#: selection:account.tax.template,amount_type:0
msgid "Python Code"
msgstr "Código Python"

#. module: account
#: model:ir.model.fields,field_description:account.field_account_invoice_line_quantity
#: model:ir.model.fields,field_description:account.field_account_move_line_quantity
#: model:ir.ui.view,arch_db:account.report_invoice_document
msgid "Quantity"
msgstr ""

#. module: account
#: model:ir.model.fields,field_description:account.field_account_config_settings_currency_exchange_journal_id
msgid "Rate Difference Journal"
msgstr ""

#. module: account
#: model:ir.model.fields,field_description:account.field_account_invoice_refund_description
#: model:ir.model.fields,field_description:account.field_cash_box_in_name
#: model:ir.model.fields,field_description:account.field_cash_box_out_name
msgid "Reason"
msgstr ""

#. module: account
#: model:account.account.type,name:account.data_account_type_receivable
#: selection:account.account.type,type:0
#: model:ir.ui.view,arch_db:account.view_account_payment_search
msgid "Receivable"
msgstr ""

#. module: account
#: model:ir.model.fields,field_description:account.field_account_chart_template_property_account_receivable_id
#: model:ir.ui.view,arch_db:account.view_account_chart_template_seacrh
msgid "Receivable Account"
msgstr ""

#. module: account
#: selection:account.aged.trial.balance,result_selection:0
#: selection:account.common.partner.report,result_selection:0
#: model:ir.ui.view,arch_db:account.report_agedpartnerbalance
#: model:ir.ui.view,arch_db:account.view_account_form
#: model:ir.ui.view,arch_db:account.view_account_search
msgid "Receivable Accounts"
msgstr ""

#. module: account
#: selection:account.aged.trial.balance,result_selection:0
#: selection:account.common.partner.report,result_selection:0
#: model:ir.ui.view,arch_db:account.report_agedpartnerbalance
msgid "Receivable and Payable Accounts"
msgstr ""

#. module: account
#: selection:account.abstract.payment,payment_type:0
#: selection:account.payment,payment_type:0
#: selection:account.register.payments,payment_type:0
#: model:ir.ui.view,arch_db:account.account_journal_dashboard_kanban_view
msgid "Receive Money"
msgstr ""

#. module: account
#. openerp-web
#: code:addons/account/static/src/js/account_reconciliation_widgets.js:1849
#: code:addons/account/static/src/js/account_reconciliation_widgets.js:2446
#: code:addons/account/static/src/xml/account_reconciliation.xml:322
#: model:ir.ui.view,arch_db:account.account_journal_dashboard_kanban_view
#: model:ir.ui.view,arch_db:account.account_move_line_reconcile_writeoff
#: model:ir.ui.view,arch_db:account.view_account_move_line_reconcile_full
#: model:ir.ui.view,arch_db:account.view_bank_statement_form
#, python-format
msgid "Reconcile"
msgstr ""

#. module: account
#: model:ir.actions.act_window,name:account.action_view_account_move_line_reconcile
msgid "Reconcile Entries"
msgstr ""

#. module: account
#: model:ir.ui.view,arch_db:account.view_account_move_line_reconcile_full
msgid "Reconcile With Write-Off"
msgstr ""

#. module: account
#: code:addons/account/wizard/account_reconcile.py:79
#, python-format
msgid "Reconcile Writeoff"
msgstr ""

#. module: account
#. openerp-web
#: code:addons/account/static/src/js/tour_bank_statement_reconciliation.js:11
#, python-format
msgid "Reconcile the demo bank statement"
msgstr ""

#. module: account
#: selection:account.payment,state:0
#: model:ir.model.fields,field_description:account.field_account_move_line_reconciled
#: model:ir.ui.view,arch_db:account.view_account_payment_search
msgid "Reconciled"
msgstr ""

#. module: account
#: model:ir.ui.view,arch_db:account.view_account_move_line_reconcile_full
#: model:ir.ui.view,arch_db:account.view_move_line_form
msgid "Reconciliation"
msgstr ""

#. module: account
#: model:ir.actions.act_window,name:account.action_account_operation_template
#: model:ir.ui.view,arch_db:account.account_journal_dashboard_kanban_view
msgid "Reconciliation Models"
msgstr ""

#. module: account
#: model:ir.ui.view,arch_db:account.view_account_move_line_reconcile_full
msgid "Reconciliation Transactions"
msgstr ""

#. module: account
#: model:ir.actions.client,name:account.action_bank_reconcile
#: model:ir.actions.client,name:account.action_bank_reconcile_bank_statements
msgid "Reconciliation on Bank Statements"
msgstr ""

#. module: account
#. openerp-web
#: code:addons/account/static/src/js/account_reconciliation_widgets.js:2159
#, python-format
msgid "Reconciling "
msgstr ""

#. module: account
#: model:ir.ui.view,arch_db:account.account_planner
msgid "Reconciling journal entries"
msgstr ""

#. module: account
#: selection:account.journal,bank_statements_source:0
msgid "Record Manually"
msgstr ""

#. module: account
#: model:ir.ui.view,arch_db:account.account_planner
msgid "Recording invoices"
msgstr ""

#. module: account
#: model:ir.ui.view,arch_db:account.report_generalledger
msgid "Ref"
msgstr ""

#. module: account
#: model:ir.model.fields,field_description:account.field_account_analytic_line_ref
msgid "Ref."
msgstr ""

#. module: account
#: model:ir.model.fields,field_description:account.field_account_bank_statement_line_ref
#: model:ir.model.fields,field_description:account.field_account_bank_statement_name
#: model:ir.model.fields,field_description:account.field_account_move_ref
#: model:ir.model.fields,field_description:account.field_cash_box_in_ref
msgid "Reference"
msgstr ""

#. module: account
#: model:ir.model.fields,field_description:account.field_account_invoice_report_uom_name
msgid "Reference Unit of Measure"
msgstr ""

#. module: account
#: model:ir.ui.view,arch_db:account.report_overdue_document
msgid "Reference number"
msgstr ""

#. module: account
#: model:ir.model.fields,help:account.field_account_invoice_line_origin
#: model:ir.model.fields,help:account.field_account_invoice_origin
msgid "Reference of the document that produced this invoice."
msgstr ""

#. module: account
#: model:ir.model.fields,help:account.field_account_payment_payment_reference
msgid ""
"Reference of the document used to issue this payment. Eg. check number, file"
" name, etc."
msgstr ""

#. module: account
#: model:ir.model.fields,field_description:account.field_account_invoice_name
msgid "Reference/Description"
msgstr ""

#. module: account
#: code:addons/account/models/account_invoice.py:809
#: model:ir.ui.view,arch_db:account.account_journal_dashboard_kanban_view
#: model:ir.ui.view,arch_db:account.invoice_form
#: model:ir.ui.view,arch_db:account.invoice_supplier_form
#: model:ir.ui.view,arch_db:account.report_invoice_document
#: model:ir.ui.view,arch_db:account.view_account_invoice_report_search
#, python-format
msgid "Refund"
msgstr ""

#. module: account
#: model:ir.model.fields,field_description:account.field_account_invoice_refund_date_invoice
msgid "Refund Date"
msgstr ""

#. module: account
#: model:ir.model.fields,field_description:account.field_account_journal_refund_sequence_id
msgid "Refund Entry Sequence"
msgstr ""

#. module: account
#: model:ir.actions.act_window,name:account.action_account_invoice_refund
#: model:ir.ui.view,arch_db:account.invoice_form
msgid "Refund Invoice"
msgstr ""

#. module: account
#: model:ir.model.fields,field_description:account.field_account_invoice_refund_filter_refund
msgid "Refund Method"
msgstr ""

#. module: account
#: model:ir.model.fields,help:account.field_account_invoice_refund_filter_refund
msgid ""
"Refund base on this type. You can not Modify and Cancel if the invoice is "
"already reconciled"
msgstr ""

#. module: account
#: model:ir.ui.view,arch_db:account.view_account_invoice_filter
msgid "Refunds"
msgstr "Reembolsos"

#. module: account
#: model:ir.actions.act_window,name:account.action_account_invoice_payment
#: model:ir.actions.act_window,name:account.action_account_payment_from_invoices
#: model:ir.ui.view,arch_db:account.invoice_form
#: model:ir.ui.view,arch_db:account.invoice_supplier_form
#: model:ir.ui.view,arch_db:account.view_account_payment_form
#: model:ir.ui.view,arch_db:account.view_account_payment_from_invoices
#: model:ir.ui.view,arch_db:account.view_account_payment_invoice_form
msgid "Register Payment"
msgstr ""

#. module: account
#: model:ir.ui.view,arch_db:account.account_planner
msgid "Register Payments"
msgstr "Registrar Pagos"

#. module: account
#: model:ir.model,name:account.model_account_register_payments
msgid "Register payments on multiple invoices"
msgstr ""

#. module: account
#: model:ir.ui.view,arch_db:account.account_planner
msgid ""
"Registering outstanding invoices and payments can be a huge undertaking, \n"
"                        but you can start using Odoo without it by:"
msgstr ""

#. module: account
#: model:ir.ui.view,arch_db:account.account_planner
msgid ""
"Registering payments related to outstanding invoices separately in a "
"different account (e.g. Account Receivables 2014)"
msgstr ""

#. module: account
#: selection:account.account.type,type:0
msgid "Regular"
msgstr "Regular"

#. module: account
#: model:ir.model.fields,help:account.field_account_invoice_residual_company_signed
msgid "Remaining amount due in the currency of the company."
msgstr ""

#. module: account
#: model:ir.model.fields,help:account.field_account_invoice_residual_signed
msgid "Remaining amount due in the currency of the invoice."
msgstr ""

#. module: account
#: model:ir.model.fields,help:account.field_account_invoice_residual
msgid "Remaining amount due."
msgstr ""

#. module: account
#: model:ir.model.fields,field_description:account.field_account_fiscal_position_tax_template_tax_dest_id
msgid "Replacement Tax"
msgstr ""

#. module: account
#: model:ir.ui.view,arch_db:account.view_account_financial_report_form
msgid "Report"
msgstr "Informe"

#. module: account
#: model:ir.model.fields,field_description:account.field_account_financial_report_name
msgid "Report Name"
msgstr ""

#. module: account
#: model:ir.ui.view,arch_db:account.account_aged_balance_view
#: model:ir.ui.view,arch_db:account.account_common_report_view
msgid "Report Options"
msgstr ""

#. module: account
#: model:ir.ui.view,arch_db:account.view_account_financial_report_search
msgid "Report Type"
msgstr "Tipo de Informe"

#. module: account
#: selection:account.financial.report,type:0
#: model:ir.model.fields,field_description:account.field_account_financial_report_account_report_id
msgid "Report Value"
msgstr ""

#. module: account
#: model:ir.ui.menu,name:account.menu_finance_reports
msgid "Reporting"
msgstr "Reportando"

#. module: account
#: model:ir.ui.menu,name:account.account_report_folder
msgid "Reports"
msgstr "Informes"

#. module: account
#: model:ir.ui.view,arch_db:account.invoice_form
msgid "Reset to Draft"
msgstr ""

#. module: account
#. openerp-web
#: code:addons/account/static/src/xml/account_reconciliation.xml:149
#, python-format
msgid "Residual"
msgstr ""

#. module: account
#: model:ir.model.fields,field_description:account.field_account_move_line_amount_residual
msgid "Residual Amount"
msgstr ""

#. module: account
#: model:ir.model.fields,field_description:account.field_account_move_line_amount_residual_currency
msgid "Residual Amount in Currency"
msgstr ""

#. module: account
#: model:ir.model.fields,field_description:account.field_account_bank_statement_user_id
#: model:ir.ui.view,arch_db:account.invoice_supplier_form
msgid "Responsible"
msgstr ""

#. module: account
#: model:ir.model.fields,field_description:account.field_account_move_reversal_date
msgid "Reversal date"
msgstr ""

#. module: account
#: model:ir.ui.view,arch_db:account.view_move_form
msgid "Reverse Entry"
msgstr ""

#. module: account
#: code:addons/account/wizard/account_move_reversal.py:20
#: model:ir.actions.act_window,name:account.action_view_account_move_reversal
#: model:ir.ui.view,arch_db:account.view_account_move_reversal
#, python-format
msgid "Reverse Moves"
msgstr ""

#. module: account
#: selection:account.financial.report,sign:0
msgid "Reverse balance sign"
msgstr ""

#. module: account
#: model:ir.ui.view,arch_db:account.account_planner
msgid "Review Fiscal Positions"
msgstr ""

#. module: account
#: model:ir.ui.view,arch_db:account.account_planner
msgid "Review Terms"
msgstr ""

#. module: account
#: model:ir.ui.view,arch_db:account.account_planner
msgid "Review existing Taxes"
msgstr ""

#. module: account
#: model:ir.ui.view,arch_db:account.account_planner
msgid "Review the Chart of Accounts"
msgstr ""

#. module: account
#: model:ir.ui.view,arch_db:account.account_planner
msgid "Review the list of available currencies (from the"
msgstr ""

#. module: account
#: selection:res.company,tax_calculation_rounding_method:0
msgid "Round Globally"
msgstr ""

#. module: account
#: selection:res.company,tax_calculation_rounding_method:0
msgid "Round per Line"
msgstr ""

#. module: account
#: selection:account.journal,type:0
#: model:ir.ui.view,arch_db:account.view_account_config_settings
#: model:ir.ui.view,arch_db:account.view_account_journal_search
#: model:ir.ui.view,arch_db:account.view_account_tax_search
#: model:ir.ui.view,arch_db:account.view_account_tax_template_search
#: model:ir.ui.view,arch_db:account.view_partner_property_form
msgid "Sale"
msgstr ""

#. module: account
#: model:ir.ui.view,arch_db:account.view_wizard_multi_chart
msgid "Sale Tax"
msgstr ""

#. module: account
#: selection:account.tax,type_tax_use:0
#: selection:account.tax.template,type_tax_use:0
#: model:ir.ui.menu,name:account.menu_finance_receivables
#: model:ir.ui.view,arch_db:account.view_account_move_filter
msgid "Sales"
msgstr "Ventas"

#. module: account
#: model:ir.model.fields,field_description:account.field_wizard_multi_charts_accounts_sale_tax_rate
msgid "Sales Tax(%)"
msgstr ""

#. module: account
#: model:ir.ui.view,arch_db:account.view_account_invoice_report_search
msgid "Sales Team"
msgstr "Equipo de Ventas"

#. module: account
#: model:ir.model.fields,field_description:account.field_account_config_settings_sale_tax_rate
msgid "Sales tax (%)"
msgstr ""

#. module: account
#: model:ir.model.fields,field_description:account.field_account_invoice_report_user_id
#: model:ir.model.fields,field_description:account.field_account_invoice_user_id
#: model:ir.ui.view,arch_db:account.view_account_invoice_filter
#: model:ir.ui.view,arch_db:account.view_account_invoice_report_search
msgid "Salesperson"
msgstr "Vendedor"

#. module: account
#: model:ir.ui.view,arch_db:account.view_account_journal_search
msgid "Search Account Journal"
msgstr ""

#. module: account
#: model:ir.ui.view,arch_db:account.view_account_template_search
msgid "Search Account Templates"
msgstr ""

#. module: account
#: model:ir.ui.view,arch_db:account.view_bank_statement_search
msgid "Search Bank Statements"
msgstr "Buscar Extractos Bancarios"

#. module: account
#: model:ir.ui.view,arch_db:account.view_bank_statement_line_search
msgid "Search Bank Statements Line"
msgstr ""

#. module: account
#: model:ir.ui.view,arch_db:account.view_account_chart_template_seacrh
msgid "Search Chart of Account Templates"
msgstr ""

#. module: account
#: model:ir.ui.view,arch_db:account.view_account_invoice_filter
msgid "Search Invoice"
msgstr ""

#. module: account
#: model:ir.ui.view,arch_db:account.view_account_move_line_filter
msgid "Search Journal Items"
msgstr ""

#. module: account
#: model:ir.ui.view,arch_db:account.view_account_move_filter
msgid "Search Move"
msgstr ""

#. module: account
#: model:ir.ui.view,arch_db:account.account_journal_dashboard_kanban_view
msgid "Search Operations"
msgstr ""

#. module: account
#: model:ir.ui.view,arch_db:account.view_account_tax_template_search
msgid "Search Tax Templates"
msgstr ""

#. module: account
#: model:ir.ui.view,arch_db:account.view_account_tax_search
msgid "Search Taxes"
msgstr "Buscar Impuestos"

#. module: account
#: model:ir.model.fields,help:account.field_account_journal_type
msgid ""
"Select 'Sale' for customer invoices journals. Select 'Purchase' for vendor "
"bills journals. Select 'Cash' or 'Bank' for journals that are used in "
"customer or vendor payments. Select 'General' for miscellaneous operations "
"journals. Select 'Opening/Closing Situation' for entries generated for new "
"fiscal years."
msgstr ""

#. module: account
#. openerp-web
#: code:addons/account/static/src/js/account_reconciliation_widgets.js:1756
#, python-format
msgid "Select Partner"
msgstr "Seleccione un Asociado"

#. module: account
#. openerp-web
#: code:addons/account/static/src/xml/account_reconciliation.xml:234
#, python-format
msgid "Select a partner or choose a counterpart"
msgstr ""

#. module: account
#: model:ir.model.fields,help:account.field_account_payment_term_line_value
msgid "Select here the kind of valuation related to this payment term line."
msgstr ""

#. module: account
#: code:addons/account/wizard/account_invoice_state.py:42
#, python-format
msgid ""
"Selected invoice(s) cannot be cancelled as they are already in 'Cancelled' "
"or 'Done' state."
msgstr ""

#. module: account
#: code:addons/account/wizard/account_invoice_state.py:21
#, python-format
msgid ""
"Selected invoice(s) cannot be confirmed as they are not in 'Draft' or 'Pro-"
"Forma' state."
msgstr ""

#. module: account
#: selection:account.abstract.payment,payment_type:0
#: selection:account.payment,payment_type:0
#: selection:account.register.payments,payment_type:0
#: model:ir.ui.view,arch_db:account.account_journal_dashboard_kanban_view
msgid "Send Money"
msgstr "Enviar Dinero"

#. module: account
#: model:ir.ui.view,arch_db:account.invoice_form
msgid "Send by Email"
msgstr "Enviado por Correo"

#. module: account
#: model:ir.ui.view,arch_db:account.account_planner
msgid ""
"Sending customer statements (outstanding invoices) manually during the "
"transition period"
msgstr ""

#. module: account
#: selection:account.payment,state:0
#: model:ir.model.fields,field_description:account.field_account_invoice_sent
#: model:ir.ui.view,arch_db:account.view_account_payment_search
msgid "Sent"
msgstr ""

#. module: account
#: selection:res.company,fiscalyear_last_month:0
msgid "September"
msgstr ""

#. module: account
#: model:ir.model.fields,field_description:account.field_account_bank_statement_line_sequence
#: model:ir.model.fields,field_description:account.field_account_financial_report_sequence
#: model:ir.model.fields,field_description:account.field_account_fiscal_position_sequence
#: model:ir.model.fields,field_description:account.field_account_invoice_line_sequence
#: model:ir.model.fields,field_description:account.field_account_invoice_tax_sequence
#: model:ir.model.fields,field_description:account.field_account_journal_sequence
#: model:ir.model.fields,field_description:account.field_account_operation_template_sequence
#: model:ir.model.fields,field_description:account.field_account_payment_term_line_sequence
#: model:ir.model.fields,field_description:account.field_account_tax_group_sequence
#: model:ir.model.fields,field_description:account.field_account_tax_sequence
#: model:ir.model.fields,field_description:account.field_account_tax_template_sequence
msgid "Sequence"
msgstr ""

#. module: account
#: model:ir.model.fields,help:account.field_account_tax_active
#: model:ir.model.fields,help:account.field_account_tax_template_active
msgid "Set active to false to hide the tax without removing it."
msgstr ""

#. module: account
#: model:ir.ui.view,arch_db:account.account_planner
msgid "Set the default Sales and Purchase taxes"
msgstr ""

#. module: account
#: model:ir.model.fields,help:account.field_account_chart_template_visible
msgid ""
"Set this to False if you don't want this template to be used actively in the"
" wizard that generate Chart of Accounts from templates, this is useful when "
"you want to generate accounts of this template only when loading its child "
"template."
msgstr ""

#. module: account
#: model:ir.ui.view,arch_db:account.invoice_supplier_form
msgid "Set to Draft"
msgstr "Cambiar a Borrador"

#. module: account
#: model:ir.ui.menu,name:account.menu_account_config
#: model:ir.ui.view,arch_db:account.account_journal_dashboard_kanban_view
msgid "Settings"
msgstr "Ajustes"

#. module: account
#: model:ir.model.fields,field_description:account.field_account_journal_code
msgid "Short Code"
msgstr ""

#. module: account
#: model:ir.ui.view,arch_db:account.view_tax_tree
msgid "Short Name"
msgstr "Nombre Corto"

#. module: account
#. openerp-web
#: code:addons/account/static/src/xml/account_reconciliation.xml:289
#, python-format
msgid "Show"
msgstr ""

#. module: account
#: model:ir.model.fields,field_description:account.field_account_journal_display_on_footer
msgid "Show in Invoices Footer"
msgstr ""

#. module: account
#: model:ir.model.fields,field_description:account.field_account_journal_show_on_dashboard
msgid "Show journal on dashboard"
msgstr ""

#. module: account
#. openerp-web
#: code:addons/account/static/src/xml/account_reconciliation.xml:19
#, python-format
msgid "Show more... ("
msgstr ""

#. module: account
#: model:ir.model.fields,field_description:account.field_account_financial_report_sign
msgid "Sign on Reports"
msgstr ""

#. module: account
#: model:ir.ui.view,arch_db:account.account_planner
msgid ""
"Simplify your cash, checks, or credit cards deposits with an integrated "
"batch payment function."
msgstr ""

#. module: account
#: selection:account.financial.report,style_overwrite:0
msgid "Smallest Text"
msgstr ""

#. module: account
#: model:ir.model.fields,field_description:account.field_account_report_general_ledger_sortby
msgid "Sort by"
msgstr ""

#. module: account
#: model:ir.model.fields,field_description:account.field_account_invoice_line_origin
#: model:ir.model.fields,field_description:account.field_account_invoice_origin
msgid "Source Document"
msgstr "Documento Origen"

#. module: account
#: model:ir.model.fields,field_description:account.field_account_aged_trial_balance_date_from
#: model:ir.model.fields,field_description:account.field_account_balance_report_date_from
#: model:ir.model.fields,field_description:account.field_account_common_account_report_date_from
#: model:ir.model.fields,field_description:account.field_account_common_partner_report_date_from
#: model:ir.model.fields,field_description:account.field_account_common_report_date_from
#: model:ir.model.fields,field_description:account.field_account_report_general_ledger_date_from
#: model:ir.model.fields,field_description:account.field_accounting_report_date_from
#: model:ir.model.fields,field_description:account.field_accounting_report_date_from_cmp
msgid "Start Date"
msgstr "Fecha de Inicio"

#. module: account
#: model:ir.model.fields,field_description:account.field_account_bank_statement_balance_start
msgid "Starting Balance"
msgstr ""

#. module: account
#: model:ir.ui.view,arch_db:account.view_account_payment_search
msgid "State"
msgstr ""

#. module: account
#: model:ir.model.fields,field_description:account.field_account_bank_statement_line_statement_id
#: model:ir.model.fields,field_description:account.field_account_move_line_statement_id
msgid "Statement"
msgstr "Extracto"

#. module: account
#: code:addons/account/models/account_bank_statement.py:250
#, python-format
msgid "Statement %s confirmed, journal items were created."
msgstr "Extracto %s confirmado, los asientos fueron creados."

#. module: account
#: model:ir.ui.view,arch_db:account.view_bank_statement_line_form
msgid "Statement Line"
msgstr ""

#. module: account
#: model:ir.model.fields,field_description:account.field_account_bank_statement_line_ids
#: model:ir.ui.view,arch_db:account.view_bank_statement_form
#: model:ir.ui.view,arch_db:account.view_bank_statement_line_tree
msgid "Statement lines"
msgstr "Líneas extracto"

#. module: account
#: model:ir.ui.view,arch_db:account.view_bank_statement_tree
msgid "Statements"
msgstr ""

#. module: account
#: model:ir.ui.view,arch_db:account.view_account_move_filter
#: model:ir.ui.view,arch_db:account.view_move_line_form
msgid "States"
msgstr ""

#. module: account
#: model:ir.model.fields,field_description:account.field_account_fiscal_position_states_count
msgid "States count"
msgstr ""

#. module: account
#: model:ir.model.fields,field_description:account.field_account_bank_statement_state
#: model:ir.model.fields,field_description:account.field_account_invoice_state
#: model:ir.model.fields,field_description:account.field_account_move_state
#: model:ir.model.fields,field_description:account.field_account_payment_state
#: model:ir.ui.view,arch_db:account.view_account_invoice_filter
#: model:ir.ui.view,arch_db:account.view_account_invoice_report_search
#: model:ir.ui.view,arch_db:account.view_bank_statement_search
#: model:ir.ui.view,arch_db:account.view_move_line_form2
msgid "Status"
msgstr ""

#. module: account
#: model:ir.model.fields,field_description:account.field_account_cashbox_line_subtotal
msgid "Subtotal"
msgstr "Subtotal"

#. module: account
#: model:ir.ui.view,arch_db:account.report_invoice_document
msgid "TIN:"
msgstr "NIT/RUT:"

#. module: account
#: model:ir.ui.view,arch_db:account.view_account_form
msgid "TOTAL ASSETS"
msgstr ""

#. module: account
#: model:ir.ui.view,arch_db:account.view_account_form
msgid "TOTAL EQUITY"
msgstr ""

#. module: account
#: model:ir.model.fields,field_description:account.field_account_account_tag_ids
#: model:ir.model.fields,field_description:account.field_account_tax_tag_ids
msgid "Tags"
msgstr ""

#. module: account
#: model:ir.actions.act_window,name:account.action_cash_box_out
#: model:ir.ui.view,arch_db:account.cash_box_out_form
msgid "Take Money Out"
msgstr ""

#. module: account
#. openerp-web
#: code:addons/account/static/src/js/account_reconciliation_widgets.js:1516
#, python-format
msgid "Take on average less than 5 seconds to reconcile a transaction."
msgstr ""

#. module: account
#: model:ir.model.fields,field_description:account.field_account_aged_trial_balance_target_move
#: model:ir.model.fields,field_description:account.field_account_balance_report_target_move
#: model:ir.model.fields,field_description:account.field_account_common_account_report_target_move
#: model:ir.model.fields,field_description:account.field_account_common_partner_report_target_move
#: model:ir.model.fields,field_description:account.field_account_common_report_target_move
#: model:ir.model.fields,field_description:account.field_account_report_general_ledger_target_move
#: model:ir.model.fields,field_description:account.field_accounting_report_target_move
msgid "Target Moves"
msgstr ""

#. module: account
#. openerp-web
#: code:addons/account/static/src/js/account_reconciliation_widgets.js:124
#: code:addons/account/static/src/js/account_reconciliation_widgets.js:129
#: model:ir.model,name:account.model_account_tax
#: model:ir.model.fields,field_description:account.field_account_invoice_amount_tax
#: model:ir.model.fields,field_description:account.field_account_invoice_tax_tax_id
#: model:ir.model.fields,field_description:account.field_account_operation_template_second_tax_id
#: model:ir.model.fields,field_description:account.field_account_operation_template_tax_id
#: model:ir.ui.view,arch_db:account.view_account_tax_search
#, python-format
msgid "Tax"
msgstr "Impuesto"

#. module: account
#: code:addons/account/models/chart_template.py:680
#: code:addons/account/models/chart_template.py:683
#, python-format
msgid "Tax %.2f%%"
msgstr ""

#. module: account
#: model:ir.model.fields,field_description:account.field_account_invoice_tax_account_id
#: model:ir.model.fields,field_description:account.field_account_tax_account_id
#: model:ir.model.fields,field_description:account.field_account_tax_template_account_id
msgid "Tax Account"
msgstr ""

#. module: account
#: model:ir.model.fields,field_description:account.field_account_tax_refund_account_id
#: model:ir.model.fields,field_description:account.field_account_tax_template_refund_account_id
msgid "Tax Account on Refunds"
msgstr ""

#. module: account
#: model:ir.ui.view,arch_db:account.view_account_tax_search
msgid "Tax Application"
msgstr ""

#. module: account
#: model:ir.model.fields,field_description:account.field_res_company_tax_calculation_rounding_method
msgid "Tax Calculation Rounding Method"
msgstr ""

#. module: account
#: model:ir.model.fields,field_description:account.field_account_tax_amount_type
#: model:ir.model.fields,field_description:account.field_account_tax_template_amount_type
msgid "Tax Computation"
msgstr ""

#. module: account
#: model:ir.model.fields,field_description:account.field_account_invoice_tax_name
msgid "Tax Description"
msgstr ""

#. module: account
#: model:ir.model.fields,field_description:account.field_account_tax_tax_group_id
msgid "Tax Group"
msgstr ""

#. module: account
#: model:ir.ui.view,arch_db:account.account_planner
msgid "Tax ID (VAT)"
msgstr ""

#. module: account
#: model:ir.actions.act_window,name:account.act_account_tax_tax
#: model:ir.actions.act_window,name:account.act_account_tax_tax_posted
#: model:ir.model.fields,field_description:account.field_account_invoice_tax_line_ids
msgid "Tax Lines"
msgstr ""

#. module: account
#: model:ir.model.fields,field_description:account.field_account_fiscal_position_tax_ids
#: model:ir.model.fields,field_description:account.field_account_fiscal_position_template_tax_ids
#: model:ir.ui.view,arch_db:account.view_account_position_form
msgid "Tax Mapping"
msgstr ""

#. module: account
#: model:ir.model.fields,field_description:account.field_account_tax_name
#: model:ir.model.fields,field_description:account.field_account_tax_template_name
msgid "Tax Name"
msgstr ""

#. module: account
#: model:ir.model.fields,field_description:account.field_account_tax_template_type_tax_use
#: model:ir.model.fields,field_description:account.field_account_tax_type_tax_use
msgid "Tax Scope"
msgstr ""

#. module: account
#: model:ir.model.fields,field_description:account.field_account_fiscal_position_tax_template_tax_src_id
msgid "Tax Source"
msgstr ""

#. module: account
#: model:ir.ui.view,arch_db:account.view_account_tax_template_search
msgid "Tax Template"
msgstr ""

#. module: account
#: model:ir.model.fields,field_description:account.field_account_chart_template_tax_template_ids
msgid "Tax Template List"
msgstr ""

#. module: account
#: model:ir.actions.act_window,name:account.action_account_tax_template_form
msgid "Tax Templates"
msgstr ""

#. module: account
#: model:ir.model.fields,field_description:account.field_account_config_settings_tax_calculation_rounding_method
msgid "Tax calculation rounding method"
msgstr ""

#. module: account
#: sql_constraint:account.tax:0 sql_constraint:account.tax.template:0
msgid "Tax names must be unique !"
msgstr ""

#. module: account
#: model:ir.model.fields,field_description:account.field_account_fiscal_position_tax_tax_src_id
msgid "Tax on Product"
msgstr ""

#. module: account
#: model:ir.model.fields,field_description:account.field_account_fiscal_position_tax_tax_dest_id
msgid "Tax to Apply"
msgstr ""

#. module: account
#: selection:account.account.tag,applicability:0
#: model:account.tax.group,name:account.tax_group_taxes
#: model:ir.actions.act_window,name:account.action_tax_form
#: model:ir.model.fields,field_description:account.field_account_invoice_line_invoice_line_tax_ids
#: model:ir.model.fields,field_description:account.field_account_move_line_tax_ids
#: model:ir.ui.menu,name:account.menu_action_tax_form
#: model:ir.ui.view,arch_db:account.account_planner
#: model:ir.ui.view,arch_db:account.invoice_form
#: model:ir.ui.view,arch_db:account.invoice_supplier_form
#: model:ir.ui.view,arch_db:account.report_invoice_document
#: model:ir.ui.view,arch_db:account.view_account_config_settings
#: model:ir.ui.view,arch_db:account.view_move_line_form
msgid "Taxes"
msgstr "Impuestos"

#. module: account
#: model:ir.model,name:account.model_account_fiscal_position_tax
msgid "Taxes Fiscal Position"
msgstr ""

#. module: account
#: model:ir.ui.view,arch_db:account.view_account_position_template_form
msgid "Taxes Mapping"
msgstr ""

#. module: account
#: model:ir.ui.view,arch_db:account.view_account_tax_template_search
msgid "Taxes used in Purchases"
msgstr ""

#. module: account
#: model:ir.ui.view,arch_db:account.view_account_tax_template_search
msgid "Taxes used in Sales"
msgstr ""

#. module: account
#: model:ir.model.fields,help:account.field_account_move_line_balance
msgid ""
"Technical field holding the debit - credit in order to open meaningful graph"
" views from reports"
msgstr ""

#. module: account
#: model:ir.model.fields,help:account.field_account_move_line_balance_cash_basis
msgid ""
"Technical field holding the debit_cash_basis - credit_cash_basis in order to"
" open meaningful graph views from reports"
msgstr ""

#. module: account
#: model:ir.model.fields,help:account.field_account_invoice_move_name
msgid ""
"Technical field holding the number given to the invoice, automatically set "
"when the invoice is validated then stored to set the same number again if "
"the invoice is cancelled, set to draft and re-validated."
msgstr ""

#. module: account
#: model:ir.model.fields,field_description:account.field_account_invoice_refund_refund_only
msgid ""
"Technical field to hide filter_refund in case invoice is partially paid"
msgstr ""

#. module: account
#: model:ir.model.fields,help:account.field_account_bank_statement_journal_type
#: model:ir.model.fields,help:account.field_account_payment_has_invoices
msgid "Technical field used for usability purposes"
msgstr ""

#. module: account
#: model:ir.model.fields,help:account.field_account_move_matched_percentage
msgid "Technical field used in cash basis method"
msgstr ""

#. module: account
#: model:ir.model.fields,help:account.field_account_abstract_payment_payment_method_code
#: model:ir.model.fields,help:account.field_account_payment_payment_method_code
#: model:ir.model.fields,help:account.field_account_register_payments_payment_method_code
msgid ""
"Technical field used to adapt the interface to the payment type selected."
msgstr ""

#. module: account
#: model:ir.model.fields,help:account.field_account_abstract_payment_hide_payment_method
#: model:ir.model.fields,help:account.field_account_payment_hide_payment_method
#: model:ir.model.fields,help:account.field_account_register_payments_hide_payment_method
msgid ""
"Technical field used to hide the payment method if the selected journal has "
"only one available which is 'manual'"
msgstr ""

#. module: account
#: model:ir.model.fields,help:account.field_account_move_rate_diff_partial_rec_id
msgid ""
"Technical field used to keep track of the origin of journal entries created "
"in case of fluctuation of the currency exchange rate. This is needed when "
"cancelling the source: it will post the inverse journal entry to cancel that"
" part too."
msgstr ""

#. module: account
#: model:ir.model.fields,field_description:account.field_account_config_settings_chart_template_id
msgid "Template"
msgstr ""

#. module: account
#: model:ir.model,name:account.model_account_fiscal_position_account_template
msgid "Template Account Fiscal Mapping"
msgstr ""

#. module: account
#: model:ir.model,name:account.model_account_fiscal_position_tax_template
msgid "Template Tax Fiscal Position"
msgstr ""

#. module: account
#: model:ir.model,name:account.model_account_fiscal_position_template
msgid "Template for Fiscal Position"
msgstr "Plantilla de Posición Fiscal"

#. module: account
#: model:ir.model.fields,field_description:account.field_account_config_settings_template_transfer_account_id
msgid "Template transfer account id"
msgstr ""

#. module: account
#: model:ir.model,name:account.model_account_chart_template
msgid "Templates for Account Chart"
msgstr "Plantillas de Plan de Cuentas"

#. module: account
#: model:ir.model,name:account.model_account_account_template
msgid "Templates for Accounts"
msgstr "Plantillas de Cuentas"

#. module: account
#: model:ir.model,name:account.model_account_tax_template
msgid "Templates for Taxes"
msgstr "Plantillas para Impuestos"

#. module: account
#: model:ir.ui.view,arch_db:account.view_payment_term_line_form
msgid "Term Type"
msgstr ""

#. module: account
#: model:ir.model.fields,field_description:account.field_account_payment_term_line_ids
#: model:ir.ui.view,arch_db:account.view_payment_term_form
msgid "Terms"
msgstr ""

#. module: account
#: model:ir.ui.view,arch_db:account.account_planner
msgid "Terms &amp; Conditions"
msgstr ""

#. module: account
#: model:ir.ui.view,arch_db:account.invoice_form
msgid "Terms and conditions..."
msgstr ""

#. module: account
#. openerp-web
#: code:addons/account/static/src/xml/account_reconciliation.xml:212
#, python-format
msgid "That's on average"
msgstr ""

#. module: account
#: model:ir.model.fields,help:account.field_account_account_internal_type
#: model:ir.model.fields,help:account.field_account_account_type_type
msgid ""
"The 'Internal Type' is used for features available on different types of "
"accounts: liquidity type is for cash or bank accounts, payable/receivable is"
" for vendor/customer accounts."
msgstr ""

#. module: account
#: model:ir.ui.view,arch_db:account.account_planner
msgid ""
"The Advisors have full access to the Accounting application, \n"
"                                        plus access to miscellaneous operations such as salary and asset management."
<<<<<<< HEAD
msgstr ""
=======
msgstr "Los Asesores tienen acceso completo a la aplicación de Contabilidad,\nademás de acceso a operaciones misceláneas como gestión de salarios y activos."
>>>>>>> b2939537

#. module: account
#: model:ir.ui.view,arch_db:account.account_planner
msgid ""
"The Deposit Ticket module can also be used to settle credit card batch made "
"of multiple transactions."
msgstr ""

#. module: account
#: code:addons/account/models/account_move.py:780
#, python-format
msgid "The account %s (%s) is not marked as reconciliable !"
msgstr ""

#. module: account
#: model:ir.model.fields,help:account.field_res_partner_bank_journal_id
msgid "The accounting journal corresponding to this bank account."
msgstr ""

#. module: account
#: model:ir.model.fields,help:account.field_account_bank_statement_line_amount_currency
#: model:ir.model.fields,help:account.field_account_move_line_amount_currency
msgid ""
"The amount expressed in an optional other currency if it is a multi-currency"
" entry."
msgstr ""

#. module: account
#: model:ir.model.fields,help:account.field_account_analytic_line_amount_currency
msgid ""
"The amount expressed in the related account currency if not equal to the "
"company one."
msgstr ""

#. module: account
#: code:addons/account/models/account_move.py:387
#, python-format
msgid ""
"The amount expressed in the secondary currency must be positive when account"
" is debited and negative when account is credited."
msgstr ""

#. module: account
#: code:addons/account/models/account.py:524
#, python-format
msgid ""
"The application scope of taxes in a group must be either the same as the "
"group or \"None\"."
msgstr ""

#. module: account
#: code:addons/account/models/account.py:268
#, python-format
msgid ""
"The bank account of a bank journal must belong to the same company (%s)."
msgstr ""

#. module: account
#: code:addons/account/models/account_bank_statement.py:786
#, python-format
msgid "The bank statement line was already reconciled."
msgstr ""

#. module: account
#: model:ir.model.fields,help:account.field_account_move_line_statement_id
msgid "The bank statement used for bank reconciliation"
msgstr ""

#. module: account
#: model:ir.model.fields,help:account.field_res_company_chart_template_id
msgid "The chart template for the company (if any)"
msgstr ""

#. module: account
#: model:ir.ui.view,arch_db:account.view_account_bnk_stmt_check
msgid "The closing balance is different than the computed one!"
msgstr ""

#. module: account
#: sql_constraint:account.journal:0
msgid "The code and name of the journal must be unique per company !"
msgstr ""

#. module: account
#: sql_constraint:account.account:0
msgid "The code of the account must be unique per company !"
msgstr ""

#. module: account
#: model:ir.model.fields,help:account.field_account_invoice_commercial_partner_id
msgid ""
"The commercial entity that will be used on Journal Entries for this invoice"
msgstr ""

#. module: account
#: model:ir.model.fields,help:account.field_account_journal_currency_id
msgid "The currency used to enter statement"
msgstr ""

#. module: account
#: model:ir.actions.act_window,help:account.action_invoice_tree1
msgid ""
"The discussions with your customer are automatically displayed at\n"
"                the bottom of each invoice."
msgstr ""

#. module: account
#: code:addons/account/models/account_bank_statement.py:182
#, python-format
msgid ""
"The ending balance is incorrect !\n"
"The expected balance (%s) is different from the computed one. (%s)"
msgstr ""

#. module: account
#: model:ir.ui.view,arch_db:account.account_planner
msgid ""
"The first step is to set up your company information. This is mostly used "
"for invoicing."
msgstr ""

#. module: account
#: model:ir.model.fields,help:account.field_res_partner_property_account_position_id
msgid ""
"The fiscal position will determine taxes and accounts used for the partner."
msgstr ""

#. module: account
#: code:addons/account/models/account.py:272
#, python-format
msgid "The holder of a journal's bank account must be the company (%s)."
msgstr ""

#. module: account
#: model:ir.model.fields,help:account.field_account_invoice_line_account_id
msgid "The income or expense account related to the selected product."
msgstr ""

#. module: account
#: code:addons/account/models/account_payment.py:412
#, python-format
msgid "The journal %s does not have a sequence, please specify one."
msgstr ""

#. module: account
#: model:ir.model.fields,help:account.field_account_journal_code
msgid "The journal entries of this journal will be named using this prefix."
msgstr ""

#. module: account
#: model:ir.ui.view,arch_db:account.view_payment_term_form
msgid ""
"The last line's computation type should be \"Balance\" to ensure that the "
"whole amount will be allocated."
msgstr ""

#. module: account
#: model:ir.model.fields,help:account.field_account_move_line_move_id
msgid "The move of this entry line."
msgstr ""

#. module: account
#: model:ir.ui.view,arch_db:account.account_planner
msgid ""
"The multi-currency option allows you to send or receive invoices \n"
"                        in difference currencies, set up foreign bank accounts \n"
"                        and run reports on your foreign financial activities."
msgstr ""

#. module: account
#: model:ir.model.fields,help:account.field_account_invoice_name
msgid "The name that will be used on account move lines"
msgstr ""

#. module: account
#: model:ir.model.fields,help:account.field_account_bank_statement_line_currency_id
#: model:ir.model.fields,help:account.field_account_move_line_currency_id
msgid "The optional other currency if it is a multi-currency entry."
msgstr ""

#. module: account
#: model:ir.model.fields,help:account.field_account_move_line_quantity
msgid ""
"The optional quantity expressed by this line, eg: number of product sold. "
"The quantity is not a legal requirement but is very useful for some reports."
msgstr ""

#. module: account
#: model:ir.model.fields,help:account.field_account_invoice_account_id
msgid "The partner account used for this invoice."
msgstr ""

#. module: account
#: model:ir.model.fields,help:account.field_res_partner_has_unreconciled_entries
msgid ""
"The partner has at least one unreconciled debit and credit since last time "
"the invoices & payments matching was performed."
msgstr ""

#. module: account
#: code:addons/account/models/account_move.py:782
#, python-format
msgid ""
"The partner has to be the same on all lines for receivable and payable "
"accounts!"
msgstr ""

#. module: account
#: model:ir.model.fields,help:account.field_account_invoice_reference
msgid "The partner reference of this invoice."
msgstr ""

#. module: account
#: code:addons/account/models/account_payment.py:314
#, python-format
msgid "The payment cannot be processed because the invoice is not open!"
msgstr ""

#. module: account
#: model:ir.model.fields,help:account.field_account_move_line_amount_residual_currency
msgid ""
"The residual amount on a journal item expressed in its currency (possibly "
"not the company currency)."
msgstr ""

#. module: account
#: model:ir.model.fields,help:account.field_account_move_line_amount_residual
msgid ""
"The residual amount on a journal item expressed in the company currency."
msgstr ""

#. module: account
#: code:addons/account/models/account_move.py:372
#, python-format
msgid ""
"The selected account of your Journal Entry forces to provide a secondary "
"currency. You should remove the secondary currency on the account or select "
"a multi-currency view on the journal."
msgstr ""

#. module: account
#: code:addons/account/models/account_invoice.py:1162
#, python-format
msgid ""
"The selected unit of measure is not compatible with the unit of measure of "
"the product."
msgstr ""

#. module: account
#: model:ir.model.fields,help:account.field_account_tax_sequence
#: model:ir.model.fields,help:account.field_account_tax_template_sequence
msgid ""
"The sequence field is used to define order in which the tax lines are "
"applied."
msgstr ""

#. module: account
#: code:addons/account/models/account_payment.py:414
#, python-format
msgid "The sequence of journal %s is deactivated."
msgstr ""

#. module: account
#: code:addons/account/models/account_bank_statement.py:170
#, python-format
msgid ""
"There is no account defined on the journal %s for %s involved in a cash "
"difference."
msgstr ""

#. module: account
#: code:addons/account/wizard/account_validate_account_move.py:18
#, python-format
msgid "There is no journal items in draft state to post."
msgstr ""

#. module: account
#. openerp-web
#: code:addons/account/static/src/xml/account_reconciliation.xml:308
#: code:addons/account/static/src/xml/account_reconciliation.xml:315
#, python-format
msgid "There is nothing to reconcile."
msgstr ""

#. module: account
#. openerp-web
#: code:addons/account/static/src/js/account_reconciliation_widgets.js:1492
#, python-format
msgid "There you go, it's all done !"
msgstr ""

#. module: account
#: model:ir.model.fields,help:account.field_account_account_template_user_type_id
msgid ""
"These types are defined according to your country. The type contains more "
"information about the account and its specificities."
msgstr ""

#. module: account
#: model:ir.ui.view,arch_db:account.account_planner
msgid "These users handle billing specifically."
msgstr ""

#. module: account
#: code:addons/account/models/account_journal_dashboard.py:101
#, python-format
msgid "This Week"
msgstr ""

#. module: account
#: model:ir.ui.view,arch_db:account.view_account_invoice_report_search
msgid "This Year"
msgstr "Este Año"

#. module: account
#: model:ir.model.fields,help:account.field_product_template_property_account_expense_id
msgid ""
"This account will be used for invoices instead of the default one to value "
"expenses for the current product."
msgstr ""

#. module: account
#: model:ir.model.fields,help:account.field_product_template_property_account_income_id
msgid ""
"This account will be used for invoices instead of the default one to value "
"sales for the current product."
msgstr ""

#. module: account
#: model:ir.model.fields,help:account.field_product_category_property_account_expense_categ_id
msgid "This account will be used for invoices to value expenses."
msgstr ""

#. module: account
#: model:ir.model.fields,help:account.field_product_category_property_account_income_categ_id
msgid "This account will be used for invoices to value sales."
msgstr ""

#. module: account
#: model:ir.model.fields,help:account.field_res_partner_property_account_payable_id
msgid ""
"This account will be used instead of the default one as the payable account "
"for the current partner"
msgstr ""

#. module: account
#: model:ir.model.fields,help:account.field_res_partner_property_account_receivable_id
msgid ""
"This account will be used instead of the default one as the receivable "
"account for the current partner"
msgstr ""

#. module: account
#: model:ir.model.fields,help:account.field_account_config_settings_module_account_budget
msgid ""
"This allows accountants to manage analytic and crossovered budgets. Once the master budgets and the budgets are defined, the project managers can set the planned amount on each analytic account.\n"
"-This installs the module account_budget."
msgstr ""

#. module: account
#: model:ir.model.fields,help:account.field_account_config_settings_module_account_reports_followup
msgid ""
"This allows to automate letters for unpaid invoices, with multi-level recalls.\n"
"-This installs the module account_reports_followup."
msgstr ""

#. module: account
#: model:ir.model.fields,help:account.field_account_config_settings_module_account_batch_deposit
msgid ""
"This allows you to group received checks before you deposit them to the bank.\n"
"-This installs the module account_batch_deposit."
msgstr ""

#. module: account
#: model:ir.model.fields,help:account.field_account_config_settings_complete_tax_set
msgid ""
"This boolean helps you to choose if you want to propose to the user to encode\n"
"             the sales and purchase rates or use the usual m2o fields. This last choice assumes that\n"
"             the set of tax defined for the chosen template is complete"
msgstr ""

#. module: account
#: model:ir.model.fields,help:account.field_account_chart_template_complete_tax_set
msgid ""
"This boolean helps you to choose if you want to propose to the user to "
"encode the sale and purchase rates or choose from list of taxes. This last "
"choice assumes that the set of tax defined on this template is complete"
msgstr ""

#. module: account
#: model:ir.model.fields,help:account.field_wizard_multi_charts_accounts_complete_tax_set
msgid ""
"This boolean helps you to choose if you want to propose to the user to "
"encode the sales and purchase rates or use the usual m2o fields. This last "
"choice assumes that the set of tax defined for the chosen template is "
"complete"
msgstr ""

#. module: account
#: model:ir.model.fields,field_description:account.field_account_config_settings_expects_chart_of_accounts
msgid "This company has its own chart of accounts"
msgstr ""

#. module: account
#: model:ir.model.fields,help:account.field_account_journal_sequence_id
msgid ""
"This field contains the information related to the numbering of the journal "
"entries of this journal."
msgstr ""

#. module: account
#: model:ir.model.fields,help:account.field_account_journal_refund_sequence_id
msgid ""
"This field contains the information related to the numbering of the refund "
"entries of this journal."
msgstr ""

#. module: account
#: model:ir.model.fields,help:account.field_account_operation_template_journal_id
#: model:ir.model.fields,help:account.field_account_operation_template_second_journal_id
msgid "This field is ignored in a bank statement reconciliation."
msgstr ""

#. module: account
#: model:ir.model.fields,help:account.field_account_move_line_date_maturity
msgid ""
"This field is used for payable and receivable journal entries. You can put "
"the limit date for the payment of this line."
msgstr ""

#. module: account
#: model:ir.model.fields,help:account.field_account_bank_statement_line_partner_name
msgid ""
"This field is used to record the third party name when importing bank "
"statement in electronic format, when the partner doesn't exist yet in the "
"database (or cannot be found)."
msgstr ""

#. module: account
#: model:ir.ui.view,arch_db:account.account_planner
msgid ""
"This guide will help you get started with Odoo Accounting.\n"
"                        Once you're done, you'll benefit from:"
msgstr ""

#. module: account
#: model:ir.actions.act_window,help:account.open_account_journal_dashboard_kanban
msgid ""
"This is the accounting dashboard. If you have not yet\n"
"                installed a chart of account, please install one first."
msgstr ""

#. module: account
#: code:addons/account/models/account.py:304
#, python-format
msgid ""
"This journal already contains items, therefore you cannot modify its "
"company."
msgstr ""

#. module: account
#: code:addons/account/models/account.py:307
#, python-format
msgid ""
"This journal already contains items, therefore you cannot modify its short "
"name."
msgstr ""

#. module: account
#: model:ir.model.fields,help:account.field_accounting_report_label_filter
msgid ""
"This label will be displayed on report to show the balance computed for the "
"given comparison filter."
msgstr ""

#. module: account
#: model:ir.model.fields,help:account.field_accounting_report_debit_credit
msgid ""
"This option allows you to get more details about the way your balances are "
"computed. Because it is space consuming, we do not allow to use it while "
"doing a comparison."
msgstr ""

#. module: account
#: model:ir.model.fields,help:account.field_account_account_template_chart_template_id
msgid ""
"This optional field allow you to link an account template to a specific "
"chart template that may differ from the one its root parent belongs to. This"
" allow you to define chart templates that extend another and complete it "
"with few new accounts (You don't need to define the whole structure that is "
"common to both several times)."
msgstr ""

#. module: account
#. openerp-web
#: code:addons/account/static/src/xml/account_reconciliation.xml:205
#, python-format
msgid ""
"This page displays all the bank transactions that are to be reconciled and "
"provides with a neat interface to do so."
msgstr ""

#. module: account
#. openerp-web
#: code:addons/account/static/src/xml/account_reconciliation.xml:153
#, python-format
msgid "This payment is registered but not reconciled."
msgstr ""

#. module: account
#: model:ir.model.fields,help:account.field_res_partner_property_supplier_payment_term_id
msgid ""
"This payment term will be used instead of the default one for purchase "
"orders and vendor bills"
msgstr ""

#. module: account
#: model:ir.model.fields,help:account.field_res_partner_property_payment_term_id
msgid ""
"This payment term will be used instead of the default one for sale orders "
"and customer invoices"
msgstr ""

#. module: account
#: model:ir.model.fields,help:account.field_account_config_settings_default_purchase_tax_id
msgid "This purchase tax will be assigned by default on new products."
msgstr ""

#. module: account
#: model:ir.ui.view,arch_db:account.account_planner
msgid ""
"This role is best suited for managing the day to day accounting operations:"
msgstr ""

#. module: account
#: model:ir.model.fields,help:account.field_account_config_settings_default_sale_tax_id
msgid "This sale tax will be assigned by default on new products."
msgstr ""

#. module: account
#: model:ir.model.fields,help:account.field_account_bank_statement_line_account_id
msgid ""
"This technical field can be used at the statement line creation/import time "
"in order to avoid the reconciliation process on it later on. The statement "
"line will simply create a counterpart on this account"
msgstr ""

#. module: account
#: model:ir.actions.act_window,help:account.action_validate_account_move
msgid ""
"This wizard will validate all journal entries selected. Once journal entries"
" are validated, you can not update them anymore."
msgstr ""

#. module: account
#: model:ir.actions.act_window,help:account.action_account_operation_template
msgid ""
"Those can be used to quickly create a journal items when reconciling\n"
"                a bank statement or an account."
msgstr ""

#. module: account
#. openerp-web
#: code:addons/account/static/src/xml/account_reconciliation.xml:20
#, python-format
msgid "Tip : Hit ctrl-enter to reconcile all the balanced items in the sheet."
msgstr ""

#. module: account
#: selection:account.financial.report,style_overwrite:0
msgid "Title 2 (bold)"
msgstr ""

#. module: account
#: selection:account.financial.report,style_overwrite:0
msgid "Title 3 (bold, smaller)"
msgstr ""

#. module: account
#: model:ir.ui.view,arch_db:account.view_account_invoice_report_search
msgid "To Invoice"
msgstr "A Facturar"

#. module: account
#: model:ir.ui.view,arch_db:account.invoice_supplier_tree
msgid "To Pay"
msgstr "A Pagar"

#. module: account
#: model:ir.ui.view,arch_db:account.account_planner
msgid ""
"To manage the tax applied when invoicing a Company, Odoo uses the concept of"
" Fiscal Position: they serve to automatically set the right tax and/or "
"account according to the customer country and state."
msgstr ""

#. module: account
#: code:addons/account/models/account_move.py:776
#, python-format
msgid "To reconcile the entries company should be the same for all entries!"
msgstr ""

#. module: account
#: model:ir.ui.view,arch_db:account.account_planner
msgid "To use the <strong>multi-currency option:</strong>"
msgstr ""

#. module: account
#. openerp-web
#: code:addons/account/static/src/xml/account_reconciliation.xml:145
#: model:ir.model.fields,field_description:account.field_account_invoice_amount_total
#: model:ir.model.fields,field_description:account.field_account_invoice_amount_total_company_signed
#: model:ir.model.fields,field_description:account.field_account_invoice_amount_total_signed
#: model:ir.ui.view,arch_db:account.report_agedpartnerbalance
#: model:ir.ui.view,arch_db:account.view_account_bnk_stmt_cashbox
#, python-format
msgid "Total"
msgstr ""

#. module: account
#: model:ir.ui.view,arch_db:account.view_move_tree
msgid "Total Amount"
msgstr ""

#. module: account
#: model:ir.ui.view,arch_db:account.view_move_form
#: model:ir.ui.view,arch_db:account.view_move_line_tree
msgid "Total Credit"
msgstr ""

#. module: account
#: model:ir.ui.view,arch_db:account.view_move_form
#: model:ir.ui.view,arch_db:account.view_move_line_tree
msgid "Total Debit"
msgstr ""

#. module: account
#: model:ir.model.fields,field_description:account.field_res_partner_total_invoiced
msgid "Total Invoiced"
msgstr "Total Facturado"

#. module: account
#: model:ir.model.fields,field_description:account.field_res_partner_debit
msgid "Total Payable"
msgstr ""

#. module: account
#: model:ir.model.fields,field_description:account.field_res_partner_credit
msgid "Total Receivable"
msgstr ""

#. module: account
#: model:ir.model.fields,field_description:account.field_account_invoice_report_residual
#: model:ir.model.fields,field_description:account.field_account_invoice_report_user_currency_residual
msgid "Total Residual"
msgstr ""

#. module: account
#: model:ir.model.fields,field_description:account.field_account_invoice_report_price_total
#: model:ir.model.fields,field_description:account.field_account_invoice_report_user_currency_price_total
msgid "Total Without Tax"
msgstr ""

#. module: account
#: model:ir.model.fields,help:account.field_account_invoice_amount_total_company_signed
#: model:ir.model.fields,help:account.field_account_invoice_line_price_subtotal_signed
msgid ""
"Total amount in the currency of the company, negative for credit notes."
msgstr ""

#. module: account
#: model:ir.model.fields,help:account.field_account_invoice_amount_total_signed
msgid ""
"Total amount in the currency of the invoice, negative for credit notes."
msgstr ""

#. module: account
#: model:ir.model.fields,help:account.field_res_partner_credit
msgid "Total amount this customer owes you."
msgstr ""

#. module: account
#: model:ir.model.fields,help:account.field_res_partner_debit
msgid "Total amount you have to pay to this vendor."
msgstr ""

#. module: account
#: model:ir.model.fields,help:account.field_account_bank_statement_total_entry_encoding
msgid "Total of transaction lines."
msgstr ""

#. module: account
#. openerp-web
#: code:addons/account/static/src/xml/account_reconciliation.xml:263
#: model:ir.ui.view,arch_db:account.account_journal_dashboard_kanban_view
#, python-format
msgid "Transaction"
msgstr ""

#. module: account
#: model:ir.ui.view,arch_db:account.view_bank_statement_form
msgid "Transactions"
msgstr ""

#. module: account
#: model:ir.model.fields,field_description:account.field_account_bank_statement_total_entry_encoding
msgid "Transactions Subtotal"
msgstr ""

#. module: account
#: model:ir.model.fields,field_description:account.field_account_chart_template_transfer_account_id
#: model:ir.model.fields,field_description:account.field_wizard_multi_charts_accounts_transfer_account_id
msgid "Transfer Account"
msgstr ""

#. module: account
#: model:ir.model.fields,field_description:account.field_account_payment_destination_journal_id
msgid "Transfer To"
msgstr ""

#. module: account
#: code:addons/account/models/account_payment.py:209
#, python-format
msgid "Transfer account not defined on the company."
msgstr ""

#. module: account
#: code:addons/account/models/account_payment.py:385
#, python-format
msgid "Transfer from %s"
msgstr ""

#. module: account
#: code:addons/account/models/account_payment.py:467
#, python-format
msgid "Transfer to %s"
msgstr ""

#. module: account
#: model:ir.ui.view,arch_db:account.view_account_payment_search
msgid "Transfers"
msgstr ""

#. module: account
#: model:ir.actions.act_window,name:account.action_account_balance_menu
#: model:ir.actions.report.xml,name:account.action_report_trial_balance
#: model:ir.ui.menu,name:account.menu_general_Balance_report
msgid "Trial Balance"
msgstr ""

#. module: account
#: model:ir.model,name:account.model_account_balance_report
msgid "Trial Balance Report"
msgstr ""

#. module: account
#: model:ir.model.fields,field_description:account.field_account_account_internal_type
#: model:ir.model.fields,field_description:account.field_account_account_template_user_type_id
#: model:ir.model.fields,field_description:account.field_account_account_type_type
#: model:ir.model.fields,field_description:account.field_account_account_user_type_id
#: model:ir.model.fields,field_description:account.field_account_bank_statement_journal_type
#: model:ir.model.fields,field_description:account.field_account_financial_report_type
#: model:ir.model.fields,field_description:account.field_account_invoice_report_type
#: model:ir.model.fields,field_description:account.field_account_invoice_type
#: model:ir.model.fields,field_description:account.field_account_journal_type
#: model:ir.model.fields,field_description:account.field_account_move_line_user_type_id
#: model:ir.model.fields,field_description:account.field_account_payment_term_line_value
msgid "Type"
msgstr ""

#. module: account
#: code:addons/account/models/chart_template.py:738
#, python-format
msgid "Undistributed Profits/Losses"
msgstr ""

#. module: account
#: model:ir.model.fields,field_description:account.field_account_invoice_line_price_unit
#: model:ir.ui.view,arch_db:account.report_invoice_document
msgid "Unit Price"
msgstr "Precio Unidad"

#. module: account
#: model:ir.model.fields,field_description:account.field_account_analytic_line_product_uom_id
#: model:ir.model.fields,field_description:account.field_account_invoice_line_uom_id
#: model:ir.model.fields,field_description:account.field_account_move_line_product_uom_id
msgid "Unit of Measure"
msgstr ""

#. module: account
#: model:ir.ui.view,arch_db:account.account_planner
msgid ""
"Unless you are starting a new business, you probably have a list of "
"customers and vendors you'd like to import."
msgstr "A no ser que esté iniciando un nuevo negocio, probablemente usted tenga una lista de clientes y proveedores que querrá importar."

#. module: account
#: model:ir.actions.act_window,name:account.act_account_journal_2_account_invoice_opened
msgid "Unpaid Invoices"
msgstr ""

#. module: account
#: selection:account.move,state:0
#: model:ir.ui.view,arch_db:account.view_account_move_filter
#: model:ir.ui.view,arch_db:account.view_account_move_line_filter
msgid "Unposted"
msgstr ""

#. module: account
#: model:ir.ui.view,arch_db:account.view_account_move_filter
msgid "Unposted Journal Entries"
msgstr ""

#. module: account
#: model:ir.ui.view,arch_db:account.view_account_move_line_filter
msgid "Unposted Journal Items"
msgstr ""

#. module: account
#: model:ir.model.fields,field_description:account.field_account_bank_statement_message_unread
#: model:ir.model.fields,field_description:account.field_account_invoice_message_unread
msgid "Unread Messages"
msgstr ""

#. module: account
#: model:ir.model.fields,field_description:account.field_account_bank_statement_message_unread_counter
#: model:ir.model.fields,field_description:account.field_account_invoice_message_unread_counter
msgid "Unread Messages Counter"
msgstr "Contador de Mensajes no Leídos"

#. module: account
#. openerp-web
#: code:addons/account/static/src/xml/account_payment.xml:81
#: model:ir.ui.view,arch_db:account.account_unreconcile_view
#, python-format
msgid "Unreconcile"
msgstr ""

#. module: account
#: model:ir.actions.act_window,name:account.action_account_unreconcile
msgid "Unreconcile Entries"
msgstr ""

#. module: account
#: model:ir.ui.view,arch_db:account.account_unreconcile_view
msgid "Unreconcile Transactions"
msgstr ""

#. module: account
#: model:ir.ui.view,arch_db:account.view_account_move_line_filter
msgid "Unreconciled"
msgstr ""

#. module: account
#: model:ir.actions.act_window,name:account.act_account_acount_move_line_open_unreconciled
msgid "Unreconciled Entries"
msgstr ""

#. module: account
#: model:ir.ui.view,arch_db:account.view_account_move_line_filter
msgid "Unreconciled Journal Items"
msgstr ""

#. module: account
#: model:ir.model.fields,field_description:account.field_account_invoice_amount_untaxed
#: model:ir.model.fields,field_description:account.field_account_invoice_amount_untaxed_signed
msgid "Untaxed Amount"
msgstr "Monto Libre de Impuestos"

#. module: account
#: model:ir.ui.view,arch_db:account.account_planner
msgid "Use"
msgstr ""

#. module: account
#: model:ir.model.fields,field_description:account.field_account_config_settings_use_anglo_saxon
#: model:ir.model.fields,field_description:account.field_wizard_multi_charts_accounts_use_anglo_saxon
msgid "Use Anglo-Saxon Accounting"
msgstr ""

#. module: account
#: model:ir.model.fields,field_description:account.field_account_chart_template_use_anglo_saxon
msgid "Use Anglo-Saxon accounting"
msgstr ""

#. module: account
#: model:ir.model.fields,field_description:account.field_account_config_settings_module_account_sepa
msgid "Use SEPA payments"
msgstr ""

#. module: account
#: model:ir.model.fields,field_description:account.field_account_move_reversal_journal_id
msgid "Use Specific Journal"
msgstr ""

#. module: account
#: model:ir.model.fields,field_description:account.field_res_company_anglo_saxon_accounting
msgid "Use anglo-saxon accounting"
msgstr ""

#. module: account
#: model:ir.model.fields,field_description:account.field_account_config_settings_module_account_batch_deposit
msgid "Use batch deposit"
msgstr "Utilizar depósito por lote"

#. module: account
#: model:ir.ui.view,arch_db:account.account_planner
msgid ""
"Use in conjunction with contracts to calculate your monthly revenue for "
"multi-month contracts."
msgstr ""

#. module: account
#: model:ir.ui.view,arch_db:account.view_account_invoice_refund
msgid ""
"Use this option if you want to cancel an invoice and create a new\n"
"                                one. The credit note will be created, validated and reconciled\n"
"                                with the current invoice. A new, draft, invoice will be created \n"
"                                so that you can edit it."
msgstr ""

#. module: account
#: model:ir.ui.view,arch_db:account.view_account_invoice_refund
msgid ""
"Use this option if you want to cancel an invoice you should not\n"
"                                have issued. The credit note will be created, validated and reconciled\n"
"                                with the invoice. You will not be able to modify the credit note."
msgstr ""

#. module: account
#: model:ir.model.fields,help:account.field_account_account_type_include_initial_balance
msgid ""
"Used in reports to know if we should consider journal items from the "
"beginning of time instead of from the fiscal year only. Account types that "
"should be reset to zero at each new fiscal year (like expenses, revenue..) "
"should not have this option set."
msgstr ""

#. module: account
#: model:ir.model.fields,help:account.field_account_journal_sequence
msgid "Used to order Journals in the dashboard view"
msgstr ""

#. module: account
#: model:ir.model.fields,help:account.field_account_journal_loss_account_id
msgid ""
"Used to register a loss when the ending balance of a cash register differs "
"from what the system computes"
msgstr ""

#. module: account
#: model:ir.model.fields,help:account.field_account_journal_profit_account_id
msgid ""
"Used to register a profit when the ending balance of a cash register differs"
" from what the system computes"
msgstr ""

#. module: account
#: model:ir.model.fields,help:account.field_account_bank_statement_line_journal_currency_id
#: model:ir.model.fields,help:account.field_account_move_line_company_currency_id
#: model:ir.model.fields,help:account.field_account_partial_reconcile_company_currency_id
#: model:ir.model.fields,help:account.field_res_partner_currency_id
msgid "Utility field to express amount currency"
msgstr ""

#. module: account
#: model:ir.model.fields,field_description:account.field_account_fiscal_position_vat_required
msgid "VAT required"
msgstr ""

#. module: account
#. openerp-web
#: code:addons/account/static/src/js/account_reconciliation_widgets.js:1866
#: model:ir.ui.view,arch_db:account.invoice_form
#: model:ir.ui.view,arch_db:account.invoice_supplier_form
#: model:ir.ui.view,arch_db:account.view_account_payment_from_invoices
#: model:ir.ui.view,arch_db:account.view_account_payment_invoice_form
#: model:ir.ui.view,arch_db:account.view_bank_statement_form
#, python-format
msgid "Validate"
msgstr "Validar"

#. module: account
#: model:ir.model,name:account.model_validate_account_move
msgid "Validate Account Move"
msgstr ""

#. module: account
#: model:ir.ui.view,arch_db:account.account_planner
msgid "Validate purchase orders and control vendor bills by departments."
msgstr "Valide las órdenes de compra y controle las facturas de proveedor por departamentos."

#. module: account
#: selection:account.bank.statement,state:0
#: model:mail.message.subtype,name:account.mt_invoice_validated
msgid "Validated"
msgstr ""

#. module: account
#: model:ir.model.fields,field_description:account.field_account_payment_term_line_value_amount
msgid "Value"
msgstr ""

#. module: account
#: selection:account.abstract.payment,partner_type:0
#: selection:account.payment,partner_type:0
#: selection:account.register.payments,partner_type:0
#: model:ir.ui.view,arch_db:account.invoice_supplier_form
#: model:ir.ui.view,arch_db:account.invoice_supplier_tree
#: model:ir.ui.view,arch_db:account.view_account_invoice_report_search
#: model:ir.ui.view,arch_db:account.view_account_supplier_payment_tree
msgid "Vendor"
msgstr "Proveedor"

#. module: account
#: selection:account.invoice,type:0 selection:account.invoice.report,type:0
#: code:addons/account/models/account_invoice.py:808
#: model:ir.ui.view,arch_db:account.invoice_supplier_form
#: model:ir.ui.view,arch_db:account.report_invoice_document
#, python-format
msgid "Vendor Bill"
msgstr ""

#. module: account
#: code:addons/account/models/chart_template.py:156
#: model:ir.actions.act_window,name:account.action_invoice_tree2
#: model:ir.ui.menu,name:account.menu_action_invoice_tree2
#: model:ir.ui.view,arch_db:account.account_planner
#, python-format
msgid "Vendor Bills"
msgstr ""

#. module: account
#: model:ir.ui.view,arch_db:account.account_planner
msgid "Vendor Flow"
msgstr ""

#. module: account
#: code:addons/account/models/account_payment.py:450
#, python-format
msgid "Vendor Payment"
msgstr ""

#. module: account
#: model:ir.model.fields,field_description:account.field_res_partner_property_supplier_payment_term_id
msgid "Vendor Payment Term"
msgstr ""

#. module: account
#: model:ir.model.fields,field_description:account.field_account_invoice_reference
#: model:ir.ui.view,arch_db:account.invoice_supplier_form
msgid "Vendor Reference"
msgstr "Referencia del Proveedor"

#. module: account
#: selection:account.invoice,type:0 selection:account.invoice.report,type:0
#: code:addons/account/models/account_invoice.py:810
#: code:addons/account/models/account_payment.py:448
#: model:ir.ui.view,arch_db:account.report_invoice_document
#, python-format
msgid "Vendor Refund"
msgstr ""

#. module: account
#: model:ir.model.fields,field_description:account.field_product_template_supplier_taxes_id
msgid "Vendor Taxes"
msgstr ""

#. module: account
#. openerp-web
#: code:addons/account/static/src/xml/account_reconciliation.xml:295
#: model:ir.ui.menu,name:account.menu_account_supplier
#, python-format
msgid "Vendors"
msgstr "Proveedores"

#. module: account
#: selection:account.financial.report,type:0
msgid "View"
msgstr "Ver"

#. module: account
#: model:ir.ui.view,arch_db:account.view_account_config_settings
msgid "View supported banks"
msgstr ""

#. module: account
#: code:addons/account/models/account_invoice.py:1096
#: code:addons/account/models/account_invoice.py:1161
#, python-format
msgid "Warning!"
msgstr ""

#. module: account
#: model:ir.ui.view,arch_db:account.account_planner
msgid ""
"We can handle the whole import process\n"
"                                        for you: simply send your Odoo project\n"
"                                        manager a CSV file containing all your\n"
"                                        data."
msgstr "Podemos realizar el proceso de importación por usted:\nsimplemente mande un archivo CSV a su asesor de proyecto de\nen Odoo con todos sus datos."

#. module: account
#: model:ir.ui.view,arch_db:account.account_planner
msgid ""
"We can handle the whole import process\n"
"                                        for you: simply send your Odoo project\n"
"                                        manager a CSV file containing all your\n"
"                                        products."
msgstr "Nosotros podemos realizar todo el proceso de importación por usted:\nsimplemente mande un archivo CSV con todos sus datos a su asesor de Odoo."

#. module: account
#: model:ir.ui.view,arch_db:account.account_planner
msgid "We hope this tool helped you implement our accounting application."
msgstr ""

#. module: account
#: model:ir.model.fields,field_description:account.field_account_bank_statement_website_message_ids
#: model:ir.model.fields,field_description:account.field_account_invoice_website_message_ids
msgid "Website Messages"
msgstr "Mensajes del Sitio Web"

#. module: account
#: model:ir.model.fields,help:account.field_account_bank_statement_website_message_ids
#: model:ir.model.fields,help:account.field_account_invoice_website_message_ids
msgid "Website communication history"
msgstr "Historial de comunicación del sitio web"

#. module: account
#: model:ir.ui.view,arch_db:account.account_planner
msgid "Welcome"
msgstr ""

#. module: account
#: model:ir.ui.view,arch_db:account.account_planner
msgid ""
"When inviting users, you will need to define which access rights they are allowed to have. \n"
"                        This is done by assigning a role to each user."
msgstr ""

#. module: account
#: model:ir.model.fields,help:account.field_account_journal_show_on_dashboard
msgid "Whether this journal should be displayed on the dashboard or not"
msgstr ""

#. module: account
#. openerp-web
#: code:addons/account/static/src/js/account_reconciliation_widgets.js:1503
#, python-format
msgid "Whew, that was fast !"
msgstr ""

#. module: account
#: selection:account.balance.report,display_account:0
#: selection:account.common.account.report,display_account:0
#: selection:account.report.general.ledger,display_account:0
msgid "With balance is not equal to 0"
msgstr ""

#. module: account
#: model:ir.ui.view,arch_db:account.report_generalledger
#: model:ir.ui.view,arch_db:account.report_trialbalance
msgid "With balance not equal to zero"
msgstr ""

#. module: account
#: selection:account.balance.report,display_account:0
#: selection:account.common.account.report,display_account:0
#: selection:account.report.general.ledger,display_account:0
#: model:ir.ui.view,arch_db:account.report_generalledger
#: model:ir.ui.view,arch_db:account.report_trialbalance
msgid "With movements"
msgstr ""

#. module: account
#: model:ir.ui.view,arch_db:account.view_account_operation_template_search
msgid "With tax"
msgstr ""

#. module: account
#: code:addons/account/models/account_move.py:808
#: model:ir.ui.view,arch_db:account.view_account_move_line_reconcile_full
#, python-format
msgid "Write-Off"
msgstr ""

#. module: account
#: model:ir.model.fields,field_description:account.field_account_move_line_reconcile_writeoff_journal_id
msgid "Write-Off Journal"
msgstr ""

#. module: account
#: model:ir.ui.view,arch_db:account.account_move_line_reconcile_writeoff
msgid "Write-Off Move"
msgstr ""

#. module: account
#: model:ir.model.fields,field_description:account.field_account_move_line_reconcile_writeoff_writeoff_acc_id
msgid "Write-Off account"
msgstr ""

#. module: account
#: model:ir.model.fields,field_description:account.field_account_move_line_reconcile_writeoff
msgid "Write-Off amount"
msgstr ""

#. module: account
#: sql_constraint:account.move.line:0
msgid "Wrong credit or debit value in accounting entry !"
msgstr ""

#. module: account
#: code:addons/account/models/account_move.py:774
#, python-format
msgid "You are trying to reconcile some entries that are already reconciled!"
msgstr ""

#. module: account
#: model:ir.model.fields,help:account.field_account_move_line_blocked
msgid ""
"You can check this box to mark this journal item as a litigation with the "
"associated partner"
msgstr ""

#. module: account
#: model:ir.actions.act_window,help:account.action_invoice_tree2
msgid ""
"You can control the invoice from your vendor according to\n"
"                what you purchased or received."
msgstr ""

#. module: account
#: code:addons/account/models/res_config.py:229
#, python-format
msgid ""
"You can not change a company chart of account once it has been installed"
msgstr ""

#. module: account
#: code:addons/account/models/product.py:51
#, python-format
msgid ""
"You can not change the unit of measure of a product that has been already "
"used in an account journal item. If you need to change the unit of measure, "
"you may deactivate this product."
msgstr ""

#. module: account
#: code:addons/account/models/account_payment.py:297
#, python-format
msgid "You can not delete a payment that is already posted"
msgstr "Usted no puede borrar un pago que ya está contabilizado"

#. module: account
#: code:addons/account/models/account_payment.py:122
#, python-format
msgid "You can only register payments for open invoices"
msgstr ""

#. module: account
#: model:ir.model.fields,help:account.field_account_financial_report_style_overwrite
msgid ""
"You can set up here the format you want this record to be displayed. If you "
"leave the automatic formatting, it will be computed based on the financial "
"reports hierarchy (auto-computed field 'level')."
msgstr ""

#. module: account
#: code:addons/account/models/account_move.py:175
#, python-format
msgid ""
"You cannot add/modify entries prior to and inclusive of the lock date %s. "
"Check the company settings or ask someone with the 'Adviser' role"
msgstr ""

#. module: account
#: code:addons/account/models/account_invoice.py:789
#, python-format
msgid ""
"You cannot cancel an invoice which is partially paid. You need to "
"unreconcile related payment entries first."
msgstr ""

#. module: account
#: code:addons/account/models/account.py:162
#, python-format
msgid ""
"You cannot change the owner company of an account that already contains "
"journal items."
msgstr ""

#. module: account
#: code:addons/account/models/account_move.py:997
#, python-format
msgid "You cannot change the tax, you should remove and recreate lines."
msgstr ""

#. module: account
#: code:addons/account/models/account_move.py:379
#, python-format
msgid ""
"You cannot create journal items with a secondary currency without filling "
"both 'currency' and 'amount currency' field."
msgstr ""

#. module: account
#: code:addons/account/models/account_invoice.py:406
#, python-format
msgid ""
"You cannot delete an invoice after it has been validated (and received a "
"number). You can set it back to \"Draft\" state and modify its content, then"
" re-confirm it."
msgstr ""

#. module: account
#: code:addons/account/models/account_invoice.py:404
#, python-format
msgid ""
"You cannot delete an invoice which is not draft or cancelled. You should "
"refund it instead."
msgstr ""

#. module: account
#: code:addons/account/models/account.py:168
#, python-format
msgid "You cannot do that on an account that contains journal items."
msgstr ""

#. module: account
#: code:addons/account/models/account_move.py:1028
#, python-format
msgid ""
"You cannot do this modification on a posted journal entry, you can just change some non legal fields. You must revert the journal entry to cancel it.\n"
"%s."
msgstr ""

#. module: account
#: code:addons/account/models/account_move.py:1030
#, python-format
msgid ""
"You cannot do this modification on a reconciled entry. You can just change some non legal fields or you must unreconcile first.\n"
"%s."
msgstr ""

#. module: account
#: code:addons/account/models/account.py:96
#, python-format
msgid ""
"You cannot have a receivable/payable account that is not reconciliable. "
"(account code: %s)"
msgstr ""

#. module: account
#: code:addons/account/models/account_payment.py:126
#, python-format
msgid "You cannot mix customer invoices and vendor bills in a single payment."
msgstr ""

#. module: account
#. openerp-web
#: code:addons/account/static/src/js/account_reconciliation_widgets.js:1788
#, python-format
msgid "You cannot mix items from receivable and payable accounts."
msgstr ""

#. module: account
#: code:addons/account/models/account_move.py:143
#, python-format
msgid ""
"You cannot modify a posted entry of this journal.\n"
"First you should set the journal to allow cancelling entries."
msgstr ""

#. module: account
#: code:addons/account/wizard/pos_box.py:36
#, python-format
msgid "You cannot put/take money in/out for a bank statement which is closed."
msgstr ""

#. module: account
#: code:addons/account/models/account.py:173
#, python-format
msgid ""
"You cannot remove/deactivate an account which is set on a customer or "
"vendor."
msgstr ""

#. module: account
#: code:addons/account/models/account_move.py:881
#: code:addons/account/models/account_move.py:999
#, python-format
msgid "You cannot use deprecated account."
msgstr ""

#. module: account
#: code:addons/account/models/account_move.py:937
#, python-format
msgid ""
"You cannot use this general account in this journal, check the tab 'Entry "
"Controls' on the related journal."
msgstr ""

#. module: account
#: model:ir.ui.view,arch_db:account.invoice_form
#: model:ir.ui.view,arch_db:account.invoice_supplier_form
msgid "You have"
msgstr ""

#. module: account
#: code:addons/account/wizard/account_report_general_ledger.py:21
#, python-format
msgid "You must define a Start Date"
msgstr ""

#. module: account
#: code:addons/account/models/account_invoice.py:1097
#, python-format
msgid "You must first select a partner!"
msgstr "¡Primero debe seleccionar un asociado!"

#. module: account
#: code:addons/account/wizard/account_report_aged_partner_balance.py:26
#, python-format
msgid "You must set a period length greater than 0."
msgstr ""

#. module: account
#: code:addons/account/wizard/account_report_aged_partner_balance.py:28
#, python-format
msgid "You must set a start date."
msgstr ""

#. module: account
#: code:addons/account/models/account_move.py:1160
#, python-format
msgid ""
"You should configure the 'Exchange Rate Journal' in the accounting settings,"
" to manage automatically the booking of accounting entries related to "
"differences between exchange rates."
msgstr "Usted debería configurar el 'Libro de Tasa de Cambio' en los ajustes de contabilidad, para registrar automáticamente los asientos contables relacionados con diferencias entre tipos de cambio."

#. module: account
#: code:addons/account/models/account_move.py:1162
#, python-format
msgid ""
"You should configure the 'Gain Exchange Rate Account' in the accounting "
"settings, to manage automatically the booking of accounting entries related "
"to differences between exchange rates."
msgstr "Usted debería configurar la 'Cuenta de Ganancias por Tasa de Cambio' en los ajustes de contabilidad, para registrar automáticamente los asientos contables relacionados con diferencias entre tipos de cambio."

#. module: account
#: code:addons/account/models/account_move.py:1164
#, python-format
msgid ""
"You should configure the 'Loss Exchange Rate Account' in the accounting "
"settings, to manage automatically the booking of accounting entries related "
"to differences between exchange rates."
msgstr "Usted debería configurar la 'Cuenta de Pérdidas por Tasa de Cambio' en los ajustes de contabilidad, para registrar automáticamente los asientos contables relacionados con diferencias entre tipos de cambio."

#. module: account
#: code:addons/account/wizard/pos_box.py:49
#: code:addons/account/wizard/pos_box.py:67
#, python-format
msgid ""
"You should have defined an 'Internal Transfer Account' in your cash "
"register's journal!"
msgstr ""

#. module: account
#. openerp-web
#: code:addons/account/static/src/xml/account_reconciliation.xml:214
#, python-format
msgid "You validated"
msgstr ""

#. module: account
#: model:ir.ui.view,arch_db:account.view_account_invoice_refund
msgid ""
"You will be able to edit and validate this\n"
"                                credit note directly or keep it draft,\n"
"                                waiting for the document to be issued by\n"
"                                your supplier/customer."
msgstr ""

#. module: account
#: model:ir.ui.view,arch_db:account.account_planner
msgid "Your Bank Accounts"
msgstr ""

#. module: account
#: model:ir.ui.view,arch_db:account.account_planner
msgid "Your Company"
msgstr ""

#. module: account
#: model:ir.ui.view,arch_db:account.account_planner
msgid "Your Customers"
msgstr ""

#. module: account
#: model:ir.ui.view,arch_db:account.account_planner
msgid "Your Products"
msgstr ""

#. module: account
#: model:ir.ui.view,arch_db:account.account_planner
msgid "Your Trial Balance (list of accounts and their balances)."
msgstr ""

#. module: account
#: model:ir.ui.view,arch_db:account.account_planner
msgid "Your company's legal name, tax ID, address, and logo."
msgstr ""

#. module: account
#: model:ir.ui.view,arch_db:account.account_planner
msgid "Your outstanding invoices, payments, and undeposited funds."
msgstr ""

#. module: account
#: model:ir.ui.view,arch_db:account.view_account_position_form
msgid "Zip Range"
msgstr ""

#. module: account
#: model:ir.model.fields,field_description:account.field_account_fiscal_position_zip_from
msgid "Zip Range From"
msgstr ""

#. module: account
#: model:ir.model.fields,field_description:account.field_account_fiscal_position_zip_to
msgid "Zip Range To"
msgstr ""

#. module: account
#: model:ir.model,name:account.model_account_bank_accounts_wizard
msgid "account.bank.accounts.wizard"
msgstr ""

#. module: account
#: model:ir.model,name:account.model_account_config_settings
msgid "account.config.settings"
msgstr "account.config.settings"

#. module: account
#: model:ir.model,name:account.model_account_tax_group
msgid "account.tax.group"
msgstr ""

#. module: account
#: model:ir.ui.view,arch_db:account.account_planner
msgid "accounting settings"
msgstr ""

#. module: account
#: model:ir.ui.view,arch_db:account.account_planner
msgid "activate this feature"
msgstr ""

#. module: account
#. openerp-web
#: code:addons/account/static/src/xml/account_reconciliation.xml:297
#, python-format
msgid "all"
msgstr ""

#. module: account
#. openerp-web
#: code:addons/account/static/src/xml/account_payment.xml:17
#, python-format
msgid "assign to invoice"
msgstr ""

#. module: account
#: model:ir.ui.view,arch_db:account.view_bank_statement_form
msgid "auto..."
msgstr ""

#. module: account
#: model:ir.model,name:account.model_cash_box_in
msgid "cash.box.in"
msgstr ""

#. module: account
#: model:ir.model,name:account.model_cash_box_out
msgid "cash.box.out"
msgstr ""

#. module: account
#: model:ir.ui.view,arch_db:account.view_account_form
msgid "code"
msgstr ""

#. module: account
#: model:ir.ui.view,arch_db:account.account_planner
msgid "create a journal entry"
msgstr ""

#. module: account
#. openerp-web
#: code:addons/account/static/src/xml/account_reconciliation.xml:294
#, python-format
msgid "customers"
msgstr ""

#. module: account
#: model:ir.ui.view,arch_db:account.view_account_operation_template_form
msgid "e.g. Bank Fees"
msgstr ""

#. module: account
#: model:ir.ui.view,arch_db:account.view_account_config_settings
msgid "e.g. sales@odoo.com"
msgstr ""

#. module: account
#: model:ir.ui.view,arch_db:account.account_planner
msgid "fast recording interface"
msgstr ""

#. module: account
#: model:ir.ui.view,arch_db:account.account_planner
msgid "first)"
msgstr ""

#. module: account
#: model:ir.ui.view,arch_db:account.invoice_form
msgid "for this customer. You can allocate them to mark this invoice as paid."
msgstr ""

#. module: account
#: model:ir.ui.view,arch_db:account.invoice_supplier_form
msgid "for this supplier. You can allocate them to mark this bill as paid."
msgstr ""

#. module: account
#: model:ir.ui.view,arch_db:account.account_aged_balance_view
#: model:ir.ui.view,arch_db:account.account_common_report_view
msgid "or"
msgstr "o"

#. module: account
#. openerp-web
#: code:addons/account/static/src/xml/account_reconciliation.xml:296
#, python-format
msgid "others"
msgstr "otros"

#. module: account
#: model:ir.ui.view,arch_db:account.invoice_supplier_form
msgid "outstanding debits"
msgstr ""

#. module: account
#: model:ir.ui.view,arch_db:account.invoice_form
msgid "outstanding payments"
msgstr ""

#. module: account
#. openerp-web
#: code:addons/account/static/src/xml/account_reconciliation.xml:214
#, python-format
msgid "reconciliations with the ctrl-enter shortcut."
msgstr ""

#. module: account
#. openerp-web
#: code:addons/account/static/src/xml/account_reconciliation.xml:19
#, python-format
msgid "remaining)"
msgstr ""

#. module: account
#: model:ir.model,name:account.model_report_account_report_agedpartnerbalance
msgid "report.account.report_agedpartnerbalance"
msgstr "report.account.report_agedpartnerbalance"

#. module: account
#: model:ir.model,name:account.model_report_account_report_financial
msgid "report.account.report_financial"
msgstr ""

#. module: account
#: model:ir.model,name:account.model_report_account_report_generalledger
msgid "report.account.report_generalledger"
msgstr ""

#. module: account
#: model:ir.model,name:account.model_report_account_report_overdue
msgid "report.account.report_overdue"
msgstr ""

#. module: account
#: model:ir.model,name:account.model_report_account_report_trialbalance
msgid "report.account.report_trialbalance"
msgstr ""

#. module: account
#: code:addons/account/models/account_move.py:202
#, python-format
msgid "reversal of: "
msgstr ""

#. module: account
#. openerp-web
#: code:addons/account/static/src/xml/account_reconciliation.xml:212
#, python-format
msgid "seconds per transaction."
msgstr ""

#. module: account
#: model:ir.ui.view,arch_db:account.account_planner
msgid "send us an email"
msgstr ""

#. module: account
#: model:ir.ui.view,arch_db:account.account_planner
msgid "set company logo"
msgstr ""

#. module: account
#: model:ir.ui.view,arch_db:account.account_planner
msgid "setup your bank accounts."
msgstr ""

#. module: account
#. openerp-web
#: code:addons/account/static/src/xml/account_reconciliation.xml:295
#, python-format
msgid "suppliers"
msgstr ""

#. module: account
#: model:ir.ui.view,arch_db:account.account_planner
msgid "the customer list"
msgstr ""

#. module: account
#: model:ir.ui.view,arch_db:account.view_partner_property_form
msgid "the parent company"
msgstr ""

#. module: account
#: model:ir.ui.view,arch_db:account.account_planner
msgid "to describe<br/> your experience or to suggest improvements !"
msgstr ""

#. module: account
#. openerp-web
#: code:addons/account/static/src/xml/account_reconciliation.xml:212
#, python-format
msgid "to reconcile"
msgstr ""

#. module: account
#: model:ir.ui.view,arch_db:account.account_planner
msgid "to set the balance of all of your accounts."
msgstr ""

#. module: account
#. openerp-web
#: code:addons/account/static/src/xml/account_reconciliation.xml:212
#, python-format
msgid "transactions."
msgstr ""

#. module: account
#: model:ir.model,name:account.model_wizard_multi_charts_accounts
msgid "wizard.multi.charts.accounts"
msgstr "wizard.multi.charts.accounts"

#. module: account
#: model:ir.ui.view,arch_db:account.view_bank_statement_form
msgid "→ Count"
msgstr ""<|MERGE_RESOLUTION|>--- conflicted
+++ resolved
@@ -8,13 +8,8 @@
 msgstr ""
 "Project-Id-Version: Odoo 9.0\n"
 "Report-Msgid-Bugs-To: \n"
-<<<<<<< HEAD
-"POT-Creation-Date: 2015-10-09 09:18+0000\n"
-"PO-Revision-Date: 2015-10-24 13:59+0000\n"
-=======
 "POT-Creation-Date: 2015-11-18 08:05+0000\n"
 "PO-Revision-Date: 2015-11-20 01:21+0000\n"
->>>>>>> b2939537
 "Last-Translator: Mateo Tibaquirá <nestormateo@gmail.com>\n"
 "Language-Team: Spanish (Colombia) (http://www.transifex.com/odoo/odoo-9/language/es_CO/)\n"
 "MIME-Version: 1.0\n"
@@ -3664,14 +3659,9 @@
 #. module: account
 #: model:ir.ui.view,arch_db:account.account_planner
 msgid ""
-<<<<<<< HEAD
-"Exchange rates are updated automatically once a day from "
-"<strong>XE.com</strong>. You do not need to setup your own rates."
-=======
 "Exchange rates can be automatically updated once a day from <strong>Yahoo "
 "Finance</strong> or the <strong>European Central Bank</strong>. You can "
 "activate this feature in the bottom of the"
->>>>>>> b2939537
 msgstr ""
 
 #. module: account
@@ -4439,11 +4429,7 @@
 #, python-format
 msgid ""
 "In order to pay multiple invoices at once, they must belong to the same "
-<<<<<<< HEAD
-"partner."
-=======
 "commercial partner."
->>>>>>> b2939537
 msgstr ""
 
 #. module: account
@@ -6066,11 +6052,7 @@
 #: model:ir.model.fields,field_description:account.field_res_company_overdue_msg
 #: model:ir.ui.view,arch_db:account.view_company_inherit_form
 msgid "Overdue Payments Message"
-<<<<<<< HEAD
-msgstr ""
-=======
 msgstr "Notificación de Pagos Vencidos"
->>>>>>> b2939537
 
 #. module: account
 #: model:ir.ui.view,arch_db:account.view_account_invoice_filter
@@ -7911,11 +7893,7 @@
 msgid ""
 "The Advisors have full access to the Accounting application, \n"
 "                                        plus access to miscellaneous operations such as salary and asset management."
-<<<<<<< HEAD
-msgstr ""
-=======
 msgstr "Los Asesores tienen acceso completo a la aplicación de Contabilidad,\nademás de acceso a operaciones misceláneas como gestión de salarios y activos."
->>>>>>> b2939537
 
 #. module: account
 #: model:ir.ui.view,arch_db:account.account_planner
