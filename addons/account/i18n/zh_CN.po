--- conflicted
+++ resolved
@@ -8,19 +8,14 @@
 "Project-Id-Version: openobject-addons\n"
 "Report-Msgid-Bugs-To: FULL NAME <EMAIL@ADDRESS>\n"
 "POT-Creation-Date: 2013-06-14 22:29+0000\n"
-"PO-Revision-Date: 2013-11-08 18:06+0000\n"
-"Last-Translator: 盈通 ccdos <ccdos@intoerp.com>\n"
+"PO-Revision-Date: 2013-11-13 09:04+0000\n"
+"Last-Translator: Young Hua <your1friend@126.com>\n"
 "Language-Team: Chinese (Simplified) <zh_CN@li.org>\n"
 "MIME-Version: 1.0\n"
 "Content-Type: text/plain; charset=UTF-8\n"
 "Content-Transfer-Encoding: 8bit\n"
-<<<<<<< HEAD
-"X-Launchpad-Export-Date: 2013-11-10 06:44+0000\n"
-"X-Generator: Launchpad (build 16820)\n"
-=======
 "X-Launchpad-Export-Date: 2013-11-21 05:55+0000\n"
 "X-Generator: Launchpad (build 16831)\n"
->>>>>>> 94b4618c
 
 #. module: account
 #: model:process.transition,name:account.process_transition_supplierreconcilepaid0
@@ -127,7 +122,7 @@
 #: xsl:account.transfer:0
 #: field:cash.box.in,ref:0
 msgid "Reference"
-msgstr "参考"
+msgstr "关联单号"
 
 #. module: account
 #: help:account.payment.term,active:0
@@ -547,7 +542,7 @@
 #: model:ir.model,name:account.model_account_journal
 #: field:validate.account.move,journal_id:0
 msgid "Journal"
-msgstr "账簿"
+msgstr "凭证簿"
 
 #. module: account
 #: model:ir.model,name:account.model_account_invoice_confirm
@@ -567,7 +562,7 @@
 #. module: account
 #: field:account.bank.statement,account_id:0
 msgid "Account used in this journal"
-msgstr "使用在账簿里的科目"
+msgstr "使用在凭证簿里的科目"
 
 #. module: account
 #: help:account.aged.trial.balance,chart_account_id:0
@@ -640,7 +635,7 @@
 #. module: account
 #: field:account.config.settings,decimal_precision:0
 msgid "Decimal precision on journal entries"
-msgstr "账簿分录小数精度"
+msgstr "凭证簿分录小数精度"
 
 #. module: account
 #: selection:account.config.settings,period:0
@@ -676,7 +671,7 @@
 #. module: account
 #: report:account.central.journal:0
 msgid "Centralized Journal"
-msgstr "汇总账簿"
+msgstr "汇总凭证簿"
 
 #. module: account
 #: sql_constraint:account.sequence.fiscalyear:0
@@ -758,7 +753,7 @@
 #. module: account
 #: model:ir.model,name:account.model_account_journal_period
 msgid "Journal Period"
-msgstr "账簿的会计期间"
+msgstr "凭证簿的会计期间"
 
 #. module: account
 #: constraint:account.move.line:0
@@ -771,7 +766,7 @@
 #: constraint:account.move:0
 msgid ""
 "You cannot create more than one move per period on a centralized journal."
-msgstr "在每个会计期间，你不可以创建1个以上的总账簿"
+msgstr "在每个会计期间，你不可以创建1个以上的总凭证簿"
 
 #. module: account
 #: help:account.tax,account_analytic_paid_id:0
@@ -809,7 +804,7 @@
 msgid ""
 "The date of your Journal Entry is not in the defined period! You should "
 "change the date or remove this constraint from the journal."
-msgstr "账簿分录日期不在所选期间内！可以修改账簿分录日期或在账簿上去掉这个检查项。"
+msgstr "凭证簿分录日期不在所选期间内！可以修改账簿分录日期或在账簿上去掉这个检查项。"
 
 #. module: account
 #: model:ir.model,name:account.model_account_report_general_ledger
@@ -939,7 +934,7 @@
 #. module: account
 #: model:ir.model,name:account.model_account_analytic_journal_report
 msgid "Account Analytic Journal"
-msgstr "辅助核算账簿"
+msgstr "辅助核算凭证簿"
 
 #. module: account
 #: view:account.invoice:0
@@ -1002,7 +997,7 @@
 "            "
 msgstr ""
 "<p>\n"
-"                    账簿明细未找到.\n"
+"                    凭证簿明细未找到.\n"
 "                </p>\n"
 "            "
 
@@ -1051,7 +1046,7 @@
 #. module: account
 #: field:account.config.settings,purchase_journal_id:0
 msgid "Purchase journal"
-msgstr "采购分类账"
+msgstr "采购凭证簿"
 
 #. module: account
 #: model:mail.message.subtype,description:account.mt_invoice_paid
@@ -2730,7 +2725,7 @@
 #. module: account
 #: view:account.analytic.line:0
 msgid "Fin. Account"
-msgstr ""
+msgstr "财务账目"
 
 #. module: account
 #: field:account.tax,tax_code_id:0
@@ -4378,7 +4373,7 @@
 #: code:addons/account/wizard/account_invoice_refund.py:146
 #, python-format
 msgid "Insufficient Data!"
-msgstr ""
+msgstr "数据不足！"
 
 #. module: account
 #: help:account.account,unrealized_gain_loss:0
@@ -4872,7 +4867,7 @@
 #. module: account
 #: model:ir.model,name:account.model_account_tax_template
 msgid "Templates for Taxes"
-msgstr ""
+msgstr "税费模版"
 
 #. module: account
 #: sql_constraint:account.period:0
@@ -4887,7 +4882,7 @@
 #. module: account
 #: view:account.tax:0
 msgid "Tax Computation"
-msgstr ""
+msgstr "计算税款"
 
 #. module: account
 #: view:wizard.multi.charts.accounts:0
