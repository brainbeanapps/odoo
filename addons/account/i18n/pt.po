# Translation of OpenERP Server.
# This file contains the translation of the following modules:
# 	* account
#
msgid ""
msgstr ""
"Project-Id-Version: OpenERP Server 6.0dev\n"
"Report-Msgid-Bugs-To: support@openerp.com\n"
"POT-Creation-Date: 2010-11-18 16:11+0000\n"
"PO-Revision-Date: 2010-11-23 15:56+0000\n"
"Last-Translator: Paulino Ascenção <Unknown>\n"
"Language-Team: \n"
"MIME-Version: 1.0\n"
"Content-Type: text/plain; charset=UTF-8\n"
"Content-Transfer-Encoding: 8bit\n"
"X-Launchpad-Export-Date: 2010-11-24 05:03+0000\n"
"X-Generator: Launchpad (build Unknown)\n"

#. module: account
#: model:process.transition,name:account.process_transition_supplierreconcilepaid0
msgid "System payment"
msgstr ""

#. module: account
#: view:account.journal:0
msgid "Other Configuration"
msgstr ""

#. module: account
<<<<<<< HEAD
#: model:ir.ui.menu,name:account.next_id_22
msgid "Partners"
msgstr ""

#. module: account
#: model:ir.actions.act_window,name:account.action_invoice_tree9
#: model:ir.ui.menu,name:account.menu_action_invoice_tree9
msgid "Unpaid Supplier Invoices"
msgstr "Facturas de Fornecedores por Pagar"
=======
#: code:addons/account/wizard/account_open_closed_fiscalyear.py:0
#, python-format
msgid "No journal for ending writing has been defined for the fiscal year"
msgstr "Não foi definido nenhum diário para o fecho do ano fiscal"
>>>>>>> ccc031a3

#. module: account
#: code:addons/account/account.py:0
#, python-format
msgid ""
"You cannot remove/deactivate an account which is set as a property to any "
"Partner."
msgstr ""

#. module: account
#: view:account.move.reconcile:0
msgid "Journal Entry Reconcile"
msgstr ""

#. module: account
#: field:account.installer.modules,account_voucher:0
msgid "Voucher Management"
msgstr ""

#. module: account
#: view:account.account:0
#: view:account.bank.statement:0
#: view:account.move:0
#: view:account.move.line:0
msgid "Account Statistics"
msgstr "Estatisticas da Conta"

#. module: account
#: field:account.invoice,residual:0
#: field:report.invoice.created,residual:0
msgid "Residual"
msgstr "Residual"

#. module: account
#: code:addons/account/invoice.py:0
#, python-format
msgid "Please define sequence on invoice journal"
msgstr ""

#. module: account
#: constraint:account.period:0
msgid "Error ! The duration of the Period(s) is/are invalid. "
msgstr "Erro! A duração do(s) Período(s) não é/são válido(s). "

#. module: account
#: field:account.analytic.line,currency_id:0
msgid "Account currency"
msgstr ""

#. module: account
#: view:account.tax:0
msgid "Children Definition"
msgstr ""

#. module: account
#: model:ir.model,name:account.model_report_aged_receivable
msgid "Aged Receivable Till Today"
msgstr ""

#. module: account
#: field:account.partner.ledger,reconcil:0
msgid "Include Reconciled Entries"
msgstr "Incluir movimentos reconciliados"

#. module: account
#: model:process.transition,name:account.process_transition_invoiceimport0
msgid "Import from invoice or payment"
msgstr ""

#. module: account
#: model:ir.model,name:account.model_wizard_multi_charts_accounts
msgid "wizard.multi.charts.accounts"
msgstr "wizard.multi.charts.accounts"

#. module: account
#: view:account.move:0
msgid "Total Debit"
msgstr "Débito total"

#. module: account
#: view:account.unreconcile:0
msgid ""
"If you unreconciliate transactions, you must also verify all the actions "
"that are linked to those transactions because they will not be disabled"
msgstr ""

#. module: account
#: report:account.tax.code.entries:0
msgid "Accounting Entries-"
msgstr "Movimentos Contabilísticos-"

#. module: account
#: code:addons/account/account.py:0
#, python-format
msgid "You can not delete posted movement: \"%s\"!"
msgstr "Você não pode apagar movimentos publicados: \"%s\"!"

#. module: account
#: field:account.invoice.line,origin:0
msgid "Origin"
msgstr "Origem"

#. module: account
#: view:account.account:0
#: field:account.account,reconcile:0
#: view:account.automatic.reconcile:0
#: field:account.move.line,reconcile_id:0
#: view:account.move.line.reconcile:0
#: view:account.move.line.reconcile.writeoff:0
msgid "Reconcile"
msgstr "Reconciliar"

#. module: account
#: field:account.bank.statement.line,ref:0
#: field:account.entries.report,ref:0
#: field:account.move,ref:0
#: view:account.move.line:0
#: field:account.move.line,ref:0
#: field:account.subscription,ref:0
msgid "Reference"
msgstr "Referência"

#. module: account
#: view:account.open.closed.fiscalyear:0
msgid "Choose Fiscal Year "
msgstr ""

#. module: account
#: field:account.fiscal.position.account,account_src_id:0
#: field:account.fiscal.position.account.template,account_src_id:0
msgid "Account Source"
msgstr "Fonte da conta"

#. module: account
#: model:ir.actions.act_window,name:account.act_acc_analytic_acc_5_report_hr_timesheet_invoice_journal
msgid "All Analytic Entries"
msgstr "Todos os Movimentos Analíticos"

#. module: account
#: model:ir.actions.act_window,name:account.action_view_created_invoice_dashboard
msgid "Invoices Created Within Past 15 Days"
msgstr ""

#. module: account
#: selection:account.account.type,sign:0
msgid "Negative"
msgstr "Negativo"

#. module: account
#: help:account.analytic.journal,type:0
msgid ""
"Gives the type of the analytic journal. When it needs for a document (eg: an "
"invoice) to create analytic entries, OpenERP will look for a matching "
"journal of the same type."
msgstr ""

#. module: account
#: model:ir.actions.act_window,name:account.action_account_tax_template_form
#: model:ir.ui.menu,name:account.menu_action_account_tax_template_form
msgid "Tax Templates"
msgstr "Modelos de Impostos"

#. module: account
#: view:account.invoice.report:0
msgid "supplier"
msgstr ""

#. module: account
#: model:account.journal,name:account.refund_expenses_journal
msgid "Expenses Credit Notes Journal - (test)"
msgstr ""

#. module: account
#: model:ir.model,name:account.model_account_tax
msgid "account.tax"
msgstr "account.tax"

#. module: account
#: code:addons/account/account.py:0
#, python-format
msgid ""
"No period defined for this date: %s !\n"
"Please create a fiscal year."
msgstr ""

#. module: account
#: model:ir.model,name:account.model_account_move_line_reconcile_select
msgid "Move line reconcile select"
msgstr ""

#. module: account
#: help:account.model.line,sequence:0
msgid ""
"The sequence field is used to order the resources from lower sequences to "
"higher ones"
msgstr "O campo sequência é usado para ordenar os registos"

#. module: account
#: help:account.tax.code,notprintable:0
#: help:account.tax.code.template,notprintable:0
msgid ""
"Check this box if you don't want any VAT related to this Tax Code to appear "
"on invoices"
msgstr ""
"Assinale esta caixa se não quer que qualquer IVA relacionado com este código "
"de imposto apareça nas facturas"

#. module: account
#: code:addons/account/invoice.py:0
#, python-format
msgid "Invoice '%s' is paid partially: %s%s of %s%s (%s%s remaining)"
msgstr ""

#. module: account
#: model:process.transition,note:account.process_transition_supplierentriesreconcile0
msgid "Accounting entries are an input of the reconciliation."
msgstr ""

#. module: account
#: model:ir.ui.menu,name:account.menu_finance_management_belgian_reports
msgid "Belgian Reports"
msgstr ""

#. module: account
#: code:addons/account/account_move_line.py:0
#, python-format
msgid "You can not add/modify entries in a closed journal."
msgstr "Não pode adicionar/remover entradas num diário fechado."

#. module: account
#: view:account.bank.statement:0
msgid "Calculated Balance"
msgstr ""

#. module: account
#: model:ir.actions.act_window,name:account.action_account_use_model_create_entry
#: model:ir.actions.act_window,name:account.action_view_account_use_model
#: model:ir.ui.menu,name:account.menu_action_manual_recurring
msgid "Manual Recurring"
msgstr ""

#. module: account
#: view:account.fiscalyear.close.state:0
msgid "Close Fiscalyear"
msgstr ""

#. module: account
#: field:account.automatic.reconcile,allow_write_off:0
msgid "Allow write off"
msgstr ""

#. module: account
#: view:account.analytic.chart:0
msgid "Select the Period for Analysis"
msgstr "Seleccione o período para análise."

#. module: account
#: view:account.move.line:0
msgid "St."
msgstr "Rua"

#. module: account
#: code:addons/account/invoice.py:0
#, python-format
msgid "Invoice line account company does not match with invoice company."
msgstr ""

#. module: account
#: field:account.journal.column,field:0
msgid "Field Name"
msgstr "Nome do Campo"

#. module: account
#: help:account.installer,charts:0
msgid ""
"Installs localized accounting charts to match as closely as possible the "
"accounting needs of your company based on your country."
msgstr ""

#. module: account
#: code:addons/account/wizard/account_move_journal.py:0
#, python-format
msgid ""
"Can't find any account journal of %s type for this company.\n"
"\n"
"You can create one in the menu: \n"
"Configuration/Financial Accounting/Accounts/Journals."
msgstr ""

#. module: account
#: model:ir.model,name:account.model_account_unreconcile
msgid "Account Unreconcile"
msgstr ""

#. module: account
#: view:product.product:0
#: view:product.template:0
msgid "Purchase Properties"
msgstr "Propriedades das compras."

#. module: account
#: help:account.account.type,sign:0
msgid ""
"Allows you to change the sign of the balance amount displayed in the "
"reports, so that you can see positive figures instead of negative ones in "
"expenses accounts."
msgstr ""
"Permite alterar o sinal do saldo exibido nos relatórios, para que sejam "
"visíveis sempre valores positivos."

#. module: account
#: selection:account.entries.report,month:0
#: selection:account.invoice.report,month:0
#: selection:analytic.entries.report,month:0
#: selection:report.account.sales,month:0
#: selection:report.account_type.sales,month:0
msgid "June"
msgstr ""

#. module: account
#: model:ir.actions.act_window,help:account.action_account_moves_bank
msgid ""
"This view is used by accountants in order to record entries massively in "
"OpenERP. Journal items are created by OpenERP if you use Bank Statements, "
"Cash Registers, or Customer/Supplier payments."
msgstr ""

#. module: account
#: model:ir.model,name:account.model_account_tax_template
msgid "account.tax.template"
msgstr "account.tax.template"

#. module: account
#: model:ir.model,name:account.model_account_bank_accounts_wizard
msgid "account.bank.accounts.wizard"
msgstr "account.bank.accounts.wizard"

#. module: account
#: field:account.move.line,date_created:0
#: field:account.move.reconcile,create_date:0
msgid "Creation date"
msgstr "Data de criação"

#. module: account
#: selection:account.journal,type:0
msgid "Purchase Refund"
msgstr ""

#. module: account
#: selection:account.journal,type:0
msgid "Opening/Closing Situation"
msgstr ""

#. module: account
#: help:account.journal,currency:0
msgid "The currency used to enter statement"
msgstr "A divisa usada para inserir o extrato"

#. module: account
#: field:account.open.closed.fiscalyear,fyear_id:0
msgid "Fiscal Year to Open"
msgstr "Ano Fiscal para Abrir"

#. module: account
#: help:account.journal,sequence_id:0
msgid ""
"This field contains the informatin related to the numbering of the journal "
"entries of this journal."
msgstr ""

#. module: account
#: field:account.journal,default_debit_account_id:0
msgid "Default Debit Account"
msgstr "Conta de débito pré-definida"

#. module: account
#: view:account.move:0
msgid "Total Credit"
msgstr "Crédito Total"

#. module: account
#: selection:account.account.type,sign:0
msgid "Positive"
msgstr "Positivo"

#. module: account
#: view:account.move.line.unreconcile.select:0
msgid "Open For Unreconciliation"
msgstr ""

#. module: account
#: field:account.fiscal.position.template,chart_template_id:0
#: field:account.tax.template,chart_template_id:0
#: field:wizard.multi.charts.accounts,chart_template_id:0
msgid "Chart Template"
msgstr "Modelo do Plano de Contas"

#. module: account
#: help:account.model.line,amount_currency:0
msgid "The amount expressed in an optional other currency."
msgstr "Montante apresentado numa outra moeda (opcional)."

#. module: account
#: model:ir.actions.act_window,help:account.action_move_journal_line
msgid ""
"A journal entry consists of several journal items, each of which is either a "
"debit or a credit. OpenERP creates automatically one journal entry per "
"accounting document: invoices, refund, supplier payment, bank statements, "
"etc."
msgstr ""

#. module: account
#: help:account.journal.period,state:0
msgid ""
"When journal period is created. The state is 'Draft'. If a report is printed "
"it comes to 'Printed' state. When all transactions are done, it comes in "
"'Done' state."
msgstr ""

#. module: account
#: model:ir.actions.act_window,help:account.action_account_tax_chart
msgid ""
"Chart of Taxes is a tree view reflecting the structure of the Tax Cases (or "
"tax codes) and shows the current tax situation. The tax chart represents the "
"amount of each area of the tax declaration for your country. It’s presented "
"in a hierarchical structure, which can be modified to fit your needs."
msgstr ""

#. module: account
#: view:account.analytic.line:0
#: field:account.automatic.reconcile,journal_id:0
#: view:account.bank.statement:0
#: field:account.bank.statement,journal_id:0
#: report:account.central.journal:0
#: view:account.entries.report:0
#: field:account.entries.report,journal_id:0
#: view:account.invoice:0
#: field:account.invoice,journal_id:0
#: view:account.invoice.report:0
#: field:account.invoice.report,journal_id:0
#: field:account.journal.period,journal_id:0
#: report:account.journal.period.print:0
#: view:account.model:0
#: field:account.model,journal_id:0
#: view:account.move:0
#: field:account.move,journal_id:0
#: field:account.move.bank.reconcile,journal_id:0
#: view:account.move.line:0
#: field:account.move.line,journal_id:0
#: report:account.third_party_ledger:0
#: report:account.third_party_ledger_other:0
#: view:analytic.entries.report:0
#: field:analytic.entries.report,journal_id:0
#: model:ir.model,name:account.model_account_journal
#: field:validate.account.move,journal_id:0
msgid "Journal"
msgstr "Diário"

#. module: account
#: model:ir.model,name:account.model_account_invoice_confirm
msgid "Confirm the selected invoices"
msgstr ""

#. module: account
#: field:account.addtmpl.wizard,cparent_id:0
msgid "Parent target"
msgstr ""

#. module: account
#: help:account.aged.trial.balance,chart_account_id:0
#: help:account.balance.report,chart_account_id:0
#: help:account.bs.report,chart_account_id:0
#: help:account.central.journal,chart_account_id:0
#: help:account.common.account.report,chart_account_id:0
#: help:account.common.journal.report,chart_account_id:0
#: help:account.common.partner.report,chart_account_id:0
#: help:account.common.report,chart_account_id:0
#: help:account.general.journal,chart_account_id:0
#: help:account.partner.balance,chart_account_id:0
#: help:account.partner.ledger,chart_account_id:0
#: help:account.pl.report,chart_account_id:0
#: help:account.print.journal,chart_account_id:0
#: help:account.report.general.ledger,chart_account_id:0
#: help:account.vat.declaration,chart_account_id:0
msgid "Select Charts of Accounts"
msgstr ""

#. module: account
#: view:product.product:0
msgid "Purchase Taxes"
msgstr "Impostos de compras"

#. module: account
#: model:ir.model,name:account.model_account_invoice_refund
msgid "Invoice Refund"
msgstr ""

#. module: account
#: report:account.overdue:0
msgid "Li."
msgstr "Li."

#. module: account
#: field:account.automatic.reconcile,unreconciled:0
msgid "Not reconciled transactions"
msgstr "Transacções não reconciliadas"

#. module: account
#: code:addons/account/account_cash_statement.py:0
#, python-format
msgid "CashBox Balance is not matching with Calculated Balance !"
msgstr ""

#. module: account
#: view:account.fiscal.position:0
#: field:account.fiscal.position,tax_ids:0
#: field:account.fiscal.position.template,tax_ids:0
msgid "Tax Mapping"
msgstr "Mapeamento do Imposto"

#. module: account
#: model:ir.model,name:account.model_account_installer_modules
msgid "account.installer.modules"
msgstr ""

#. module: account
#: model:ir.actions.act_window,name:account.action_account_fiscalyear_close_state
#: model:ir.ui.menu,name:account.menu_wizard_fy_close_state
msgid "Close a Fiscal Year"
msgstr "Fechar um Ano Fiscal"

#. module: account
#: model:process.transition,note:account.process_transition_confirmstatementfromdraft0
msgid "The accountant confirms the statement."
msgstr ""

#. module: account
#: selection:account.balance.report,display_account:0
#: selection:account.bs.report,display_account:0
#: selection:account.common.account.report,display_account:0
#: selection:account.pl.report,display_account:0
#: selection:account.report.general.ledger,display_account:0
#: selection:account.tax,type_tax_use:0
#: selection:account.tax.template,type_tax_use:0
msgid "All"
msgstr "Todos"

#. module: account
#: field:account.invoice.report,address_invoice_id:0
msgid "Invoice Address Name"
msgstr ""

#. module: account
#: selection:account.installer,period:0
msgid "3 Monthly"
msgstr ""

#. module: account
#: view:account.unreconcile.reconcile:0
msgid ""
"If you unreconciliate transactions, you must also verify all the actions "
"that are linked to those transactions because they will not be disable"
msgstr ""
"Se des-reconciliar transacções, deve também verificar todas as acções que "
"estão ligadas a essas transacções porque estas não ficarão desactivadas"

#. module: account
#: view:analytic.entries.report:0
msgid "   30 Days   "
msgstr ""

#. module: account
#: field:ir.sequence,fiscal_ids:0
msgid "Sequences"
msgstr "Sequências"

#. module: account
#: view:account.fiscal.position.template:0
msgid "Taxes Mapping"
msgstr "Mapeamento de impostos"

#. module: account
#: report:account.central.journal:0
msgid "Centralized Journal"
msgstr ""

#. module: account
#: field:account.invoice.tax,tax_amount:0
msgid "Tax Code Amount"
msgstr "Montante de código de imposto"

#. module: account
#: code:addons/account/account.py:0
#: code:addons/account/installer.py:0
#, python-format
msgid "SAJ"
msgstr "SAJ"

#. module: account
#: help:account.bank.statement,balance_end_real:0
msgid "closing balance entered by the cashbox verifier"
msgstr ""

#. module: account
#: view:account.period:0
#: view:account.period.close:0
msgid "Close Period"
msgstr "Fechar periodo"

#. module: account
#: model:ir.model,name:account.model_account_common_partner_report
msgid "Account Common Partner Report"
msgstr ""

#. module: account
#: field:account.fiscalyear.close,period_id:0
msgid "Opening Entries Period"
msgstr "Período de abertura"

#. module: account
#: model:ir.model,name:account.model_account_journal_period
msgid "Journal Period"
msgstr ""

#. module: account
#: code:addons/account/account_move_line.py:0
#, python-format
msgid "To reconcile the entries company should be the same for all entries"
msgstr ""

#. module: account
#: constraint:account.account:0
#: constraint:account.tax.code:0
msgid "Error ! You can not create recursive accounts."
msgstr "Erro! Não pode criar contas recursivas"

#. module: account
#: model:ir.model,name:account.model_account_report_general_ledger
msgid "General Ledger Report"
msgstr ""

#. module: account
#: view:account.invoice:0
msgid "Re-Open"
msgstr "Reabrir"

#. module: account
#: view:account.use.model:0
msgid "Are you sure you want to create entries?"
msgstr "De certeza que quer criar os movimentos?"

#. module: account
#: selection:account.bank.accounts.wizard,account_type:0
msgid "Check"
msgstr ""

#. module: account
#: field:account.partner.reconcile.process,today_reconciled:0
msgid "Partners Reconciled Today"
msgstr ""

#. module: account
#: code:addons/account/account_bank_statement.py:0
#, python-format
msgid "The statement balance is incorrect !\n"
msgstr "O saldo do extrato é incorrecto!\n"

#. module: account
#: selection:account.payment.term.line,value:0
#: selection:account.tax.template,type:0
msgid "Percent"
msgstr "Percentagem"

#. module: account
#: model:ir.ui.menu,name:account.menu_finance_charts
msgid "Charts"
msgstr "Gráficos"

#. module: account
#: code:addons/account/project/wizard/project_account_analytic_line.py:0
#: model:ir.model,name:account.model_project_account_analytic_line
#, python-format
msgid "Analytic Entries by line"
msgstr ""

#. module: account
#: code:addons/account/wizard/account_change_currency.py:0
#, python-format
msgid "You can only change currency for Draft Invoice !"
msgstr ""

#. module: account
#: view:account.analytic.journal:0
#: field:account.analytic.journal,type:0
#: field:account.bank.statement.line,type:0
#: field:account.invoice,type:0
#: view:account.invoice.report:0
#: field:account.invoice.report,type:0
#: view:account.journal:0
#: field:account.journal,type:0
#: field:account.move.reconcile,type:0
#: field:report.invoice.created,type:0
msgid "Type"
msgstr "Tipo"

#. module: account
#: model:ir.model,name:account.model_account_subscription_line
msgid "Account Subscription Line"
msgstr "Linha de conta de subscrição"

#. module: account
#: help:account.invoice,reference:0
msgid "The partner reference of this invoice."
msgstr "A referência do terceiro nesta factura"

#. module: account
#: view:account.move.line.unreconcile.select:0
#: view:account.unreconcile:0
#: view:account.unreconcile.reconcile:0
#: model:ir.model,name:account.model_account_move_line_unreconcile_select
msgid "Unreconciliation"
msgstr "Anular reconciliação"

#. module: account
#: constraint:ir.ui.view:0
msgid "Invalid XML for View Architecture!"
msgstr "XML inválido para a arquitectura de vista"

#. module: account
#: model:ir.model,name:account.model_account_analytic_Journal_report
msgid "Account Analytic Journal"
msgstr ""

#. module: account
#: model:ir.model,name:account.model_account_automatic_reconcile
msgid "Automatic Reconcile"
msgstr ""

#. module: account
#: view:account.payment.term.line:0
msgid "Due date Computation"
msgstr ""

#. module: account
#: report:account.analytic.account.quantity_cost_ledger:0
msgid "J.C./Move name"
msgstr "J.C./Nome do movimento"

#. module: account
#: selection:account.entries.report,month:0
#: selection:account.invoice.report,month:0
#: selection:analytic.entries.report,month:0
#: selection:report.account.sales,month:0
#: selection:report.account_type.sales,month:0
msgid "September"
msgstr ""

#. module: account
#: selection:account.subscription,period_type:0
msgid "days"
msgstr "dias"

#. module: account
#: help:account.account.template,nocreate:0
msgid ""
"If checked, the new chart of accounts will not contain this by default."
msgstr ""

#. module: account
#: code:addons/account/wizard/account_invoice_refund.py:0
#, python-format
msgid ""
"Can not %s invoice which is already reconciled, invoice should be "
"unreconciled first. You can only Refund this invoice"
msgstr ""

#. module: account
#: model:ir.actions.act_window,name:account.action_subscription_form_new
msgid "New Subscription"
msgstr "Nova Subscrição"

#. module: account
#: view:account.payment.term:0
msgid "Computation"
msgstr "Processamento"

#. module: account
#: view:account.move.line:0
msgid "Next Partner to reconcile"
msgstr ""

#. module: account
#: code:addons/account/account_move_line.py:0
#, python-format
msgid ""
"You can not do this modification on a confirmed entry ! Please note that you "
"can just change some non important fields !"
msgstr ""
"Não pode fazer esta modificação numa entrada confirmada ! Por favor note que "
"somente pode mudar os campos não importantes !"

#. module: account
#: view:account.invoice.report:0
#: field:account.invoice.report,delay_to_pay:0
msgid "Avg. Delay To Pay"
msgstr ""

#. module: account
#: model:ir.actions.act_window,name:account.action_account_tax_chart
#: model:ir.actions.act_window,name:account.action_tax_code_tree
#: model:ir.ui.menu,name:account.menu_action_tax_code_tree
msgid "Chart of Taxes"
msgstr "Plano de contas de Impostos"

#. module: account
#: view:account.fiscalyear:0
msgid "Create 3 Months Periods"
msgstr "Criar Periodos de 3 meses"

#. module: account
#: report:account.overdue:0
msgid "Due"
msgstr "Limite"

#. module: account
#: report:account.overdue:0
msgid ""
"Exception made of a mistake of our side, it seems that the following bills "
"stay unpaid. Please, take appropriate measures in order to carry out this "
"payment in the next 8 days."
msgstr ""
"Com excepção de de erro nosso, aparentemente as seguintes contas estão por "
"pagar, Por favor, tome as medidas adequadas para proceder ao pagamento nos "
"próximos 8 dias."

#. module: account
#: view:account.invoice.report:0
#: field:account.invoice.report,price_total_tax:0
msgid "Total With Tax"
msgstr ""

#. module: account
#: view:account.invoice:0
#: view:account.move:0
#: view:validate.account.move:0
#: view:validate.account.move.lines:0
msgid "Approve"
msgstr ""

#. module: account
#: view:account.invoice:0
#: view:account.move:0
#: view:report.invoice.created:0
msgid "Total Amount"
msgstr ""

#. module: account
#: selection:account.account,type:0
#: selection:account.account.template,type:0
#: selection:account.entries.report,type:0
msgid "Consolidation"
msgstr "Consolidação"

#. module: account
#: view:account.analytic.line:0
#: view:account.entries.report:0
#: view:account.invoice.report:0
#: view:account.move.line:0
msgid "Extended Filters..."
msgstr ""

#. module: account
#: selection:account.journal,type:0
msgid "Sale Refund"
msgstr ""

#. module: account
#: model:process.node,note:account.process_node_accountingstatemententries0
msgid "Bank statement"
msgstr ""

#. module: account
#: field:account.analytic.line,move_id:0
msgid "Move Line"
msgstr "Mover linha"

#. module: account
#: help:account.move.line,tax_amount:0
msgid ""
"If the Tax account is a tax code account, this field will contain the taxed "
"amount.If the tax account is base tax code, this field will contain the "
"basic amount(without tax)."
msgstr ""

#. module: account
#: view:account.analytic.line:0
msgid "Purchases"
msgstr ""

#. module: account
#: field:account.model,lines_id:0
msgid "Model Entries"
msgstr "Modelo de Movimentos"

#. module: account
#: field:account.account,code:0
#: report:account.account.balance:0
#: field:account.account.template,code:0
#: field:account.account.type,code:0
#: report:account.analytic.account.balance:0
#: report:account.analytic.account.inverted.balance:0
#: report:account.analytic.account.journal:0
#: field:account.analytic.line,code:0
#: field:account.fiscalyear,code:0
#: report:account.general.journal:0
#: field:account.journal,code:0
#: report:account.partner.balance:0
#: field:account.period,code:0
msgid "Code"
msgstr "Código"

#. module: account
#: code:addons/account/account.py:0
#: code:addons/account/account_bank_statement.py:0
#: code:addons/account/account_move_line.py:0
#: code:addons/account/invoice.py:0
#: code:addons/account/wizard/account_use_model.py:0
#, python-format
msgid "No Analytic Journal !"
msgstr "Sem Diário Analítico !"

#. module: account
#: report:account.partner.balance:0
#: model:ir.actions.act_window,name:account.action_account_partner_balance
#: model:ir.actions.report.xml,name:account.account_3rdparty_account_balance
#: model:ir.ui.menu,name:account.menu_account_partner_balance_report
msgid "Partner Balance"
msgstr ""

#. module: account
#: field:account.bank.accounts.wizard,acc_name:0
msgid "Account Name."
msgstr ""

#. module: account
#: field:account.chart.template,property_reserve_and_surplus_account:0
#: field:res.company,property_reserve_and_surplus_account:0
msgid "Reserve and Profit/Loss Account"
msgstr ""

#. module: account
#: field:report.account.receivable,name:0
msgid "Week of Year"
msgstr "Semana do ano"

#. module: account
#: field:account.bs.report,display_type:0
#: field:account.pl.report,display_type:0
#: field:account.report.general.ledger,landscape:0
msgid "Landscape Mode"
msgstr "Modo \"Landescape\""

#. module: account
#: model:account.account.type,name:account.account_type_liability
msgid "Bilanzkonten - Passiva - Kapitalkonten"
msgstr ""

#. module: account
#: view:board.board:0
msgid "Customer Invoices to Approve"
msgstr ""

#. module: account
#: help:account.fiscalyear.close,fy_id:0
msgid "Select a Fiscal year to close"
msgstr ""

#. module: account
#: help:account.account,user_type:0
#: help:account.account.template,user_type:0
msgid ""
"These types are defined according to your country. The type contains more "
"information about the account and its specificities."
msgstr ""

#. module: account
#: view:account.tax:0
msgid "Applicability Options"
msgstr ""

#. module: account
#: report:account.partner.balance:0
msgid "In dispute"
msgstr "Em disputa"

#. module: account
#: model:ir.actions.act_window,name:account.action_view_bank_statement_tree
#: model:ir.ui.menu,name:account.journal_cash_move_lines
msgid "Cash Registers"
msgstr ""

#. module: account
#: selection:account.account.type,report_type:0
msgid "Profit & Loss (Expense Accounts)"
msgstr ""

#. module: account
#: report:account.analytic.account.journal:0
#: report:account.journal.period.print:0
#: report:account.move.voucher:0
#: report:account.third_party_ledger:0
#: report:account.third_party_ledger_other:0
msgid "-"
msgstr "-"

#. module: account
#: view:account.analytic.account:0
msgid "Manager"
msgstr ""

#. module: account
#: view:account.subscription.generate:0
msgid "Generate Entries before:"
msgstr ""

#. module: account
#: selection:account.bank.accounts.wizard,account_type:0
msgid "Bank"
msgstr ""

#. module: account
#: field:account.period,date_start:0
msgid "Start of Period"
msgstr "Início do período"

#. module: account
#: model:process.transition,name:account.process_transition_confirmstatementfromdraft0
msgid "Confirm statement"
msgstr ""

#. module: account
#: field:account.fiscal.position.tax,tax_dest_id:0
#: field:account.fiscal.position.tax.template,tax_dest_id:0
msgid "Replacement Tax"
msgstr "Imposto da substituição"

#. module: account
#: selection:account.move.line,centralisation:0
msgid "Credit Centralisation"
msgstr "Centralização do crédito"

#. module: account
#: view:account.invoice.cancel:0
msgid "Cancel Invoices"
msgstr ""

#. module: account
#: view:account.unreconcile.reconcile:0
msgid "Unreconciliation transactions"
msgstr "Transacções não reconciliadas"

#. module: account
#: field:account.invoice.tax,tax_code_id:0
#: field:account.tax,description:0
#: field:account.tax.template,tax_code_id:0
#: model:ir.model,name:account.model_account_tax_code
msgid "Tax Code"
msgstr "Código do imposto"

#. module: account
#: field:account.account,currency_mode:0
msgid "Outgoing Currencies Rate"
msgstr "Taxa de câmbios na vendas"

#. module: account
#: help:account.move.line,move_id:0
msgid "The move of this entry line."
msgstr "O movimento desta linha"

#. module: account
#: field:account.move.line.reconcile,trans_nbr:0
msgid "# of Transaction"
msgstr "# da transacção"

#. module: account
#: report:account.general.ledger:0
#: report:account.tax.code.entries:0
#: report:account.third_party_ledger:0
#: report:account.third_party_ledger_other:0
msgid "Entry Label"
msgstr "Nome do movimento"

#. module: account
#: code:addons/account/account.py:0
#, python-format
msgid "You can not modify/delete a journal with entries for this period !"
msgstr "Não pode modificar/apagar um diário com entradas deste período !"

#. module: account
#: help:account.invoice,origin:0
#: help:account.invoice.line,origin:0
msgid "Reference of the document that produced this invoice."
msgstr "Referência do documento que produziu esta factura"

#. module: account
#: view:account.analytic.line:0
#: view:account.journal:0
msgid "Others"
msgstr "Outros"

#. module: account
#: code:addons/account/invoice.py:0
#, python-format
msgid "UnknownError"
msgstr "Erro desconhecido"

#. module: account
#: view:account.account:0
#: report:account.account.balance:0
#: view:account.analytic.line:0
#: field:account.automatic.reconcile,writeoff_acc_id:0
#: field:account.bank.statement.line,account_id:0
#: view:account.entries.report:0
#: field:account.entries.report,account_id:0
#: field:account.invoice,account_id:0
#: field:account.invoice.line,account_id:0
#: field:account.invoice.report,account_id:0
#: field:account.journal,account_control_ids:0
#: field:account.model.line,account_id:0
#: view:account.move.line:0
#: field:account.move.line,account_id:0
#: field:account.move.line.reconcile.select,account_id:0
#: field:account.move.line.unreconcile.select,account_id:0
#: report:account.third_party_ledger:0
#: report:account.third_party_ledger_other:0
#: view:analytic.entries.report:0
#: field:analytic.entries.report,account_id:0
#: model:ir.model,name:account.model_account_account
#: field:report.account.sales,account_id:0
msgid "Account"
msgstr "Conta"

#. module: account
#: field:account.tax,include_base_amount:0
msgid "Included in base amount"
msgstr ""

#. module: account
#: view:account.entries.report:0
#: model:ir.actions.act_window,name:account.action_account_entries_report_all
#: model:ir.ui.menu,name:account.menu_action_account_entries_report_all
msgid "Entries Analysis"
msgstr ""

#. module: account
#: field:account.account,level:0
msgid "Level"
msgstr ""

#. module: account
#: report:account.invoice:0
#: view:account.invoice:0
#: field:account.invoice.line,invoice_line_tax_id:0
#: view:account.move:0
#: view:account.move.line:0
#: model:ir.actions.act_window,name:account.action_tax_form
#: model:ir.ui.menu,name:account.account_template_taxes
#: model:ir.ui.menu,name:account.menu_action_tax_form
#: model:ir.ui.menu,name:account.menu_tax_report
#: model:ir.ui.menu,name:account.next_id_27
msgid "Taxes"
msgstr "Impostos"

#. module: account
#: code:addons/account/wizard/account_report_common.py:0
#, python-format
msgid "Select a starting and an ending period"
msgstr ""

#. module: account
#: model:ir.model,name:account.model_account_account_template
msgid "Templates for Accounts"
msgstr "Modelos para contas"

#. module: account
#: view:account.tax.code.template:0
msgid "Search tax template"
msgstr ""

#. module: account
#: view:account.move.reconcile:0
#: model:ir.actions.act_window,name:account.action_account_reconcile_select
#: model:ir.actions.act_window,name:account.action_view_account_move_line_reconcile
msgid "Reconcile Entries"
msgstr "Reconciliar movimentos"

#. module: account
#: model:ir.actions.report.xml,name:account.account_overdue
#: view:res.company:0
msgid "Overdue Payments"
msgstr "Pagamentos Vencidos"

#. module: account
#: report:account.third_party_ledger:0
#: report:account.third_party_ledger_other:0
msgid "Initial Balance"
msgstr ""

#. module: account
#: view:account.invoice:0
msgid "Reset to Draft"
msgstr ""

#. module: account
#: view:wizard.multi.charts.accounts:0
msgid "Bank Information"
msgstr "Informação do banco"

#. module: account
#: view:account.aged.trial.balance:0
#: view:account.common.report:0
msgid "Report Options"
msgstr "Opções de relatório"

#. module: account
#: model:ir.model,name:account.model_account_entries_report
msgid "Journal Items Analysis"
msgstr ""

#. module: account
#: model:ir.ui.menu,name:account.next_id_22
msgid "Partners"
msgstr ""

#. module: account
#: view:account.bank.statement:0
#: model:ir.model,name:account.model_account_bank_statement
#: model:process.node,name:account.process_node_accountingstatemententries0
#: model:process.node,name:account.process_node_bankstatement0
#: model:process.node,name:account.process_node_supplierbankstatement0
msgid "Bank Statement"
msgstr "Extrato Bancário"

#. module: account
#: view:res.partner:0
msgid "Bank account owner"
msgstr "Dono da conta bancaria"

#. module: account
#: field:res.partner,property_account_receivable:0
msgid "Account Receivable"
msgstr "Conta recebivel"

#. module: account
#: field:account.installer,config_logo:0
#: field:account.installer.modules,config_logo:0
#: field:wizard.multi.charts.accounts,config_logo:0
msgid "Image"
msgstr ""

#. module: account
#: code:addons/account/account_move_line.py:0
#, python-format
msgid "You can not use this general account in this journal !"
msgstr "Não pode usar esta conta geral neste diário"

#. module: account
#: selection:account.balance.report,display_account:0
#: selection:account.bs.report,display_account:0
#: selection:account.common.account.report,display_account:0
#: selection:account.partner.balance,display_partner:0
#: selection:account.pl.report,display_account:0
#: selection:account.report.general.ledger,display_account:0
msgid "With balance is not equal to 0"
msgstr "Com saldo diferente de 0"

#. module: account
#: view:account.tax:0
msgid "Search Taxes"
msgstr ""

#. module: account
#: model:ir.model,name:account.model_account_analytic_cost_ledger
msgid "Account Analytic Cost Ledger"
msgstr ""

#. module: account
#: view:account.model:0
msgid "Create entries"
msgstr "Criar movimentos"

#. module: account
#: field:account.entries.report,nbr:0
msgid "# of Items"
msgstr ""

#. module: account
#: field:account.automatic.reconcile,max_amount:0
msgid "Maximum write-off amount"
msgstr "Montante máximo fechado"

#. module: account
#: view:account.invoice:0
msgid "Compute Taxes"
msgstr "Calcular impostos"

#. module: account
#: field:wizard.multi.charts.accounts,code_digits:0
msgid "# of Digits"
msgstr "Nº de dígitos"

#. module: account
#: field:account.journal,entry_posted:0
msgid "Skip 'Draft' State for Manual Entries"
msgstr ""

#. module: account
#: view:account.bank.statement:0
msgid "Entry encoding"
msgstr "Introdução de movimentos"

#. module: account
#: view:account.invoice.report:0
#: field:account.invoice.report,price_total:0
msgid "Total Without Tax"
msgstr ""

#. module: account
#: view:account.entries.report:0
msgid "# of Entries "
msgstr ""

#. module: account
#: model:ir.model,name:account.model_temp_range
msgid "A Temporary table used for Dashboard view"
msgstr ""

#. module: account
#: model:ir.actions.act_window,name:account.action_invoice_tree4
#: model:ir.ui.menu,name:account.menu_action_invoice_tree4
msgid "Supplier Refunds"
msgstr "Reembolso de fornecedores"

#. module: account
#: view:account.payment.term.line:0
msgid ""
"Example: at 14 net days 2 percents, remaining amount at 30 days end of month."
msgstr ""

#. module: account
#: code:addons/account/invoice.py:0
#, python-format
msgid ""
"Cannot create the invoice !\n"
"The payment term defined gives a computed amount greater than the total "
"invoiced amount."
msgstr ""

#. module: account
#: model:ir.actions.act_window,help:account.action_invoice_tree1
msgid ""
"Customer Invoices allows you create and manage invoices issued to your "
"customers. OpenERP generates draft of invoices automatically so that you "
"only have to confirm them before sending them to your customers."
msgstr ""

#. module: account
#: field:account.installer.modules,account_anglo_saxon:0
msgid "Anglo-Saxon Accounting"
msgstr ""

#. module: account
#: selection:account.account,type:0
#: selection:account.account.template,type:0
#: selection:account.bank.statement,state:0
#: selection:account.entries.report,type:0
#: view:account.fiscalyear:0
#: selection:account.fiscalyear,state:0
#: selection:account.period,state:0
msgid "Closed"
msgstr "Fechado"

#. module: account
#: model:ir.ui.menu,name:account.menu_finance_recurrent_entries
msgid "Recurring Entries"
msgstr ""

#. module: account
#: model:ir.model,name:account.model_account_fiscal_position_template
msgid "Template for Fiscal Position"
msgstr "Modelo para Posição Fiscal"

#. module: account
#: model:account.tax.code,name:account.account_tax_code_0
msgid "Tax Code Test"
msgstr ""

#. module: account
#: field:account.automatic.reconcile,reconciled:0
msgid "Reconciled transactions"
msgstr "Transacções reconciliadas"

#. module: account
#: field:account.journal.view,columns_id:0
msgid "Columns"
msgstr "Colunas"

#. module: account
#: report:account.overdue:0
msgid "."
msgstr "."

#. module: account
#: view:account.analytic.cost.ledger.journal.report:0
msgid "and Journals"
msgstr "e diários"

#. module: account
#: field:account.journal,groups_id:0
msgid "Groups"
msgstr "Grupos"

#. module: account
#: field:account.invoice,amount_untaxed:0
#: field:report.invoice.created,amount_untaxed:0
msgid "Untaxed"
msgstr "Sem imposto"

#. module: account
#: view:account.partner.reconcile.process:0
msgid "Go to next partner"
msgstr ""

#. module: account
#: view:account.bank.statement:0
msgid "Search Bank Statements"
msgstr ""

#. module: account
#: view:account.chart.template:0
#: field:account.chart.template,property_account_payable:0
msgid "Payable Account"
msgstr "Conta pagável"

#. module: account
#: field:account.tax,account_paid_id:0
#: field:account.tax.template,account_paid_id:0
msgid "Refund Tax Account"
msgstr "Reembolso do imposto da conta"

#. module: account
#: view:account.bank.statement:0
#: field:account.bank.statement,line_ids:0
msgid "Statement lines"
msgstr "Linhas de extrato"

#. module: account
#: report:account.analytic.account.cost_ledger:0
msgid "Date/Code"
msgstr ""

#. module: account
#: field:account.analytic.line,general_account_id:0
#: view:analytic.entries.report:0
#: field:analytic.entries.report,general_account_id:0
msgid "General Account"
msgstr "Contas gerais"

#. module: account
#: field:res.partner,debit_limit:0
msgid "Payable Limit"
msgstr "Limite pagável"

#. module: account
#: report:account.invoice:0
#: view:account.invoice:0
#: view:account.invoice.report:0
#: field:account.move.line,invoice:0
#: model:ir.model,name:account.model_account_invoice
#: model:res.request.link,name:account.req_link_invoice
msgid "Invoice"
msgstr "Factura"

#. module: account
#: model:process.node,note:account.process_node_analytic0
#: model:process.node,note:account.process_node_analyticcost0
msgid "Analytic costs to invoice"
msgstr ""

#. module: account
#: view:ir.sequence:0
msgid "Fiscal Year Sequence"
msgstr "Sequência do Ano Fiscal"

#. module: account
#: field:wizard.multi.charts.accounts,seq_journal:0
msgid "Separated Journal Sequences"
msgstr "Sequências do Diário Separadas"

#. module: account
#: constraint:ir.model:0
msgid ""
"The Object name must start with x_ and not contain any special character !"
msgstr ""
"O nome do objecto deve começar com x_ e não pode conter nehum carácter "
"especial!"

#. module: account
#: view:account.invoice:0
msgid "Responsible"
msgstr ""

#. module: account
#: report:account.overdue:0
msgid "Sub-Total :"
msgstr "Sub-total :"

#. module: account
#: model:ir.actions.act_window,name:account.action_report_account_type_sales_tree_all
msgid "Sales by Account Type"
msgstr ""

#. module: account
#: view:account.invoice.refund:0
msgid ""
"Cancel Invoice: Creates the refund invoice, validate and reconcile it to "
"cancel the current invoice."
msgstr ""

#. module: account
#: model:ir.ui.menu,name:account.periodical_processing_invoicing
msgid "Invoicing"
msgstr ""

#. module: account
#: field:account.chart.template,tax_code_root_id:0
msgid "Root Tax Code"
msgstr "Código de imposto de raiz"

#. module: account
#: field:account.partner.ledger,initial_balance:0
#: field:account.report.general.ledger,initial_balance:0
msgid "Include initial balances"
msgstr "Incluir saldos iniciais"

#. module: account
#: field:account.tax.code,sum:0
msgid "Year Sum"
msgstr "Sumatório do ano"

#. module: account
#: model:ir.actions.report.xml,name:account.report_account_voucher_new
msgid "Print Voucher"
msgstr ""

#. module: account
#: view:account.change.currency:0
msgid "This wizard will change the currency of the invoice"
msgstr ""

#. module: account
#: model:ir.actions.act_window,help:account.action_account_chart
msgid ""
"Display your company chart of accounts per fiscal year and filter by period. "
"Have a complete tree view of all journal items per account code by clicking "
"on an account."
msgstr ""

#. module: account
#: constraint:account.fiscalyear:0
msgid "Error! You cannot define overlapping fiscal years"
msgstr ""

#. module: account
#: code:addons/account/account_move_line.py:0
#, python-format
msgid "The account is not defined to be reconciled !"
msgstr "A conta não esta definida para ser reconcíliada!"

#. module: account
#: field:account.cashbox.line,pieces:0
msgid "Values"
msgstr ""

#. module: account
#: view:res.partner:0
msgid "Supplier Debit"
msgstr "Débito do Fornecedor"

#. module: account
#: help:account.model.line,quantity:0
msgid "The optional quantity on entries"
msgstr "A quantidade opcional nos movimentos"

#. module: account
#: model:ir.actions.act_window,name:account.act_account_partner_account_move_all
msgid "Receivables & Payables"
msgstr "Recibimentos & Pagamentos"

#. module: account
#: code:addons/account/account_move_line.py:0
#, python-format
msgid "You have to provide an account for the write off entry !"
msgstr "Tem que fornecer uma conta para o fecho do movimento!"

#. module: account
#: model:ir.model,name:account.model_account_common_journal_report
msgid "Account Common Journal Report"
msgstr ""

#. module: account
#: selection:account.partner.balance,display_partner:0
msgid "All Partners"
msgstr ""

#. module: account
#: report:account.move.voucher:0
msgid "Ref. :"
msgstr ""

#. module: account
#: view:account.analytic.chart:0
msgid "Analytic Account Charts"
msgstr "Plano de contas analítico"

#. module: account
#: view:account.analytic.line:0
msgid "My Entries"
msgstr ""

#. module: account
#: report:account.overdue:0
msgid "Customer Ref:"
msgstr "Ref.do cliente:"

#. module: account
#: code:addons/account/account_cash_statement.py:0
#, python-format
msgid "User %s does not have rights to access %s journal !"
msgstr ""

#. module: account
#: help:account.period,special:0
msgid "These periods can overlap."
msgstr "Estes períodos podem sobrepor-se"

#. module: account
#: model:process.node,name:account.process_node_draftstatement0
msgid "Draft statement"
msgstr "Estado de rascunho"

#. module: account
#: view:account.tax:0
msgid "Tax Declaration: Credit Notes"
msgstr ""

#. module: account
#: code:addons/account/account.py:0
#, python-format
msgid "You cannot deactivate an account that contains account moves."
msgstr "Não pode desactivar uma conta que contenha movimentos na conta."

#. module: account
#: field:account.move.line.reconcile,credit:0
msgid "Credit amount"
msgstr "Montante do crédito"

#. module: account
#: code:addons/account/account.py:0
#, python-format
msgid ""
"You cannot change the type of account from 'Closed' to any other type which "
"contains account entries!"
msgstr ""
"Não pode alterar o tipo de conta para 'Fechado' para nenhum outro tipo que "
"contenha movimentos da conta!"

#. module: account
#: view:res.company:0
msgid "Reserve And Profit/Loss Account"
msgstr ""

#. module: account
#: view:account.invoice.report:0
#: model:ir.actions.act_window,name:account.action_account_invoice_report_all
#: model:ir.ui.menu,name:account.menu_action_account_invoice_report_all
msgid "Invoices Analysis"
msgstr ""

#. module: account
#: report:account.journal.period.print:0
msgid "A/c No."
msgstr "A/c nº."

#. module: account
#: model:ir.model,name:account.model_account_period_close
msgid "period close"
msgstr ""

#. module: account
#: view:account.installer:0
msgid "Configure Fiscal Year"
msgstr ""

#. module: account
#: model:ir.actions.act_window,name:account.action_project_account_analytic_line_form
msgid "Entries By Line"
msgstr ""

#. module: account
#: report:account.tax.code.entries:0
msgid "A/c Code"
msgstr ""

#. module: account
#: field:account.invoice,move_id:0
#: field:account.invoice,move_name:0
msgid "Journal Entry"
msgstr ""

#. module: account
#: view:account.tax:0
msgid "Tax Declaration: Invoices"
msgstr ""

#. module: account
#: field:account.cashbox.line,subtotal:0
msgid "Sub Total"
msgstr ""

#. module: account
#: view:account.account:0
msgid "Treasury Analysis"
msgstr ""

#. module: account
#: view:account.analytic.account:0
msgid "Analytic account"
msgstr "Conta da contabilidade analítica"

#. module: account
#: code:addons/account/account_bank_statement.py:0
#, python-format
msgid "Please verify that an account is defined in the journal."
msgstr "Por favor verifique se uma conta está definido no diário."

#. module: account
#: selection:account.entries.report,move_line_state:0
#: selection:account.move.line,state:0
msgid "Valid"
msgstr "Válido"

#. module: account
#: model:ir.actions.act_window,name:account.action_account_print_journal
#: model:ir.model,name:account.model_account_print_journal
msgid "Account Print Journal"
msgstr ""

#. module: account
#: model:ir.model,name:account.model_product_category
msgid "Product Category"
msgstr ""

#. module: account
#: selection:account.account.type,report_type:0
msgid "/"
msgstr "/"

#. module: account
#: field:account.bs.report,reserve_account_id:0
msgid "Reserve & Profit/Loss Account"
msgstr ""

#. module: account
#: help:account.bank.statement,balance_end:0
msgid "Closing balance based on Starting Balance and Cash Transactions"
msgstr ""

#. module: account
#: model:process.node,note:account.process_node_reconciliation0
#: model:process.node,note:account.process_node_supplierreconciliation0
msgid "Comparison between accounting and payment entries"
msgstr ""

#. module: account
#: view:account.tax:0
#: view:account.tax.template:0
msgid "Tax Definition"
msgstr "Definição do Imposto"

#. module: account
#: help:wizard.multi.charts.accounts,seq_journal:0
msgid ""
"Check this box if you want to use a different sequence for each created "
"journal. Otherwise, all will use the same sequence."
msgstr ""
"Assinale esta caixa se quiser usar uma sequência diferente para cada diário "
"criado. Caso contrário todos vão usar a mesma sequência."

#. module: account
#: help:account.partner.ledger,amount_currency:0
#: help:account.report.general.ledger,amount_currency:0
msgid ""
"It adds the currency column if the currency is different then the company "
"currency"
msgstr ""

#. module: account
#: help:account.journal,allow_date:0
msgid ""
"If set to True then do not accept the entry if the entry date is not into "
"the period dates"
msgstr ""

#. module: account
#: model:ir.actions.act_window,name:account.action_account_pl_report
msgid "Account Profit And Loss"
msgstr ""

#. module: account
#: view:account.account:0
#: view:account.account.template:0
#: selection:account.aged.trial.balance,result_selection:0
#: selection:account.common.partner.report,result_selection:0
#: selection:account.partner.balance,result_selection:0
#: selection:account.partner.ledger,result_selection:0
msgid "Payable Accounts"
msgstr "Contas a pagar"

#. module: account
#: view:account.account:0
#: selection:account.aged.trial.balance,result_selection:0
#: selection:account.common.partner.report,result_selection:0
#: selection:account.partner.balance,result_selection:0
#: selection:account.partner.ledger,result_selection:0
#: model:ir.actions.act_window,name:account.action_aged_receivable
msgid "Receivable Accounts"
msgstr "Contas a receber"

#. module: account
#: report:account.move.voucher:0
msgid "Canceled"
msgstr ""

#. module: account
#: view:account.invoice:0
#: view:report.invoice.created:0
msgid "Untaxed Amount"
msgstr ""

#. module: account
#: help:account.bank.statement,name:0
msgid ""
"if you give the Name other then /, its created Accounting Entries Move will "
"be with same name as statement name. This allows the statement entries to "
"have the same references than the statement itself"
msgstr ""

#. module: account
#: model:ir.actions.act_window,name:account.action_account_unreconcile
#: model:ir.actions.act_window,name:account.action_account_unreconcile_reconcile
#: model:ir.actions.act_window,name:account.action_account_unreconcile_select
msgid "Unreconcile Entries"
msgstr "Desreconciliar movimentos"

#. module: account
#: field:account.move.reconcile,line_partial_ids:0
msgid "Partial Entry lines"
msgstr "Linhas de movimento parcial"

#. module: account
#: view:account.fiscalyear:0
msgid "Fiscalyear"
msgstr "Ano Fiscal"

#. module: account
#: view:account.journal.select:0
#: view:project.account.analytic.line:0
msgid "Open Entries"
msgstr "Movimentos em aberto"

#. module: account
#: model:ir.actions.act_window,help:account.action_invoice_tree4
msgid ""
"A vendor refund is a credit note from your supplier indicating that he "
"refunds part or totality of the invoice sent to you."
msgstr ""

#. module: account
#: field:account.automatic.reconcile,account_ids:0
msgid "Accounts to Reconcile"
msgstr ""

#. module: account
#: model:process.transition,note:account.process_transition_filestatement0
msgid "Import of the statement in the system from an electronic file"
msgstr ""

#. module: account
#: model:process.node,name:account.process_node_importinvoice0
msgid "Import from invoice"
msgstr ""

#. module: account
#: selection:account.entries.report,month:0
#: selection:account.invoice.report,month:0
#: selection:analytic.entries.report,month:0
#: selection:report.account.sales,month:0
#: selection:report.account_type.sales,month:0
msgid "January"
msgstr ""

#. module: account
#: view:account.journal:0
msgid "Validations"
msgstr ""

#. module: account
#: model:account.journal,name:account.close_journal
msgid "End of Year"
msgstr ""

#. module: account
#: view:account.entries.report:0
msgid "This F.Year"
msgstr ""

#. module: account
#: view:account.tax.chart:0
msgid "Account tax charts"
msgstr ""

#. module: account
#: constraint:account.period:0
msgid ""
"Invalid period ! Some periods overlap or the date period is not in the scope "
"of the fiscal year. "
msgstr ""
"Período inválido! Alguns períodos sobrepõem-se oua data do periodo não se "
"encontra no escopo do ano fiscal. "

#. module: account
#: selection:account.invoice,state:0
#: view:account.invoice.report:0
#: selection:account.invoice.report,state:0
#: selection:report.invoice.created,state:0
msgid "Pro-forma"
msgstr "Pro-forma"

#. module: account
#: code:addons/account/installer.py:0
#, python-format
msgid " Journal"
msgstr ""

#. module: account
#: code:addons/account/account.py:0
#, python-format
msgid ""
"There is no default default debit account defined \n"
"on journal \"%s\""
msgstr ""

#. module: account
#: help:account.account,type:0
#: help:account.account.template,type:0
#: help:account.entries.report,type:0
msgid ""
"This type is used to differentiate types with special effects in OpenERP: "
"view can not have entries, consolidation are accounts that can have children "
"accounts for multi-company consolidations, payable/receivable are for "
"partners accounts (for debit/credit computations), closed for depreciated "
"accounts."
msgstr ""

#. module: account
#: view:account.chart.template:0
msgid "Search Chart of Account Templates"
msgstr ""

#. module: account
#: view:account.account.type:0
#: field:account.account.type,note:0
#: view:account.analytic.account:0
#: report:account.invoice:0
#: field:account.invoice,name:0
#: field:account.invoice.line,name:0
#: field:account.invoice.refund,description:0
#: report:account.overdue:0
#: field:account.payment.term,note:0
#: view:account.tax.code:0
#: field:account.tax.code,info:0
#: view:account.tax.code.template:0
#: field:account.tax.code.template,info:0
#: field:analytic.entries.report,name:0
#: field:report.invoice.created,name:0
msgid "Description"
msgstr "Descrição"

#. module: account
#: code:addons/account/account.py:0
#: code:addons/account/installer.py:0
#, python-format
msgid "ECNJ"
msgstr ""

#. module: account
#: view:account.subscription:0
#: selection:account.subscription,state:0
msgid "Running"
msgstr "Em execução"

#. module: account
#: view:account.chart.template:0
#: field:product.category,property_account_income_categ:0
#: field:product.template,property_account_income:0
msgid "Income Account"
msgstr "Conta de receitas"

#. module: account
#: code:addons/account/invoice.py:0
#, python-format
msgid "There is no Accounting Journal of type Sale/Purchase defined!"
msgstr ""
"Não há nenhum Diário de Contabilidade para o tipo de Venda/Compra definida!"

#. module: account
#: view:product.category:0
msgid "Accounting Properties"
msgstr "Propriedades contabilisticas"

#. module: account
#: report:account.general.ledger:0
#: report:account.journal.period.print:0
#: field:account.print.journal,sort_selection:0
msgid "Entries Sorted By"
msgstr "Movimentoss ordenadas por"

#. module: account
#: field:account.change.currency,currency_id:0
msgid "Change to"
msgstr ""

#. module: account
#: view:account.entries.report:0
msgid "# of Products Qty "
msgstr ""

#. module: account
#: model:ir.model,name:account.model_product_template
msgid "Product Template"
msgstr ""

#. module: account
#: report:account.account.balance:0
#: report:account.central.journal:0
#: view:account.entries.report:0
#: field:account.entries.report,fiscalyear_id:0
#: field:account.fiscalyear,name:0
#: report:account.general.journal:0
#: report:account.general.ledger:0
#: field:account.journal.period,fiscalyear_id:0
#: report:account.journal.period.print:0
#: report:account.partner.balance:0
#: field:account.period,fiscalyear_id:0
#: field:account.sequence.fiscalyear,fiscalyear_id:0
#: report:account.third_party_ledger:0
#: report:account.third_party_ledger_other:0
#: report:account.vat.declaration:0
#: model:ir.model,name:account.model_account_fiscalyear
msgid "Fiscal Year"
msgstr "Ano Fiscal"

#. module: account
#: help:account.aged.trial.balance,fiscalyear_id:0
#: help:account.balance.report,fiscalyear_id:0
#: help:account.bs.report,fiscalyear_id:0
#: help:account.central.journal,fiscalyear_id:0
#: help:account.common.account.report,fiscalyear_id:0
#: help:account.common.journal.report,fiscalyear_id:0
#: help:account.common.partner.report,fiscalyear_id:0
#: help:account.common.report,fiscalyear_id:0
#: help:account.general.journal,fiscalyear_id:0
#: help:account.partner.balance,fiscalyear_id:0
#: help:account.partner.ledger,fiscalyear_id:0
#: help:account.pl.report,fiscalyear_id:0
#: help:account.print.journal,fiscalyear_id:0
#: help:account.report.general.ledger,fiscalyear_id:0
#: help:account.vat.declaration,fiscalyear_id:0
msgid "Keep empty for all open fiscal year"
msgstr "Manter vazio para todos os anos fiscais abertos"

#. module: account
#: model:ir.model,name:account.model_account_move
msgid "Account Entry"
msgstr "Movimento da conta"

#. module: account
#: field:account.sequence.fiscalyear,sequence_main_id:0
msgid "Main Sequence"
msgstr "Sequência principal"

#. module: account
#: field:account.invoice,payment_term:0
#: field:account.invoice.report,payment_term:0
#: view:account.payment.term:0
#: field:account.payment.term,name:0
#: view:account.payment.term.line:0
#: field:account.payment.term.line,payment_id:0
#: model:ir.model,name:account.model_account_payment_term
#: field:res.partner,property_payment_term:0
msgid "Payment Term"
msgstr "Termos de Pagamento"

#. module: account
#: model:ir.actions.act_window,name:account.action_account_fiscal_position_form
#: model:ir.ui.menu,name:account.menu_action_account_fiscal_position_form
msgid "Fiscal Positions"
msgstr "Posições Fiscal"

#. module: account
#: field:account.period.close,sure:0
msgid "Check this box"
msgstr "Assinale esta caixa"

#. module: account
#: view:account.common.report:0
msgid "Filters"
msgstr "Filtros"

#. module: account
#: view:account.bank.statement:0
#: selection:account.bank.statement,state:0
#: view:account.fiscalyear:0
#: selection:account.fiscalyear,state:0
#: selection:account.invoice,state:0
#: selection:account.invoice.report,state:0
#: view:account.open.closed.fiscalyear:0
#: selection:account.period,state:0
#: selection:report.invoice.created,state:0
msgid "Open"
msgstr "Abrir"

#. module: account
#: model:process.node,note:account.process_node_draftinvoices0
#: model:process.node,note:account.process_node_supplierdraftinvoices0
msgid "Draft state of an invoice"
msgstr ""

#. module: account
#: help:account.account,reconcile:0
msgid ""
"Check this if the user is allowed to reconcile entries in this account."
msgstr ""
"Assinale aqui se for permitido ao utilizador reconciliar os movimentos desta "
"conta."

#. module: account
#: view:account.partner.reconcile.process:0
msgid "Partner Reconciliation"
msgstr ""

#. module: account
#: field:account.tax,tax_code_id:0
#: view:account.tax.code:0
msgid "Account Tax Code"
msgstr "Código do Imposto da Conta"

#. module: account
#: code:addons/account/invoice.py:0
#, python-format
msgid ""
"Can't find any account journal of %s type for this company.\n"
"\n"
"You can create one in the menu: \n"
"Configuration\\Financial Accounting\\Accounts\\Journals."
msgstr ""

#. module: account
#: field:account.invoice.tax,base_code_id:0
#: field:account.tax.template,base_code_id:0
msgid "Base Code"
msgstr "Código Base"

#. module: account
#: help:account.invoice.tax,sequence:0
msgid "Gives the sequence order when displaying a list of invoice tax."
msgstr ""

#. module: account
#: field:account.tax,base_sign:0
#: field:account.tax,ref_base_sign:0
#: field:account.tax.template,base_sign:0
#: field:account.tax.template,ref_base_sign:0
msgid "Base Code Sign"
msgstr "Sinal do Código Base"

#. module: account
#: view:account.vat.declaration:0
msgid ""
"This menu prints a VAT declaration based on invoices or payments. Select one "
"or several periods of the fiscal year. The information required for a tax "
"declaration is automatically generated by OpenERP from invoices (or "
"payments, in some countries). This data is updated in real time. That’s very "
"useful because it enables you to preview at any time the tax that you owe at "
"the start and end of the month or quarter."
msgstr ""

#. module: account
#: selection:account.move.line,centralisation:0
msgid "Debit Centralisation"
msgstr "Centralização de Débitos"

#. module: account
#: view:account.invoice.confirm:0
#: model:ir.actions.act_window,name:account.action_account_invoice_confirm
msgid "Confirm Draft Invoices"
msgstr ""

#. module: account
#: field:account.entries.report,day:0
#: view:account.invoice.report:0
#: field:account.invoice.report,day:0
#: view:analytic.entries.report:0
#: field:analytic.entries.report,day:0
msgid "Day"
msgstr ""

#. module: account
#: model:ir.actions.act_window,name:account.act_account_renew_view
msgid "Accounts to Renew"
msgstr ""

#. module: account
#: model:ir.model,name:account.model_account_model_line
msgid "Account Model Entries"
msgstr "Modelo de Movimentos da Conta"

#. module: account
#: code:addons/account/account.py:0
#: code:addons/account/installer.py:0
#, python-format
msgid "EXJ"
msgstr "EXJ"

#. module: account
#: field:product.template,supplier_taxes_id:0
msgid "Supplier Taxes"
msgstr "Impostos do Fornecedor"

#. module: account
#: help:account.invoice,date_due:0
#: help:account.invoice,payment_term:0
msgid ""
"If you use payment terms, the due date will be computed automatically at the "
"generation of accounting entries. If you keep the payment term and the due "
"date empty, it means direct payment. The payment term may compute several "
"due dates, for example 50% now, 50% in one month."
msgstr ""
"Se usar os termos de pagamento, a data de vencimento é calculada "
"automaticamente. Se deixar os termos de pagamento e a data de vencimento "
"vazios, significa pronto pagamento. Os termos de pagamento podem levar a "
"várias datas de vendimento- ex: 50% a pronto e 50% em um mês."

#. module: account
#: view:account.analytic.cost.ledger.journal.report:0
msgid "Select period"
msgstr "Selecione o período"

#. module: account
#: model:ir.ui.menu,name:account.menu_account_pp_statements
msgid "Statements"
msgstr ""

#. module: account
#: report:account.analytic.account.journal:0
msgid "Move Name"
msgstr "Nome do Movimento"

#. module: account
#: help:res.partner,property_account_position:0
msgid ""
"The fiscal position will determine taxes and the accounts used for the "
"partner."
msgstr ""

#. module: account
#: model:account.account.type,name:account.account_type_tax
#: report:account.invoice:0
#: field:account.invoice,amount_tax:0
#: field:account.move.line,account_tax_id:0
msgid "Tax"
msgstr "Imposto"

#. module: account
#: view:account.analytic.account:0
#: field:account.bank.statement.line,analytic_account_id:0
#: field:account.entries.report,analytic_account_id:0
#: field:account.invoice.line,account_analytic_id:0
#: field:account.model.line,analytic_account_id:0
#: field:account.move.line,analytic_account_id:0
#: field:account.move.line.reconcile.writeoff,analytic_id:0
msgid "Analytic Account"
msgstr "Conta Analítica"

#. module: account
#: view:account.account:0
#: view:account.journal:0
#: model:ir.actions.act_window,name:account.action_account_form
#: model:ir.ui.menu,name:account.account_account_menu
#: model:ir.ui.menu,name:account.account_template_accounts
#: model:ir.ui.menu,name:account.menu_action_account_form
#: model:ir.ui.menu,name:account.menu_analytic
msgid "Accounts"
msgstr ""

#. module: account
#: code:addons/account/invoice.py:0
#, python-format
msgid "Configuration Error!"
msgstr "Erro de Configuração!"

#. module: account
#: view:account.invoice.report:0
#: field:account.invoice.report,price_average:0
msgid "Average Price"
msgstr ""

#. module: account
#: report:account.move.voucher:0
#: report:account.overdue:0
msgid "Date:"
msgstr "Data:"

#. module: account
#: code:addons/account/account.py:0
#, python-format
msgid ""
"You cannot modify company of this journal as its related record exist in "
"Entry Lines"
msgstr ""

#. module: account
#: view:account.tax:0
msgid "Accounting Information"
msgstr ""

#. module: account
#: view:account.tax:0
#: view:account.tax.template:0
msgid "Special Computation"
msgstr "Cálculo especial"

#. module: account
#: view:account.move.bank.reconcile:0
#: model:ir.actions.act_window,name:account.action_account_bank_reconcile_tree
msgid "Bank reconciliation"
msgstr "Reconciliação bancária"

#. module: account
#: report:account.invoice:0
msgid "Disc.(%)"
msgstr "Desc.(%)"

#. module: account
#: report:account.general.ledger:0
#: report:account.overdue:0
msgid "Ref"
msgstr "Ref"

#. module: account
#: help:account.move.line,tax_code_id:0
msgid "The Account can either be a base tax code or a tax code account."
msgstr ""

#. module: account
#: sql_constraint:ir.module.module:0
msgid "The certificate ID of the module must be unique !"
msgstr ""

#. module: account
#: model:ir.ui.menu,name:account.menu_automatic_reconcile
msgid "Automatic Reconciliation"
msgstr ""

#. module: account
#: field:account.invoice,reconciled:0
msgid "Paid/Reconciled"
msgstr "Pago/Conciliado"

#. module: account
#: field:account.tax,ref_base_code_id:0
#: field:account.tax.template,ref_base_code_id:0
msgid "Refund Base Code"
msgstr "Código base de nota de crédito"

#. module: account
#: model:ir.actions.act_window,name:account.action_bank_statement_periodic_tree
#: model:ir.actions.act_window,name:account.action_bank_statement_tree
#: model:ir.ui.menu,name:account.menu_bank_statement_tree
msgid "Bank Statements"
msgstr ""

#. module: account
#: selection:account.tax.template,applicable_type:0
msgid "True"
msgstr "Verdadeiro"

#. module: account
#: view:account.bank.statement:0
#: view:account.common.report:0
#: view:account.move:0
#: view:account.move.line:0
msgid "Dates"
msgstr ""

#. module: account
#: field:account.tax,parent_id:0
#: field:account.tax.template,parent_id:0
msgid "Parent Tax Account"
msgstr "Conta de Imposto Ascendente"

#. module: account
#: view:account.subscription.generate:0
msgid ""
"Automatically generate entries based on what has been entered in the  system "
"before a specific date."
msgstr ""

#. module: account
#: view:account.aged.trial.balance:0
#: model:ir.actions.act_window,name:account.action_account_aged_balance_view
#: model:ir.ui.menu,name:account.menu_aged_trial_balance
msgid "Aged Partner Balance"
msgstr "Balancete Antigo de Terceiro"

#. module: account
#: model:process.transition,name:account.process_transition_entriesreconcile0
#: model:process.transition,name:account.process_transition_supplierentriesreconcile0
msgid "Accounting entries"
msgstr ""

#. module: account
#: field:account.invoice.line,discount:0
msgid "Discount (%)"
msgstr "Desconto (%)"

#. module: account
#: help:account.journal,entry_posted:0
msgid ""
"Check this box if you don't want new journal entries to pass through the "
"'draft' state and instead goes directly to the 'posted state' without any "
"manual validation. \n"
"Note that journal entries that are automatically created by the system are "
"always skipping that state."
msgstr ""

#. module: account
#: model:ir.actions.server,name:account.ir_actions_server_action_wizard_multi_chart
#: model:ir.ui.menu,name:account.menu_act_ir_actions_bleble
msgid "New Company Financial Setting"
msgstr ""

#. module: account
#: model:ir.actions.act_window,name:account.action_report_account_sales_tree_all
#: view:report.account.sales:0
#: view:report.account_type.sales:0
msgid "Sales by Account"
msgstr ""

#. module: account
#: view:account.use.model:0
msgid "This wizard will create recurring accounting entries"
msgstr ""

#. module: account
#: code:addons/account/account.py:0
#, python-format
msgid "No sequence defined on the journal !"
msgstr ""

#. module: account
#: report:account.invoice:0
msgid "Cancelled Invoice"
msgstr ""

#. module: account
#: code:addons/account/account.py:0
#: code:addons/account/account_bank_statement.py:0
#: code:addons/account/account_move_line.py:0
#: code:addons/account/invoice.py:0
#: code:addons/account/wizard/account_use_model.py:0
#, python-format
msgid "You have to define an analytic journal on the '%s' journal!"
msgstr "Tem que definir um diário analítico no diário '%s'!"

#. module: account
#: view:account.invoice.tax:0
#: model:ir.actions.act_window,name:account.action_tax_code_list
#: model:ir.ui.menu,name:account.menu_action_tax_code_list
msgid "Tax codes"
msgstr "Códigos de imposto"

#. module: account
#: model:ir.ui.menu,name:account.menu_finance_receivables
msgid "Customers"
msgstr ""

#. module: account
#: report:account.analytic.account.cost_ledger:0
#: report:account.analytic.account.journal:0
#: report:account.analytic.account.quantity_cost_ledger:0
msgid "Period to"
msgstr "Período para"

#. module: account
#: selection:account.entries.report,month:0
#: selection:account.invoice.report,month:0
#: selection:analytic.entries.report,month:0
#: selection:report.account.sales,month:0
#: selection:report.account_type.sales,month:0
msgid "August"
msgstr ""

#. module: account
#: code:addons/account/account_bank_statement.py:0
#, python-format
msgid ""
"The expected balance (%.2f) is different than the computed one. (%.2f)"
msgstr "O saldo esperado (%.2f) é diferente do que foi processado. (%.2f)"

#. module: account
#: model:process.transition,note:account.process_transition_paymentreconcile0
msgid "Payment entries are the second input of the reconciliation."
msgstr ""

#. module: account
#: report:account.move.voucher:0
msgid "Number:"
msgstr ""

#. module: account
#: selection:account.print.journal,sort_selection:0
msgid "Reference Number"
msgstr "Número de referencia"

#. module: account
#: selection:account.entries.report,month:0
#: selection:account.invoice.report,month:0
#: selection:analytic.entries.report,month:0
#: selection:report.account.sales,month:0
#: selection:report.account_type.sales,month:0
msgid "October"
msgstr ""

#. module: account
#: help:account.move.line,quantity:0
msgid ""
"The optional quantity expressed by this line, eg: number of product sold. "
"The quantity is not a legal requirement but is very useful for some reports."
msgstr ""

#. module: account
#: view:account.payment.term.line:0
msgid "Line 2:"
msgstr ""

#. module: account
#: field:account.journal.column,required:0
msgid "Required"
msgstr "Obrigatório"

#. module: account
#: view:account.chart.template:0
#: field:product.category,property_account_expense_categ:0
#: field:product.template,property_account_expense:0
msgid "Expense Account"
msgstr "Conta de gastos"

#. module: account
#: help:account.invoice,period_id:0
msgid "Keep empty to use the period of the validation(invoice) date."
msgstr ""
"Mantenha vazio para usar o período da data de validação (da factura)."

#. module: account
#: field:account.invoice.tax,base_amount:0
msgid "Base Code Amount"
msgstr "Montante de código base"

#. module: account
#: model:account.account.type,name:account.account_type_view
msgid "Ansicht"
msgstr ""

#. module: account
#: field:wizard.multi.charts.accounts,sale_tax:0
msgid "Default Sale Tax"
msgstr ""

#. module: account
#: help:account.model.line,date_maturity:0
msgid ""
"The maturity date of the generated entries for this model. You can choose "
"between the creation date or the creation date of the entries plus the "
"partner payment terms."
msgstr ""

#. module: account
#: model:ir.ui.menu,name:account.menu_finance_accounting
msgid "Financial Accounting"
msgstr "Contabilidade Financeira"

#. module: account
#: model:ir.ui.menu,name:account.menu_account_pl_report
msgid "Profit And Loss"
msgstr ""

#. module: account
#: view:account.fiscal.position:0
#: field:account.fiscal.position,name:0
#: field:account.fiscal.position.account,position_id:0
#: field:account.fiscal.position.tax,position_id:0
#: field:account.fiscal.position.tax.template,position_id:0
#: view:account.fiscal.position.template:0
#: field:account.invoice,fiscal_position:0
#: field:account.invoice.report,fiscal_position:0
#: model:ir.model,name:account.model_account_fiscal_position
#: field:res.partner,property_account_position:0
msgid "Fiscal Position"
msgstr "Posição fiscal"

#. module: account
#: help:account.partner.ledger,initial_balance:0
#: help:account.report.general.ledger,initial_balance:0
msgid ""
"It adds initial balance row on report which display previous sum amount of "
"debit/credit/balance"
msgstr ""

#. module: account
#: view:account.analytic.line:0
#: model:ir.actions.act_window,name:account.action_account_analytic_line_form
#: model:ir.actions.act_window,name:account.action_account_tree1
msgid "Analytic Entries"
msgstr "Movimentos analíticos"

#. module: account
#: code:addons/account/account.py:0
#, python-format
msgid ""
"No fiscal year defined for this date !\n"
"Please create one."
msgstr ""
"Não há ano fiscal definido para esta data !\n"
"Por favor crie um."

#. module: account
#: selection:account.invoice,type:0
#: selection:account.invoice.report,type:0
#: model:process.process,name:account.process_process_invoiceprocess0
#: selection:report.invoice.created,type:0
msgid "Customer Invoice"
msgstr "Factura de Clientes"

#. module: account
#: help:account.tax.template,include_base_amount:0
msgid ""
"Set if the amount of tax must be included in the base amount before "
"computing the next taxes."
msgstr ""
"Defina se o montante do imposto deve ser incluído no valor base dos impostos "
"antes processar os próximos impostos."

#. module: account
#: help:account.journal,user_id:0
msgid "The user responsible for this journal"
msgstr "Utilizador responsável por este diário"

#. module: account
#: view:account.period:0
msgid "Search Period"
msgstr ""

#. module: account
#: view:account.change.currency:0
msgid "Invoice Currency"
msgstr ""

#. module: account
#: field:account.payment.term,line_ids:0
msgid "Terms"
msgstr "Termos"

#. module: account
#: field:account.bank.statement,total_entry_encoding:0
msgid "Cash Transaction"
msgstr ""

#. module: account
#: view:res.partner:0
msgid "Bank account"
msgstr "Conta bancária"

#. module: account
#: field:account.chart.template,tax_template_ids:0
msgid "Tax Template List"
msgstr "Lista de Modelos de Impostos"

#. module: account
#: help:account.account,currency_mode:0
msgid ""
"This will select how the current currency rate for outgoing transactions is "
"computed. In most countries the legal method is \"average\" but only a few "
"software systems are able to manage this. So if you import from another "
"software system you may have to use the rate at date. Incoming transactions "
"always use the rate at date."
msgstr ""
"Isto vai seleccionar como é calculada a taxa de câmbio actual para as "
"vendas. Na maior parte dos países o método legal é a \"média\", mas poucos "
"programas são capazes de gerir assim. Se importar de outro programa de "
"gestão, pode ter de usar o câmbio do dia. Nas compras é sempre usado o "
"câmbio do dia."

#. module: account
#: help:wizard.multi.charts.accounts,code_digits:0
msgid "No. of Digits to use for account code"
msgstr "Nº de dígitos para usar no código da conta"

#. module: account
#: field:account.payment.term.line,name:0
msgid "Line Name"
msgstr "Nome da linha"

#. module: account
#: view:account.fiscalyear:0
msgid "Search Fiscalyear"
msgstr ""

#. module: account
#: selection:account.tax,applicable_type:0
msgid "Always"
msgstr ""

#. module: account
#: view:account.analytic.line:0
msgid "Total Quantity"
msgstr ""

#. module: account
#: field:account.move.line.reconcile.writeoff,writeoff_acc_id:0
msgid "Write-Off account"
msgstr "Fechar conta"

#. module: account
#: field:account.model.line,model_id:0
#: view:account.subscription:0
#: field:account.subscription,model_id:0
msgid "Model"
msgstr "Modelo"

#. module: account
#: help:account.invoice.tax,base_code_id:0
msgid "The account basis of the tax declaration."
msgstr "A contas base da declaração fiscal"

#. module: account
#: selection:account.account,type:0
#: selection:account.account.template,type:0
#: model:account.account.type,name:account.account_type_root
#: selection:account.entries.report,type:0
msgid "View"
msgstr "Ecrã"

#. module: account
#: code:addons/account/account.py:0
#: code:addons/account/installer.py:0
#, python-format
msgid "BNK"
msgstr "BNK"

#. module: account
#: field:account.move.line,analytic_lines:0
msgid "Analytic lines"
msgstr "Linhas da analítica"

#. module: account
#: model:process.node,name:account.process_node_electronicfile0
msgid "Electronic File"
msgstr "Ficheiro electrônico"

#. module: account
#: view:res.partner:0
msgid "Customer Credit"
msgstr "Crédito ao cliente"

#. module: account
#: model:ir.model,name:account.model_account_tax_code_template
msgid "Tax Code Template"
msgstr "Modelo do Código de Imposto"

#. module: account
#: view:account.subscription:0
msgid "Starts on"
msgstr ""

#. module: account
#: model:ir.model,name:account.model_account_partner_ledger
msgid "Account Partner Ledger"
msgstr ""

#. module: account
#: help:account.journal.column,sequence:0
msgid "Gives the sequence order to journal column."
msgstr ""

#. module: account
#: view:account.tax.template:0
msgid "Tax Declaration"
msgstr "Declaração de Impostos"

#. module: account
#: help:account.account,currency_id:0
#: help:account.account.template,currency_id:0
#: help:account.bank.accounts.wizard,currency_id:0
msgid "Forces all moves for this account to have this secondary currency."
msgstr ""

#. module: account
#: model:ir.actions.act_window,help:account.action_validate_account_move_line
msgid ""
"This wizard will validate all journal entries of a particular journal and "
"period. Once journal entries are validated, you can not update them anymore."
msgstr ""

#. module: account
#: model:ir.actions.act_window,name:account.action_account_chart_template_form
#: model:ir.ui.menu,name:account.menu_action_account_chart_template_form
msgid "Chart of Accounts Templates"
msgstr "Modelos dePlano de Contas"

#. module: account
#: model:ir.actions.act_window,name:account.action_wizard_multi_chart
msgid "Generate Chart of Accounts from a Chart Template"
msgstr "Gerar uma Plano de Contas a partir de um Modelo de Plano de Contas"

#. module: account
#: model:ir.model,name:account.model_account_unreconcile_reconcile
msgid "Account Unreconcile Reconcile"
msgstr ""

#. module: account
#: help:account.account.type,close_method:0
msgid ""
"Set here the method that will be used to generate the end of year journal "
"entries for all the accounts of this type.\n"
"\n"
" 'None' means that nothing will be done.\n"
" 'Balance' will generally be used for cash accounts.\n"
" 'Detail' will copy each existing journal item of the previous year, even "
"the reconciled ones.\n"
" 'Unreconciled' will copy only the journal items that were unreconciled on "
"the first day of the new fiscal year."
msgstr ""

#. module: account
#: view:account.tax:0
#: view:account.tax.template:0
msgid "Keep empty to use the expense account"
msgstr "Deixe em branco para usar a conta de custos"

#. module: account
#: field:account.aged.trial.balance,journal_ids:0
#: field:account.analytic.cost.ledger.journal.report,journal:0
#: field:account.balance.report,journal_ids:0
#: field:account.bs.report,journal_ids:0
#: field:account.central.journal,journal_ids:0
#: field:account.common.account.report,journal_ids:0
#: field:account.common.journal.report,journal_ids:0
#: field:account.common.partner.report,journal_ids:0
#: view:account.common.report:0
#: field:account.common.report,journal_ids:0
#: report:account.general.journal:0
#: field:account.general.journal,journal_ids:0
#: report:account.general.ledger:0
#: view:account.journal.period:0
#: report:account.partner.balance:0
#: field:account.partner.balance,journal_ids:0
#: field:account.partner.ledger,journal_ids:0
#: field:account.pl.report,journal_ids:0
#: field:account.print.journal,journal_ids:0
#: field:account.report.general.ledger,journal_ids:0
#: field:account.vat.declaration,journal_ids:0
#: model:ir.actions.act_window,name:account.action_account_journal_form
#: model:ir.actions.act_window,name:account.action_account_journal_period_tree
#: model:ir.actions.report.xml,name:account.account_journal
#: model:ir.ui.menu,name:account.menu_account_print_journal
#: model:ir.ui.menu,name:account.menu_action_account_journal_form
#: model:ir.ui.menu,name:account.menu_journals_report
msgid "Journals"
msgstr "Diários"

#. module: account
#: field:account.partner.reconcile.process,to_reconcile:0
msgid "Remaining Partners"
msgstr ""

#. module: account
#: view:account.subscription:0
#: field:account.subscription,lines_id:0
msgid "Subscription Lines"
msgstr "Linhas de Subscrição"

#. module: account
#: selection:account.analytic.journal,type:0
#: view:account.journal:0
#: selection:account.journal,type:0
#: view:account.model:0
#: selection:account.tax,type_tax_use:0
#: view:account.tax.template:0
#: selection:account.tax.template,type_tax_use:0
msgid "Purchase"
msgstr "Compra"

#. module: account
#: model:ir.actions.act_window,name:account.action_account_installer
msgid "Accounting Application Configuration"
msgstr ""

#. module: account
#: model:ir.actions.act_window,name:account.open_board_account
#: model:ir.ui.menu,name:account.menu_board_account
msgid "Accounting Dashboard"
msgstr "Painel da contabilidade"

#. module: account
#: field:account.bank.statement,balance_start:0
msgid "Starting Balance"
msgstr "Balancete Inicial"

#. module: account
#: code:addons/account/invoice.py:0
#, python-format
msgid "No Partner Defined !"
msgstr "Não há terceiro definido !"

#. module: account
#: model:ir.actions.act_window,name:account.action_account_period_close
#: model:ir.actions.act_window,name:account.action_account_period_tree
#: model:ir.ui.menu,name:account.menu_action_account_period_close_tree
msgid "Close a Period"
msgstr "Fechar um período"

#. module: account
#: field:account.analytic.balance,empty_acc:0
msgid "Empty Accounts ? "
msgstr "Contas vazias? "

#. module: account
#: report:account.overdue:0
msgid "VAT:"
msgstr "IVA:"

#. module: account
#: help:account.analytic.line,amount_currency:0
msgid ""
"The amount expressed in the related account currency if not equal to the "
"company one."
msgstr ""

#. module: account
#: report:account.move.voucher:0
msgid "Journal:"
msgstr ""

#. module: account
#: view:account.bank.statement:0
#: selection:account.bank.statement,state:0
#: view:account.invoice:0
#: selection:account.invoice,state:0
#: view:account.invoice.report:0
#: selection:account.invoice.report,state:0
#: selection:account.journal.period,state:0
#: report:account.move.voucher:0
#: view:account.subscription:0
#: selection:account.subscription,state:0
#: selection:report.invoice.created,state:0
msgid "Draft"
msgstr "Rascunho"

#. module: account
#: model:ir.actions.act_window,name:account.action_account_configuration_installer
msgid "Accounting Chart Configuration"
msgstr ""

#. module: account
#: field:account.tax.code,notprintable:0
#: field:account.tax.code.template,notprintable:0
msgid "Not Printable in Invoice"
msgstr "Não é impresso na factura"

#. module: account
#: report:account.vat.declaration:0
#: field:account.vat.declaration,chart_tax_id:0
msgid "Chart of Tax"
msgstr ""

#. module: account
#: view:account.journal:0
msgid "Search Account Journal"
msgstr ""

#. module: account
#: model:ir.actions.act_window,name:account.action_invoice_tree_pending_invoice
msgid "Pending Invoice"
msgstr ""

#. module: account
#: selection:account.subscription,period_type:0
msgid "year"
msgstr "ano"

#. module: account
#: report:account.move.voucher:0
msgid "Authorised Signatory"
msgstr ""

#. module: account
#: view:validate.account.move.lines:0
msgid ""
"All selected journal entries will be validated and posted. It means you "
"won't be able to modify their accounting fields anymore."
msgstr ""

#. module: account
#: code:addons/account/invoice.py:0
#, python-format
msgid "Cannot delete invoice(s) that are already opened or paid !"
msgstr "Não é possível eliminar as factura(s) em aberto ou pagas!"

#. module: account
#: report:account.account.balance.landscape:0
msgid "Total :"
msgstr "Total:"

#. module: account
#: model:ir.actions.report.xml,name:account.account_transfers
msgid "Transfers"
msgstr "Transferências"

#. module: account
#: view:account.payment.term.line:0
msgid "  value amount: n.a"
msgstr ""

#. module: account
#: view:account.chart:0
msgid "Account charts"
msgstr "Listas de contas"

#. module: account
#: report:account.vat.declaration:0
msgid "Tax Amount"
msgstr "Valor do imposto"

#. module: account
#: view:account.installer:0
msgid "Your bank and cash accounts"
msgstr ""

#. module: account
#: view:account.move:0
msgid "Search Move"
msgstr ""

#. module: account
#: field:account.tax.code,name:0
#: field:account.tax.code.template,name:0
msgid "Tax Case Name"
msgstr "Nome do caso de imposto"

#. module: account
#: report:account.invoice:0
#: model:process.node,name:account.process_node_draftinvoices0
msgid "Draft Invoice"
msgstr "Factura rascunho"

#. module: account
#: code:addons/account/wizard/account_invoice_state.py:0
#, python-format
msgid ""
"Selected Invoice(s) cannot be cancelled as they are already in 'Cancelled' "
"or 'Done' state!"
msgstr ""

#. module: account
#: code:addons/account/account.py:0
#, python-format
msgid ""
"You cannot change the type of account from '%s' to '%s' type as it contains "
"account entries!"
msgstr ""
"Não pode alterar o tipo da conta '%s' para o tipo '%s', pois ele contem "
"movimentos na conta!"

#. module: account
#: field:account.invoice.report,state:0
msgid "Invoice State"
msgstr ""

#. module: account
#: view:account.invoice.report:0
#: field:account.invoice.report,categ_id:0
msgid "Category of Product"
msgstr ""

#. module: account
#: view:account.move:0
#: field:account.move,narration:0
#: view:account.move.line:0
#: field:account.move.line,narration:0
msgid "Narration"
msgstr ""

#. module: account
#: view:account.addtmpl.wizard:0
#: model:ir.actions.act_window,name:account.action_account_addtmpl_wizard_form
msgid "Create Account"
msgstr ""

#. module: account
#: model:ir.model,name:account.model_report_account_type_sales
msgid "Report of the Sales by Account Type"
msgstr ""

#. module: account
#: selection:account.account.type,close_method:0
msgid "Detail"
msgstr "Detalhe"

#. module: account
#: model:ir.actions.act_window,help:account.action_invoice_tree2
msgid ""
"Supplier Invoices allows you to enter and manage invoices issued by your "
"suppliers. OpenERP generates draft of supplier invoices automatically so "
"that you can control what you received from your supplier according to what "
"you purchased or received."
msgstr ""

#. module: account
#: report:account.invoice:0
msgid "VAT :"
msgstr "IVA :"

#. module: account
#: field:account.installer,charts:0
#: model:ir.actions.act_window,name:account.action_account_chart
#: model:ir.actions.act_window,name:account.action_account_tree
#: model:ir.ui.menu,name:account.menu_action_account_tree2
msgid "Chart of Accounts"
msgstr "Plano de Contas"

#. module: account
#: view:account.tax.chart:0
msgid "(If you do not select period it will take all open periods)"
msgstr ""

#. module: account
#: field:account.journal,centralisation:0
msgid "Centralised counterpart"
msgstr "Contrapartida centralizada"

#. module: account
#: model:ir.model,name:account.model_account_partner_reconcile_process
msgid "Reconcilation Process partner by partner"
msgstr ""

#. module: account
#: selection:account.automatic.reconcile,power:0
msgid "2"
msgstr "2"

#. module: account
#: view:account.chart:0
msgid "(If you do not select Fiscal year it will take all open fiscal years)"
msgstr ""
"(Se não selecionar um Ano Fiscal, irá considerar todos os anos fiscais em "
"aberto)"

#. module: account
#: selection:account.aged.trial.balance,filter:0
#: report:account.analytic.account.journal:0
#: selection:account.balance.report,filter:0
#: field:account.bank.statement,date:0
#: field:account.bank.statement.line,date:0
#: selection:account.bs.report,filter:0
#: selection:account.central.journal,filter:0
#: selection:account.common.account.report,filter:0
#: selection:account.common.journal.report,filter:0
#: selection:account.common.partner.report,filter:0
#: selection:account.common.report,filter:0
#: view:account.entries.report:0
#: field:account.entries.report,date:0
#: selection:account.general.journal,filter:0
#: report:account.general.ledger:0
#: field:account.invoice.report,date:0
#: report:account.journal.period.print:0
#: view:account.move:0
#: field:account.move,date:0
#: field:account.move.line.reconcile.writeoff,date_p:0
#: report:account.overdue:0
#: selection:account.partner.balance,filter:0
#: selection:account.partner.ledger,filter:0
#: selection:account.pl.report,filter:0
#: selection:account.print.journal,filter:0
#: selection:account.print.journal,sort_selection:0
#: selection:account.report.general.ledger,filter:0
#: selection:account.report.general.ledger,sortby:0
#: field:account.subscription.generate,date:0
#: field:account.subscription.line,date:0
#: report:account.tax.code.entries:0
#: report:account.third_party_ledger:0
#: report:account.third_party_ledger_other:0
#: selection:account.vat.declaration,filter:0
#: field:analytic.entries.report,date:0
msgid "Date"
msgstr "Data"

#. module: account
#: view:account.unreconcile:0
#: view:account.unreconcile.reconcile:0
msgid "Unreconcile"
msgstr "Desreconciliar"

#. module: account
#: code:addons/account/wizard/account_fiscalyear_close.py:0
#, python-format
msgid "The journal must have default credit and debit account"
msgstr "O diário deve possuir um crédito e débito por defeito"

#. module: account
#: view:account.chart.template:0
msgid "Chart of Accounts Template"
msgstr "Modelo do Plano de Contas"

#. module: account
#: code:addons/account/account.py:0
#, python-format
msgid ""
"Maturity date of entry line generated by model line '%s' of model '%s' is "
"based on partner payment term!\n"
"Please define partner on it!"
msgstr ""

#. module: account
#: code:addons/account/account_move_line.py:0
#, python-format
msgid "Some entries are already reconciled !"
msgstr "Algumas entradas já estão reconciliadas !"

#. module: account
#: code:addons/account/account.py:0
#, python-format
msgid ""
"You cannot validate a Journal Entry unless all journal items are in same "
"chart of accounts !"
msgstr ""

#. module: account
#: view:account.tax:0
msgid "Account Tax"
msgstr "Conta de imposto"

#. module: account
#: model:ir.ui.menu,name:account.menu_finance_reporting_budgets
msgid "Budgets"
msgstr ""

#. module: account
#: selection:account.aged.trial.balance,filter:0
#: selection:account.balance.report,filter:0
#: selection:account.bs.report,filter:0
#: selection:account.central.journal,filter:0
#: selection:account.common.account.report,filter:0
#: selection:account.common.journal.report,filter:0
#: selection:account.common.partner.report,filter:0
#: selection:account.common.report,filter:0
#: selection:account.general.journal,filter:0
#: selection:account.partner.balance,filter:0
#: selection:account.partner.ledger,filter:0
#: selection:account.pl.report,filter:0
#: selection:account.print.journal,filter:0
#: selection:account.report.general.ledger,filter:0
#: selection:account.vat.declaration,filter:0
msgid "No Filters"
msgstr ""

#. module: account
#: selection:account.analytic.journal,type:0
msgid "Situation"
msgstr "Situação"

#. module: account
#: view:res.partner:0
msgid "History"
msgstr ""

#. module: account
#: help:account.tax,applicable_type:0
#: help:account.tax.template,applicable_type:0
msgid ""
"If not applicable (computed through a Python code), the tax won't appear on "
"the invoice."
msgstr ""
"Sé não aplicável (calcular através do código Python), o imposto não aparece "
"na factura."

#. module: account
#: view:account.tax:0
#: view:account.tax.template:0
msgid "Applicable Code (if type=code)"
msgstr "Código Aplicável (se tipo=código)"

#. module: account
#: view:account.invoice.report:0
#: field:account.invoice.report,product_qty:0
msgid "Qty"
msgstr ""

#. module: account
#: report:account.journal.period.print:0
msgid "Move/Entry label"
msgstr ""

#. module: account
#: field:account.invoice.report,address_contact_id:0
msgid "Contact Address Name"
msgstr ""

#. module: account
#: field:account.move.line,blocked:0
msgid "Litigation"
msgstr "Litígio"

#. module: account
#: view:account.analytic.line:0
msgid "Search Analytic Lines"
msgstr ""

#. module: account
#: field:res.partner,property_account_payable:0
msgid "Account Payable"
msgstr "Conta a receber"

#. module: account
#: constraint:account.move:0
msgid ""
"You cannot create entries on different periods/journals in the same move"
msgstr ""

#. module: account
#: model:process.node,name:account.process_node_supplierpaymentorder0
msgid "Payment Order"
msgstr "Ordem de pagamento"

#. module: account
#: help:account.account.template,reconcile:0
msgid ""
"Check this option if you want the user to reconcile entries in this account."
msgstr ""
"Assinale esta opção para poder reconciliar os movimentos desta conta."

#. module: account
#: model:ir.actions.report.xml,name:account.account_account_balance_landscape
msgid "Account balance"
msgstr "Saldo de conta"

#. module: account
#: report:account.invoice:0
#: field:account.invoice.line,price_unit:0
msgid "Unit Price"
msgstr "Preço Unitário"

#. module: account
#: code:addons/account/account_move_line.py:0
#, python-format
msgid "Unable to change tax !"
msgstr "Não é possível mudar o imposto!"

#. module: account
#: field:analytic.entries.report,nbr:0
msgid "#Entries"
msgstr ""

#. module: account
#: view:account.account:0
#: field:account.account,user_type:0
#: view:account.account.template:0
#: field:account.account.template,user_type:0
#: view:account.account.type:0
#: field:account.bank.accounts.wizard,account_type:0
#: field:account.entries.report,user_type:0
#: model:ir.model,name:account.model_account_account_type
#: field:report.account.receivable,type:0
#: field:report.account_type.sales,user_type:0
msgid "Account Type"
msgstr "Tipo de Conta"

#. module: account
#: view:account.state.open:0
msgid "Open Invoice"
msgstr "Factura aberta"

#. module: account
#: field:account.invoice.tax,factor_tax:0
msgid "Multipication factor Tax code"
msgstr ""

#. module: account
#: view:account.fiscal.position:0
msgid "Mapping"
msgstr ""

#. module: account
#: field:account.account,name:0
#: field:account.account.template,name:0
#: report:account.analytic.account.inverted.balance:0
#: field:account.bank.statement,name:0
#: field:account.chart.template,name:0
#: field:account.model.line,name:0
#: field:account.move.line,name:0
#: field:account.move.reconcile,name:0
#: field:account.subscription,name:0
msgid "Name"
msgstr "Nome"

#. module: account
#: model:ir.model,name:account.model_account_aged_trial_balance
msgid "Account Aged Trial balance Report"
msgstr ""

#. module: account
#: field:account.move.line,date:0
msgid "Effective date"
msgstr "Data efectiva"

#. module: account
#: code:addons/account/wizard/account_move_bank_reconcile.py:0
#, python-format
msgid "Standard Encoding"
msgstr "Codificação padrão"

#. module: account
#: help:account.journal,analytic_journal_id:0
msgid "Journal for analytic entries"
msgstr ""

#. module: account
#: model:ir.actions.act_window,help:account.action_invoice_tree3
msgid ""
"Customer Refunds helps you manage the credit notes issued/to be issued for "
"your customers. A refund invoice is a document that cancels an invoice or a "
"part of it. You can easily generate refunds and reconcile them from the "
"invoice form."
msgstr ""

#. module: account
#: model:ir.ui.menu,name:account.menu_finance
#: model:process.node,name:account.process_node_accountingentries0
#: model:process.node,name:account.process_node_supplieraccountingentries0
#: view:product.product:0
#: view:product.template:0
#: view:res.partner:0
msgid "Accounting"
msgstr "Contabilidade"

#. module: account
#: help:account.central.journal,amount_currency:0
#: help:account.common.journal.report,amount_currency:0
#: help:account.general.journal,amount_currency:0
#: help:account.print.journal,amount_currency:0
msgid ""
"Print Report with the currency column if the currency is different then the "
"company currency"
msgstr ""

#. module: account
#: report:account.journal.period.print:0
msgid "Entry No"
msgstr ""

#. module: account
#: view:account.analytic.line:0
msgid "General Accounting"
msgstr ""

#. module: account
#: report:account.overdue:0
msgid "Balance :"
msgstr "Saldo:"

#. module: account
#: help:account.fiscalyear.close,journal_id:0
msgid ""
"The best practice here is to use a journal dedicated to contain the opening "
"entries of all fiscal years. Note that you should define it with default "
"debit/credit accounts, of type 'situation' and with a centralized "
"counterpart."
msgstr ""

#. module: account
#: view:account.installer:0
#: view:account.installer.modules:0
#: view:wizard.multi.charts.accounts:0
msgid "title"
msgstr ""

#. module: account
#: view:account.invoice:0
#: view:account.period:0
#: view:account.subscription:0
msgid "Set to Draft"
msgstr "Definido como rascunho"

#. module: account
#: model:ir.actions.act_window,name:account.action_subscription_form
msgid "Recurring Lines"
msgstr ""

#. module: account
#: field:account.partner.balance,display_partner:0
msgid "Display Partners"
msgstr ""

#. module: account
#: view:account.invoice:0
msgid "Validate"
msgstr "Validar"

#. module: account
#: model:ir.actions.act_window,help:account.action_account_invoice_report_all
msgid ""
"From this report, you can have an overview of the amount invoiced to your "
"customer as well as payment delays. The tool search can also be used to "
"personalise your Invoices reports and so, match this analysis to your needs."
msgstr ""

#. module: account
#: view:account.invoice.confirm:0
msgid "Confirm Invoices"
msgstr ""

#. module: account
#: selection:account.account,currency_mode:0
msgid "Average Rate"
msgstr "Taxa média"

#. module: account
#: view:account.state.open:0
msgid "(Invoice should be unreconciled if you want to open it)"
msgstr "(Factura deve ser desconciliada se você deseja abri-la)"

#. module: account
#: field:account.aged.trial.balance,period_from:0
#: field:account.balance.report,period_from:0
#: field:account.bs.report,period_from:0
#: field:account.central.journal,period_from:0
#: field:account.chart,period_from:0
#: field:account.common.account.report,period_from:0
#: field:account.common.journal.report,period_from:0
#: field:account.common.partner.report,period_from:0
#: field:account.common.report,period_from:0
#: field:account.general.journal,period_from:0
#: field:account.partner.balance,period_from:0
#: field:account.partner.ledger,period_from:0
#: field:account.pl.report,period_from:0
#: field:account.print.journal,period_from:0
#: field:account.report.general.ledger,period_from:0
#: field:account.vat.declaration,period_from:0
msgid "Start period"
msgstr ""

#. module: account
#: field:account.tax,name:0
#: field:account.tax.template,name:0
#: report:account.vat.declaration:0
msgid "Tax Name"
msgstr "Nome do imposto"

#. module: account
#: model:ir.ui.menu,name:account.menu_finance_configuration
#: view:res.company:0
msgid "Configuration"
msgstr "Configuração"

#. module: account
#: model:account.payment.term,name:account.account_payment_term
msgid "30 Days End of Month"
msgstr "30 dias fim do mês"

#. module: account
#: model:ir.actions.act_window,name:account.action_account_analytic_balance
#: model:ir.actions.report.xml,name:account.account_analytic_account_balance
msgid "Analytic Balance"
msgstr "Balancete Analítico"

#. module: account
#: code:addons/account/report/account_balance_sheet.py:0
#: code:addons/account/report/account_profit_loss.py:0
#, python-format
msgid "Net Loss"
msgstr ""

#. module: account
#: view:account.tax.template:0
msgid "Search Tax Templates"
msgstr ""

#. module: account
#: model:ir.ui.menu,name:account.periodical_processing_journal_entries_validation
msgid "Draft Entries"
msgstr ""

#. module: account
#: field:account.account,shortcut:0
#: field:account.account.template,shortcut:0
msgid "Shortcut"
msgstr "Atalho"

#. module: account
#: code:addons/account/invoice.py:0
#, python-format
msgid ""
"The Payment Term of Supplier does not have Payment Term Lines(Computation) "
"defined !"
msgstr ""
"Os Termos de pagamento do fornecedor não pode ter linhas de termos de "
"pagamento (processadas) definidas!"

#. module: account
#: report:account.account.balance:0
#: model:ir.actions.act_window,name:account.action_account_balance_menu
#: model:ir.actions.report.xml,name:account.account_account_balance
#: model:ir.ui.menu,name:account.menu_general_Balance_report
msgid "Trial Balance"
msgstr ""

#. module: account
#: model:ir.model,name:account.model_account_invoice_cancel
msgid "Cancel the Selected Invoices"
msgstr ""

#. module: account
#: selection:account.automatic.reconcile,power:0
msgid "3"
msgstr "3"

#. module: account
#: model:process.transition,note:account.process_transition_supplieranalyticcost0
msgid ""
"Analytic costs (timesheets, some purchased products, ...) come from analytic "
"accounts. These generate draft supplier invoices."
msgstr ""

#. module: account
#: view:account.bank.statement:0
msgid "Close CashBox"
msgstr ""

#. module: account
#: view:account.invoice.report:0
#: field:account.invoice.report,due_delay:0
msgid "Avg. Due Delay"
msgstr ""

#. module: account
#: view:account.entries.report:0
msgid "Acc.Type"
msgstr ""

#. module: account
#: code:addons/account/invoice.py:0
#, python-format
msgid "Global taxes defined, but are not in invoice lines !"
msgstr "Impostos globais definidos, mas não nas linhas de facturas!"

#. module: account
#: field:account.entries.report,month:0
#: view:account.invoice.report:0
#: field:account.invoice.report,month:0
#: view:analytic.entries.report:0
#: field:analytic.entries.report,month:0
#: field:report.account.sales,month:0
#: field:report.account_type.sales,month:0
msgid "Month"
msgstr "Mês"

#. module: account
#: field:account.account,note:0
#: field:account.account.template,note:0
msgid "Note"
msgstr "Nota"

#. module: account
#: view:account.analytic.account:0
msgid "Overdue Account"
msgstr ""

#. module: account
#: selection:account.invoice,state:0
#: report:account.overdue:0
msgid "Paid"
msgstr "Pago"

#. module: account
#: field:account.invoice,tax_line:0
msgid "Tax Lines"
msgstr "Linhas de impostos"

#. module: account
#: field:account.tax,base_code_id:0
msgid "Account Base Code"
msgstr ""

#. module: account
#: help:account.move,state:0
msgid ""
"All manually created new journal entry are usually in the state 'Unposted', "
"but you can set the option to skip that state on the related journal. In "
"that case, they will be behave as journal entries automatically created by "
"the system on document validation (invoices, bank statements...) and will be "
"created in 'Posted' state."
msgstr ""

#. module: account
#: code:addons/account/account_analytic_line.py:0
#, python-format
msgid "There is no expense account defined for this product: \"%s\" (id:%d)"
msgstr ""

#. module: account
#: view:res.partner:0
msgid "Customer Accounting Properties"
msgstr "Propriedades da contabilidade do cliente"

#. module: account
#: field:account.invoice.tax,name:0
msgid "Tax Description"
msgstr "Descrição do imposto"

#. module: account
#: selection:account.aged.trial.balance,target_move:0
#: selection:account.balance.report,target_move:0
#: selection:account.bs.report,target_move:0
#: selection:account.central.journal,target_move:0
#: selection:account.chart,target_move:0
#: selection:account.common.account.report,target_move:0
#: selection:account.common.journal.report,target_move:0
#: selection:account.common.partner.report,target_move:0
#: selection:account.common.report,target_move:0
#: selection:account.general.journal,target_move:0
#: selection:account.partner.balance,target_move:0
#: selection:account.partner.ledger,target_move:0
#: selection:account.pl.report,target_move:0
#: selection:account.print.journal,target_move:0
#: selection:account.report.general.ledger,target_move:0
#: selection:account.tax.chart,target_move:0
#: selection:account.vat.declaration,target_move:0
msgid "All Posted Entries"
msgstr "Todos os movimentos confirmados"

#. module: account
#: code:addons/account/account_bank_statement.py:0
#, python-format
msgid "Statement %s is confirmed, journal items are created."
msgstr ""

#. module: account
#: constraint:account.fiscalyear:0
msgid "Error! The duration of the Fiscal Year is invalid. "
msgstr ""

#. module: account
#: field:report.aged.receivable,name:0
msgid "Month Range"
msgstr ""

#. module: account
#: help:account.analytic.balance,empty_acc:0
msgid "Check if you want to display Accounts with 0 balance too."
msgstr "Verifique se quer apresentas as contas com saldos à 0 também"

#. module: account
#: view:account.account.template:0
msgid "Default taxes"
msgstr ""

#. module: account
#: code:addons/account/invoice.py:0
#, python-format
msgid "Free Reference"
msgstr "Referência livre"

#. module: account
#: model:ir.ui.menu,name:account.menu_finance_periodical_processing
msgid "Periodical Processing"
msgstr "Processamento periódico"

#. module: account
#: help:account.move.line,state:0
msgid ""
"When new move line is created the state will be 'Draft'.\n"
"* When all the payments are done it will be in 'Valid' state."
msgstr ""

#. module: account
#: field:account.journal,view_id:0
msgid "Display Mode"
msgstr ""

#. module: account
#: model:process.node,note:account.process_node_importinvoice0
msgid "Statement from invoice or payment"
msgstr ""

#. module: account
#: view:account.payment.term.line:0
msgid "  day of the month: 0"
msgstr ""

#. module: account
#: model:ir.model,name:account.model_account_chart
msgid "Account chart"
msgstr ""

#. module: account
#: report:account.account.balance.landscape:0
#: report:account.analytic.account.balance:0
#: report:account.central.journal:0
msgid "Account Name"
msgstr "Nome da conta"

#. module: account
#: help:account.fiscalyear.close,report_name:0
msgid "Give name of the new entries"
msgstr ""

#. module: account
#: model:ir.model,name:account.model_account_invoice_report
msgid "Invoices Statistics"
msgstr ""

#. module: account
#: model:process.transition,note:account.process_transition_paymentorderreconcilation0
msgid "Bank statements are entered in the system."
msgstr ""

#. module: account
#: code:addons/account/wizard/account_reconcile.py:0
#, python-format
msgid "Reconcile Writeoff"
msgstr ""

#. module: account
#: code:addons/account/invoice.py:0
#, python-format
msgid ""
"Tax base different !\n"
"Click on compute to update tax base"
msgstr ""
"Imposto de base diferente !\n"
"Clique em processar para actualizar imposto base"

#. module: account
#: view:account.account.template:0
msgid "Account Template"
msgstr "Modelo da Conta"

#. module: account
#: view:account.bank.statement:0
#: field:account.bank.statement,balance_end_real:0
msgid "Closing Balance"
msgstr "Fechar balanço"

#. module: account
#: code:addons/account/report/common_report_header.py:0
#, python-format
msgid "Not implemented"
msgstr ""

#. module: account
#: model:ir.model,name:account.model_account_journal_select
msgid "Account Journal Select"
msgstr ""

#. module: account
#: view:account.tax.template:0
msgid "Credit Notes"
msgstr "Notas de crédito"

#. module: account
#: code:addons/account/account.py:0
#: code:addons/account/wizard/account_use_model.py:0
#, python-format
msgid "Unable to find a valid period !"
msgstr "Incapaz de encontrar um período válido!"

#. module: account
#: report:account.tax.code.entries:0
msgid "Voucher No"
msgstr "Nº de voucher"

#. module: account
#: view:wizard.multi.charts.accounts:0
msgid "res_config_contents"
msgstr ""

#. module: account
#: view:account.unreconcile:0
msgid "Unreconciliate transactions"
msgstr ""

#. module: account
#: view:account.use.model:0
msgid "Create Entries From Models"
msgstr "Criar movimentos a partir de modelos"

#. module: account
#: field:account.account.template,reconcile:0
msgid "Allow Reconciliation"
msgstr "Permitir reconciliação"

#. module: account
#: model:ir.actions.act_window,help:account.action_subscription_form
msgid ""
"A recurring entry is a payment related entry that occurs on a recurrent "
"basis from a specific date corresponding to the signature of a contract or "
"an agreement with a customer or a supplier. With Define Recurring Entries, "
"you can create them in the system in order to automate their entries in the "
"system."
msgstr ""

#. module: account
#: view:account.analytic.account:0
msgid "Analytic Account Statistics"
msgstr "Estatística da conta analítica"

#. module: account
#: report:account.vat.declaration:0
#: field:account.vat.declaration,based_on:0
msgid "Based On"
msgstr ""

#. module: account
#: field:account.tax,price_include:0
msgid "Tax Included in Price"
msgstr "Imposto incluído no preço"

#. module: account
#: model:ir.model,name:account.model_account_analytic_cost_ledger_journal_report
msgid "Account Analytic Cost Ledger For Journal Report"
msgstr ""

#. module: account
#: model:ir.actions.act_window,name:account.action_model_form
#: model:ir.ui.menu,name:account.menu_action_model_form
msgid "Recurring Models"
msgstr ""

#. module: account
#: selection:account.automatic.reconcile,power:0
msgid "4"
msgstr "4"

#. module: account
#: view:account.invoice:0
msgid "Change"
msgstr "Alterar"

#. module: account
#: code:addons/account/account.py:0
#: code:addons/account/account_move_line.py:0
#: code:addons/account/invoice.py:0
#: code:addons/account/wizard/account_automatic_reconcile.py:0
#: code:addons/account/wizard/account_fiscalyear_close.py:0
#: code:addons/account/wizard/account_move_journal.py:0
#: code:addons/account/wizard/account_report_aged_partner_balance.py:0
#, python-format
msgid "UserError"
msgstr "Erro de utilizador"

#. module: account
#: field:account.journal,type_control_ids:0
msgid "Type Controls"
msgstr "Controlos de tipo"

#. module: account
#: help:account.journal,default_credit_account_id:0
msgid "It acts as a default account for credit amount"
msgstr ""

#. module: account
#: help:account.partner.ledger,reconcil:0
msgid "Consider reconciled entries"
msgstr ""

#. module: account
#: model:ir.actions.act_window,name:account.action_validate_account_move_line
#: model:ir.ui.menu,name:account.menu_validate_account_moves
#: view:validate.account.move:0
#: view:validate.account.move.lines:0
msgid "Post Journal Entries"
msgstr ""

#. module: account
#: selection:account.invoice,state:0
#: selection:account.invoice.report,state:0
#: selection:report.invoice.created,state:0
msgid "Cancelled"
msgstr "Cancelado(a)"

#. module: account
#: help:account.bank.statement,balance_end_cash:0
msgid "Closing balance based on cashBox"
msgstr ""

#. module: account
#: code:addons/account/invoice.py:0
#, python-format
msgid ""
"Please verify the price of the invoice !\n"
"The real total does not match the computed total."
msgstr ""
"Por favor verifique o preço da factura !\n"
"O total real não corresponde ao total calculado."

#. module: account
#: view:account.subscription.generate:0
#: model:ir.actions.act_window,name:account.action_account_subscription_generate
#: model:ir.ui.menu,name:account.menu_generate_subscription
msgid "Generate Entries"
msgstr ""

#. module: account
#: help:account.vat.declaration,chart_tax_id:0
msgid "Select Charts of Taxes"
msgstr ""

#. module: account
#: view:account.fiscal.position:0
#: field:account.fiscal.position,account_ids:0
#: field:account.fiscal.position.template,account_ids:0
msgid "Account Mapping"
msgstr "Mapeamento das contas"

#. module: account
#: selection:account.bank.statement.line,type:0
#: view:account.invoice:0
#: view:account.invoice.report:0
#: code:addons/account/invoice.py:0
#, python-format
msgid "Customer"
msgstr "Cliente"

#. module: account
#: view:account.bank.statement:0
msgid "Confirmed"
msgstr ""

#. module: account
#: constraint:ir.ui.menu:0
msgid "Error ! You can not create recursive Menu."
msgstr ""

#. module: account
#: code:addons/account/invoice.py:0
#, python-format
msgid "You must define an analytic journal of type '%s' !"
msgstr "Tem de definir um diário analítico do tipo '%s'!"

#. module: account
#: code:addons/account/account.py:0
#, python-format
msgid ""
"Couldn't create move with currency different from the secondary currency of "
"the account \"%s - %s\". Clear the secondary currency field of the account "
"definition if you want to accept all currencies."
msgstr ""

#. module: account
#: help:account.payment.term,active:0
msgid ""
"If the active field is set to true, it will allow you to hide the payment "
"term without removing it."
msgstr ""

#. module: account
#: field:account.invoice.refund,date:0
msgid "Operation date"
msgstr "Data de operação"

#. module: account
#: field:account.tax,ref_tax_code_id:0
#: field:account.tax.template,ref_tax_code_id:0
msgid "Refund Tax Code"
msgstr "Código de imposto nos estornos"

#. module: account
#: view:validate.account.move:0
msgid ""
"All draft account entries in this journal and period will be validated. It "
"means you won't be able to modify their accounting fields anymore."
msgstr ""

#. module: account
#: report:account.account.balance.landscape:0
msgid "Account Balance -"
msgstr "Balancete da Conta -"

#. module: account
#: code:addons/account/invoice.py:0
#, python-format
msgid "Invoice "
msgstr ""

#. module: account
#: field:account.automatic.reconcile,date1:0
msgid "Starting Date"
msgstr ""

#. module: account
#: field:account.chart.template,property_account_income:0
msgid "Income Account on Product Template"
msgstr "Conta de Receitas no Modelo do Produto"

#. module: account
#: help:res.partner,last_reconciliation_date:0
msgid ""
"Date on which the partner accounting entries were reconciled last time"
msgstr ""

#. module: account
#: field:account.fiscalyear.close,fy2_id:0
msgid "New Fiscal Year"
msgstr "Novo exercício fiscal"

#. module: account
#: view:account.invoice:0
#: view:account.tax.template:0
#: selection:account.vat.declaration,based_on:0
#: model:ir.actions.act_window,name:account.act_res_partner_2_account_invoice_opened
#: model:ir.actions.act_window,name:account.action_invoice_tree
#: model:ir.actions.report.xml,name:account.account_invoices
#: view:report.invoice.created:0
#: field:res.partner,invoice_ids:0
msgid "Invoices"
msgstr "Facturas"

#. module: account
#: view:account.invoice:0
#: field:account.invoice,user_id:0
#: view:account.invoice.report:0
#: field:account.invoice.report,user_id:0
msgid "Salesman"
msgstr ""

#. module: account
#: view:account.invoice.report:0
msgid "Invoiced"
msgstr ""

#. module: account
#: view:account.use.model:0
msgid "Use Model"
msgstr "Use o Modelo"

#. module: account
#: view:account.state.open:0
msgid "No"
msgstr "Não"

#. module: account
#: help:account.invoice.tax,tax_code_id:0
msgid "The tax basis of the tax declaration."
msgstr "A base de impostos da declaração de impostos"

#. module: account
#: view:account.addtmpl.wizard:0
msgid "Add"
msgstr ""

#. module: account
#: help:account.invoice,date_invoice:0
msgid "Keep empty to use the current date"
msgstr "Deixe vazio para usar a data actual"

#. module: account
#: selection:account.journal,type:0
msgid "Bank and Cheques"
msgstr ""

#. module: account
#: view:account.period.close:0
msgid "Are you sure ?"
msgstr "Tem a certeza?"

#. module: account
#: help:account.move.line,statement_id:0
msgid "The bank statement used for bank reconciliation"
msgstr "O extracto bancário utilizado na reconciliação bancária"

#. module: account
#: model:process.transition,note:account.process_transition_suppliercustomerinvoice0
msgid "Draft invoices are validated. "
msgstr ""

#. module: account
#: view:account.bank.statement:0
#: view:account.subscription:0
msgid "Compute"
msgstr "Calcular"

#. module: account
#: field:account.tax,type_tax_use:0
msgid "Tax Application"
msgstr "Aplicação do imposto"

#. module: account
#: view:account.move:0
#: view:account.move.line:0
#: code:addons/account/wizard/account_move_journal.py:0
#: model:ir.actions.act_window,name:account.act_account_journal_2_account_move_line
#: model:ir.actions.act_window,name:account.act_account_move_to_account_move_line_open
#: model:ir.actions.act_window,name:account.act_account_partner_account_move
#: model:ir.actions.act_window,name:account.action_account_manual_reconcile
#: model:ir.actions.act_window,name:account.action_account_moves_all_a
#: model:ir.actions.act_window,name:account.action_account_moves_bank
#: model:ir.actions.act_window,name:account.action_account_moves_purchase
#: model:ir.actions.act_window,name:account.action_account_moves_sale
#: model:ir.actions.act_window,name:account.action_move_line_search
#: model:ir.actions.act_window,name:account.action_move_line_select
#: model:ir.actions.act_window,name:account.action_move_line_tree1
#: model:ir.actions.act_window,name:account.action_tax_code_line_open
#: model:ir.model,name:account.model_account_move_line
#: model:ir.ui.menu,name:account.menu_action_account_moves_all
#: model:ir.ui.menu,name:account.menu_action_account_moves_bank
#: model:ir.ui.menu,name:account.menu_eaction_account_moves_purchase
#: model:ir.ui.menu,name:account.menu_eaction_account_moves_sale
#, python-format
msgid "Journal Items"
msgstr ""

#. module: account
#: selection:account.account.type,report_type:0
msgid "Balance Sheet (Assets Accounts)"
msgstr ""

#. module: account
#: report:account.tax.code.entries:0
msgid "Third Party (Country)"
msgstr ""

#. module: account
#: code:addons/account/account.py:0
#: code:addons/account/account_move_line.py:0
#: code:addons/account/report/common_report_header.py:0
#: code:addons/account/wizard/account_change_currency.py:0
#: code:addons/account/wizard/account_move_bank_reconcile.py:0
#: code:addons/account/wizard/account_open_closed_fiscalyear.py:0
#: code:addons/account/wizard/account_report_common.py:0
#, python-format
msgid "Error"
msgstr "Erro"

#. module: account
#: field:account.analytic.Journal.report,date2:0
#: field:account.analytic.balance,date2:0
#: field:account.analytic.cost.ledger,date2:0
#: field:account.analytic.cost.ledger.journal.report,date2:0
#: field:account.analytic.inverted.balance,date2:0
msgid "End of period"
msgstr "Fim do período"

#. module: account
#: view:res.partner:0
msgid "Bank Details"
msgstr "Detalhes bancários"

#. module: account
#: code:addons/account/invoice.py:0
#, python-format
msgid "Taxes missing !"
msgstr "Impostos em falta !"

#. module: account
#: model:ir.actions.act_window,help:account.action_account_analytic_journal_tree
msgid ""
"To print an analytics (or costs) journal for a given period. The report give "
"code, move name, account number, general amount and analytic amount."
msgstr ""

#. module: account
#: help:account.journal,refund_journal:0
msgid "Fill this if the journal is to be used for refunds of invoices."
msgstr ""

#. module: account
#: view:account.fiscalyear.close:0
msgid "Generate Fiscal Year Opening Entries"
msgstr "Gerar os movimentos de abertura do exercício."

#. module: account
#: field:account.journal,group_invoice_lines:0
msgid "Group Invoice Lines"
msgstr ""

#. module: account
#: view:account.invoice.cancel:0
#: view:account.invoice.confirm:0
msgid "Close"
msgstr "Fechar"

#. module: account
#: field:account.bank.statement.line,move_ids:0
msgid "Moves"
msgstr "Movimentos"

#. module: account
#: model:ir.actions.act_window,name:account.action_account_vat_declaration
#: model:ir.model,name:account.model_account_vat_declaration
msgid "Account Vat Declaration"
msgstr ""

#. module: account
#: view:account.period:0
msgid "To Close"
msgstr ""

#. module: account
#: field:account.journal,allow_date:0
msgid "Check Date not in the Period"
msgstr ""

#. module: account
#: code:addons/account/account.py:0
#, python-format
msgid ""
"You can not modify a posted entry of this journal !\n"
"You should set the journal to allow cancelling entries if you want to do "
"that."
msgstr ""
"Não pode modificar um movimento confirmado neste diário!\n"
"Deve configurar o diário para permitir o cancelamento de movimentos se "
"pretende fazê-lo."

#. module: account
#: model:ir.ui.menu,name:account.account_template_folder
msgid "Templates"
msgstr "Modelos"

#. module: account
#: field:account.tax,child_ids:0
msgid "Child Tax Accounts"
msgstr "Contas de imposto dependentes"

#. module: account
#: code:addons/account/account.py:0
#, python-format
msgid "Start period should be smaller then End period"
msgstr ""

#. module: account
#: selection:account.automatic.reconcile,power:0
msgid "5"
msgstr "5"

#. module: account
#: report:account.analytic.account.balance:0
msgid "Analytic Balance -"
msgstr "Balancete Analítico -"

#. module: account
#: report:account.account.balance:0
#: field:account.aged.trial.balance,target_move:0
#: field:account.balance.report,target_move:0
#: field:account.bs.report,target_move:0
#: report:account.central.journal:0
#: field:account.central.journal,target_move:0
#: field:account.chart,target_move:0
#: field:account.common.account.report,target_move:0
#: field:account.common.journal.report,target_move:0
#: field:account.common.partner.report,target_move:0
#: field:account.common.report,target_move:0
#: report:account.general.journal:0
#: field:account.general.journal,target_move:0
#: report:account.general.ledger:0
#: report:account.journal.period.print:0
#: report:account.partner.balance:0
#: field:account.partner.balance,target_move:0
#: field:account.partner.ledger,target_move:0
#: field:account.pl.report,target_move:0
#: field:account.print.journal,target_move:0
#: field:account.report.general.ledger,target_move:0
#: field:account.tax.chart,target_move:0
#: report:account.third_party_ledger:0
#: report:account.third_party_ledger_other:0
#: field:account.vat.declaration,target_move:0
msgid "Target Moves"
msgstr "Movimentos alvo"

#. module: account
#: field:account.subscription,period_type:0
msgid "Period Type"
msgstr "Tipo de período"

#. module: account
#: view:account.invoice:0
#: field:account.invoice,payment_ids:0
#: selection:account.vat.declaration,based_on:0
msgid "Payments"
msgstr "Pagamentos"

#. module: account
#: field:account.subscription.line,move_id:0
msgid "Entry"
msgstr "Movimento"

#. module: account
#: field:account.tax,python_compute_inv:0
#: field:account.tax.template,python_compute_inv:0
msgid "Python Code (reverse)"
msgstr "Código python (reverso)"

#. module: account
#: view:account.journal.column:0
#: model:ir.model,name:account.model_account_journal_column
msgid "Journal Column"
msgstr "Coluna do Diário"

#. module: account
#: model:ir.actions.act_window,help:account.action_account_fiscalyear_form
msgid ""
"Define your company's fiscal year depending on the period you have chosen to "
"follow. A fiscal year is a 1 year period over which a company budgets its "
"spending. It may run over any period of 12 months. The fiscal year is "
"referred to by the date in which it ends. For example, if a company's fiscal "
"year ends November 30, 2011, then everything between December 1, 2010 and "
"November 30, 2011  would be referred to as FY 2011. Not using the actual "
"calendar year gives many companies an advantage, allowing them to close "
"their books at a time which is most convenient for them."
msgstr ""

#. module: account
#: model:ir.actions.act_window,name:account.action_payment_term_form
#: model:ir.ui.menu,name:account.menu_action_payment_term_form
msgid "Payment Terms"
msgstr "Termos de Pagamento"

#. module: account
#: field:account.journal.column,name:0
msgid "Column Name"
msgstr "Nome da Coluna"

#. module: account
#: field:account.entries.report,year:0
#: view:account.invoice.report:0
#: field:account.invoice.report,year:0
#: view:analytic.entries.report:0
#: field:analytic.entries.report,year:0
#: field:report.account.sales,name:0
#: field:report.account_type.sales,name:0
msgid "Year"
msgstr ""

#. module: account
#: field:account.bank.statement,starting_details_ids:0
msgid "Opening Cashbox"
msgstr ""

#. module: account
#: view:account.payment.term.line:0
msgid "Line 1:"
msgstr ""

#. module: account
#: code:addons/account/account.py:0
#, python-format
msgid "Integrity Error !"
msgstr "Erro de Integridade !"

#. module: account
#: field:account.tax.template,description:0
msgid "Internal Name"
msgstr "Nome Interno"

#. module: account
#: selection:account.subscription,period_type:0
msgid "month"
msgstr "mês"

#. module: account
#: code:addons/account/account_bank_statement.py:0
#, python-format
msgid "Journal Item \"%s\" is not valid"
msgstr ""

#. module: account
#: view:account.payment.term:0
msgid "Description on invoices"
msgstr "Descrição das facturas"

#. module: account
#: constraint:ir.actions.act_window:0
msgid "Invalid model name in the action definition."
msgstr "Nome de modelo inválido na definição da acção"

#. module: account
#: field:account.partner.reconcile.process,next_partner_id:0
msgid "Next Partner to Reconcile"
msgstr ""

#. module: account
#: field:account.invoice.tax,account_id:0
#: field:account.move.line,tax_code_id:0
msgid "Tax Account"
msgstr "Conta de imposto"

#. module: account
#: view:account.automatic.reconcile:0
msgid "Reconciliation result"
msgstr "Resultado da reconciliação"

#. module: account
#: model:ir.actions.act_window,name:account.action_account_bs_report
#: model:ir.ui.menu,name:account.menu_account_bs_report
msgid "Balance Sheet"
msgstr ""

#. module: account
#: model:ir.ui.menu,name:account.final_accounting_reports
msgid "Accounting Reports"
msgstr ""

#. module: account
#: field:account.move,line_id:0
#: view:analytic.entries.report:0
#: model:ir.actions.act_window,name:account.act_account_acount_move_line_open
#: model:ir.actions.act_window,name:account.action_move_line_form
msgid "Entries"
msgstr "Movimentos"

#. module: account
#: view:account.entries.report:0
msgid "This Period"
msgstr ""

#. module: account
#: field:account.analytic.line,product_uom_id:0
#: field:account.move.line,product_uom_id:0
msgid "UoM"
msgstr "UdM"

#. module: account
#: code:addons/account/wizard/account_invoice_refund.py:0
#, python-format
msgid "No Period found on Invoice!"
msgstr "Nenhum período encontrado na factura!"

#. module: account
#: view:account.tax:0
#: view:account.tax.template:0
msgid "Compute Code (if type=code)"
msgstr "Processar código (se tipo=código)"

#. module: account
#: selection:account.analytic.journal,type:0
#: view:account.journal:0
#: selection:account.journal,type:0
#: view:account.model:0
#: selection:account.tax,type_tax_use:0
#: view:account.tax.template:0
#: selection:account.tax.template,type_tax_use:0
msgid "Sale"
msgstr "Venda"

#. module: account
#: view:account.analytic.line:0
#: field:account.bank.statement.line,amount:0
#: report:account.invoice:0
#: field:account.invoice.tax,amount:0
#: view:account.move:0
#: field:account.move,amount:0
#: view:account.move.line:0
#: field:account.tax,amount:0
#: field:account.tax.template,amount:0
#: view:analytic.entries.report:0
#: field:analytic.entries.report,amount:0
msgid "Amount"
msgstr "Montante"

#. module: account
#: code:addons/account/wizard/account_fiscalyear_close.py:0
#, python-format
msgid "End of Fiscal Year Entry"
msgstr "Fim do Ano Fiscal do movimento"

#. module: account
#: model:process.transition,name:account.process_transition_customerinvoice0
#: model:process.transition,name:account.process_transition_paymentorderreconcilation0
#: model:process.transition,name:account.process_transition_statemententries0
#: model:process.transition,name:account.process_transition_suppliercustomerinvoice0
#: model:process.transition,name:account.process_transition_suppliervalidentries0
#: model:process.transition,name:account.process_transition_validentries0
msgid "Validation"
msgstr ""

#. module: account
#: help:account.invoice,reconciled:0
msgid ""
"The Journal Entry of the invoice have been totally reconciled with one or "
"several Journal Entries of payment."
msgstr ""

#. module: account
#: field:account.tax,child_depend:0
#: field:account.tax.template,child_depend:0
msgid "Tax on Children"
msgstr "Imposto nos dependentes"

#. module: account
#: code:addons/account/account.py:0
#: code:addons/account/wizard/account_use_model.py:0
#, python-format
msgid "No period found !"
msgstr "Nenhum período encontrado!"

#. module: account
#: field:account.journal,update_posted:0
msgid "Allow Cancelling Entries"
msgstr "Permite Cancelar Movimentos"

#. module: account
#: field:account.tax.code,sign:0
msgid "Coefficent for parent"
msgstr ""

#. module: account
#: report:account.partner.balance:0
msgid "(Account/Partner) Name"
msgstr "Nome (Conta/Terceiro)"

#. module: account
#: view:account.bank.statement:0
msgid "Transaction"
msgstr ""

#. module: account
#: help:account.tax,base_code_id:0
#: help:account.tax,ref_base_code_id:0
#: help:account.tax,ref_tax_code_id:0
#: help:account.tax,tax_code_id:0
#: help:account.tax.template,base_code_id:0
#: help:account.tax.template,ref_base_code_id:0
#: help:account.tax.template,ref_tax_code_id:0
#: help:account.tax.template,tax_code_id:0
msgid "Use this code for the VAT declaration."
msgstr "Use este código para a declaração de IVA"

#. module: account
#: view:account.move.line:0
msgid "Debit/Credit"
msgstr ""

#. module: account
#: view:report.hr.timesheet.invoice.journal:0
msgid "Analytic Entries Stats"
msgstr "Estat. Mov. Analíticos"

#. module: account
#: model:ir.actions.act_window,name:account.action_account_tax_code_template_form
#: model:ir.ui.menu,name:account.menu_action_account_tax_code_template_form
msgid "Tax Code Templates"
msgstr "Modelos de códigos de Impostos"

#. module: account
#: model:ir.model,name:account.model_account_installer
msgid "account.installer"
msgstr ""

#. module: account
#: field:account.tax.template,include_base_amount:0
msgid "Include in Base Amount"
msgstr "Incluir no valor base"

#. module: account
#: help:account.payment.term.line,days:0
msgid ""
"Number of days to add before computation of the day of month.If Date=15/01, "
"Number of Days=22, Day of Month=-1, then the due date is 28/02."
msgstr ""
"Número de dias a somar antes de calcular o dia do mês. Se data = 15/01, "
"Numero de dias = 22, Dia do mes= -1, então a data de vencimento é 28/02."

#. module: account
#: code:addons/account/account.py:0
#: code:addons/account/installer.py:0
#, python-format
msgid "Bank Journal "
msgstr "Diário de Banco "

#. module: account
#: sql_constraint:ir.rule:0
msgid "Rule must have at least one checked access right !"
msgstr ""

#. module: account
#: view:account.journal:0
msgid "Entry Controls"
msgstr "Controlo do movimentos"

#. module: account
#: view:account.analytic.chart:0
#: view:project.account.analytic.line:0
msgid "(Keep empty to open the current situation)"
msgstr "(Manter vazio para abrir a situação actual)"

#. module: account
#: field:account.analytic.Journal.report,date1:0
#: field:account.analytic.balance,date1:0
#: field:account.analytic.cost.ledger,date1:0
#: field:account.analytic.cost.ledger.journal.report,date1:0
#: field:account.analytic.inverted.balance,date1:0
msgid "Start of period"
msgstr "Início do período"

#. module: account
#: code:addons/account/account_move_line.py:0
#, python-format
msgid ""
"You can not do this modification on a reconciled entry ! Please note that "
"you can just change some non important fields !"
msgstr ""
"Não pode fazer esta modificação em uma entrada reconciliada! Por favor note "
"que pode apenas mudar alguns campos não importantes!"

#. module: account
#: model:ir.model,name:account.model_account_common_account_report
msgid "Account Common Account Report"
msgstr ""

#. module: account
#: field:account.bank.statement.line,name:0
msgid "Communication"
msgstr ""

#. module: account
#: model:ir.ui.menu,name:account.menu_analytic_accounting
msgid "Analytic Accounting"
msgstr "Contabilidade Analítica"

#. module: account
#: help:product.template,property_account_expense:0
msgid ""
"This account will be used for invoices instead of the default one to value "
"expenses for the current product"
msgstr ""

#. module: account
#: selection:account.invoice,type:0
#: selection:account.invoice.report,type:0
#: selection:report.invoice.created,type:0
msgid "Customer Refund"
msgstr "Nota de crédito a cliente"

#. module: account
#: view:account.account:0
#: field:account.account,tax_ids:0
#: field:account.account.template,tax_ids:0
msgid "Default Taxes"
msgstr "Impostos padrão"

#. module: account
#: field:account.tax,ref_tax_sign:0
#: field:account.tax,tax_sign:0
#: field:account.tax.template,ref_tax_sign:0
#: field:account.tax.template,tax_sign:0
msgid "Tax Code Sign"
msgstr "Sinal do código de imposto"

#. module: account
#: model:ir.model,name:account.model_report_invoice_created
msgid "Report of Invoices Created within Last 15 days"
msgstr ""

#. module: account
#: field:account.fiscalyear,end_journal_period_id:0
msgid "End of Year Entries Journal"
msgstr "Diário de Movimentos de Encerramento"

#. module: account
#: code:addons/account/account_bank_statement.py:0
#: code:addons/account/invoice.py:0
#: code:addons/account/wizard/account_move_journal.py:0
#, python-format
msgid "Configuration Error !"
msgstr "Erro de configuração !"

#. module: account
#: help:account.partner.reconcile.process,to_reconcile:0
msgid ""
"This is the remaining partners for who you should check if there is "
"something to reconcile or not. This figure already count the current partner "
"as reconciled."
msgstr ""

#. module: account
#: view:account.subscription.line:0
msgid "Subscription lines"
msgstr "Linhas de Subscrição"

#. module: account
#: field:account.entries.report,quantity:0
msgid "Products Quantity"
msgstr ""

#. module: account
#: view:account.entries.report:0
#: selection:account.entries.report,move_state:0
#: view:account.move:0
#: selection:account.move,state:0
#: view:account.move.line:0
msgid "Unposted"
msgstr ""

#. module: account
#: view:account.change.currency:0
#: model:ir.actions.act_window,name:account.action_account_change_currency
#: model:ir.model,name:account.model_account_change_currency
msgid "Change Currency"
msgstr ""

#. module: account
#: model:process.node,note:account.process_node_accountingentries0
#: model:process.node,note:account.process_node_supplieraccountingentries0
msgid "Accounting entries."
msgstr ""

#. module: account
#: view:account.invoice:0
msgid "Payment Date"
msgstr ""

#. module: account
#: selection:account.automatic.reconcile,power:0
msgid "6"
msgstr "6"

#. module: account
#: view:account.analytic.account:0
#: model:ir.actions.act_window,name:account.action_account_analytic_account_form
#: model:ir.actions.act_window,name:account.action_analytic_open
#: model:ir.ui.menu,name:account.account_analytic_def_account
msgid "Analytic Accounts"
msgstr "Contas da contabilidade analítica"

#. module: account
#: help:account.account.type,report_type:0
msgid ""
"According value related accounts will be display on respective reports "
"(Balance Sheet Profit & Loss Account)"
msgstr ""

#. module: account
#: field:account.report.general.ledger,sortby:0
msgid "Sort By"
msgstr ""

#. module: account
#: code:addons/account/account.py:0
#, python-format
msgid ""
"There is no default default credit account defined \n"
"on journal \"%s\""
msgstr ""

#. module: account
#: field:account.entries.report,amount_currency:0
#: field:account.model.line,amount_currency:0
#: field:account.move.line,amount_currency:0
msgid "Amount Currency"
msgstr "Montante da moeda"

#. module: account
#: code:addons/account/wizard/account_validate_account_move.py:0
#, python-format
msgid ""
"Specified Journal does not have any account move entries in draft state for "
"this period"
msgstr ""
"O Diário Especificado não possui nenhuma conta de movimentos no estado "
"rascunho para este período"

#. module: account
#: model:ir.actions.act_window,name:account.action_view_move_line
msgid "Lines to reconcile"
msgstr ""

#. module: account
#: report:account.analytic.account.balance:0
#: report:account.analytic.account.inverted.balance:0
#: report:account.analytic.account.quantity_cost_ledger:0
#: report:account.invoice:0
#: field:account.invoice.line,quantity:0
#: field:account.model.line,quantity:0
#: field:account.move.line,quantity:0
#: view:analytic.entries.report:0
#: field:analytic.entries.report,unit_amount:0
#: field:report.account.sales,quantity:0
#: field:report.account_type.sales,quantity:0
msgid "Quantity"
msgstr "Quantidade"

#. module: account
#: view:account.move.line:0
msgid "Number (Move)"
msgstr ""

#. module: account
#: view:account.invoice.refund:0
msgid "Refund Invoice Options"
msgstr ""

#. module: account
#: help:account.automatic.reconcile,power:0
msgid ""
"Number of partial amounts that can be combined to find a balance point can "
"be chosen as the power of the automatic reconciliation"
msgstr ""

#. module: account
#: help:account.payment.term.line,sequence:0
msgid ""
"The sequence field is used to order the payment term lines from the lowest "
"sequences to the higher ones"
msgstr ""
"O campo de sequência é usado para ordenar as linhas de termos de pagamento "
"das sequências mais baixas para as mais altas"

#. module: account
#: view:account.fiscal.position.template:0
#: field:account.fiscal.position.template,name:0
msgid "Fiscal Position Template"
msgstr "Modelo da Posição Fiscal"

#. module: account
#: view:account.analytic.chart:0
#: view:account.chart:0
#: view:account.tax.chart:0
msgid "Open Charts"
msgstr "Gráficos abertos"

#. module: account
#: view:account.fiscalyear.close.state:0
msgid ""
"If no additional entries should be recorded on a fiscal year, you can close "
"it from here. It will close all opened periods in this year that will make "
"impossible any new entry record. Close a fiscal year when you need to "
"finalize your end of year results definitive "
msgstr ""

#. module: account
#: field:account.central.journal,amount_currency:0
#: field:account.common.journal.report,amount_currency:0
#: field:account.general.journal,amount_currency:0
#: field:account.partner.ledger,amount_currency:0
#: field:account.print.journal,amount_currency:0
#: field:account.report.general.ledger,amount_currency:0
msgid "With Currency"
msgstr "Com moeda"

#. module: account
#: view:account.bank.statement:0
msgid "Open CashBox"
msgstr ""

#. module: account
#: view:account.move.line.reconcile:0
msgid "Reconcile With Write-Off"
msgstr "Reconciliação com fecho"

#. module: account
#: selection:account.payment.term.line,value:0
#: selection:account.tax,type:0
msgid "Fixed Amount"
msgstr "Montante Fixo"

#. module: account
#: view:account.subscription:0
msgid "Valid Up to"
msgstr ""

#. module: account
#: view:account.journal:0
msgid "Invoicing Data"
msgstr ""

#. module: account
#: model:ir.actions.act_window,name:account.action_account_automatic_reconcile
msgid "Account Automatic Reconcile"
msgstr ""

#. module: account
#: view:account.move:0
#: view:account.move.line:0
msgid "Journal Item"
msgstr ""

#. module: account
#: model:ir.model,name:account.model_account_move_journal
msgid "Move journal"
msgstr ""

#. module: account
#: model:ir.actions.act_window,name:account.action_account_fiscalyear_close
#: model:ir.ui.menu,name:account.menu_wizard_fy_close
msgid "Generate Opening Entries"
msgstr ""

#. module: account
#: code:addons/account/account_move_line.py:0
#, python-format
msgid "Already Reconciled!"
msgstr ""

#. module: account
#: help:account.tax,type:0
msgid "The computation method for the tax amount."
msgstr "O método de cálculo do imposto."

#. module: account
#: help:account.installer.modules,account_anglo_saxon:0
msgid ""
"This module will support the Anglo-Saxons accounting methodology by changing "
"the accounting logic with stock transactions."
msgstr ""

#. module: account
#: field:report.invoice.created,create_date:0
msgid "Create Date"
msgstr ""

#. module: account
#: view:account.analytic.journal:0
#: model:ir.actions.act_window,name:account.action_account_analytic_journal_form
#: model:ir.ui.menu,name:account.account_def_analytic_journal
msgid "Analytic Journals"
msgstr ""

#. module: account
#: field:account.account,child_id:0
msgid "Child Accounts"
msgstr "Conta-filha"

#. module: account
#: view:account.move.line.reconcile:0
msgid "Write-Off"
msgstr "Fechar"

#. module: account
#: field:res.partner,debit:0
msgid "Total Payable"
msgstr "Total a pagar"

#. module: account
#: model:ir.actions.act_window,name:account.action_account_analytic_account_line_extended_form
msgid "account.analytic.line.extended"
msgstr "account.analytic.line.extended"

#. module: account
#: selection:account.bank.statement.line,type:0
#: view:account.invoice:0
#: code:addons/account/invoice.py:0
#, python-format
msgid "Supplier"
msgstr "Fornecedor"

#. module: account
#: model:account.account.type,name:account.account_type_asset
msgid "Bilanzkonten - Aktiva - Vermögenskonten"
msgstr ""

#. module: account
#: selection:account.entries.report,month:0
#: selection:account.invoice.report,month:0
#: selection:analytic.entries.report,month:0
#: selection:report.account.sales,month:0
#: selection:report.account_type.sales,month:0
msgid "March"
msgstr ""

#. module: account
#: view:report.account.receivable:0
msgid "Accounts by type"
msgstr "Contas por tipo"

#. module: account
#: report:account.analytic.account.journal:0
msgid "Account n°"
msgstr "Conta nº"

#. module: account
#: help:account.installer.modules,account_payment:0
msgid ""
"Streamlines invoice payment and creates hooks to plug automated payment "
"systems in."
msgstr ""

#. module: account
#: field:account.payment.term.line,value:0
msgid "Valuation"
msgstr ""

#. module: account
#: selection:account.aged.trial.balance,result_selection:0
#: selection:account.common.partner.report,result_selection:0
#: selection:account.partner.balance,result_selection:0
#: selection:account.partner.ledger,result_selection:0
msgid "Receivable and Payable Accounts"
msgstr "Contas a receber e a pagar"

#. module: account
#: field:account.fiscal.position.account.template,position_id:0
msgid "Fiscal Mapping"
msgstr ""

#. module: account
#: model:ir.actions.act_window,name:account.action_account_state_open
#: model:ir.model,name:account.model_account_state_open
msgid "Account State Open"
msgstr ""

#. module: account
#: report:account.analytic.account.quantity_cost_ledger:0
msgid "Max Qty:"
msgstr "Qtd Max:"

#. module: account
#: view:account.invoice.refund:0
msgid "Refund Invoice"
msgstr "Devolver valor de factura"

#. module: account
#: field:account.invoice,address_invoice_id:0
msgid "Invoice Address"
msgstr "Endereço de facturação"

#. module: account
#: model:ir.actions.act_window,help:account.action_account_entries_report_all
msgid ""
"From this view, have an analysis of your different financial accounts. The "
"document shows your debit and credit taking in consideration some criteria "
"you can choose by using the search tool."
msgstr ""

#. module: account
#: help:account.partner.reconcile.process,progress:0
msgid ""
"Shows you the progress made today on the reconciliation process. Given by \n"
"Partners Reconciled Today \\ (Remaining Partners + Partners Reconciled Today)"
msgstr ""

#. module: account
#: help:account.payment.term.line,value:0
msgid ""
"Select here the kind of valuation related to this payment term line. Note "
"that you should have your last line with the type 'Balance' to ensure that "
"the whole amount will be threated."
msgstr ""

#. module: account
#: field:account.invoice,period_id:0
#: field:account.invoice.report,period_id:0
#: field:report.account.sales,period_id:0
#: field:report.account_type.sales,period_id:0
msgid "Force Period"
msgstr "Forçar periodo"

#. module: account
#: view:account.invoice.report:0
#: field:account.invoice.report,nbr:0
msgid "# of Lines"
msgstr ""

#. module: account
#: code:addons/account/wizard/account_change_currency.py:0
#, python-format
msgid "New currency is not confirured properly !"
msgstr ""

#. module: account
#: field:account.aged.trial.balance,filter:0
#: field:account.balance.report,filter:0
#: field:account.bs.report,filter:0
#: field:account.central.journal,filter:0
#: field:account.common.account.report,filter:0
#: field:account.common.journal.report,filter:0
#: field:account.common.partner.report,filter:0
#: field:account.common.report,filter:0
#: field:account.general.journal,filter:0
#: field:account.partner.balance,filter:0
#: field:account.partner.ledger,filter:0
#: field:account.pl.report,filter:0
#: field:account.print.journal,filter:0
#: field:account.report.general.ledger,filter:0
#: field:account.vat.declaration,filter:0
msgid "Filter by"
msgstr ""

#. module: account
#: code:addons/account/account_move_line.py:0
#, python-format
msgid "You can not use an inactive account!"
msgstr "Não pode usar uma conta inactiva"

#. module: account
#: code:addons/account/account_move_line.py:0
#, python-format
msgid "Entries are not of the same account or already reconciled ! "
msgstr "A entrada não é da mesma conta ou já foi reconciliada ! "

#. module: account
#: help:account.tax,active:0
msgid ""
"If the active field is set to true, it will allow you to hide the tax "
"without removing it."
msgstr ""

#. module: account
#: field:account.tax,account_collected_id:0
#: field:account.tax.template,account_collected_id:0
msgid "Invoice Tax Account"
msgstr "Conta de impostos de factura"

#. module: account
#: model:ir.actions.act_window,name:account.action_account_general_journal
#: model:ir.model,name:account.model_account_general_journal
msgid "Account General Journal"
msgstr ""

#. module: account
#: field:account.payment.term.line,days:0
msgid "Number of Days"
msgstr "Numero de dias"

#. module: account
#: selection:account.automatic.reconcile,power:0
msgid "7"
msgstr "7"

#. module: account
#: code:addons/account/account_bank_statement.py:0
#: code:addons/account/invoice.py:0
#, python-format
msgid "Invalid action !"
msgstr "Acção invalida !"

#. module: account
#: model:ir.model,name:account.model_account_fiscal_position_tax_template
msgid "Template Tax Fiscal Position"
msgstr ""

#. module: account
#: help:account.tax,name:0
msgid "This name will be displayed on reports"
msgstr "Este nome será exibido nos relatórios"

#. module: account
#: report:account.analytic.account.cost_ledger:0
#: report:account.analytic.account.quantity_cost_ledger:0
msgid "Printing date"
msgstr "Data de impressão"

#. module: account
#: selection:account.account.type,close_method:0
#: selection:account.tax,type:0
#: selection:account.tax.template,type:0
msgid "None"
msgstr "Nenhum(a)"

#. module: account
#: view:analytic.entries.report:0
msgid "  365 Days  "
msgstr ""

#. module: account
#: model:ir.actions.act_window,name:account.action_invoice_tree3
#: model:ir.ui.menu,name:account.menu_action_invoice_tree3
msgid "Customer Refunds"
msgstr "Devoluções a clientes"

#. module: account
#: view:account.payment.term.line:0
msgid "Amount Computation"
msgstr ""

#. module: account
#: field:account.journal.period,name:0
msgid "Journal-Period Name"
msgstr "Nome do Periodo do Diário"

#. module: account
#: field:account.invoice.tax,factor_base:0
msgid "Multipication factor for Base code"
msgstr ""

#. module: account
#: code:addons/account/wizard/account_report_common.py:0
#, python-format
msgid "not implemented"
msgstr ""

#. module: account
#: help:account.journal,company_id:0
msgid "Company related to this journal"
msgstr ""

#. module: account
#: code:addons/account/wizard/account_invoice_state.py:0
#, python-format
msgid ""
"Selected Invoice(s) cannot be confirmed as they are not in 'Draft' or 'Pro-"
"Forma' state!"
msgstr ""

#. module: account
#: report:account.invoice:0
msgid "Fiscal Position Remark :"
msgstr "Nota da posição fiscal"

#. module: account
#: view:analytic.entries.report:0
#: model:ir.actions.act_window,name:account.action_analytic_entries_report
#: model:ir.ui.menu,name:account.menu_action_analytic_entries_report
msgid "Analytic Entries Analysis"
msgstr ""

#. module: account
#: model:ir.actions.act_window,help:account.action_bank_statement_tree
msgid ""
"A bank statement is a summary of all financial transactions occurring over a "
"given period of time on a deposit account, a credit card, or any other type "
"of account. Start by encoding the starting and closing balance, then record "
"all lines of your statement. When you are in the Payment column of the a "
"line, you can press F1 to open the reconciliation form."
msgstr ""

#. module: account
#: selection:account.aged.trial.balance,direction_selection:0
msgid "Past"
msgstr "Passado"

#. module: account
#: model:ir.actions.act_window,name:account.action_bank_statement_reconciliation_form
msgid "Statements reconciliation"
msgstr "Reconciliação de Extractos"

#. module: account
#: view:account.analytic.line:0
msgid "Analytic Entry"
msgstr "Movimento analitico"

#. module: account
#: view:res.company:0
#: field:res.company,overdue_msg:0
msgid "Overdue Payments Message"
msgstr "Mensagem de pagamentos em atraso"

#. module: account
#: field:account.entries.report,date_created:0
msgid "Date Created"
msgstr ""

#. module: account
#: field:account.payment.term.line,value_amount:0
msgid "Value Amount"
msgstr "Valor do montante"

#. module: account
#: help:account.journal,code:0
msgid ""
"The code will be used to generate the numbers of the journal entries of this "
"journal."
msgstr ""

#. module: account
#: view:account.invoice:0
msgid "(keep empty to use the current period)"
msgstr "(manter vazio para usar o periodo actual)"

#. module: account
#: model:process.transition,note:account.process_transition_supplierreconcilepaid0
msgid ""
"As soon as the reconciliation is done, the invoice's state turns to “done” "
"(i.e. paid) in the system."
msgstr ""

#. module: account
#: code:addons/account/invoice.py:0
#, python-format
msgid "is validated."
msgstr ""

#. module: account
#: view:account.chart.template:0
#: field:account.chart.template,account_root_id:0
msgid "Root Account"
msgstr "Conta raiz"

#. module: account
#: field:res.partner,last_reconciliation_date:0
msgid "Latest Reconciliation Date"
msgstr ""

#. module: account
#: model:ir.model,name:account.model_account_analytic_line
msgid "Analytic Line"
msgstr ""

#. module: account
#: field:product.template,taxes_id:0
msgid "Customer Taxes"
msgstr "Impostos de cliente"

#. module: account
#: view:account.addtmpl.wizard:0
msgid "Create an Account based on this template"
msgstr ""

#. module: account
#: view:account.account.type:0
#: view:account.tax.code:0
msgid "Reporting Configuration"
msgstr ""

#. module: account
#: field:account.tax,type:0
#: field:account.tax.template,type:0
msgid "Tax Type"
msgstr "Tipo de imposto"

#. module: account
#: model:ir.actions.act_window,name:account.action_account_template_form
#: model:ir.ui.menu,name:account.menu_action_account_template_form
msgid "Account Templates"
msgstr "Modelos de Conta"

#. module: account
#: report:account.vat.declaration:0
msgid "Tax Statement"
msgstr ""

#. module: account
#: model:ir.model,name:account.model_res_company
msgid "Companies"
msgstr ""

#. module: account
#: code:addons/account/account.py:0
#, python-format
msgid ""
"You cannot modify Company of account as its related record exist in Entry "
"Lines"
msgstr ""

#. module: account
#: help:account.fiscalyear.close.state,fy_id:0
msgid "Select a fiscal year to close"
msgstr ""

#. module: account
#: help:account.chart.template,tax_template_ids:0
msgid "List of all the taxes that have to be installed by the wizard"
msgstr ""
"Lista de todos os impostos que têm de ser instalados pelo assistentes."

#. module: account
#: model:ir.actions.report.xml,name:account.account_intracom
msgid "IntraCom"
msgstr "intraCom"

#. module: account
#: view:account.move.line.reconcile.writeoff:0
msgid "Information addendum"
msgstr "adenda da informação"

#. module: account
#: field:account.aged.trial.balance,fiscalyear_id:0
#: field:account.balance.report,fiscalyear_id:0
#: field:account.bs.report,fiscalyear_id:0
#: field:account.central.journal,fiscalyear_id:0
#: field:account.chart,fiscalyear:0
#: field:account.common.account.report,fiscalyear_id:0
#: field:account.common.journal.report,fiscalyear_id:0
#: field:account.common.partner.report,fiscalyear_id:0
#: field:account.common.report,fiscalyear_id:0
#: field:account.general.journal,fiscalyear_id:0
#: field:account.partner.balance,fiscalyear_id:0
#: field:account.partner.ledger,fiscalyear_id:0
#: field:account.pl.report,fiscalyear_id:0
#: field:account.print.journal,fiscalyear_id:0
#: field:account.report.general.ledger,fiscalyear_id:0
#: field:account.vat.declaration,fiscalyear_id:0
msgid "Fiscal year"
msgstr "Ano Fiscal"

#. module: account
#: view:account.move.reconcile:0
msgid "Partial Reconcile Entries"
msgstr "Reconciliação parcial de movimentos"

#. module: account
#: view:account.addtmpl.wizard:0
#: view:account.aged.trial.balance:0
#: view:account.analytic.Journal.report:0
#: view:account.analytic.balance:0
#: view:account.analytic.chart:0
#: view:account.analytic.cost.ledger:0
#: view:account.analytic.cost.ledger.journal.report:0
#: view:account.analytic.inverted.balance:0
#: view:account.automatic.reconcile:0
#: view:account.bank.statement:0
#: view:account.change.currency:0
#: view:account.chart:0
#: view:account.common.report:0
#: view:account.fiscalyear.close:0
#: view:account.fiscalyear.close.state:0
#: view:account.invoice:0
#: view:account.invoice.refund:0
#: selection:account.invoice.refund,filter_refund:0
#: view:account.journal.select:0
#: view:account.move:0
#: view:account.move.bank.reconcile:0
#: view:account.move.line.reconcile:0
#: view:account.move.line.reconcile.select:0
#: view:account.move.line.reconcile.writeoff:0
#: view:account.move.line.unreconcile.select:0
#: view:account.open.closed.fiscalyear:0
#: view:account.partner.reconcile.process:0
#: view:account.period.close:0
#: view:account.subscription.generate:0
#: view:account.tax.chart:0
#: view:account.unreconcile:0
#: view:account.unreconcile.reconcile:0
#: view:account.use.model:0
#: view:account.vat.declaration:0
#: view:project.account.analytic.line:0
#: view:validate.account.move:0
#: view:validate.account.move.lines:0
msgid "Cancel"
msgstr "Cancelar"

#. module: account
#: field:account.account.type,name:0
msgid "Acc. Type Name"
msgstr "Nome do tipo de conta"

#. module: account
#: selection:account.account,type:0
#: selection:account.account.template,type:0
#: model:account.account.type,name:account.account_type_receivable
#: selection:account.entries.report,type:0
msgid "Receivable"
msgstr "A receber"

#. module: account
#: view:account.invoice:0
msgid "Other Info"
msgstr "Outras Informações"

#. module: account
#: field:account.journal,default_credit_account_id:0
msgid "Default Credit Account"
msgstr "Conta de crédito pré-definida"

#. module: account
#: view:account.payment.term.line:0
msgid "  number of days: 30"
msgstr ""

#. module: account
#: help:account.analytic.line,currency_id:0
msgid "The related account currency if not equal to the company one."
msgstr ""

#. module: account
#: view:account.analytic.account:0
msgid "Current"
msgstr ""

#. module: account
#: view:account.bank.statement:0
msgid "CashBox"
msgstr ""

#. module: account
#: model:account.account.type,name:account.account_type_cash_equity
msgid "Equity"
msgstr "Situação liquida"

#. module: account
#: selection:account.tax,type:0
msgid "Percentage"
msgstr "Percentagem"

#. module: account
#: selection:account.report.general.ledger,sortby:0
msgid "Journal & Partner"
msgstr ""

#. module: account
#: field:account.automatic.reconcile,power:0
msgid "Power"
msgstr "Energia"

#. module: account
#: field:account.invoice.refund,filter_refund:0
msgid "Refund Type"
msgstr ""

#. module: account
#: report:account.invoice:0
msgid "Price"
msgstr "Preço"

#. module: account
#: view:project.account.analytic.line:0
msgid "View Account Analytic Lines"
msgstr "Ver linhas analíticas da conta"

#. module: account
#: selection:account.account.type,report_type:0
msgid "Balance Sheet (Liability Accounts)"
msgstr ""

#. module: account
#: field:account.invoice,internal_number:0
#: field:report.invoice.created,number:0
msgid "Invoice Number"
msgstr "Numero da factura"

#. module: account
#: help:account.tax,include_base_amount:0
msgid ""
"Indicates if the amount of tax must be included in the base amount for the "
"computation of the next taxes"
msgstr ""

#. module: account
#: model:ir.actions.act_window,name:account.action_account_partner_reconcile
msgid "Reconciliation: Go to Next Partner"
msgstr ""

#. module: account
#: model:ir.actions.act_window,name:account.action_account_analytic_invert_balance
#: model:ir.actions.report.xml,name:account.account_analytic_account_inverted_balance
msgid "Inverted Analytic Balance"
msgstr "Balancete Analítico Invertido"

#. module: account
#: field:account.tax.template,applicable_type:0
msgid "Applicable Type"
msgstr "Tipo aplicável"

#. module: account
#: field:account.invoice,reference:0
#: field:account.invoice.line,invoice_id:0
msgid "Invoice Reference"
msgstr "Referência da factura"

#. module: account
#: help:account.tax.template,sequence:0
msgid ""
"The sequence field is used to order the taxes lines from lower sequences to "
"higher ones. The order is important if you have a tax that has several tax "
"children. In this case, the evaluation order is important."
msgstr ""
"O campo sequência é usado para ordenar as linhas de impostos de menor "
"sequência para maior. A ordem é importante no caso de um imposto tenha "
"vários impostos dependentes. Neste caso a ordem de avaliação é importante."

#. module: account
#: selection:account.account,type:0
#: selection:account.account.template,type:0
#: view:account.journal:0
msgid "Liquidity"
msgstr ""

#. module: account
#: model:ir.actions.act_window,name:account.action_account_analytic_journal_open_form
#: model:ir.ui.menu,name:account.account_analytic_journal_entries
msgid "Analytic Journal Items"
msgstr ""

#. module: account
#: view:account.fiscalyear.close:0
msgid ""
"This wizard will generate the end of year journal entries of selected fiscal "
"year. Note that you can run this wizard many times for the same fiscal year: "
"it will simply replace the old opening entries with the new ones."
msgstr ""

#. module: account
#: model:ir.ui.menu,name:account.menu_finance_bank_and_cash
msgid "Bank and Cash"
msgstr ""

#. module: account
#: model:ir.actions.act_window,help:account.action_analytic_entries_report
msgid ""
"From this view, have an analysis of your different analytic entries "
"following the analytic account you defined matching your business need. Use "
"the tool search to analyse information about analytic entries generated in "
"the system."
msgstr ""

#. module: account
#: sql_constraint:account.journal:0
msgid "The name of the journal must be unique per company !"
msgstr ""

#. module: account
#: field:account.account.template,nocreate:0
msgid "Optional create"
msgstr ""

#. module: account
#: code:addons/account/invoice.py:0
#, python-format
msgid "Can not find account chart for this company, Please Create account."
msgstr ""

#. module: account
#: code:addons/account/wizard/account_report_aged_partner_balance.py:0
#, python-format
msgid "Enter a Start date !"
msgstr ""

#. module: account
#: report:account.invoice:0
#: selection:account.invoice,type:0
#: selection:account.invoice.report,type:0
#: selection:report.invoice.created,type:0
msgid "Supplier Refund"
msgstr "Reembolso do fornecedor"

#. module: account
#: model:ir.ui.menu,name:account.menu_dashboard_acc
msgid "Dashboard"
msgstr ""

#. module: account
#: help:account.journal.period,active:0
msgid ""
"If the active field is set to true, it will allow you to hide the journal "
"period without removing it."
msgstr ""

#. module: account
#: field:account.bank.statement,move_line_ids:0
msgid "Entry lines"
msgstr "Linhas de movimentos"

#. module: account
#: field:account.move.line,centralisation:0
msgid "Centralisation"
msgstr "Centralização"

#. module: account
#: view:account.account:0
#: view:account.account.template:0
#: view:account.analytic.account:0
#: view:account.analytic.journal:0
#: view:account.analytic.line:0
#: view:account.bank.statement:0
#: view:account.chart.template:0
#: view:account.entries.report:0
#: view:account.fiscalyear:0
#: view:account.invoice:0
#: view:account.invoice.report:0
#: view:account.journal:0
#: view:account.model:0
#: view:account.move:0
#: view:account.move.line:0
#: view:account.subscription:0
#: view:account.tax.code.template:0
#: view:analytic.entries.report:0
msgid "Group By..."
msgstr ""

#. module: account
#: field:account.journal.column,readonly:0
msgid "Readonly"
msgstr "Só de leitura"

#. module: account
#: model:ir.model,name:account.model_account_pl_report
msgid "Account Profit And Loss Report"
msgstr ""

#. module: account
#: field:account.invoice.line,uos_id:0
msgid "Unit of Measure"
msgstr "Unidade de medida"

#. module: account
#: constraint:account.payment.term.line:0
#: code:addons/account/account.py:0
#, python-format
msgid ""
"Percentages for Payment Term Line must be between 0 and 1, Example: 0.02 for "
"2% "
msgstr ""
"Os percentuais para a linha de termos de pagamento devem estar entre 0 e 1, "
"Exemplo: 0,02 para 2% "

#. module: account
#: model:ir.model,name:account.model_account_sequence_fiscalyear
msgid "account.sequence.fiscalyear"
msgstr "account.sequence.fiscalyear"

#. module: account
#: report:account.analytic.account.journal:0
#: view:account.analytic.journal:0
#: field:account.analytic.line,journal_id:0
#: field:account.journal,analytic_journal_id:0
#: model:ir.actions.act_window,name:account.action_account_analytic_journal
#: model:ir.actions.report.xml,name:account.analytic_journal_print
msgid "Analytic Journal"
msgstr "Diário Analítico"

#. module: account
#: view:account.entries.report:0
msgid "Reconciled"
msgstr ""

#. module: account
#: report:account.invoice:0
#: field:account.invoice.tax,base:0
msgid "Base"
msgstr "Base"

#. module: account
#: field:account.model,name:0
msgid "Model Name"
msgstr "Nome do modelo"

#. module: account
#: field:account.chart.template,property_account_expense_categ:0
msgid "Expense Category Account"
msgstr "Conta da categoria Gastos"

#. module: account
#: view:account.bank.statement:0
msgid "Cash Transactions"
msgstr ""

#. module: account
#: code:addons/account/wizard/account_state_open.py:0
#, python-format
msgid "Invoice is already reconciled"
msgstr "A factura já se encontra reconcilíada"

#. module: account
#: view:board.board:0
msgid "Aged receivables"
msgstr "A receber ente datas"

#. module: account
#: view:account.account:0
#: view:account.account.template:0
#: view:account.bank.statement:0
#: field:account.bank.statement.line,note:0
#: view:account.fiscal.position:0
#: field:account.fiscal.position,note:0
#: view:account.invoice.line:0
#: field:account.invoice.line,note:0
msgid "Notes"
msgstr "Notas"

#. module: account
#: model:ir.model,name:account.model_analytic_entries_report
msgid "Analytic Entries Statistics"
msgstr ""

#. module: account
#: code:addons/account/account_analytic_line.py:0
#: code:addons/account/account_move_line.py:0
#, python-format
msgid "Entries: "
msgstr "Entradas: "

#. module: account
#: view:account.use.model:0
msgid "Create manual recurring entries in a chosen journal."
msgstr ""

#. module: account
#: code:addons/account/account.py:0
#, python-format
msgid "Couldn't create move between different companies"
msgstr "Não foi possível criar movimentos entre empresas diferentes"

#. module: account
#: model:ir.actions.act_window,help:account.action_account_bank_reconcile_tree
msgid ""
"Bank Reconciliation consists of verifying that your bank statement "
"corresponds with the entries (or records) of that account in your accounting "
"system."
msgstr ""

#. module: account
#: model:process.node,note:account.process_node_draftstatement0
msgid "State is draft"
msgstr ""

#. module: account
#: view:account.move.line:0
msgid "Total debit"
msgstr "Débito total"

#. module: account
#: code:addons/account/account_move_line.py:0
#, python-format
msgid "Entry \"%s\" is not valid !"
msgstr "A entada \"%s\" não é valida !"

#. module: account
#: report:account.invoice:0
msgid "Fax :"
msgstr "Fax :"

#. module: account
#: help:res.partner,property_account_receivable:0
msgid ""
"This account will be used instead of the default one as the receivable "
"account for the current partner"
msgstr ""
"Esta conta será usada no lugar da pré-definida como conta a receber para o "
"terceiro actual."

#. module: account
#: field:account.tax,python_applicable:0
#: field:account.tax,python_compute:0
#: selection:account.tax,type:0
#: selection:account.tax.template,applicable_type:0
#: field:account.tax.template,python_applicable:0
#: field:account.tax.template,python_compute:0
#: selection:account.tax.template,type:0
msgid "Python Code"
msgstr "Código python"

#. module: account
#: code:addons/account/wizard/account_report_balance_sheet.py:0
#, python-format
msgid ""
"Please define the Reserve and Profit/Loss account for current user company !"
msgstr ""

#. module: account
#: help:account.journal,update_posted:0
msgid ""
"Check this box if you want to allow the cancellation the entries related to "
"this journal or of the invoice related to this journal"
msgstr ""

#. module: account
#: view:account.fiscalyear.close:0
msgid "Create"
msgstr "Criar"

#. module: account
#: model:process.transition.action,name:account.process_transition_action_createentries0
msgid "Create entry"
msgstr "Criar movimento"

#. module: account
#: view:account.payment.term.line:0
msgid "  valuation: percent"
msgstr ""

#. module: account
#: field:account.installer,bank_accounts_id:0
msgid "Your Bank and Cash Accounts"
msgstr ""

#. module: account
#: code:addons/account/account.py:0
#: code:addons/account/account_analytic_line.py:0
#: code:addons/account/account_bank_statement.py:0
#: code:addons/account/account_cash_statement.py:0
#: code:addons/account/account_move_line.py:0
#: code:addons/account/invoice.py:0
#: code:addons/account/wizard/account_invoice_refund.py:0
#: code:addons/account/wizard/account_use_model.py:0
#, python-format
msgid "Error !"
msgstr "Erro !"

#. module: account
#: view:account.vat.declaration:0
#: model:ir.actions.report.xml,name:account.account_vat_declaration
#: model:ir.ui.menu,name:account.menu_account_vat_declaration
msgid "Taxes Report"
msgstr "Relatório de Impostos"

#. module: account
#: selection:account.journal.period,state:0
msgid "Printed"
msgstr "Impresso"

#. module: account
#: view:account.analytic.line:0
msgid "Project line"
msgstr "Linha do projecto"

#. module: account
#: field:account.invoice.tax,manual:0
msgid "Manual"
msgstr "Manual"

#. module: account
#: view:account.automatic.reconcile:0
msgid ""
"For an invoice to be considered as paid, the invoice entries must be "
"reconciled with counterparts, usually payments. With the automatic "
"reconciliation functionality, OpenERP makes its own search for entries to "
"reconcile in a series of accounts. It finds entries for each partner where "
"the amounts correspond."
msgstr ""

#. module: account
#: view:account.move:0
#: field:account.move,to_check:0
msgid "To Review"
msgstr ""

#. module: account
#: view:account.bank.statement:0
#: view:account.move:0
#: model:ir.actions.act_window,name:account.action_move_journal_line
#: model:ir.ui.menu,name:account.menu_action_move_journal_line_form
#: model:ir.ui.menu,name:account.menu_finance_entries
msgid "Journal Entries"
msgstr ""

#. module: account
#: help:account.partner.ledger,page_split:0
msgid "Display Ledger Report with One partner per page"
msgstr ""

#. module: account
#: view:account.state.open:0
msgid "Yes"
msgstr "Sim"

#. module: account
#: code:addons/account/wizard/account_validate_account_move.py:0
#, python-format
msgid ""
"Selected Entry Lines does not have any account move enties in draft state"
msgstr ""

#. module: account
#: selection:account.aged.trial.balance,target_move:0
#: selection:account.balance.report,target_move:0
#: selection:account.bs.report,target_move:0
#: selection:account.central.journal,target_move:0
#: selection:account.chart,target_move:0
#: selection:account.common.account.report,target_move:0
#: selection:account.common.journal.report,target_move:0
#: selection:account.common.partner.report,target_move:0
#: selection:account.common.report,target_move:0
#: selection:account.general.journal,target_move:0
#: selection:account.partner.balance,target_move:0
#: selection:account.partner.ledger,target_move:0
#: selection:account.pl.report,target_move:0
#: selection:account.print.journal,target_move:0
#: selection:account.report.general.ledger,target_move:0
#: selection:account.tax.chart,target_move:0
#: selection:account.vat.declaration,target_move:0
#: model:ir.actions.report.xml,name:account.account_move_line_list
msgid "All Entries"
msgstr "Todos os movimentos"

#. module: account
#: view:account.journal.select:0
msgid "Journal Select"
msgstr ""

#. module: account
#: code:addons/account/wizard/account_change_currency.py:0
#, python-format
msgid "Currnt currency is not confirured properly !"
msgstr ""

#. module: account
#: model:ir.model,name:account.model_account_move_reconcile
msgid "Account Reconciliation"
msgstr "Reconciliação da conta"

#. module: account
#: model:ir.model,name:account.model_account_fiscal_position_tax
msgid "Taxes Fiscal Position"
msgstr ""

#. module: account
#: report:account.general.ledger:0
#: model:ir.actions.act_window,name:account.action_account_general_ledger_menu
#: model:ir.actions.report.xml,name:account.account_general_ledger
#: model:ir.ui.menu,name:account.menu_general_ledger
msgid "General Ledger"
msgstr "Balancete Geral"

#. module: account
#: model:process.transition,note:account.process_transition_paymentorderbank0
msgid "The payment order is sent to the bank."
msgstr ""

#. module: account
#: help:account.move,to_check:0
msgid ""
"Check this box if you are unsure of that journal entry and if you want to "
"note it as 'to be reviewed' by an accounting expert."
msgstr ""

#. module: account
#: help:account.installer.modules,account_voucher:0
msgid ""
"Account Voucher module includes all the basic requirements of Voucher "
"Entries for Bank, Cash, Sales, Purchase, Expenses, Contra, etc... "
msgstr ""

#. module: account
#: view:account.chart.template:0
msgid "Properties"
msgstr "Propriedades"

#. module: account
#: model:ir.model,name:account.model_account_tax_chart
msgid "Account tax chart"
msgstr ""

#. module: account
#: view:account.bank.statement:0
msgid "Select entries"
msgstr "Seleccionar os movimentos"

#. module: account
#: code:addons/account/account.py:0
#, python-format
msgid ""
"You can specify year, month and date in the name of the model using the "
"following labels:\n"
"\n"
"%(year)s: To Specify Year \n"
"%(month)s: To Specify Month \n"
"%(date)s: Current Date\n"
"\n"
"e.g. My model on %(date)s"
msgstr ""

#. module: account
#: model:ir.actions.act_window,name:account.action_aged_income
msgid "Income Accounts"
msgstr "Contas de Receitas"

#. module: account
#: help:report.invoice.created,origin:0
msgid "Reference of the document that generated this invoice report."
msgstr ""

#. module: account
#: field:account.tax.code,child_ids:0
#: field:account.tax.code.template,child_ids:0
msgid "Child Codes"
msgstr "Códigos-filho"

#. module: account
#: model:account.journal,name:account.refund_sales_journal
msgid "Sales Credit Note Journal - (test)"
msgstr ""

#. module: account
#: code:addons/account/invoice.py:0
#: code:addons/account/wizard/account_invoice_refund.py:0
#, python-format
msgid "Data Insufficient !"
msgstr "Insuficiência de dados!"

#. module: account
#: model:ir.actions.act_window,name:account.action_invoice_tree1
#: model:ir.ui.menu,name:account.menu_action_invoice_tree1
msgid "Customer Invoices"
msgstr "Facturas de clientes"

#. module: account
#: field:account.move.line.reconcile,writeoff:0
msgid "Write-Off amount"
msgstr "Fechar montante"

#. module: account
#: view:account.analytic.line:0
msgid "Sales"
msgstr ""

#. module: account
#: model:account.journal,name:account.cash_journal
msgid "Cash Journal - (test)"
msgstr ""

#. module: account
#: selection:account.invoice.report,state:0
#: selection:account.journal.period,state:0
#: selection:account.subscription,state:0
#: selection:report.invoice.created,state:0
msgid "Done"
msgstr "Concluído"

#. module: account
#: model:process.transition,note:account.process_transition_invoicemanually0
msgid "A statement with manual entries becomes a draft statement."
msgstr ""

#. module: account
#: view:account.aged.trial.balance:0
msgid ""
"Aged Partner Balance is a more detailed report of your receivables by "
"intervals. When opening that report, OpenERP asks for the name of the "
"company, the fiscal period and the size of the interval to be analyzed (in "
"days). OpenERP then calculates a table of credit balance by period. So if "
"you request an interval of 30 days OpenERP generates an analysis of "
"creditors for the past month, past two months, and so on. "
msgstr ""

#. module: account
#: model:ir.actions.act_window,help:account.action_account_journal_view
msgid ""
"Here you can personalize and create each view of your financial journals by "
"selecting the fields you want to appear and the sequence they will appear."
msgstr ""

#. module: account
#: field:account.invoice,origin:0
#: field:report.invoice.created,origin:0
msgid "Source Document"
msgstr ""

#. module: account
#: model:ir.actions.act_window,help:account.action_account_period_form
msgid ""
"Here, you can define a period, an interval of time between successive "
"closings of the books of your company. An accounting period typically is a "
"month or a quarter, corresponding to the tax year used by the business. "
"Create and manage them from here and decide whether a period should be left "
"open or closed depending on your company's activities over a specific period."
msgstr ""

#. module: account
#: model:ir.actions.act_window,name:account.act_account_acount_move_line_open_unreconciled
msgid "Unreconciled Entries"
msgstr ""

#. module: account
#: model:ir.ui.menu,name:account.menu_menu_Bank_process
msgid "Statements Reconciliation"
msgstr ""

#. module: account
#: report:account.invoice:0
msgid "Taxes:"
msgstr "Impostos:"

#. module: account
#: help:account.tax,amount:0
msgid "For taxes of type percentage, enter % ratio between 0-1."
msgstr ""

#. module: account
#: field:account.entries.report,product_uom_id:0
#: view:analytic.entries.report:0
#: field:analytic.entries.report,product_uom_id:0
msgid "Product UOM"
msgstr ""

#. module: account
#: selection:account.automatic.reconcile,power:0
msgid "9"
msgstr "9"

#. module: account
#: help:account.invoice.refund,date:0
msgid ""
"This date will be used as the invoice date for Refund Invoice and Period "
"will be chosen accordingly!"
msgstr ""
"Esta data será usada como a data da factura para reembolso da factura e "
"período que vão ser escolhidos de acordo!"

#. module: account
#: field:account.aged.trial.balance,period_length:0
msgid "Period length (days)"
msgstr "Período de duração (dias)"

#. module: account
#: model:ir.actions.act_window,name:account.act_account_invoice_partner_relation
msgid "Monthly Turnover"
msgstr ""

#. module: account
#: view:account.move:0
#: view:account.move.line:0
msgid "Analytic Lines"
msgstr "Linhas analíticas"

#. module: account
#: model:ir.actions.act_window,help:account.action_account_analytic_account_tree2
msgid ""
"The normal chart of accounts has a structure defined by the legal "
"requirement of the country. The analytic chart of account structure should "
"reflect your own business needs in term of costs/revenues reporting. They "
"are usually structured by contracts, projects, products or departements. "
"Most of the OpenERP operations (invoices, timesheets, expenses, etc) "
"generate analytic entries on the related account."
msgstr ""

#. module: account
#: field:account.analytic.journal,line_ids:0
#: field:account.tax.code,line_ids:0
msgid "Lines"
msgstr "Linhas"

#. module: account
#: model:account.journal,name:account.bank_journal
msgid "Bank Journal - (test)"
msgstr ""

#. module: account
#: code:addons/account/invoice.py:0
#, python-format
msgid ""
"Can not find account chart for this company in invoice line account, Please "
"Create account."
msgstr ""

#. module: account
#: view:account.tax.template:0
msgid "Account Tax Template"
msgstr "Modelo de Conta de Imposto"

#. module: account
#: view:account.journal.select:0
msgid "Are you sure you want to open Journal Entries?"
msgstr ""

#. module: account
#: view:account.state.open:0
msgid "Are you sure you want to open this invoice ?"
msgstr "Tem a certeza que pretende abrir esta factura"

#. module: account
#: model:ir.actions.report.xml,name:account.account_central_journal
#: model:ir.ui.menu,name:account.menu_account_central_journal
msgid "Central Journals"
msgstr ""

#. module: account
#: field:account.account.template,parent_id:0
msgid "Parent Account Template"
msgstr "Modelo da Conta Ascedente"

#. module: account
#: model:account.account.type,name:account.account_type_income
msgid "Erfolgskonten - Erlöse"
msgstr ""

#. module: account
#: view:account.bank.statement:0
#: field:account.bank.statement.line,statement_id:0
#: field:account.move.line,statement_id:0
#: model:process.process,name:account.process_process_statementprocess0
msgid "Statement"
msgstr "Extracto"

#. module: account
#: help:account.journal,default_debit_account_id:0
msgid "It acts as a default account for debit amount"
msgstr ""

#. module: account
#: model:ir.module.module,description:account.module_meta_information
msgid ""
"Financial and accounting module that covers:\n"
"    General accountings\n"
"    Cost / Analytic accounting\n"
"    Third party accounting\n"
"    Taxes management\n"
"    Budgets\n"
"    Customer and Supplier Invoices\n"
"    Bank statements\n"
"    Reconciliation process by partner\n"
"    Creates a dashboard for accountants that includes:\n"
"    * List of uninvoiced quotations\n"
"    * Graph of aged receivables\n"
"    * Graph of aged incomes\n"
"\n"
"The processes like maintaining of general ledger is done through the defined "
"financial Journals (entry move line or\n"
"grouping is maintained through journal) for a particular financial year and "
"for preparation of vouchers there is a\n"
"module named account_voucher.\n"
"    "
msgstr ""

#. module: account
#: report:account.invoice:0
#: view:account.invoice:0
#: field:account.invoice,date_invoice:0
#: view:account.invoice.report:0
#: field:report.invoice.created,date_invoice:0
msgid "Invoice Date"
msgstr "Data da factura"

#. module: account
#: help:res.partner,credit:0
msgid "Total amount this customer owes you."
msgstr "Valor total que este cliente lhe deve."

#. module: account
#: model:ir.model,name:account.model_ir_sequence
msgid "ir.sequence"
msgstr ""

#. module: account
#: field:account.journal.period,icon:0
msgid "Icon"
msgstr "Ícone"

#. module: account
#: model:ir.actions.act_window,help:account.action_view_bank_statement_tree
msgid ""
"Cash Register allows you to manage cash entries in your cash journals."
msgstr ""

#. module: account
#: view:account.automatic.reconcile:0
#: view:account.use.model:0
msgid "Ok"
msgstr "Ok"

#. module: account
#: code:addons/account/report/account_partner_balance.py:0
#, python-format
msgid "Unknown Partner"
msgstr ""

#. module: account
#: view:account.bank.statement:0
msgid "Opening Balance"
msgstr ""

#. module: account
#: help:account.journal,centralisation:0
msgid ""
"Check this box to determine that each entry of this journal won't create a "
"new counterpart but will share the same counterpart. This is used in fiscal "
"year closing."
msgstr ""
"Assinale esta caixa para que cada movimento neste diário não gera a sua "
"própria contrapartida, mas partilhem a mesma contrapartida. Isto é usado no "
"fecho do ano fiscal."

#. module: account
#: field:account.bank.statement,closing_date:0
msgid "Closed On"
msgstr ""

#. module: account
#: model:ir.model,name:account.model_account_bank_statement_line
msgid "Bank Statement Line"
msgstr "Linha de Extrato Bancário"

#. module: account
#: field:account.automatic.reconcile,date2:0
msgid "Ending Date"
msgstr ""

#. module: account
#: field:account.invoice.report,uom_name:0
msgid "Default UoM"
msgstr ""

#. module: account
#: field:wizard.multi.charts.accounts,purchase_tax:0
msgid "Default Purchase Tax"
msgstr ""

#. module: account
#: view:account.bank.statement:0
msgid "Confirm"
msgstr "Confirmar"

#. module: account
#: help:account.invoice,partner_bank_id:0
msgid ""
"Bank Account Number, Company bank account if Invoice is customer or supplier "
"refund, otherwise Partner bank account number."
msgstr ""

#. module: account
#: help:account.tax,domain:0
#: help:account.tax.template,domain:0
msgid ""
"This field is only used if you develop your own module allowing developers "
"to create specific taxes in a custom domain."
msgstr ""
"Este campo é usado apenas se desenvolver o seu próprio módulo permitindo aos "
"desenvolvedores criar impostos específicos num domínio personalizado."

#. module: account
#: code:addons/account/account.py:0
#, python-format
msgid "You should have chosen periods that belongs to the same company"
msgstr ""

#. module: account
#: field:account.fiscalyear.close,report_name:0
msgid "Name of new entries"
msgstr "Nome dos novos movimentos"

#. module: account
#: view:account.use.model:0
msgid "Create Entries"
msgstr "Criar movimentos"

#. module: account
#: model:ir.ui.menu,name:account.menu_finance_reporting
msgid "Reporting"
msgstr "Relatório"

#. module: account
#: sql_constraint:account.journal:0
msgid "The code of the journal must be unique per company !"
msgstr ""

#. module: account
#: field:account.bank.statement,ending_details_ids:0
msgid "Closing Cashbox"
msgstr ""

#. module: account
#: view:account.journal:0
msgid "Account Journal"
msgstr "Diário de Conta"

#. module: account
#: model:process.node,name:account.process_node_paidinvoice0
#: model:process.node,name:account.process_node_supplierpaidinvoice0
msgid "Paid invoice"
msgstr "Factura Paga"

#. module: account
#: help:account.partner.reconcile.process,next_partner_id:0
msgid ""
"This field shows you the next partner that will be automatically chosen by "
"the system to go through the reconciliation process, based on the latest day "
"it have been reconciled."
msgstr ""

#. module: account
#: field:account.move.line.reconcile.writeoff,comment:0
msgid "Comment"
msgstr "Comentário"

#. module: account
#: field:account.tax,domain:0
#: field:account.tax.template,domain:0
msgid "Domain"
msgstr "Domínio"

#. module: account
#: model:ir.model,name:account.model_account_use_model
msgid "Use model"
msgstr ""

#. module: account
#: model:ir.actions.act_window,help:account.action_account_moves_all_a
#: model:ir.actions.act_window,help:account.action_account_moves_purchase
msgid ""
"This view is used by accountants in order to record entries massively in "
"OpenERP. If you want to record a supplier invoice, start by recording the "
"line of the expense account, OpenERP will propose to you automatically the "
"Tax related to this account and the counter-part \"Account Payable\"."
msgstr ""

#. module: account
#: help:res.company,property_reserve_and_surplus_account:0
msgid ""
"This Account is used for transferring Profit/Loss(If It is Profit: Amount "
"will be added, Loss : Amount will be deducted.), Which is calculated from "
"Profit & Loss Report"
msgstr ""

#. module: account
#: view:account.invoice.line:0
#: field:account.invoice.tax,invoice_id:0
#: model:ir.model,name:account.model_account_invoice_line
msgid "Invoice Line"
msgstr "Linha de Factura"

#. module: account
#: field:account.balance.report,display_account:0
#: field:account.bs.report,display_account:0
#: field:account.common.account.report,display_account:0
#: field:account.pl.report,display_account:0
#: field:account.report.general.ledger,display_account:0
msgid "Display accounts"
msgstr "Mostrar contas"

#. module: account
#: field:account.account.type,sign:0
msgid "Sign on Reports"
msgstr "Definir relatórios"

#. module: account
#: code:addons/account/account_cash_statement.py:0
#, python-format
msgid "You can not have two open register for the same journal"
msgstr ""

#. module: account
#: view:account.payment.term.line:0
msgid "  day of the month= -1"
msgstr ""

#. module: account
#: help:account.journal,type:0
msgid ""
"Select 'Sale' for Sale journal to be used at the time of making invoice. "
"Select 'Purchase' for Purchase Journal to be used at the time of approving "
"purchase order. Select 'Cash' to be used at the time of making payment. "
"Select 'General' for miscellaneous operations. Select 'Opening/Closing "
"Situation' to be used at the time of new fiscal year creation or end of year "
"entries generation."
msgstr ""

#. module: account
#: report:account.invoice:0
#: view:account.invoice:0
#: report:account.move.voucher:0
msgid "PRO-FORMA"
msgstr "Pro-forma"

#. module: account
#: help:account.installer.modules,account_followup:0
msgid ""
"Helps you generate reminder letters for unpaid invoices, including multiple "
"levels of reminding and customized per-partner policies."
msgstr ""

#. module: account
#: selection:account.entries.report,move_line_state:0
#: view:account.move.line:0
#: selection:account.move.line,state:0
msgid "Unbalanced"
msgstr ""

#. module: account
#: selection:account.move.line,centralisation:0
msgid "Normal"
msgstr "Normal"

#. module: account
#: view:account.move.line:0
msgid "Optional Information"
msgstr "Informação Opcional"

#. module: account
#: view:account.analytic.line:0
#: field:account.bank.statement,user_id:0
#: view:account.journal:0
#: field:account.journal,user_id:0
#: view:analytic.entries.report:0
#: field:analytic.entries.report,user_id:0
msgid "User"
msgstr "Utilizador"

#. module: account
#: report:account.general.journal:0
msgid ":"
msgstr ":"

#. module: account
#: selection:account.account,currency_mode:0
msgid "At Date"
msgstr "Na data"

#. module: account
#: help:account.move.line,date_maturity:0
msgid ""
"This field is used for payable and receivable journal entries. You can put "
"the limit date for the payment of this line."
msgstr ""

#. module: account
#: code:addons/account/account_move_line.py:0
#, python-format
msgid "Bad account !"
msgstr "Má conta !"

#. module: account
#: code:addons/account/account.py:0
#: code:addons/account/installer.py:0
#, python-format
msgid "Sales Journal"
msgstr "Diário de Vendas"

#. module: account
#: model:ir.model,name:account.model_account_invoice_tax
msgid "Invoice Tax"
msgstr "Taxa de facturação"

#. module: account
#: code:addons/account/account_move_line.py:0
#, python-format
msgid "No piece number !"
msgstr "Nenhum número à parte !"

#. module: account
#: model:account.journal,name:account.expenses_journal
msgid "Expenses Journal - (test)"
msgstr ""

#. module: account
#: sql_constraint:ir.model.fields:0
msgid "Size of the field can never be less than 1 !"
msgstr ""

#. module: account
#: view:product.product:0
#: view:product.template:0
msgid "Sales Properties"
msgstr "Propriedades da venda"

#. module: account
#: model:ir.ui.menu,name:account.menu_manual_reconcile
msgid "Manual Reconciliation"
msgstr ""

#. module: account
#: report:account.overdue:0
msgid "Total amount due:"
msgstr "Montante total de dívida"

#. module: account
#: field:account.analytic.chart,to_date:0
#: field:project.account.analytic.line,to_date:0
msgid "To"
msgstr "Para"

#. module: account
#: field:account.fiscalyear.close,fy_id:0
#: field:account.fiscalyear.close.state,fy_id:0
msgid "Fiscal Year to close"
msgstr "Ano Fiscal para fechar"

#. module: account
#: view:account.invoice.cancel:0
#: model:ir.actions.act_window,name:account.action_account_invoice_cancel
msgid "Cancel Selected Invoices"
msgstr ""

#. module: account
#: selection:account.entries.report,month:0
#: selection:account.invoice.report,month:0
#: selection:analytic.entries.report,month:0
#: selection:report.account.sales,month:0
#: selection:report.account_type.sales,month:0
msgid "May"
msgstr ""

#. module: account
#: model:ir.model,name:account.model_account_chart_template
msgid "Templates for Account Chart"
msgstr "Modelos para Plano de Conta"

#. module: account
#: field:account.tax.code,code:0
#: field:account.tax.code.template,code:0
msgid "Case Code"
msgstr "Código do caso"

#. module: account
#: view:validate.account.move:0
msgid "Post Journal Entries of a Journal"
msgstr ""

#. module: account
#: view:product.product:0
msgid "Sale Taxes"
msgstr "Impostos de venda"

#. module: account
#: model:account.journal,name:account.sales_journal
msgid "Sales Journal - (test)"
msgstr ""

#. module: account
#: model:account.account.type,name:account.account_type_cash_moves
#: selection:account.analytic.journal,type:0
#: selection:account.bank.accounts.wizard,account_type:0
#: selection:account.entries.report,type:0
#: selection:account.journal,type:0
msgid "Cash"
msgstr "Dinheiro"

#. module: account
#: field:account.fiscal.position.account,account_dest_id:0
#: field:account.fiscal.position.account.template,account_dest_id:0
msgid "Account Destination"
msgstr "Destino da conta"

#. module: account
#: model:process.node,note:account.process_node_supplierpaymentorder0
msgid "Payment of invoices"
msgstr ""

#. module: account
#: field:account.bank.statement.line,sequence:0
#: field:account.invoice.tax,sequence:0
#: view:account.journal:0
#: field:account.journal.column,sequence:0
#: field:account.model.line,sequence:0
#: field:account.payment.term.line,sequence:0
#: field:account.sequence.fiscalyear,sequence_id:0
#: field:account.tax,sequence:0
#: field:account.tax.template,sequence:0
msgid "Sequence"
msgstr "Sequência"

#. module: account
#: model:ir.model,name:account.model_account_bs_report
msgid "Account Balance Sheet Report"
msgstr ""

#. module: account
#: help:account.tax,price_include:0
msgid ""
"Check this if the price you use on the product and invoices includes this "
"tax."
msgstr ""
"Assinale aqui, se o preço utilizado nos produtos e nas facturas incluem este "
"imposto."

#. module: account
#: view:report.account_type.sales:0
msgid "Sales by Account type"
msgstr ""

#. module: account
#: help:account.invoice,move_id:0
msgid "Link to the automatically generated Journal Items."
msgstr ""

#. module: account
#: selection:account.installer,period:0
msgid "Monthly"
msgstr ""

#. module: account
#: view:account.payment.term.line:0
msgid "  number of days: 14"
msgstr ""

#. module: account
#: field:account.partner.reconcile.process,progress:0
msgid "Progress"
msgstr ""

#. module: account
#: field:account.account,parent_id:0
#: view:account.analytic.account:0
msgid "Parent"
msgstr "Ascendente"

#. module: account
#: field:account.installer.modules,account_analytic_plans:0
msgid "Multiple Analytic Plans"
msgstr ""

#. module: account
#: help:account.payment.term.line,days2:0
msgid ""
"Day of the month, set -1 for the last day of the current month. If it's "
"positive, it gives the day of the next month. Set 0 for net days (otherwise "
"it's based on the beginning of the month)."
msgstr ""
"O dia do mês, defina -1 para o último dia do mês actual. Se positivo, mostra "
"o dia do mês próximo. Defina 0 para os dias líquidos (se não será baseado no "
"começo do mês)."

#. module: account
#: model:ir.ui.menu,name:account.menu_finance_legal_statement
msgid "Legal Reports"
msgstr ""

#. module: account
#: field:account.tax.code,sum_period:0
msgid "Period Sum"
msgstr "Acumulado do Período"

#. module: account
#: help:account.tax,sequence:0
msgid ""
"The sequence field is used to order the tax lines from the lowest sequences "
"to the higher ones. The order is important if you have a tax with several "
"tax children. In this case, the evaluation order is important."
msgstr ""
"A sequência é usada para ordenar as linhas de impostos das sequências mais "
"baixas para as mais altas. A ordem é importante se existir o imposto com "
"vários impostos dependentes. Neste caso, a avaliação da ordem é importante."

#. module: account
#: model:ir.model,name:account.model_account_cashbox_line
msgid "CashBox Line"
msgstr ""

#. module: account
#: report:account.third_party_ledger:0
#: report:account.third_party_ledger_other:0
#: model:ir.actions.report.xml,name:account.account_3rdparty_ledger
#: model:ir.ui.menu,name:account.menu_account_partner_ledger
msgid "Partner Ledger"
msgstr "Balancete de terceiros"

#. module: account
#: report:account.account.balance.landscape:0
msgid "Year :"
msgstr "Ano :"

#. module: account
#: selection:account.tax.template,type:0
msgid "Fixed"
msgstr "Fixo"

#. module: account
#: code:addons/account/account.py:0
#: code:addons/account/account_move_line.py:0
#: code:addons/account/invoice.py:0
#, python-format
msgid "Warning !"
msgstr "Aviso!"

#. module: account
#: field:account.entries.report,move_line_state:0
msgid "State of Move Line"
msgstr ""

#. module: account
#: model:ir.model,name:account.model_account_move_line_reconcile
#: model:ir.model,name:account.model_account_move_line_reconcile_writeoff
msgid "Account move line reconcile"
msgstr ""

#. module: account
#: view:account.subscription.generate:0
#: model:ir.model,name:account.model_account_subscription_generate
msgid "Subscription Compute"
msgstr "Processar subscrição"

#. module: account
#: report:account.move.voucher:0
msgid "Amount (in words) :"
msgstr ""

#. module: account
#: model:account.account.type,name:account.account_type_other
msgid "Jahresabschlusskonten u. Statistik"
msgstr ""

#. module: account
#: field:account.bank.statement.line,partner_id:0
#: view:account.entries.report:0
#: field:account.entries.report,partner_id:0
#: report:account.general.ledger:0
#: view:account.invoice:0
#: field:account.invoice,partner_id:0
#: field:account.invoice.line,partner_id:0
#: view:account.invoice.report:0
#: field:account.invoice.report,partner_id:0
#: report:account.journal.period.print:0
#: field:account.model.line,partner_id:0
#: view:account.move:0
#: field:account.move,partner_id:0
#: view:account.move.line:0
#: field:account.move.line,partner_id:0
#: view:analytic.entries.report:0
#: field:analytic.entries.report,partner_id:0
#: model:ir.model,name:account.model_res_partner
#: field:report.invoice.created,partner_id:0
msgid "Partner"
msgstr "Parceiro"

#. module: account
#: constraint:account.analytic.account:0
msgid "Error! You can not create recursive analytic accounts."
msgstr "Erro! Não pode criar contas analiticas recursivamente"

#. module: account
#: help:account.change.currency,currency_id:0
msgid "Select a currency to apply on the invoice"
msgstr ""

#. module: account
#: code:addons/account/wizard/account_invoice_refund.py:0
#, python-format
msgid "Can not %s draft/proforma/cancel invoice."
msgstr "Não é possivel %s rascunho/proforma/cancelar factura"

#. module: account
#: code:addons/account/invoice.py:0
#, python-format
msgid "No Invoice Lines !"
msgstr ""

#. module: account
#: view:account.bank.statement:0
#: field:account.bank.statement,state:0
#: field:account.entries.report,move_state:0
#: view:account.fiscalyear:0
#: field:account.fiscalyear,state:0
#: view:account.invoice:0
#: field:account.invoice,state:0
#: view:account.invoice.report:0
#: field:account.journal.period,state:0
#: field:account.move,state:0
#: view:account.move.line:0
#: field:account.move.line,state:0
#: field:account.period,state:0
#: view:account.subscription:0
#: field:account.subscription,state:0
#: field:report.invoice.created,state:0
msgid "State"
msgstr "Estado"

#. module: account
#: help:account.open.closed.fiscalyear,fyear_id:0
msgid ""
"Select Fiscal Year which you want to remove entries for its End of year "
"entries journal"
msgstr ""

#. module: account
#: field:account.tax.template,type_tax_use:0
msgid "Tax Use In"
msgstr "Imposto usado em"

#. module: account
#: model:ir.actions.act_window,help:account.action_account_journal_form
msgid ""
"Create and manage your company's financial journals from this menu. A "
"journal is a business diary in which all financial data related to the day "
"to day business transactions of your company is recorded using double-entry "
"book keeping system. Depending on the nature of its activities and number of "
"daily transactions, a company may keep several  types of specialized "
"journals such as a cash journal, purchases journal, and sales journal."
msgstr ""

#. module: account
#: code:addons/account/account_bank_statement.py:0
#, python-format
msgid "The account entries lines are not in valid state."
msgstr "As linhas de entrada de conta não estão no estado valido"

#. module: account
#: field:account.account.type,close_method:0
msgid "Deferral Method"
msgstr "Método de reabertura"

#. module: account
#: code:addons/account/invoice.py:0
#, python-format
msgid "Invoice '%s' is paid."
msgstr ""

#. module: account
#: model:process.node,note:account.process_node_electronicfile0
msgid "Automatic entry"
msgstr ""

#. module: account
#: view:account.invoice.line:0
msgid "Line"
msgstr "Linha"

#. module: account
#: help:product.template,property_account_income:0
msgid ""
"This account will be used for invoices instead of the default one to value "
"sales for the current product"
msgstr ""

#. module: account
#: help:account.journal,group_invoice_lines:0
msgid ""
"If this box is checked, the system will try to group the accounting lines "
"when generating them from invoices."
msgstr ""
"Se esta caixa estiver assinalada, o sistema vai tentar agrupar as linhas de "
"movimentos gerados a partir das facturas."

#. module: account
#: help:account.period,state:0
msgid ""
"When monthly periods are created. The state is 'Draft'. At the end of "
"monthly period it is in 'Done' state."
msgstr ""

#. module: account
#: report:account.analytic.account.inverted.balance:0
msgid "Inverted Analytic Balance -"
msgstr "Balancete Analítico Invertido -"

#. module: account
#: view:account.move.bank.reconcile:0
msgid "Open for bank reconciliation"
msgstr "Aberto para reconciliação bancária"

#. module: account
#: field:account.partner.ledger,page_split:0
msgid "One Partner Per Page"
msgstr "Um terceiro por página"

#. module: account
#: field:account.account,child_parent_ids:0
#: field:account.account.template,child_parent_ids:0
msgid "Children"
msgstr "Contas-filho"

#. module: account
#: view:account.analytic.account:0
msgid "Associated Partner"
msgstr "Terceiro associado"

#. module: account
#: code:addons/account/invoice.py:0
#, python-format
msgid "You must first select a partner !"
msgstr "Primeiro deve selecionar um terceiro !"

#. module: account
#: view:account.invoice:0
#: field:account.invoice,comment:0
msgid "Additional Information"
msgstr "Informação Adicional"

#. module: account
#: view:account.installer:0
msgid "Bank and Cash Accounts"
msgstr ""

#. module: account
#: view:account.invoice.report:0
#: field:account.invoice.report,residual:0
msgid "Total Residual"
msgstr ""

#. module: account
#: model:process.node,note:account.process_node_invoiceinvoice0
#: model:process.node,note:account.process_node_supplierinvoiceinvoice0
msgid "Invoice's state is Open"
msgstr ""

#. module: account
#: report:account.analytic.account.cost_ledger:0
#: report:account.analytic.account.quantity_cost_ledger:0
#: model:ir.actions.act_window,name:account.action_account_analytic_cost
#: model:ir.actions.report.xml,name:account.account_analytic_account_cost_ledger
msgid "Cost Ledger"
msgstr "Balancete de Custos"

#. module: account
#: sql_constraint:res.groups:0
msgid "The name of the group must be unique !"
msgstr ""

#. module: account
#: view:account.invoice:0
msgid "Proforma"
msgstr ""

#. module: account
#: report:account.analytic.account.cost_ledger:0
msgid "J.C. /Move name"
msgstr ""

#. module: account
#: model:ir.model,name:account.model_account_open_closed_fiscalyear
msgid "Choose Fiscal Year"
msgstr "Escolha o Ano Fiscal"

#. module: account
#: code:addons/account/account.py:0
#: code:addons/account/installer.py:0
#, python-format
msgid "Purchase Refund Journal"
msgstr ""

#. module: account
#: help:account.tax.template,amount:0
msgid "For Tax Type percent enter % ratio between 0-1."
msgstr "Para o tipo de percentagem de Imposto introduzir % da taxa entre 0-1"

#. module: account
#: selection:account.automatic.reconcile,power:0
msgid "8"
msgstr "8"

#. module: account
#: view:account.invoice.refund:0
msgid ""
"Modify Invoice: Cancels the current invoice and creates a new copy of it "
"ready for editing."
msgstr ""

#. module: account
#: model:ir.module.module,shortdesc:account.module_meta_information
msgid "Accounting and Financial Management"
msgstr ""

#. module: account
#: model:process.node,name:account.process_node_manually0
msgid "Manually"
msgstr "Manualmente"

#. module: account
#: field:account.automatic.reconcile,period_id:0
#: view:account.bank.statement:0
#: field:account.bank.statement,period_id:0
#: view:account.entries.report:0
#: field:account.entries.report,period_id:0
#: view:account.fiscalyear:0
#: view:account.invoice:0
#: view:account.invoice.report:0
#: field:account.journal.period,period_id:0
#: view:account.move:0
#: field:account.move,period_id:0
#: view:account.move.line:0
#: field:account.move.line,period_id:0
#: view:account.period:0
#: field:account.subscription,period_nbr:0
#: field:account.tax.chart,period_id:0
#: field:validate.account.move,period_id:0
msgid "Period"
msgstr "Período"

#. module: account
#: report:account.invoice:0
msgid "Net Total:"
msgstr "Net total:"

#. module: account
#: model:ir.ui.menu,name:account.menu_finance_generic_reporting
msgid "Generic Reporting"
msgstr ""

#. module: account
#: field:account.move.line.reconcile.writeoff,journal_id:0
msgid "Write-Off Journal"
msgstr "Diário de Regularizações"

#. module: account
#: help:res.partner,property_payment_term:0
msgid ""
"This payment term will be used instead of the default one for the current "
"partner"
msgstr ""
"Estes termos de pagamento são usadas no lugar das pré-definidas para o "
"terceiro actual."

#. module: account
#: view:account.tax.template:0
msgid "Compute Code for Taxes included prices"
msgstr "Código de cálculo para preços com imposto incluído"

#. module: account
#: field:account.chart.template,property_account_income_categ:0
msgid "Income Category Account"
msgstr "Conta da categoria proveitos"

#. module: account
#: model:ir.actions.act_window,name:account.action_account_fiscal_position_template_form
#: model:ir.ui.menu,name:account.menu_action_account_fiscal_position_form_template
msgid "Fiscal Position Templates"
msgstr "Modelos de Posição Fiscal"

#. module: account
#: view:account.entries.report:0
msgid "Int.Type"
msgstr ""

#. module: account
#: field:account.move.line,tax_amount:0
msgid "Tax/Base Amount"
msgstr "Montante base/imposto"

#. module: account
#: model:ir.actions.act_window,help:account.action_account_vat_declaration
msgid ""
"This menu print a VAT declaration based on invoices or payments. You can "
"select one or several periods of the fiscal year. Information required for a "
"tax declaration is automatically generated by OpenERP from invoices (or "
"payments, in some countries). This data is updated in real time. That’s very "
"useful because it enables you to preview at any time the tax that you owe at "
"the start and end of the month or quarter."
msgstr ""

#. module: account
#: report:account.invoice:0
msgid "Tel. :"
msgstr "Telefone:"

#. module: account
#: field:account.account,company_currency_id:0
msgid "Company Currency"
msgstr "Moeda da empresa"

#. module: account
#: report:account.general.ledger:0
#: report:account.partner.balance:0
#: report:account.third_party_ledger:0
#: report:account.third_party_ledger_other:0
msgid "Chart of Account"
msgstr ""

#. module: account
#: model:process.node,name:account.process_node_paymententries0
#: model:process.transition,name:account.process_transition_reconcilepaid0
msgid "Payment"
msgstr ""

#. module: account
#: model:ir.actions.act_window,help:account.action_account_journal_period_tree
msgid ""
"You can look up individual account entries by searching for useful "
"information. To search for account entries, open a journal, then select a "
"record line."
msgstr ""

#. module: account
#: help:product.category,property_account_income_categ:0
msgid ""
"This account will be used for invoices to value sales for the current "
"product category"
msgstr ""

#. module: account
#: field:account.move.line,reconcile_partial_id:0
#: view:account.move.line.reconcile:0
msgid "Partial Reconcile"
msgstr "Reconciliação parcial"

#. module: account
#: model:ir.model,name:account.model_account_analytic_inverted_balance
msgid "Account Analytic Inverted Balance"
msgstr ""

#. module: account
#: model:ir.model,name:account.model_account_common_report
msgid "Account Common Report"
msgstr ""

#. module: account
#: model:process.transition,name:account.process_transition_filestatement0
msgid "Automatic import of the bank sta"
msgstr ""

#. module: account
#: model:ir.actions.act_window,name:account.action_account_journal_view
#: model:ir.ui.menu,name:account.menu_action_account_journal_view
msgid "Journal Views"
msgstr ""

#. module: account
#: model:ir.model,name:account.model_account_move_bank_reconcile
msgid "Move bank reconcile"
msgstr ""

#. module: account
#: model:ir.actions.act_window,name:account.action_account_type_form
#: model:ir.ui.menu,name:account.menu_action_account_type_form
msgid "Account Types"
msgstr "Tipos de Conta"

#. module: account
#: code:addons/account/invoice.py:0
#, python-format
msgid "Cannot create invoice move on centralised journal"
msgstr "Não é possível criar movimentos na factura do diário centralizado"

#. module: account
#: field:account.account.type,report_type:0
msgid "P&L / BS Category"
msgstr ""

#. module: account
#: view:account.automatic.reconcile:0
#: view:account.move:0
#: view:account.move.line:0
#: view:account.move.line.reconcile:0
#: view:account.move.line.reconcile.select:0
#: code:addons/account/wizard/account_move_line_reconcile_select.py:0
#: model:ir.ui.menu,name:account.periodical_processing_reconciliation
#: model:process.node,name:account.process_node_reconciliation0
#: model:process.node,name:account.process_node_supplierreconciliation0
#, python-format
msgid "Reconciliation"
msgstr "Reconciliação"

#. module: account
#: view:account.chart.template:0
#: field:account.chart.template,property_account_receivable:0
msgid "Receivable Account"
msgstr "Conta a Receber"

#. module: account
#: view:account.bank.statement:0
msgid "CashBox Balance"
msgstr ""

#. module: account
#: model:ir.model,name:account.model_account_fiscalyear_close_state
msgid "Fiscalyear Close state"
msgstr ""

#. module: account
#: field:account.invoice.refund,journal_id:0
#: field:account.journal,refund_journal:0
msgid "Refund Journal"
msgstr "Diário de Reembolso"

#. module: account
#: report:account.account.balance:0
#: report:account.central.journal:0
#: report:account.general.journal:0
#: report:account.general.ledger:0
#: report:account.partner.balance:0
#: report:account.third_party_ledger:0
#: report:account.third_party_ledger_other:0
msgid "Filter By"
msgstr ""

#. module: account
#: view:account.entries.report:0
#: view:board.board:0
#: model:ir.actions.act_window,name:account.action_company_analysis_tree
msgid "Company Analysis"
msgstr ""

#. module: account
#: help:account.invoice,account_id:0
msgid "The partner account used for this invoice."
msgstr "A conta do terceiro usada para esta factura."

#. module: account
#: field:account.tax.code,parent_id:0
#: view:account.tax.code.template:0
#: field:account.tax.code.template,parent_id:0
msgid "Parent Code"
msgstr "Código ascendente"

#. module: account
#: model:ir.model,name:account.model_account_payment_term_line
msgid "Payment Term Line"
msgstr "Linha de Termos de Pagamento"

#. module: account
#: code:addons/account/account.py:0
#: code:addons/account/installer.py:0
#, python-format
msgid "Purchase Journal"
msgstr "Diário de Compra"

#. module: account
#: view:account.invoice.refund:0
msgid "Refund Invoice: Creates the refund invoice, ready for editing."
msgstr ""

#. module: account
#: field:account.invoice.line,price_subtotal:0
msgid "Subtotal"
msgstr ""

#. module: account
#: report:account.invoice:0
msgid "Partner Ref."
msgstr "Ref. do terceiro"

#. module: account
#: view:account.vat.declaration:0
msgid "Print Tax Statement"
msgstr ""

#. module: account
#: view:account.model.line:0
msgid "Journal Entry Model Line"
msgstr ""

#. module: account
#: view:account.invoice:0
#: field:account.invoice,date_due:0
#: view:account.invoice.report:0
#: field:account.invoice.report,date_due:0
#: field:report.invoice.created,date_due:0
msgid "Due Date"
msgstr "Data de Vencimento"

#. module: account
#: model:ir.ui.menu,name:account.menu_finance_payables
msgid "Suppliers"
msgstr ""

#. module: account
#: constraint:account.move:0
msgid ""
"You cannot create more than one move per period on centralized journal"
msgstr ""

#. module: account
#: view:account.journal:0
msgid "Accounts Type Allowed (empty for no control)"
msgstr "Tipo de Contas Permitidas (vazio para não controlar)"

#. module: account
#: view:res.partner:0
msgid "Supplier Accounting Properties"
msgstr "Propriedades da contabilidade do fornecedor"

#. module: account
#: view:account.payment.term.line:0
msgid "  valuation: balance"
msgstr ""

#. module: account
#: view:account.tax.code:0
msgid "Statistics"
msgstr ""

#. module: account
#: field:account.analytic.chart,from_date:0
#: field:project.account.analytic.line,from_date:0
msgid "From"
msgstr "A partir de:"

#. module: account
#: model:ir.model,name:account.model_account_fiscalyear_close
msgid "Fiscalyear Close"
msgstr ""

#. module: account
#: model:ir.actions.act_window,help:account.action_account_type_form
msgid ""
"An account type is a name or code given to an account that indicates its "
"purpose. For example, the account type could be linked to an asset account, "
"expense account or payable account. From this view, you can create and "
"manage the account types you need to be used for your company management."
msgstr ""

#. module: account
#: model:ir.actions.act_window,name:account.act_account_journal_2_account_invoice_opened
msgid "Unpaid Invoices"
msgstr ""

#. module: account
#: field:account.move.line.reconcile,debit:0
msgid "Debit amount"
msgstr "Montante de débito"

#. module: account
#: view:board.board:0
#: model:ir.actions.act_window,name:account.action_treasory_graph
msgid "Treasury"
msgstr ""

#. module: account
#: view:account.aged.trial.balance:0
#: view:account.analytic.Journal.report:0
#: view:account.analytic.balance:0
#: view:account.analytic.cost.ledger:0
#: view:account.analytic.cost.ledger.journal.report:0
#: view:account.analytic.inverted.balance:0
#: view:account.common.report:0
msgid "Print"
msgstr "Imprimir"

#. module: account
#: view:account.journal:0
msgid "Accounts Allowed (empty for no control)"
msgstr "Contas permitidas (vazio para não controlar)"

#. module: account
#: model:ir.actions.act_window,name:account.action_account_analytic_account_tree2
#: model:ir.actions.act_window,name:account.action_account_analytic_chart
#: model:ir.ui.menu,name:account.menu_action_analytic_account_tree2
msgid "Chart of Analytic Accounts"
msgstr ""

#. module: account
#: model:ir.ui.menu,name:account.menu_configuration_misc
msgid "Miscellaneous"
msgstr ""

#. module: account
#: help:res.partner,debit:0
msgid "Total amount you have to pay to this supplier."
msgstr "Montante total que você tera que pagar a este fornecedor"

#. module: account
#: model:process.node,name:account.process_node_analytic0
#: model:process.node,name:account.process_node_analyticcost0
msgid "Analytic Costs"
msgstr ""

#. module: account
#: field:account.analytic.journal,name:0
#: report:account.general.journal:0
#: field:account.journal,name:0
msgid "Journal Name"
msgstr "Nome do Diário"

#. module: account
#: help:account.move.line,blocked:0
msgid ""
"You can check this box to mark this journal item as a litigation with the "
"associated partner"
msgstr ""

#. module: account
#: help:account.invoice,internal_number:0
msgid ""
"Unique number of the invoice, computed automatically when the invoice is "
"created."
msgstr ""
"Numero único da factura, gerado automaticamente quando a factura é criada."

#. module: account
#: code:addons/account/account_move_line.py:0
#, python-format
msgid "Bad account!"
msgstr "Má Conta!"

#. module: account
#: help:account.chart,fiscalyear:0
msgid "Keep empty for all open fiscal years"
msgstr ""

#. module: account
#: code:addons/account/account_move_line.py:0
#, python-format
msgid "The account move (%s) for centralisation has been confirmed!"
msgstr ""

#. module: account
#: help:account.move.line,amount_currency:0
msgid ""
"The amount expressed in an optional other currency if it is a multi-currency "
"entry."
msgstr "O valor expresso em divisas, se é um movimento em moeda estrangeira."

#. module: account
#: view:account.account:0
#: report:account.analytic.account.journal:0
#: field:account.bank.statement,currency:0
#: report:account.central.journal:0
#: view:account.entries.report:0
#: field:account.entries.report,currency_id:0
#: report:account.general.journal:0
#: report:account.general.ledger:0
#: field:account.invoice,currency_id:0
#: field:account.invoice.report,currency_id:0
#: field:account.journal,currency:0
#: report:account.journal.period.print:0
#: field:account.model.line,currency_id:0
#: view:account.move:0
#: view:account.move.line:0
#: field:account.move.line,currency_id:0
#: report:account.third_party_ledger:0
#: report:account.third_party_ledger_other:0
#: field:analytic.entries.report,currency_id:0
#: field:report.account.sales,currency_id:0
#: field:report.account_type.sales,currency_id:0
#: field:report.invoice.created,currency_id:0
msgid "Currency"
msgstr "Moeda"

#. module: account
#: help:account.bank.statement.line,sequence:0
msgid ""
"Gives the sequence order when displaying a list of bank statement lines."
msgstr ""

#. module: account
#: model:process.transition,note:account.process_transition_validentries0
msgid "Accountant validates the accounting entries coming from the invoice."
msgstr ""

#. module: account
#: model:ir.actions.act_window,name:account.act_account_acount_move_line_reconcile_open
msgid "Reconciled entries"
msgstr "Movimentos reconciliados"

#. module: account
#: field:account.invoice,address_contact_id:0
msgid "Contact Address"
msgstr "Endereço de contacto"

#. module: account
#: help:account.invoice,state:0
msgid ""
" * The 'Draft' state is used when a user is encoding a new and unconfirmed "
"Invoice.             \n"
"* The 'Pro-forma' when invoice is in Pro-forma state,invoice does not have "
"an invoice number.             \n"
"* The 'Open' state is used when user create invoice,a invoice number is "
"generated.Its in open state till user does not pay invoice.             \n"
"* The 'Paid' state is set automatically when invoice is paid.            \n"
"* The 'Cancelled' state is used when user cancel invoice."
msgstr ""

#. module: account
#: field:account.invoice.refund,period:0
msgid "Force period"
msgstr "Forçar período"

#. module: account
#: model:ir.model,name:account.model_account_partner_balance
msgid "Print Account Partner Balance"
msgstr ""

#. module: account
#: field:res.partner,contract_ids:0
msgid "Contracts"
msgstr ""

#. module: account
#: field:account.cashbox.line,ending_id:0
#: field:account.cashbox.line,starting_id:0
#: field:account.entries.report,reconcile_id:0
msgid "unknown"
msgstr ""

#. module: account
#: field:account.fiscalyear.close,journal_id:0
msgid "Opening Entries Journal"
msgstr "Diário de Abertura"

#. module: account
#: model:process.transition,note:account.process_transition_customerinvoice0
msgid "Draft invoices are checked, validated and printed."
msgstr ""

#. module: account
#: help:account.chart.template,property_reserve_and_surplus_account:0
msgid ""
"This Account is used for transferring Profit/Loss(If It is Profit: Amount "
"will be added, Loss: Amount will be deducted.), Which is calculated from "
"Profilt & Loss Report"
msgstr ""

#. module: account
#: field:account.invoice,reference_type:0
msgid "Reference Type"
msgstr "Tipo de referência"

#. module: account
#: help:account.bs.report,reserve_account_id:0
msgid ""
"This Account is used for trasfering Profit/Loss(If It is Profit: Amount will "
"be added, Loss : Amount will be duducted.), Which is calculated from Profilt "
"& Loss Report"
msgstr ""

#. module: account
#: view:account.analytic.cost.ledger.journal.report:0
msgid "Cost Ledger for period"
msgstr ""

#. module: account
#: help:account.tax,child_depend:0
#: help:account.tax.template,child_depend:0
msgid ""
"Set if the tax computation is based on the computation of child taxes rather "
"than on the total amount."
msgstr ""
"Assinale se o cálculo do imposto é baseado em impostos-filho, em vez do "
"valor total."

#. module: account
#: selection:account.tax,applicable_type:0
msgid "Given by Python Code"
msgstr ""

#. module: account
#: field:account.analytic.journal,code:0
msgid "Journal Code"
msgstr "Código do Diário"

#. module: account
#: help:account.tax.code,sign:0
msgid ""
"You can specify here the coefficient that will be used when consolidating "
"the amount of this case into its parent. For example, set 1/-1 if you want "
"to add/substract it."
msgstr ""

#. module: account
#: view:account.invoice:0
msgid "Residual Amount"
msgstr ""

#. module: account
#: view:account.bank.statement:0
#: field:account.invoice,move_lines:0
#: field:account.move.reconcile,line_id:0
msgid "Entry Lines"
msgstr "Linhas de movimento"

#. module: account
#: model:ir.actions.act_window,name:account.action_open_journal_button
#: model:ir.actions.act_window,name:account.action_validate_account_move
msgid "Open Journal"
msgstr "Diário Aberto"

#. module: account
#: report:account.analytic.account.journal:0
msgid "KI"
msgstr "KI"

#. module: account
#: report:account.analytic.account.cost_ledger:0
#: report:account.analytic.account.journal:0
#: report:account.analytic.account.quantity_cost_ledger:0
msgid "Period from"
msgstr "Periodo a partir de"

#. module: account
#: code:addons/account/account.py:0
#: code:addons/account/installer.py:0
#, python-format
msgid "Sales Refund Journal"
msgstr ""

#. module: account
#: code:addons/account/account.py:0
#, python-format
msgid ""
"You cannot modify company of this period as its related record exist in "
"Entry Lines"
msgstr ""

#. module: account
#: view:account.move:0
#: view:account.move.line:0
#: view:account.payment.term:0
msgid "Information"
msgstr "Informação"

#. module: account
#: model:process.node,note:account.process_node_bankstatement0
msgid "Registered payment"
msgstr ""

#. module: account
#: view:account.fiscalyear.close.state:0
msgid "Close states of Fiscal year and periods"
msgstr ""

#. module: account
#: view:account.analytic.line:0
msgid "Product Information"
msgstr ""

#. module: account
#: report:account.analytic.account.journal:0
#: view:account.move:0
#: view:account.move.line:0
#: model:ir.ui.menu,name:account.next_id_40
msgid "Analytic"
msgstr "Analitica"

#. module: account
#: model:process.node,name:account.process_node_invoiceinvoice0
#: model:process.node,name:account.process_node_supplierinvoiceinvoice0
msgid "Create Invoice"
msgstr "Criar factura"

#. module: account
#: field:account.installer,purchase_tax:0
msgid "Purchase Tax(%)"
msgstr ""

#. module: account
#: code:addons/account/invoice.py:0
#, python-format
msgid "Please create some invoice lines."
msgstr ""

#. module: account
#: model:ir.actions.act_window,help:account.action_tax_code_list
msgid ""
"A tax code is a reference of a tax that will be taken out of a gross income "
"depending on the country and sometimes industry sector. OpenERP allows you "
"to define and manage them from this menu."
msgstr ""

#. module: account
#: report:account.overdue:0
msgid "Dear Sir/Madam,"
msgstr "Caro Sr./Sra."

#. module: account
#: model:ir.actions.act_window,help:account.action_account_form
msgid ""
"Create and manage accounts you will need to record financial entries in. "
"Accounts are financial records of your company that register all financial "
"transactions. Companies present their annual accounts in two main parts: the "
"balance sheet and the income statement (profit and loss account). The annual "
"accounts of a company are required by law to disclose a certain amount of "
"information. They have to be certified by an external auditor yearly."
msgstr ""

#. module: account
#: code:addons/account/account.py:0
#: code:addons/account/installer.py:0
#, python-format
msgid "SCNJ"
msgstr ""

#. module: account
#: model:process.transition,note:account.process_transition_analyticinvoice0
msgid ""
"Analytic costs (timesheets, some purchased products, ...) come from analytic "
"accounts. These generate draft invoices."
msgstr ""

#. module: account
#: help:account.journal,view_id:0
msgid ""
"Gives the view used when writing or browsing entries in this journal. The "
"view tells OpenERP which fields should be visible, required or readonly and "
"in which order. You can create your own view for a faster encoding in each "
"journal."
msgstr ""

#. module: account
#: field:account.period,date_stop:0
#: model:ir.ui.menu,name:account.menu_account_end_year_treatments
msgid "End of Period"
msgstr "Fim do período"

#. module: account
#: field:account.installer.modules,account_followup:0
msgid "Followups Management"
msgstr ""

#. module: account
#: report:account.account.balance:0
#: report:account.central.journal:0
#: report:account.general.journal:0
#: report:account.general.ledger:0
#: report:account.journal.period.print:0
#: report:account.partner.balance:0
#: report:account.third_party_ledger:0
#: report:account.third_party_ledger_other:0
#: report:account.vat.declaration:0
msgid "Start Period"
msgstr ""

#. module: account
#: code:addons/account/account.py:0
#, python-format
msgid "Cannot locate parent code for template account!"
msgstr ""

#. module: account
#: field:account.aged.trial.balance,direction_selection:0
msgid "Analysis Direction"
msgstr "Direcção da analise"

#. module: account
#: field:res.partner,ref_companies:0
msgid "Companies that refers to partner"
msgstr "Empresas relacionadas ao terceiro"

#. module: account
#: view:account.journal:0
#: field:account.journal.column,view_id:0
#: view:account.journal.view:0
#: field:account.journal.view,name:0
#: model:ir.model,name:account.model_account_journal_view
msgid "Journal View"
msgstr "Vista do Diário"

#. module: account
#: view:account.move.line:0
msgid "Total credit"
msgstr "Crédito total"

#. module: account
#: model:process.transition,note:account.process_transition_suppliervalidentries0
msgid "Accountant validates the accounting entries coming from the invoice. "
msgstr ""

#. module: account
#: code:addons/account/invoice.py:0
#, python-format
msgid ""
"You cannot cancel the Invoice which is Partially Paid! You need to "
"unreconcile concerned payment entries!"
msgstr ""
"Não pode cancelar a factura que esteja parcialmente paga! Precisa "
"dereconciliar os movimentos pagos em causa!"

#. module: account
#: report:account.overdue:0
msgid "Best regards."
msgstr "As melhores considerações"

#. module: account
#: constraint:ir.rule:0
msgid "Rules are not supported for osv_memory objects !"
msgstr ""

#. module: account
#: view:account.invoice:0
msgid "Unpaid"
msgstr ""

#. module: account
#: model:ir.actions.act_window,help:account.action_tax_code_tree
msgid ""
"The chart of taxes is used to generate your periodic tax statement. You will "
"see here the taxes with codes related to your legal statement according to "
"your country."
msgstr ""

#. module: account
#: report:account.overdue:0
msgid "Document: Customer account statement"
msgstr "Documento: Extracto de conta de cliente"

#. module: account
#: code:addons/account/wizard/account_change_currency.py:0
#, python-format
msgid "Current currency is not confirured properly !"
msgstr ""

#. module: account
#: view:account.account.template:0
msgid "Receivale Accounts"
msgstr ""

#. module: account
#: report:account.move.voucher:0
msgid "Particulars"
msgstr ""

#. module: account
#: report:account.invoice:0
msgid "Document"
msgstr "Documento"

#. module: account
#: selection:account.account.type,report_type:0
msgid "Profit & Loss (Income Accounts)"
msgstr ""

#. module: account
#: view:account.tax:0
#: view:account.tax.template:0
msgid "Keep empty to use the income account"
msgstr "Manter vazia para usar a conta a chegar"

#. module: account
#: field:account.account,balance:0
#: report:account.account.balance:0
#: report:account.account.balance.landscape:0
#: selection:account.account.type,close_method:0
#: report:account.analytic.account.balance:0
#: report:account.analytic.account.cost_ledger:0
#: report:account.analytic.account.inverted.balance:0
#: field:account.bank.statement,balance_end:0
#: field:account.bank.statement,balance_end_cash:0
#: report:account.central.journal:0
#: field:account.entries.report,balance:0
#: report:account.general.journal:0
#: report:account.general.ledger:0
#: report:account.journal.period.print:0
#: field:account.move.line,balance:0
#: report:account.partner.balance:0
#: selection:account.payment.term.line,value:0
#: selection:account.tax,type:0
#: report:account.third_party_ledger:0
#: report:account.third_party_ledger_other:0
#: field:report.account.receivable,balance:0
#: field:report.aged.receivable,balance:0
msgid "Balance"
msgstr "Saldo"

#. module: account
#: model:process.node,note:account.process_node_supplierbankstatement0
msgid "Manually or automatically entered in the system"
msgstr ""

#. module: account
#: report:account.account.balance:0
#: report:account.general.ledger:0
msgid "Display Account"
msgstr ""

#. module: account
#: report:account.tax.code.entries:0
msgid "("
msgstr "("

#. module: account
#: selection:account.invoice.refund,filter_refund:0
msgid "Modify"
msgstr ""

#. module: account
#: view:account.account.type:0
msgid "Closing Method"
msgstr ""

#. module: account
#: model:ir.actions.act_window,help:account.action_account_partner_balance
msgid ""
"This report is analysis by partner. It is a PDF report containing one line "
"per partner representing the cumulative credit balance."
msgstr ""

#. module: account
#: selection:account.account,type:0
#: selection:account.account.template,type:0
#: model:account.account.type,name:account.account_type_payable
#: selection:account.entries.report,type:0
msgid "Payable"
msgstr "Pagável"

#. module: account
#: view:report.account.sales:0
#: view:report.account_type.sales:0
#: view:report.hr.timesheet.invoice.journal:0
msgid "This Year"
msgstr ""

#. module: account
#: view:board.board:0
msgid "Account Board"
msgstr "Quadro de conta"

#. module: account
#: view:account.model:0
#: field:account.model,legend:0
msgid "Legend"
msgstr "Legenda"

#. module: account
#: model:ir.actions.act_window,help:account.action_account_moves_sale
msgid ""
"This view is used by accountants in order to record entries massively in "
"OpenERP. If you want to record a customer invoice, select the journal and "
"the period in the search toolbar. Then, start by recording the entry line of "
"the income account. OpenERP will propose to you automatically the Tax "
"related to this account and the counter-part \"Account receivable\"."
msgstr ""

#. module: account
#: code:addons/account/account_bank_statement.py:0
#, python-format
msgid "Cannot delete bank statement(s) which are already confirmed !"
msgstr ""

#. module: account
#: code:addons/account/wizard/account_automatic_reconcile.py:0
#, python-format
msgid "You must select accounts to reconcile"
msgstr "Tem de seleccionar as contas a conciliar"

#. module: account
#: model:ir.actions.act_window,name:account.action_account_receivable_graph
msgid "Balance by Type of Account"
msgstr "Saldo por tipo de conta"

#. module: account
#: model:process.transition,note:account.process_transition_entriesreconcile0
msgid "Accounting entries are the first input of the reconciliation."
msgstr ""

#. module: account
#: report:account.move.voucher:0
msgid "Receiver's Signature"
msgstr ""

#. module: account
#: report:account.journal.period.print:0
msgid "Filters By"
msgstr ""

#. module: account
#: model:process.node,note:account.process_node_manually0
#: model:process.transition,name:account.process_transition_invoicemanually0
msgid "Manual entry"
msgstr ""

#. module: account
#: report:account.general.ledger:0
#: field:account.move.line,move_id:0
#: field:analytic.entries.report,move_id:0
msgid "Move"
msgstr "Mover"

#. module: account
#: code:addons/account/account_move_line.py:0
#, python-format
msgid "You can not change the tax, you should remove and recreate lines !"
msgstr "Não pode mudar o imposto, deve remover e recriar as linhas!"

#. module: account
#: report:account.central.journal:0
msgid "A/C No."
msgstr ""

#. module: account
#: model:ir.actions.act_window,name:account.act_account_journal_2_account_bank_statement
msgid "Bank statements"
msgstr "Extratos Bancários"

#. module: account
#: help:account.addtmpl.wizard,cparent_id:0
msgid ""
"Creates an account with the selected template under this existing parent."
msgstr ""

#. module: account
#: sql_constraint:ir.module.module:0
msgid "The name of the module must be unique !"
msgstr ""

#. module: account
#: selection:account.model.line,date_maturity:0
msgid "Date of the day"
msgstr "Data do dia"

#. module: account
#: code:addons/account/wizard/account_move_bank_reconcile.py:0
#, python-format
msgid ""
"You have to define the bank account\n"
"in the journal definition for reconciliation."
msgstr ""
"Têm que definir a conta bancaria\n"
"na definição do diário para reconciliação"

#. module: account
#: view:account.move.line.reconcile:0
msgid "Reconciliation transactions"
msgstr "Transações de reconciliação"

#. module: account
#: model:ir.actions.act_window,name:account.action_account_common_menu
msgid "Common Report"
msgstr ""

#. module: account
#: view:account.account:0
#: field:account.account,child_consol_ids:0
msgid "Consolidated Children"
msgstr "Dependentes consolidados"

#. module: account
#: code:addons/account/wizard/account_fiscalyear_close.py:0
#, python-format
msgid ""
"The journal must have centralised counterpart without the Skipping draft "
"state option checked!"
msgstr ""

#. module: account
#: model:process.node,note:account.process_node_paymententries0
#: model:process.transition,name:account.process_transition_paymentorderbank0
#: model:process.transition,name:account.process_transition_paymentreconcile0
msgid "Payment entries"
msgstr ""

#. module: account
#: selection:account.entries.report,month:0
#: selection:account.invoice.report,month:0
#: selection:analytic.entries.report,month:0
#: selection:report.account.sales,month:0
#: selection:report.account_type.sales,month:0
msgid "July"
msgstr ""

#. module: account
#: view:account.account:0
msgid "Chart of accounts"
msgstr "Gráfico de contas"

#. module: account
#: field:account.subscription.line,subscription_id:0
msgid "Subscription"
msgstr "Subscrição"

#. module: account
#: model:ir.model,name:account.model_account_analytic_balance
msgid "Account Analytic Balance"
msgstr ""

#. module: account
#: report:account.account.balance:0
#: report:account.central.journal:0
#: report:account.general.journal:0
#: report:account.general.ledger:0
#: report:account.journal.period.print:0
#: report:account.partner.balance:0
#: report:account.third_party_ledger:0
#: report:account.third_party_ledger_other:0
#: report:account.vat.declaration:0
msgid "End Period"
msgstr ""

#. module: account
#: field:account.aged.trial.balance,chart_account_id:0
#: field:account.balance.report,chart_account_id:0
#: field:account.bs.report,chart_account_id:0
#: field:account.central.journal,chart_account_id:0
#: field:account.common.account.report,chart_account_id:0
#: field:account.common.journal.report,chart_account_id:0
#: field:account.common.partner.report,chart_account_id:0
#: field:account.common.report,chart_account_id:0
#: field:account.general.journal,chart_account_id:0
#: field:account.partner.balance,chart_account_id:0
#: field:account.partner.ledger,chart_account_id:0
#: field:account.pl.report,chart_account_id:0
#: field:account.print.journal,chart_account_id:0
#: field:account.report.general.ledger,chart_account_id:0
#: field:account.vat.declaration,chart_account_id:0
msgid "Chart of account"
msgstr ""

#. module: account
#: field:account.move.line,date_maturity:0
msgid "Due date"
msgstr ""

#. module: account
#: view:account.move.journal:0
msgid "Standard entries"
msgstr "Movimentos padrão"

#. module: account
#: model:ir.model,name:account.model_account_subscription
msgid "Account Subscription"
msgstr "Subscrição da conta"

#. module: account
#: field:account.model.line,date_maturity:0
#: report:account.overdue:0
msgid "Maturity date"
msgstr "Dada de maturidade"

#. module: account
#: view:account.subscription:0
msgid "Entry Subscription"
msgstr "Movimentos de subscrição"

#. module: account
#: report:account.account.balance:0
#: field:account.aged.trial.balance,date_from:0
#: field:account.balance.report,date_from:0
#: field:account.bs.report,date_from:0
#: report:account.central.journal:0
#: field:account.central.journal,date_from:0
#: field:account.common.account.report,date_from:0
#: field:account.common.journal.report,date_from:0
#: field:account.common.partner.report,date_from:0
#: field:account.common.report,date_from:0
#: field:account.fiscalyear,date_start:0
#: report:account.general.journal:0
#: field:account.general.journal,date_from:0
#: report:account.general.ledger:0
#: field:account.installer,date_start:0
#: report:account.journal.period.print:0
#: report:account.partner.balance:0
#: field:account.partner.balance,date_from:0
#: field:account.partner.ledger,date_from:0
#: field:account.pl.report,date_from:0
#: field:account.print.journal,date_from:0
#: field:account.report.general.ledger,date_from:0
#: field:account.subscription,date_start:0
#: report:account.third_party_ledger:0
#: report:account.third_party_ledger_other:0
#: field:account.vat.declaration,date_from:0
msgid "Start Date"
msgstr "Data de Início"

#. module: account
#: model:process.node,name:account.process_node_supplierdraftinvoices0
msgid "Draft Invoices"
msgstr "Facturas em rascunhos"

#. module: account
#: selection:account.account.type,close_method:0
#: view:account.entries.report:0
#: view:account.move.line:0
msgid "Unreconciled"
msgstr "Desreconciliado"

#. module: account
#: code:addons/account/invoice.py:0
#, python-format
msgid "Bad total !"
msgstr "Mau total !"

#. module: account
#: field:account.journal,sequence_id:0
msgid "Entry Sequence"
msgstr "Sequência de movimentos"

#. module: account
#: model:ir.actions.act_window,help:account.action_account_period_tree
msgid ""
"A period is a fiscal period of time during which accounting entries should "
"be recorded for accounting related activities. Monthly period is the norm "
"but depending on your countries or company needs, you could also have "
"quarterly periods. Closing a period will make it impossible to record new "
"accounting entries, all new entries should then be made on the following "
"open period. Close a period when you do not want to record new entries and "
"want to lock this period for tax related calculation."
msgstr ""

#. module: account
#: view:account.analytic.account:0
msgid "Pending"
msgstr "Pendente"

#. module: account
#: model:process.transition,name:account.process_transition_analyticinvoice0
#: model:process.transition,name:account.process_transition_supplieranalyticcost0
msgid "From analytic accounts"
msgstr ""

#. module: account
#: field:account.installer.modules,account_payment:0
msgid "Suppliers Payment Management"
msgstr ""

#. module: account
#: help:account.analytic.journal,active:0
msgid ""
"If the active field is set to true, it will allow you to hide the analytic "
"journal without removing it."
msgstr ""

#. module: account
#: field:account.period,name:0
msgid "Period Name"
msgstr "Nome do período"

#. module: account
#: report:account.analytic.account.quantity_cost_ledger:0
msgid "Code/Date"
msgstr "Código/Data"

#. module: account
#: field:account.account,active:0
#: field:account.analytic.journal,active:0
#: field:account.journal.period,active:0
#: field:account.payment.term,active:0
#: field:account.tax,active:0
msgid "Active"
msgstr "Activo"

#. module: account
#: code:addons/account/account.py:0
#, python-format
msgid ""
"You cannot validate a non-balanced entry !\n"
"Make sure you have configured Payment Term properly !\n"
"It should contain atleast one Payment Term Line with type \"Balance\" !"
msgstr ""

#. module: account
#: help:res.partner,property_account_payable:0
msgid ""
"This account will be used instead of the default one as the payable account "
"for the current partner"
msgstr ""
"Esta conta será usada no lugar da pré-definida como conta a pagar para o "
"terceiro actual"

#. module: account
#: field:account.period,special:0
msgid "Opening/Closing Period"
msgstr "Abertura/Fecho do Período"

#. module: account
#: field:account.account,currency_id:0
#: field:account.account.template,currency_id:0
#: field:account.bank.accounts.wizard,currency_id:0
msgid "Secondary Currency"
msgstr "Moeda secundaria"

#. module: account
#: model:ir.model,name:account.model_validate_account_move
msgid "Validate Account Move"
msgstr ""

#. module: account
#: field:account.account,credit:0
#: report:account.account.balance:0
#: report:account.account.balance.landscape:0
#: report:account.analytic.account.balance:0
#: report:account.analytic.account.cost_ledger:0
#: report:account.analytic.account.inverted.balance:0
#: report:account.central.journal:0
#: field:account.entries.report,credit:0
#: report:account.general.journal:0
#: report:account.general.ledger:0
#: report:account.journal.period.print:0
#: field:account.model.line,credit:0
#: field:account.move.line,credit:0
#: report:account.move.voucher:0
#: report:account.partner.balance:0
#: report:account.tax.code.entries:0
#: report:account.third_party_ledger:0
#: report:account.third_party_ledger_other:0
#: report:account.vat.declaration:0
#: field:report.account.receivable,credit:0
msgid "Credit"
msgstr "Crédito"

#. module: account
#: help:account.invoice.refund,journal_id:0
msgid ""
"You can select here the journal to use for the refund invoice that will be "
"created. If you leave that field empty, it will use the same journal as the "
"current invoice."
msgstr ""

#. module: account
#: report:account.move.voucher:0
msgid "Through :"
msgstr ""

#. module: account
#: model:ir.actions.report.xml,name:account.account_general_journal
#: model:ir.ui.menu,name:account.menu_account_general_journal
msgid "General Journals"
msgstr ""

#. module: account
#: view:account.model:0
msgid "Journal Entry Model"
msgstr ""

#. module: account
#: code:addons/account/wizard/account_use_model.py:0
#, python-format
msgid ""
"Maturity date of entry line generated by model line '%s' is based on partner "
"payment term!\n"
"Please define partner on it!"
msgstr ""

#. module: account
#: field:account.cashbox.line,number:0
#: field:account.invoice,number:0
#: field:account.move,name:0
msgid "Number"
msgstr "Número"

#. module: account
#: report:account.analytic.account.journal:0
#: selection:account.analytic.journal,type:0
#: selection:account.bank.statement.line,type:0
#: selection:account.journal,type:0
msgid "General"
msgstr "Geral"

#. module: account
#: selection:account.aged.trial.balance,filter:0
#: selection:account.balance.report,filter:0
#: selection:account.bs.report,filter:0
#: selection:account.central.journal,filter:0
#: view:account.chart:0
#: selection:account.common.account.report,filter:0
#: selection:account.common.journal.report,filter:0
#: selection:account.common.partner.report,filter:0
#: view:account.common.report:0
#: selection:account.common.report,filter:0
#: view:account.fiscalyear:0
#: field:account.fiscalyear,period_ids:0
#: selection:account.general.journal,filter:0
#: field:account.installer,period:0
#: selection:account.partner.balance,filter:0
#: selection:account.partner.ledger,filter:0
#: selection:account.pl.report,filter:0
#: selection:account.print.journal,filter:0
#: selection:account.report.general.ledger,filter:0
#: report:account.vat.declaration:0
#: view:account.vat.declaration:0
#: selection:account.vat.declaration,filter:0
#: model:ir.actions.act_window,name:account.action_account_period_form
#: model:ir.ui.menu,name:account.menu_action_account_period_form
#: model:ir.ui.menu,name:account.next_id_23
msgid "Periods"
msgstr "Períodos"

#. module: account
#: field:account.invoice.report,currency_rate:0
msgid "Currency Rate"
msgstr ""

#. module: account
#: help:account.payment.term.line,value_amount:0
msgid "For Value percent enter % ratio between 0-1."
msgstr "Para o valor de percentagem entrar % de taxa entre 0-1."

#. module: account
#: selection:account.entries.report,month:0
#: selection:account.invoice.report,month:0
#: selection:analytic.entries.report,month:0
#: selection:report.account.sales,month:0
#: selection:report.account_type.sales,month:0
msgid "April"
msgstr ""

#. module: account
#: view:account.move.line.reconcile.select:0
msgid "Open for Reconciliation"
msgstr ""

#. module: account
#: field:account.account,parent_left:0
msgid "Parent Left"
msgstr "Ascendente a Esquerda"

#. module: account
#: help:account.invoice.refund,filter_refund:0
msgid ""
"Refund invoice base on this type. You can not Modify and Cancel if the "
"invoice is already reconciled"
msgstr ""

#. module: account
#: help:account.installer.modules,account_analytic_plans:0
msgid ""
"Allows invoice lines to impact multiple analytic accounts simultaneously."
msgstr ""

#. module: account
#: field:account.installer,sale_tax:0
msgid "Sale Tax(%)"
msgstr ""

#. module: account
#: model:ir.actions.act_window,name:account.action_invoice_tree2
#: model:ir.ui.menu,name:account.menu_action_invoice_tree2
msgid "Supplier Invoices"
msgstr "Facturas de fornecedores"

#. module: account
#: view:account.analytic.line:0
#: field:account.analytic.line,product_id:0
#: view:account.entries.report:0
#: field:account.entries.report,product_id:0
#: field:account.invoice.line,product_id:0
#: view:account.invoice.report:0
#: field:account.invoice.report,product_id:0
#: field:account.move.line,product_id:0
#: view:analytic.entries.report:0
#: field:analytic.entries.report,product_id:0
#: field:report.account.sales,product_id:0
#: field:report.account_type.sales,product_id:0
msgid "Product"
msgstr "Produto"

#. module: account
#: model:ir.actions.act_window,help:account.action_validate_account_move
msgid ""
"The validation of journal entries process is also called 'ledger posting' "
"and is the process of transferring debit and credit amounts from a journal "
"of original entry to a ledger book."
msgstr ""

#. module: account
#: report:account.tax.code.entries:0
msgid ")"
msgstr ")"

#. module: account
#: model:ir.model,name:account.model_account_period
msgid "Account period"
msgstr "Período da conta"

#. module: account
#: view:account.subscription:0
msgid "Remove Lines"
msgstr "Remover linhas"

#. module: account
#: selection:account.account,type:0
#: selection:account.account.template,type:0
#: selection:account.entries.report,type:0
msgid "Regular"
msgstr ""

#. module: account
#: view:account.account:0
#: field:account.account,type:0
#: view:account.account.template:0
#: field:account.account.template,type:0
#: field:account.entries.report,type:0
msgid "Internal Type"
msgstr "Tipo interno"

#. module: account
#: report:account.move.voucher:0
msgid "State:"
msgstr ""

#. module: account
#: model:ir.actions.act_window,name:account.action_subscription_form_running
msgid "Running Subscriptions"
msgstr "Subscrições em andamento"

#. module: account
#: view:report.account.sales:0
#: view:report.account_type.sales:0
#: view:report.hr.timesheet.invoice.journal:0
msgid "This Month"
msgstr "Este mês"

#. module: account
#: view:account.analytic.Journal.report:0
#: view:account.analytic.balance:0
#: view:account.analytic.cost.ledger:0
#: view:account.analytic.inverted.balance:0
#: model:ir.actions.act_window,name:account.action_account_partner_ledger
msgid "Select Period"
msgstr "Selecionar período"

#. module: account
#: view:account.entries.report:0
#: selection:account.entries.report,move_state:0
#: view:account.move:0
#: selection:account.move,state:0
#: view:account.move.line:0
#: report:account.move.voucher:0
msgid "Posted"
msgstr "Publicado"

#. module: account
#: report:account.account.balance:0
#: field:account.aged.trial.balance,date_to:0
#: field:account.balance.report,date_to:0
#: field:account.bs.report,date_to:0
#: report:account.central.journal:0
#: field:account.central.journal,date_to:0
#: field:account.common.account.report,date_to:0
#: field:account.common.journal.report,date_to:0
#: field:account.common.partner.report,date_to:0
#: field:account.common.report,date_to:0
#: field:account.fiscalyear,date_stop:0
#: report:account.general.journal:0
#: field:account.general.journal,date_to:0
#: report:account.general.ledger:0
#: field:account.installer,date_stop:0
#: report:account.journal.period.print:0
#: report:account.partner.balance:0
#: field:account.partner.balance,date_to:0
#: field:account.partner.ledger,date_to:0
#: field:account.pl.report,date_to:0
#: field:account.print.journal,date_to:0
#: field:account.report.general.ledger,date_to:0
#: report:account.third_party_ledger:0
#: report:account.third_party_ledger_other:0
#: field:account.vat.declaration,date_to:0
msgid "End Date"
msgstr "Data final"

#. module: account
#: model:ir.actions.act_window,name:account.action_account_open_closed_fiscalyear
msgid "Cancel Opening Entries"
msgstr "Cancelar movimentos de abertura"

#. module: account
#: field:account.payment.term.line,days2:0
msgid "Day of the Month"
msgstr "Dia do Mês"

#. module: account
#: field:account.fiscal.position.tax,tax_src_id:0
#: field:account.fiscal.position.tax.template,tax_src_id:0
msgid "Tax Source"
msgstr "Origem do câmbio"

#. module: account
#: code:addons/account/report/account_balance_sheet.py:0
#: code:addons/account/report/account_profit_loss.py:0
#, python-format
msgid "Net Profit"
msgstr ""

#. module: account
#: view:ir.sequence:0
msgid "Fiscal Year Sequences"
msgstr "Sequência do Ano Fiscal"

#. module: account
#: help:account.model,name:0
msgid "This is a model for recurring accounting entries"
msgstr "Este é um modelo para movimentos contabilísticos recorrentes"

#. module: account
#: code:addons/account/account_analytic_line.py:0
#, python-format
msgid "There is no income account defined for this product: \"%s\" (id:%d)"
msgstr ""

#. module: account
#: model:ir.actions.report.xml,name:account.account_3rdparty_ledger_other
msgid "Partner Other Ledger"
msgstr "Balancete de Terceiros (Outros)"

#. module: account
#: report:account.third_party_ledger:0
#: report:account.third_party_ledger_other:0
msgid "JNRL"
msgstr "JNRL"

#. module: account
#: view:account.payment.term.line:0
msgid "  value amount: 0.02"
msgstr ""

#. module: account
#: view:account.fiscalyear:0
#: view:account.move:0
#: view:account.move.line:0
#: view:account.period:0
msgid "States"
msgstr "Estados"

#. module: account
#: report:account.analytic.account.balance:0
#: report:account.analytic.account.inverted.balance:0
#: report:account.analytic.account.quantity_cost_ledger:0
#: view:account.analytic.line:0
#: view:account.bank.statement:0
#: field:account.invoice,amount_total:0
#: field:account.invoice,check_total:0
#: field:report.account.sales,amount_total:0
#: field:report.account_type.sales,amount_total:0
#: field:report.invoice.created,amount_total:0
msgid "Total"
msgstr "Total"

#. module: account
#: help:account.account,active:0
msgid ""
"If the active field is set to true, it will allow you to hide the account "
"without removing it."
msgstr ""

#. module: account
#: field:account.account,company_id:0
#: field:account.analytic.journal,company_id:0
#: field:account.bank.statement,company_id:0
#: field:account.bank.statement.line,company_id:0
#: view:account.entries.report:0
#: field:account.entries.report,company_id:0
#: field:account.fiscal.position,company_id:0
#: field:account.fiscalyear,company_id:0
#: field:account.installer,company_id:0
#: field:account.invoice,company_id:0
#: field:account.invoice.line,company_id:0
#: view:account.invoice.report:0
#: field:account.invoice.report,company_id:0
#: field:account.invoice.tax,company_id:0
#: view:account.journal:0
#: field:account.journal,company_id:0
#: field:account.journal.period,company_id:0
#: field:account.model,company_id:0
#: field:account.move,company_id:0
#: field:account.move.line,company_id:0
#: field:account.period,company_id:0
#: field:account.tax,company_id:0
#: field:account.tax.code,company_id:0
#: view:analytic.entries.report:0
#: field:analytic.entries.report,company_id:0
#: field:wizard.multi.charts.accounts,company_id:0
msgid "Company"
msgstr "Empresa"

#. module: account
#: model:ir.ui.menu,name:account.menu_action_subscription_form
msgid "Define Recurring Entries"
msgstr ""

#. module: account
#: field:account.entries.report,date_maturity:0
msgid "Date Maturity"
msgstr ""

#. module: account
#: help:account.bank.statement,total_entry_encoding:0
msgid "Total cash transactions"
msgstr ""

#. module: account
#: help:account.partner.reconcile.process,today_reconciled:0
msgid ""
"This figure depicts the total number of partners that have gone throught the "
"reconciliation process today. The current partner is counted as already "
"processed."
msgstr ""

#. module: account
#: view:account.fiscalyear:0
msgid "Create Monthly Periods"
msgstr "Criar períodos mensais"

#. module: account
#: field:account.tax.code.template,sign:0
msgid "Sign For Parent"
msgstr ""

#. module: account
#: model:ir.model,name:account.model_account_balance_report
msgid "Trial Balance Report"
msgstr ""

#. module: account
#: model:ir.actions.act_window,name:account.action_bank_statement_draft_tree
msgid "Draft statements"
msgstr "Declarações em rascunho"

#. module: account
#: model:process.transition,note:account.process_transition_statemententries0
msgid ""
"Manual or automatic creation of payment entries according to the statements"
msgstr ""

#. module: account
#: view:account.invoice:0
msgid "Invoice lines"
msgstr "Linhas de factura"

#. module: account
#: field:account.aged.trial.balance,period_to:0
#: field:account.balance.report,period_to:0
#: field:account.bs.report,period_to:0
#: field:account.central.journal,period_to:0
#: field:account.chart,period_to:0
#: field:account.common.account.report,period_to:0
#: field:account.common.journal.report,period_to:0
#: field:account.common.partner.report,period_to:0
#: field:account.common.report,period_to:0
#: field:account.general.journal,period_to:0
#: field:account.partner.balance,period_to:0
#: field:account.partner.ledger,period_to:0
#: field:account.pl.report,period_to:0
#: field:account.print.journal,period_to:0
#: field:account.report.general.ledger,period_to:0
#: field:account.vat.declaration,period_to:0
msgid "End period"
msgstr ""

#. module: account
#: code:addons/account/account_move_line.py:0
#: code:addons/account/wizard/account_invoice_state.py:0
#: code:addons/account/wizard/account_report_balance_sheet.py:0
#: code:addons/account/wizard/account_state_open.py:0
#: code:addons/account/wizard/account_validate_account_move.py:0
#, python-format
msgid "Warning"
msgstr "Aviso"

#. module: account
#: model:ir.model,name:account.model_account_analytic_journal
msgid "account.analytic.journal"
msgstr "account.analytic.journal"

#. module: account
#: report:account.move.voucher:0
msgid "On Account of :"
msgstr ""

#. module: account
#: view:account.automatic.reconcile:0
#: view:account.move.line.reconcile.writeoff:0
msgid "Write-Off Move"
msgstr "Fechar movimento"

#. module: account
#: model:process.node,note:account.process_node_paidinvoice0
msgid "Invoice's state is Done"
msgstr ""

#. module: account
#: model:ir.model,name:account.model_report_account_sales
msgid "Report of the Sales by Account"
msgstr ""

#. module: account
#: model:ir.model,name:account.model_account_fiscal_position_account
msgid "Accounts Fiscal Position"
msgstr ""

#. module: account
#: report:account.invoice:0
#: view:account.invoice:0
#: selection:account.invoice,type:0
#: selection:account.invoice.report,type:0
#: model:process.process,name:account.process_process_supplierinvoiceprocess0
#: selection:report.invoice.created,type:0
msgid "Supplier Invoice"
msgstr "Factura do fornecedor"

#. module: account
#: field:account.account,debit:0
#: report:account.account.balance:0
#: report:account.account.balance.landscape:0
#: report:account.analytic.account.balance:0
#: report:account.analytic.account.cost_ledger:0
#: report:account.analytic.account.inverted.balance:0
#: report:account.central.journal:0
#: field:account.entries.report,debit:0
#: report:account.general.journal:0
#: report:account.general.ledger:0
#: report:account.journal.period.print:0
#: field:account.model.line,debit:0
#: field:account.move.line,debit:0
#: report:account.move.voucher:0
#: report:account.partner.balance:0
#: report:account.tax.code.entries:0
#: report:account.third_party_ledger:0
#: report:account.third_party_ledger_other:0
#: report:account.vat.declaration:0
#: field:report.account.receivable,debit:0
msgid "Debit"
msgstr "Débito"

#. module: account
#: field:account.invoice,invoice_line:0
msgid "Invoice Lines"
msgstr "Linhas de factura"

#. module: account
#: help:product.category,property_account_expense_categ:0
msgid ""
"This account will be used for invoices to value expenses for the current "
"product category"
msgstr ""

#. module: account
#: view:account.subscription:0
msgid "Recurring"
msgstr ""

#. module: account
#: code:addons/account/account_move_line.py:0
#, python-format
msgid "Entry is already reconciled"
msgstr "O Movimento já esta reconciliado"

#. module: account
#: model:ir.model,name:account.model_report_account_receivable
msgid "Receivable accounts"
msgstr "Contas que se pode receber"

#. module: account
#: selection:account.model.line,date_maturity:0
msgid "Partner Payment Term"
msgstr "Termos de Pagamento do Terceiro"

#. module: account
#: field:temp.range,name:0
msgid "Range"
msgstr ""

#. module: account
#: code:addons/account/account_move_line.py:0
#, python-format
msgid ""
"Can not create an automatic sequence for this piece !\n"
"\n"
"Put a sequence in the journal definition for automatic numbering or create a "
"sequence manually for this piece."
msgstr ""
"Não é possível criar uma sequência automática para esta parte !\n"
"\n"
"Ponha uma sequência na definição do diário para a numeração automática ou "
"crie uma sequência manualmente para esta parte."

#. module: account
#: selection:account.balance.report,display_account:0
#: selection:account.bs.report,display_account:0
#: selection:account.common.account.report,display_account:0
#: selection:account.pl.report,display_account:0
#: selection:account.report.general.ledger,display_account:0
msgid "With movements"
msgstr "Com movimentos"

#. module: account
#: view:account.analytic.account:0
msgid "Account Data"
msgstr "Dados da conta"

#. module: account
#: view:account.tax.code.template:0
msgid "Account Tax Code Template"
msgstr "Modelo do Código de Imposto da Conta"

#. module: account
#: model:account.account.type,name:account.account_type_expense
msgid "Erfolgskonten - Aufwendungen"
msgstr ""

#. module: account
#: selection:account.entries.report,month:0
#: selection:account.invoice.report,month:0
#: selection:analytic.entries.report,month:0
#: selection:report.account.sales,month:0
#: selection:report.account_type.sales,month:0
msgid "December"
msgstr ""

#. module: account
#: model:ir.actions.act_window,name:account.action_account_analytic_journal_tree
#: model:ir.ui.menu,name:account.account_analytic_journal_print
msgid "Print Analytic Journals"
msgstr "Imprimir Diários Analíticos"

#. module: account
#: view:account.analytic.line:0
msgid "Fin.Account"
msgstr ""

#. module: account
#: model:ir.actions.act_window,name:account.action_aged_receivable_graph
#: view:report.aged.receivable:0
msgid "Aged Receivable"
msgstr ""

#. module: account
#: field:account.tax,applicable_type:0
msgid "Applicability"
msgstr ""

#. module: account
#: code:addons/account/wizard/account_move_journal.py:0
#, python-format
msgid "This period is already closed !"
msgstr "Este período já esta fechado !"

#. module: account
#: help:account.move.line,currency_id:0
msgid "The optional other currency if it is a multi-currency entry."
msgstr "A outra divisa (opcional) se é um movimento multi-divisa."

#. module: account
#: model:process.transition,note:account.process_transition_invoiceimport0
msgid ""
"Import of the statement in the system from a supplier or customer invoice"
msgstr ""

#. module: account
#: model:ir.ui.menu,name:account.menu_finance_periodical_processing_billing
msgid "Billing"
msgstr ""

#. module: account
#: model:account.journal,name:account.check_journal
msgid "Checks Journal - (test)"
msgstr ""

#. module: account
#: view:account.account:0
msgid "Parent Account"
msgstr ""

#. module: account
#: model:ir.model,name:account.model_account_analytic_chart
msgid "Account Analytic Chart"
msgstr ""

#. module: account
#: help:account.invoice,residual:0
msgid "Remaining amount due."
msgstr "Quantidade restante devido a."

#. module: account
#: model:ir.ui.menu,name:account.menu_finance_statistic_report_statement
msgid "Statistic Reports"
msgstr ""

#. module: account
#: field:account.installer,progress:0
#: field:account.installer.modules,progress:0
#: field:wizard.multi.charts.accounts,progress:0
msgid "Configuration Progress"
msgstr ""

#. module: account
#: view:account.fiscal.position.template:0
msgid "Accounts Mapping"
msgstr "Mapeamento da conta"

#. module: account
#: code:addons/account/invoice.py:0
#, python-format
msgid "Invoice '%s' is waiting for validation."
msgstr ""

#. module: account
#: selection:account.entries.report,month:0
#: selection:account.invoice.report,month:0
#: selection:analytic.entries.report,month:0
#: selection:report.account.sales,month:0
#: selection:report.account_type.sales,month:0
msgid "November"
msgstr ""

#. module: account
#: sql_constraint:account.account:0
msgid "The code of the account must be unique per company !"
msgstr ""

#. module: account
#: help:account.invoice.line,account_id:0
msgid "The income or expense account related to the selected product."
msgstr "Conta de receita ou de gasto relacionada com a seleção do produto."

#. module: account
#: code:addons/account/account_move_line.py:0
#, python-format
msgid "The date of your Journal Entry is not in the defined period!"
msgstr ""

#. module: account
#: field:account.subscription,period_total:0
msgid "Number of Periods"
msgstr "Número de períodos"

#. module: account
#: report:account.general.journal:0
msgid "General Journal"
msgstr "Diário Geral"

#. module: account
#: view:account.invoice:0
msgid "Search Invoice"
msgstr ""

#. module: account
#: report:account.invoice:0
#: view:account.invoice:0
#: view:account.invoice.refund:0
#: selection:account.invoice.refund,filter_refund:0
#: view:account.invoice.report:0
#: model:ir.actions.act_window,name:account.action_account_invoice_refund
msgid "Refund"
msgstr "Reembolso"

#. module: account
#: field:wizard.multi.charts.accounts,bank_accounts_id:0
msgid "Bank Accounts"
msgstr "Contas bancarias"

#. module: account
#: field:res.partner,credit:0
msgid "Total Receivable"
msgstr "Total recebivel"

#. module: account
#: view:account.account:0
#: view:account.account.template:0
#: view:account.journal:0
#: view:account.move.line:0
msgid "General Information"
msgstr "Informação geral"

#. module: account
#: view:account.move:0
#: view:account.move.line:0
msgid "Accounting Documents"
msgstr ""

#. module: account
#: model:ir.model,name:account.model_validate_account_move_lines
msgid "Validate Account Move Lines"
msgstr ""

#. module: account
#: model:ir.actions.act_window,name:account.action_account_analytic_cost_ledger_journal
#: model:ir.actions.report.xml,name:account.account_analytic_account_quantity_cost_ledger
msgid "Cost Ledger (Only quantities)"
msgstr "Balancete de custos (somente quantidade)"

#. module: account
#: model:process.node,note:account.process_node_supplierpaidinvoice0
msgid "Invoice's state is Done."
msgstr ""

#. module: account
#: model:process.transition,note:account.process_transition_reconcilepaid0
msgid "As soon as the reconciliation is done, the invoice can be paid."
msgstr ""

#. module: account
#: view:account.account.template:0
msgid "Search Account Templates"
msgstr ""

#. module: account
#: view:account.invoice.tax:0
msgid "Manual Invoice Taxes"
msgstr "Imposto de facturação manual"

#. module: account
#: model:ir.ui.menu,name:account.menu_low_level
msgid "Low Level"
msgstr ""

#. module: account
#: report:account.analytic.account.cost_ledger:0
#: report:account.analytic.account.quantity_cost_ledger:0
#: report:account.central.journal:0
#: report:account.general.journal:0
#: report:account.invoice:0
#: report:account.partner.balance:0
msgid "Total:"
msgstr "Total:"

#. module: account
#: field:account.account,parent_right:0
msgid "Parent Right"
msgstr "Ascendente a Direita"

#. module: account
#: model:ir.model,name:account.model_account_addtmpl_wizard
msgid "account.addtmpl.wizard"
msgstr ""

#. module: account
#: field:account.aged.trial.balance,result_selection:0
#: field:account.common.partner.report,result_selection:0
#: report:account.partner.balance:0
#: field:account.partner.balance,result_selection:0
#: field:account.partner.ledger,result_selection:0
#: report:account.third_party_ledger:0
#: report:account.third_party_ledger_other:0
msgid "Partner's"
msgstr ""

#. module: account
#: model:ir.actions.act_window,name:account.action_account_fiscalyear_form
#: view:ir.sequence:0
#: model:ir.ui.menu,name:account.menu_action_account_fiscalyear_form
msgid "Fiscal Years"
msgstr "Anos Fiscais"

#. module: account
#: field:account.analytic.line,ref:0
#: report:account.third_party_ledger:0
#: report:account.third_party_ledger_other:0
msgid "Ref."
msgstr "Referência"

#. module: account
#: field:account.use.model,model:0
#: model:ir.model,name:account.model_account_model
msgid "Account Model"
msgstr "Modelo da Conta"

#. module: account
#: selection:account.entries.report,month:0
#: selection:account.invoice.report,month:0
#: selection:analytic.entries.report,month:0
#: selection:report.account.sales,month:0
#: selection:report.account_type.sales,month:0
msgid "February"
msgstr ""

#. module: account
#: field:account.bank.accounts.wizard,bank_account_id:0
#: view:account.chart.template:0
#: field:account.chart.template,bank_account_view_id:0
#: field:account.invoice,partner_bank_id:0
#: field:account.invoice.report,partner_bank_id:0
msgid "Bank Account"
msgstr "Conta bancária"

#. module: account
#: model:ir.actions.act_window,name:account.action_account_central_journal
#: model:ir.model,name:account.model_account_central_journal
msgid "Account Central Journal"
msgstr ""

#. module: account
#: report:account.overdue:0
msgid "Maturity"
msgstr "Maturidade"

#. module: account
#: selection:account.aged.trial.balance,direction_selection:0
msgid "Future"
msgstr "Futuro"

#. module: account
#: view:account.move.line:0
msgid "Search Journal Items"
msgstr ""

#. module: account
#: help:account.tax,base_sign:0
#: help:account.tax,ref_base_sign:0
#: help:account.tax,ref_tax_sign:0
#: help:account.tax,tax_sign:0
#: help:account.tax.template,base_sign:0
#: help:account.tax.template,ref_base_sign:0
#: help:account.tax.template,ref_tax_sign:0
#: help:account.tax.template,tax_sign:0
msgid "Usually 1 or -1."
msgstr "Normalmente 1 ou -1"

#. module: account
#: model:ir.model,name:account.model_account_fiscal_position_account_template
msgid "Template Account Fiscal Mapping"
msgstr ""

#. module: account
#: field:account.chart.template,property_account_expense:0
msgid "Expense Account on Product Template"
msgstr "Conta de Gastos no Modelo do Produto"

#. module: account
#: field:account.analytic.line,amount_currency:0
msgid "Amount currency"
msgstr ""

#. module: account
#: code:addons/account/wizard/account_report_aged_partner_balance.py:0
#, python-format
msgid "You must enter a period length that cannot be 0 or below !"
msgstr "Tem de introduzir um período que não seja zero nem inferior a zero!"

#. module: account
#: code:addons/account/account.py:0
#, python-format
msgid "You cannot remove an account which has account entries!. "
msgstr "Não pode remover uma conta com um movimento na conta!. "

#~ msgid "_Go"
#~ msgstr "_Ir"

#~ msgid "Keep empty if the fiscal year belongs to several companies."
#~ msgstr "Manter vazio se o ano fiscal pertence a varias empresas."

#~ msgid "Asset"
#~ msgstr "Activo"

#~ msgid "Debit Trans."
#~ msgstr "Transferência de débitos"

#~ msgid "Supplier invoice"
#~ msgstr "Factura de Fornecedor"

#~ msgid "Printing Date"
#~ msgstr "Data de impressão"

#~ msgid "Mvt"
#~ msgstr "Mvt"

#~ msgid "Contact"
#~ msgstr "Contacto"

#~ msgid "Account Entry Reconcile"
#~ msgstr "Reconciliação de movimentos contabilisticos"

#~ msgid "Analytic Invoice"
#~ msgstr "Facturas analíticas"

#~ msgid "Can be draft or validated"
#~ msgstr "Pode ser rascunho ou validado"

#~ msgid "Partial Payment"
#~ msgstr "Pagamento parcial"

#~ msgid "Move Lines Created."
#~ msgstr "Mover as linhas criadas."

#~ msgid "Status"
#~ msgstr "Estado"

#~ msgid "Generate entries before:"
#~ msgstr "Gerar movimentos antes de:"

#~ msgid "(Keep empty for all open fiscal years)"
#~ msgstr "(Manter vazio para todos os anos fiscais aberto)"

#~ msgid "Move Lines"
#~ msgstr "Linhas de movimentos"

#~ msgid "Bank Reconciliation"
#~ msgstr "Reconciliação bancária"

#~ msgid "Cancel Invoice"
#~ msgstr "Cancelar facturas"

#~ msgid "Printing Date :"
#~ msgstr "Data de impressão"

#~ msgid "End date"
#~ msgstr "Data final"

#~ msgid "Entries by Statements"
#~ msgstr "Movimentos por declaração"

#~ msgid "analytic Invoice"
#~ msgstr "Factura analítica"

#~ msgid "Grand total"
#~ msgstr "Total Geral"

#~ msgid "New Supplier Invoice"
#~ msgstr "Nova factura de fornecedor"

#~ msgid "Amount paid"
#~ msgstr "Montante pago"

#~ msgid "Voucher Nb"
#~ msgstr "Número de voucher"

#~ msgid "New Analytic Account"
#~ msgstr "Nova conta da contabilidade analítica"

#~ msgid "Tax Report"
#~ msgstr "Relatório de Impostos"

#~ msgid "Bank Receipt"
#~ msgstr "Recibo do banco"

#~ msgid "Invoice import"
#~ msgstr "Importar factura"

#~ msgid "Analytic Credit"
#~ msgstr "Credito analítico"

#~ msgid "Continue"
#~ msgstr "Continuar"

#~ msgid "Value"
#~ msgstr "Valor"

#~ msgid "Display History"
#~ msgstr "Mostrar Histórico"

#~ msgid "        Start date"
#~ msgstr "        Data de inicio"

#~ msgid "Display accounts "
#~ msgstr "Mostrar contas "

#~ msgid "Income"
#~ msgstr "Receita"

#~ msgid "Legal Statements"
#~ msgstr "Declaração legal"

#~ msgid "Open for reconciliation"
#~ msgstr "Aberto para reconciliação"

#~ msgid "VAT"
#~ msgstr "IVA"

#~ msgid "Account to reconcile"
#~ msgstr "Conta a reconciliar"

#~ msgid "Total quantity"
#~ msgstr "Quantidade total"

#~ msgid "Third party"
#~ msgstr "De outros"

#~ msgid "Costs & Revenues"
#~ msgstr "Custos e Retornos"

#~ msgid "Skip"
#~ msgstr "Saltar"

#~ msgid "Include in base amount"
#~ msgstr "Incluir no montante base"

#~ msgid "Delta Credit"
#~ msgstr "Crédito delta"

#~ msgid "Pre-generated invoice from control"
#~ msgstr "Facturas pre-geradas do controle"

#~ msgid "Cost Legder for period"
#~ msgstr "Listagem de custos por periodo"

#~ msgid "Next"
#~ msgstr "Seguinte"

#~ msgid "Start date"
#~ msgstr "Data inicial"

#~ msgid "Untaxed amount"
#~ msgstr "Montante sem impostos"

#~ msgid "Pay invoice"
#~ msgstr "Pagar factura"

#~ msgid "No Filter"
#~ msgstr "Sem filtro"

#~ msgid "Sort by:"
#~ msgstr "Dispor por:"

#~ msgid "To Be Verified"
#~ msgstr "A ser verificado"

#~ msgid "          Start date"
#~ msgstr "          Data de inicio"

#~ msgid "Expense"
#~ msgstr "Despesa"

#~ msgid "Options"
#~ msgstr "Opções"

#~ msgid "Validate Account Moves"
#~ msgstr "Validar movimentos de conta"

#~ msgid "Unpaid invoices"
#~ msgstr "Facturas por pagar"

#~ msgid "Payment Reconcile"
#~ msgstr "Reconciliação do pagamento"

#~ msgid "Create subscription entries"
#~ msgstr "Criar movimentos de subscrição"

#~ msgid "Date Invoiced"
#~ msgstr "Data de facturação"

#~ msgid "All periods if empty"
#~ msgstr "Todos os períodos se vazio"

#~ msgid "Liability"
#~ msgstr "Responsabilidade"

#~ msgid "Import Invoice"
#~ msgstr "Importar factura"

#~ msgid "Date End"
#~ msgstr "Data Final"

#~ msgid "From analytic accounts, Create invoice."
#~ msgstr "De contas analíticas, criar factura."

#~ msgid "Generic Reports"
#~ msgstr "Relatórios genéricos"

#~ msgid "Account Analytic Lines Analysis"
#~ msgstr "Analise das linhas analíticas da conta"

#~ msgid "O_k"
#~ msgstr "OK"

#~ msgid "New Customer Invoice"
#~ msgstr "Nova factura de clientes"

#~ msgid "Analytic account costs and revenues"
#~ msgstr "Conta da contabilidade analítica custos e receitas"

#~ msgid "Open State"
#~ msgstr "Estado aberto"

#~ msgid "1cm 27.7cm 20cm 27.7cm"
#~ msgstr "1cm 27.7cm 20cm 27.7cm"

#~ msgid "Draft Supplier Refunds"
#~ msgstr "Rascunho do reembolso do fornecedor"

#~ msgid "Accounting Statement"
#~ msgstr "Declarações de contas"

#~ msgid "Draft Customer Refunds"
#~ msgstr "Rascunho do reembolso do cliente"

#~ msgid "Cancel selected invoices"
#~ msgstr "Cancelar facturas seleccionadas"

#~ msgid "By Date and Period"
#~ msgstr "Por data e período"

#~ msgid "Financial Management"
#~ msgstr "Gestão financeira"

#~ msgid "Additionnal Information"
#~ msgstr "Informação adicional"

#~ msgid "Partner Accounts"
#~ msgstr "Contas do terceiro"

#~ msgid "Import invoice"
#~ msgstr "Importar factura"

#~ msgid "Invoice line"
#~ msgstr "Linha de factura"

#~ msgid "Force all moves for this account to have this secondary currency."
#~ msgstr ""
#~ "Forçar todos os movimentos para esta conta a ter esta moeda secundaria."

#~ msgid "Filter on Periods"
#~ msgstr "Filtrar em períodos"

#~ msgid "Pay and reconcile"
#~ msgstr "Pagar e reconciliar"

#~ msgid "Balance brought forward"
#~ msgstr "Saldo transitado"

#~ msgid "New Supplier Refund"
#~ msgstr "Novo reembolso do fornecedor"

#~ msgid "Entry Name"
#~ msgstr "Nome do movimento"

#~ msgid "Credit Note"
#~ msgstr "Nota de crédito"

#~ msgid "Write-Off Period"
#~ msgstr "Fechar período"

#~ msgid "3 Months"
#~ msgstr "3 Meses"

#~ msgid "By date"
#~ msgstr "Por data"

#~ msgid "Select Chart"
#~ msgstr "Seleccione o gráfico"

#~ msgid "Other"
#~ msgstr "Outro"

#~ msgid "Movement"
#~ msgstr "Movimento"

#~ msgid "By Period"
#~ msgstr "Por período"

#~ msgid "Base on"
#~ msgstr "Baseado em"

#~ msgid "Cash Payment"
#~ msgstr "Pagamento em dinheiro"

#~ msgid ""
#~ "Indicate if the tax computation is based on the value computed for the "
#~ "computation of child taxes or based on the total amount."
#~ msgstr ""
#~ "Indica se o imposto calculado é baseado no valor calculado dos impostos "
#~ "descendentes ou baseado nos impostos do valor total."

#~ msgid "Subtotal w/o tax"
#~ msgstr "Sub-total do impost w/o"

#~ msgid "Date/Period Filter"
#~ msgstr "Data/Filtrar periodo"

#~ msgid "Credit Trans."
#~ msgstr "Transferência de crédito"

#~ msgid "The currency of the journal"
#~ msgstr "A moeda do diário"

#~ msgid "Analytic costs to reinvoice purchases, timesheets, ..."
#~ msgstr "Custos analíticos para refacturar compras, folhas de trabalhos, ..."

#~ msgid "Name of the fiscal year as displayed in reports."
#~ msgstr "Nome do ano fiscal apresentado no relatório"

#~ msgid "Third party (Country)"
#~ msgstr "De outros (países)"

#~ msgid "The sequence gives the display order for a list of journals"
#~ msgstr "A sequência mostra a ordem para exibir uma lista de diários"

#~ msgid "Payment date"
#~ msgstr "Data de pagamento"

#~ msgid "Canceled Invoice"
#~ msgstr "Facturas canceladas"

#~ msgid "Bank Payment"
#~ msgstr "Pagamento bancário"

#~ msgid "Quantities"
#~ msgstr "Quantidades"

#~ msgid "By Date"
#~ msgstr "Por data"

#~ msgid "Modify Invoice"
#~ msgstr "Modificar factura"

#~ msgid "Filter on Partners"
#~ msgstr "Filtrar em parceiros"

#~ msgid ""
#~ "Indicate if the amount of tax must be included in the base amount for the "
#~ "computation of the next taxes"
#~ msgstr ""
#~ "Indicar se o montante do imposto deve ser incluído no montante base para o "
#~ "cálculo dos próximos impostos"

#~ msgid "Import invoice from statement"
#~ msgstr "Importar facturas de declarações"

#~ msgid "Import from invoices or payments"
#~ msgstr "Importar de facturas ou pagamentos"

#~ msgid "Date payment"
#~ msgstr "Data de pagamento"

#~ msgid "Open for unreconciliation"
#~ msgstr "Abrir para desreconciliação"

#~ msgid "Control Invoice"
#~ msgstr "Controle de factura"

#~ msgid "Analytic Check"
#~ msgstr "Verificação analítica"

#~ msgid "Select parent account"
#~ msgstr "Seleccione a conta ascendente"

#~ msgid "Payment amount"
#~ msgstr "Montante de pagamento"

#~ msgid "All Months"
#~ msgstr "Todos os meses"

#~ msgid "Total amount"
#~ msgstr "Montante Total"

#~ msgid "_Cancel"
#~ msgstr "_Cancelar"

#~ msgid "Tax Group"
#~ msgstr "Grupo de impostos"

#~ msgid "Import invoices"
#~ msgstr "Importar facturas"

#~ msgid "Subscription Periods"
#~ msgstr "Períodos de subscrição"

#~ msgid "Full Payment"
#~ msgstr "Pagamento total"

#~ msgid "Date Filter"
#~ msgstr "Filtrar data"

#~ msgid "Unpaid Customer Refunds"
#~ msgstr "Reembolsos de clientes não pagados"

#~ msgid "Page"
#~ msgstr "Página"

#~ msgid "Receivable and Payable"
#~ msgstr "A receber e a pagar"

#~ msgid "Amount reconciled"
#~ msgstr "Montante reconciliado"

#~ msgid "PRO-FORMA Customer Invoices"
#~ msgstr "Factura PRO-FORMA do cliente"

#~ msgid "Current Date"
#~ msgstr "Data actual"

#~ msgid "Account Configure"
#~ msgstr "Configuração da conta"

#~ msgid "Paid invoice when reconciled."
#~ msgstr "Pagar facturas quando reconciliadas"

#~ msgid "Name of the fiscal year as displayed on screens."
#~ msgstr "Nome do ano fiscal como mostrado no ecrã."

#~ msgid "Journal Voucher"
#~ msgstr "Voucher do Diário"

#~ msgid "J.C. or Move name"
#~ msgstr "J.C. ou nome do movimento."

#~ msgid "account.move.line"
#~ msgstr "account.move.line"

#~ msgid "Date or Code"
#~ msgstr "Data ou Código"

#~ msgid "Invoice Sequence"
#~ msgstr "Sequência facturas"

#~ msgid "Customer Invoice Process"
#~ msgstr "Processo de facturação a clientes"

#~ msgid "Contra"
#~ msgstr "Contra"

#~ msgid "Message"
#~ msgstr "Mensagem"

#~ msgid "Period from :"
#~ msgstr "Período de:"

#~ msgid ""
#~ "The partner bank account to pay\n"
#~ "Keep empty to use the default"
#~ msgstr ""
#~ "A conta bancária do parceiro para pagamentos\n"
#~ "Deixe vazio para usar a predefinida."

#~ msgid "to :"
#~ msgstr "para:"

#~ msgid "wizard.company.setup"
#~ msgstr "wizard.company.setup"

#~ msgid "account.move.line.select"
#~ msgstr "account.move.line.select"

#~ msgid "Full Account Name"
#~ msgstr "Nome completo da conta"

#~ msgid "Maximum Quantity"
#~ msgstr "Quantidade Máxima"

#~ msgid "Total entries"
#~ msgstr "Total de movimentos"

#~ msgid "Standard entry"
#~ msgstr "Movimento padrão"

#~ msgid "From statement, create entries"
#~ msgstr "Criar movimentos de extratos"

#~ msgid "Statement Entries"
#~ msgstr "Movimentos do extracto"

#~ msgid "Reconciliation of entries from invoice(s) and payment(s)"
#~ msgstr "Reconciliações dos movimentos das facturas com os pagamentos"

#~ msgid "Entries Reconcile"
#~ msgstr "Reconciliar movimentos"

#~ msgid "Validated accounting entries."
#~ msgstr "Validar movimentos"

#~ msgid "Real Entries"
#~ msgstr "Movimentos reais"

#~ msgid "Reconcilate the entries from payment"
#~ msgstr "Reconcilia os movimentos de pagamento"

#~ msgid "Payment Entries"
#~ msgstr "Movimentos de pagamentos"

#~ msgid ""
#~ "All draft account entries in this journal and period will be validated. It "
#~ "means you won't be able to modify their accouting fields."
#~ msgstr ""
#~ "Todas os movimentos em rascunho neste diário serão validados. Significa que "
#~ "não será possível modificar os seus campos contabilísticos."

#~ msgid "       Include Reconciled Entries"
#~ msgstr "       Incluir movimentos reconciliados"

#~ msgid "Search Entries"
#~ msgstr "Pesquisar movimentos"

#~ msgid "Number of entries are generated"
#~ msgstr "Número de movimentos gerados"

#~ msgid "Accounting Entries"
#~ msgstr "Movimentos contabilísticos"

#~ msgid ""
#~ "This field is used for payable and receivable entries. You can put the limit "
#~ "date for the payment of this entry line."
#~ msgstr ""
#~ "Este campo é usado nos movimentos a pagar e a receber. Pode colocar a data-"
#~ "limite para o pagamento desta linha de movimento."

#~ msgid "Valid Entries"
#~ msgstr "Movimentos válidos"

#~ msgid "The date of the generated entries"
#~ msgstr "A data dos movimentos gerados"

#~ msgid "Accounting entries at statement's confirmation"
#~ msgstr "Movimentos contabilísticos ao confirmar extracto"

#~ msgid "Have a number and entries are generated"
#~ msgstr "Indique um número e os movimentos serão gerados"

#~ msgid "Reconcile entries"
#~ msgstr "Reconciliar movimentos"

#~ msgid "Entries Encoding by Move"
#~ msgstr "Lançamento por movimento"

#~ msgid "All account entries"
#~ msgstr "Todos os movimentos contabilísticos"

#~ msgid "Entries of Open Analytic Journals"
#~ msgstr "Movimentos de diários analíticos abertos"

#~ msgid "Validate Account Entries"
#~ msgstr "Validar movimentos da conta"

#~ msgid "Subscription Entries"
#~ msgstr "Movimentos de subscrição"

#~ msgid "Compute Entry Dates"
#~ msgstr "Calcular datas do movimentos"

#~ msgid "x Checks Journal"
#~ msgstr "x Diário de Cheques"

#~ msgid "Entries Encoding by Line"
#~ msgstr "Introdução de movimentos por linha"

#~ msgid ""
#~ "Check this box if you don't want new account moves to pass through the "
#~ "'draft' state and instead goes directly to the 'posted state' without any "
#~ "manual validation."
#~ msgstr ""
#~ "Assinale esta caixa se não quer que os movimentos passem pelo estado "
#~ "\"Rascunho\" e sejam automaticamente validados."

#~ msgid "Error: Invalid Bvr Number (wrong checksum)."
#~ msgstr "Erro! Número Bvr inválido (soma de controle errada)"

#~ msgid "Proposed invoice to be checked, validated and printed"
#~ msgstr "Factura proposta a ser verificada, validada e impressa"

#~ msgid "Select invoices you want to pay and manages advances"
#~ msgstr "Seleccione as facturas que quer pagar e gerir adiantamentos."

#~ msgid "Close states"
#~ msgstr "Estado encerrado"

#~ msgid " Close states of Fiscal year and periods"
#~ msgstr " Encerrar exercício fiscal e períodos"

#~ msgid "Partner ID"
#~ msgstr "Id do Parceiro"

#~ msgid "Journal d'ouverture"
#~ msgstr "Diário de abertura"

#~ msgid ""
#~ "These types are defined according to your country. The type contain more "
#~ "information about the account and it's specificities."
#~ msgstr ""
#~ "Estes tipos são definidos por país. O tipo contém informação sobre a conta e "
#~ "as suas especificidades."

#~ msgid "asgfas"
#~ msgstr "asgfas"

#~ msgid "Overdue Payment Message"
#~ msgstr "Mensagem de pagamento em atraso"

#~ msgid "Journal d'extourne"
#~ msgstr "Diário de estornos"

#~ msgid "Import Invoices in Statement"
#~ msgstr "Importar facturas do extracto"

#~ msgid "Error: BVR reference is required."
#~ msgstr "Erro: É necessária a referencia BVR."

#~ msgid "Third Party Ledger"
#~ msgstr "Balancete de terceiros"

#~ msgid "Close Fiscal Year with new entries"
#~ msgstr "Encerra o exercício com novos movimentos"

#~ msgid "Cash Receipt"
#~ msgstr "Recibo"

#~ msgid "Account Code"
#~ msgstr "Código da Conta"

#~ msgid "Accounting and financial management"
#~ msgstr "Contabilidade e gestão financeira"

#~ msgid "The sequence used for invoice numbers in this journal."
#~ msgstr "A sequência de numeração das facturas deste diário"

#~ msgid "Journal de frais"
#~ msgstr "Diário dos portes"

#~ msgid "Analytic accounts to close"
#~ msgstr "Contas da contabilidade analítica para fechar"

#~ msgid "Draft invoices"
#~ msgstr "Rascunho de facturas"

#~ msgid "Accounts to invoice"
#~ msgstr "Contas a facturar"

#~ msgid "Costs to invoice"
#~ msgstr "Custos a facturar"

#~ msgid "My indicators"
#~ msgstr "Meus indicadores"

#~ msgid "Aged income"
#~ msgstr "Renda envelhecida"

#~ msgid "Show Debit/Credit Information"
#~ msgstr "Mostrar informação de debito / credito"

#~ msgid "All accounts"
#~ msgstr "Todas as Contas"

#~ msgid "Entries Selection Based on"
#~ msgstr "Selecções de entradas baseadas em"

#~ msgid "Notification"
#~ msgstr "Notificação"

#~ msgid "Financial Period"
#~ msgstr "Período Financeiro"

#~ msgid "Select Period(s)"
#~ msgstr "Selecçionar periodos"

#~ msgid "Compare Selected Years In Terms Of"
#~ msgstr "Comparar ano selecçionados em termos de"

#~ msgid "Select Fiscal Year(s)(Maximum Three Years)"
#~ msgstr "Seleccione o(s) ano(s) fiscais (no máximo três anos)"

#~ msgid "Select Reference Account(for  % comparision)"
#~ msgstr "Selecçione conta de referençia (por % de comparção)"

#~ msgid "Account balance-Compare Years"
#~ msgstr "Balancete de contas - comparar anos"

#~ msgid "You have to select 'Landscape' option. Please Check it."
#~ msgstr "Você tem de seleccionar a opção 'Landscape'. Por favor verifique-o."

#~ msgid "Show Report in Landscape Form"
#~ msgstr "Mostrar relatório em modo de paisagem"

#~ msgid "Show Comparision in %"
#~ msgstr "Mostrar comparação em %"

#~ msgid "Don't Compare"
#~ msgstr "Não comparar"

#~ msgid "Show Accounts"
#~ msgstr "Mostrar contas"

#~ msgid "1. You have selected more than 3 years in any case."
#~ msgstr "Selecçionaste mais de 3 anos em qualquer caso."

#~ msgid "You can select maximum 3 years. Please check again."
#~ msgstr ""
#~ "Você pode seleccionar no máximo de 3 anos. por favor verifique de novo."

#~ msgid ""
#~ "3. You have selected 'Percentage' option with more than 2 years, but you "
#~ "have not selected landscape format."
#~ msgstr ""
#~ "3. Você seleccionou a opção 'Percentagem' com mais de 2 anos, mas você não "
#~ "seleccionou o formato Landscape"

#~ msgid ""
#~ "You might have done following mistakes. Please correct them and try again."
#~ msgstr ""
#~ "Você pode ter cometido os seguintes erros. Por favor corrija-os e tente de "
#~ "novo."

#~ msgid "Keep empty for comparision to its parent"
#~ msgstr "Manter vazio para comparação com o seu ascendente"

#~ msgid "Creation Date"
#~ msgstr "Data de Criação"

#~ msgid ""
#~ "2. You have not selected 'Percentage' option, but you have selected more "
#~ "than 2 years."
#~ msgstr ""
#~ "2. Você não seleccionou a opção 'Percentagem', mas você seleccionou mais de "
#~ "2 anos"

#~ msgid ""
#~ "You may have selected the compare options with more than 1 year with "
#~ "credit/debit columns and % option.This can lead contents to be printed out "
#~ "of the paper.Please try again."
#~ msgstr ""
#~ "Você pode ter seleccionado as opções de comparação com mais de 1 ano com as "
#~ "colunas do crédito/débito e os % da opção. Isto pode levar a que os "
#~ "conteúdos sejam  imprimidos para fora do papel. Por favor tente outra vez."

#~ msgid "You have to select at least 1 Fiscal Year. Try again."
#~ msgstr "Você tem de seleccionar pelo menos 1 ano fiscal. Tente de novo."

#~ msgid "Customize Report"
#~ msgstr "Personalizar relatório"

#~ msgid "Unpaid Supplier Invoices"
#~ msgstr "Facturas de Fornecedores por Pagar"

#~ msgid "Entries Encoding"
#~ msgstr "Introdução de Movimentos"

#~ msgid "Specify The Message for the Overdue Payment Report."
#~ msgstr "Especifique a Mensagem para o Relatório de Pagamentos em Atraso"

#~ msgid "Confirm statement from draft"
#~ msgstr "Confirmar extracto de rascunho"

#~ msgid "Select Message"
#~ msgstr "Selecione a Mensagem"

#~ msgid ""
#~ "This account will be used to value incoming stock for the current product "
#~ "category"
#~ msgstr ""
#~ "Esta conta será usada para valorizar as entradas de stock para a categoria "
#~ "de produto actual."

#~ msgid "Unreconciled entries"
#~ msgstr "Movimentos Dereconciliado"

#~ msgid "Print Taxes Report"
#~ msgstr "Imprimir Relatório de Impostos"

#~ msgid "Taxed Amount"
#~ msgstr "Montante de Imposto"

#~ msgid "Unreconcile entries"
#~ msgstr "Movimentos Dereconciliados"

#~ msgid "Confirm draft invoices"
#~ msgstr "Confirmar rascunho das facturas"

#~ msgid "Charts of Account"
#~ msgstr "Plano de Contas"

#~ msgid "Move line select"
#~ msgstr "Linha de movimento selecionada"

#~ msgid "Entry label"
#~ msgstr "Nome do movimento"

#~ msgid "Account Entry Line"
#~ msgstr "Linha de Movimento da Conta"

#~ msgid "Aged Trial Balance"
#~ msgstr "Antigo Balancete de testes"

#~ msgid "Recurrent Entries"
#~ msgstr "Movimentos Recorrentes"

#~ msgid ""
#~ "Gives the view used when writing or browsing entries in this journal. The "
#~ "view tell Open ERP which fields should be visible, required or readonly and "
#~ "in which order. You can create your own view for a faster encoding in each "
#~ "journal."
#~ msgstr ""
#~ "Dá a vista usada quando registar ou consultar movimentos neste diário. A "
#~ "vista diz ao Open ERP que campos são visíveis, obrigatórios ou apenas de "
#~ "leitura e em que ordem. Pode criar a sua própria vista para um lançamento "
#~ "mais rápido em cada diário."

#~ msgid "Account Num."
#~ msgstr "Nº da Conta"

#~ msgid "Delta Debit"
#~ msgstr "Débito Delta"

#~ msgid "OK"
#~ msgstr "OK"

#~ msgid "Payment Reconcilation"
#~ msgstr "Reconciliação de Pagamentos"

#~ msgid "Unpaid Supplier Refunds"
#~ msgstr "Nota de"

#~ msgid "Confirm statement with/without reconciliation from draft statement"
#~ msgstr "Confirmar estado com/sem reconciliação do rascunho do extrato"

#~ msgid "Reconcile Paid"
#~ msgstr "Reconciliação Paga"

#~ msgid "Sign for parent"
#~ msgstr "Sinal para ascendente"

#~ msgid "Partner account"
#~ msgstr "Conta do terceiro"

#~ msgid "Account cost and revenue by journal"
#~ msgstr "Conta de custo e retorno por diário"

#~ msgid "Print Journal"
#~ msgstr "Imprimir Diário"

#~ msgid ""
#~ "If a default tax is given in the partner it only overrides taxes from "
#~ "accounts (or products) in the same group."
#~ msgstr ""
#~ "Se um imposto pré-definido é atribuído a um terceiro, apenas prevalece sobre "
#~ "os impostos das contas (ou artigos) do mesmo grupo."

#~ msgid "Select Chart of Accounts"
#~ msgstr "Seleccionar um Plano de Contas"

#~ msgid "Total write-off"
#~ msgstr "Valor Regularizado Total"

#~ msgid "Journal de vente"
#~ msgstr "Diário de Vendas"

#~ msgid "Are you sure you want to close the fiscal year ?"
#~ msgstr "Tem a certeza que pretende encerrar o ano fiscal?"

#~ msgid "Parent Analytic Account"
#~ msgstr "Conta Analítica Ascendente"

#~ msgid "Ending Balance"
#~ msgstr "Balancete Final"

#~ msgid "Statement reconcile line"
#~ msgstr "Linhas de reconciliação de extrato"

#~ msgid "Print General Journal"
#~ msgstr "Imprimir Diário Geral"

#~ msgid "Account Number"
#~ msgstr "Número de conta"

#~ msgid "Gives the sequence order when displaying a list of account types."
#~ msgstr ""
#~ "Devolve a ordem de sequência quando exibe a lista dos tipos de conta."

#~ msgid "New Statement"
#~ msgstr "Nova Extrato"

#~ msgid "Print Central Journal"
#~ msgstr "Imprimir Diário Central"

#~ msgid "Account Manager"
#~ msgstr "Gestor da conta"

#~ msgid "x Expenses Credit Notes Journal"
#~ msgstr "x Diário de Notas do Crédito de Gastos"

#~ msgid "Draft Customer Invoices"
#~ msgstr "Rascunho da factura do cliente"

#~ msgid "Analytic Journal Report"
#~ msgstr "Relatório do Diário Analítico"

#~ msgid "Draft Supplier Invoices"
#~ msgstr "Rascunho da Factura do Fornecedor"

#~ msgid "Create a Fiscal Year"
#~ msgstr "Criar um Ano Fiscal"

#~ msgid "Automatic reconciliation"
#~ msgstr "Reconciliação automática"

#~ msgid "Account No."
#~ msgstr "Nº da conta"

#~ msgid "The amount in the currency of the journal"
#~ msgstr "O montante na moeda configurada diário"

#~ msgid "Taxes Reports"
#~ msgstr "Relatório de Impostos"

#~ msgid ""
#~ "This type is used to differenciate types with special effects in Open ERP: "
#~ "view can not have entries, consolidation are accounts that can have children "
#~ "accounts for multi-company consolidations, payable/receivable are for "
#~ "partners accounts (for debit/credit computations), closed for deprecated "
#~ "accounts."
#~ msgstr ""
#~ "Este tipo é usado para diferenciar tipos com efeitos particulares no "
#~ "OpenERP: \"vista\" não pode receber movimentos (conta intermédia); "
#~ "\"consolidação\" são contas que têm dependentes para consolidação multi-"
#~ "companhia; \"a pagar\"/\"a receber\" são para contas de parceiros; "
#~ "\"bloqueada\" - contas que deixaram de ser usadas."

#~ msgid "Analytic Chart of Accounts"
#~ msgstr "Plano de Contas Analítico"

#~ msgid "Select Period and Journal for Validation"
#~ msgstr "Seleccione o Período e Diário para Validação"

#~ msgid "Are you sure you want to refund this invoice ?"
#~ msgstr "Têm certeza que pretende fazer o reembolso desta factura ?"

#~ msgid "Reconcilation of entries from payment order."
#~ msgstr "Reconciliação de movimentos da ordem de pagamento."

#~ msgid "Analytic Journal -"
#~ msgstr "Diário Analítico -"

#~ msgid "Analytic Debit"
#~ msgstr "Débito Analítico"

#~ msgid ""
#~ "The maturity date of the generated entries for this model. You can chosse "
#~ "between the date of the creation action or the the date of the creation of "
#~ "the entries plus the partner payment terms."
#~ msgstr ""
#~ "A data de vencimento dos movimentos gerados para este modelo. Pode escolher "
#~ "entre a data da acção de criação ou a data de criação dos movimentos mais os "
#~ "prazos de pagamento do terceiro."

#~ msgid "Journal de Banque CHF"
#~ msgstr "Diário de Banco CHF"

#~ msgid ""
#~ "The account moves of the invoice have been reconciled with account moves of "
#~ "the payment(s)."
#~ msgstr ""
#~ "Os movimentos da conta da factura foram reconciliadas com movimentos da "
#~ "conta de pagamento(s)."

#~ msgid "Statement encoding produces payment entries"
#~ msgstr "O registo do extrato gera movimentos de pagamento"

#~ msgid ""
#~ "If a default tax if given in the partner it only override taxes from account "
#~ "(or product) of the same group."
#~ msgstr ""
#~ "Se for configurado um imposto no terceiro, só prevalece sobre impostos de "
#~ "conta (ou produto) do mesmo grupo."

#~ msgid "Central Journal"
#~ msgstr "Diário Central"

#~ msgid "Entry Model"
#~ msgstr "Modelo de Movimentos"

#~ msgid "Journal code"
#~ msgstr "Código do Diário"

#~ msgid "Invoice Movement"
#~ msgstr "Movimento da factura"

#~ msgid "Define Fiscal Years and Select Charts of Account"
#~ msgstr "Defina um Ano Fiscal e seleccione um plano de Contas"

#~ msgid ""
#~ "Check this box if you want to print all entries when printing the General "
#~ "Ledger, otherwise it will only print its balance."
#~ msgstr ""
#~ "Active esta caixa se quiser imprimir o balancete com todos os movimentos, "
#~ "caso contrário serão impressos apenas os saldos."

#~ msgid "Account Configure Wizard "
#~ msgstr "Assistente de Configuração de Contas "

#~ msgid ""
#~ "Financial and accounting module that covers:\n"
#~ "    General accounting\n"
#~ "    Cost / Analytic accounting\n"
#~ "    Third party accounting\n"
#~ "    Taxes management\n"
#~ "    Budgets\n"
#~ "    Customer and Supplier Invoices\n"
#~ "    Bank statements\n"
#~ "    "
#~ msgstr ""
#~ "Módulo de contabilidade e Financeiro que cobre:\n"
#~ "    Contabilidade Geral\n"
#~ "    Contabilidade Analítica/Custos\n"
#~ "    Contabilidade de Terceiros\n"
#~ "    Gestão de Impostos\n"
#~ "    Orçamentos\n"
#~ "    Facturas de Clientes e Fornecedores\n"
#~ "    Extractos Bancários\n"
#~ "    "

#~ msgid "The Account can either be a base tax code or tax code account."
#~ msgstr ""
#~ "A conta pode ser um código de base de imposto ou um código de imposto da "
#~ "conta."

#~ msgid ""
#~ "If no account is specified, the reconciliation will be made using every "
#~ "accounts that can be reconcilied"
#~ msgstr ""
#~ "Se nenhuma conta é especificada, a reconciliação será feita ao utilizar "
#~ "todas as contas que podem ser reconciliadas."

#~ msgid "Overdue Payment Report Message"
#~ msgstr "Mensagem a avisar Pagamento em Atraso"

#~ msgid ""
#~ "This account will be used instead of the default one to value outgoing stock "
#~ "for the current product"
#~ msgstr ""
#~ "Esta conta será usada em vez da pré-definida, para valorizar saídas de "
#~ "existências para o produto actual"

#~ msgid "Encode manually the statement"
#~ msgstr "Lançar manualmente o Extrato"

#~ msgid "Financial Journals"
#~ msgstr "Diários Financeiros"

#~ msgid ""
#~ "Gives the type of the analytic journal. When a document (eg: an invoice) "
#~ "needs to create analytic entries, Open ERP will look for a matching journal "
#~ "of the same type."
#~ msgstr ""
#~ "Dá o tipo do diário analítico. Quando um documento (ex: uma factura) "
#~ "necessite de criar movimentos analíticos, o Open ERP vai procurar um diário "
#~ "do mesmo tipo."

#~ msgid "Import from your bank statements"
#~ msgstr "Importar da seu extrato bancário"

#~ msgid "Account Move"
#~ msgstr "Movimentos da Conta"

#~ msgid "Invoice Ref"
#~ msgstr "Referência da factura"

#~ msgid ""
#~ "You can check this box to mark the entry line as a litigation with the "
#~ "associated partner"
#~ msgstr ""
#~ "Pode assinalar esta caixa para marcar a linha de movimento como litigiosa "
#~ "com o terceiro relacionado."

#~ msgid "Unpaid Customer Invoices"
#~ msgstr "Facturas de clientes não pagas"

#~ msgid "Journal/Payment Mode"
#~ msgstr "Diário/Modo de Pagamento"

#~ msgid "Import file from your bank statement"
#~ msgstr "Importar ficheiro da seu extrato bancário"

#~ msgid "Manually statement"
#~ msgstr "Extrato Manual"

#~ msgid "End of Year Treatments"
#~ msgstr "Tratamentos do Fim de Ano"

#~ msgid "File statement"
#~ msgstr "Arquivar extrato"

#~ msgid "Entry Model Line"
#~ msgstr "Linha do Modelo de Movimento"

#~ msgid "Set starting and ending balance for control"
#~ msgstr "Defina os saldo inicial e final para controle"

#~ msgid "General Ledger -"
#~ msgstr "Balancete Geral"

#~ msgid "Date Start"
#~ msgstr "Data de início"

#~ msgid ""
#~ "This will automatically configure your chart of accounts, bank accounts, "
#~ "taxes and journals according to the selected template"
#~ msgstr ""
#~ "Isto configurará automaticamente o seu plano de contas, contas bancárias, "
#~ "impostos e diários de acordo com o modelo seleccionado"

#~ msgid "Analytic Entries by Journal"
#~ msgstr "Movimentos Analíticos por Diário"

#~ msgid "Valid entries from invoice"
#~ msgstr "Validar movimento pela factura"

#~ msgid "Crebit"
#~ msgstr "Crédito"

#~ msgid "Journal name"
#~ msgstr "Nome do Diário"

#~ msgid "Journal - Period"
#~ msgstr "Diário - Período"

#~ msgid "Print Aged Trial Balance"
#~ msgstr "Imprimir Balancete de Testes"

#~ msgid "General Credit"
#~ msgstr "Crédito geral"

#~ msgid "Account cost and revenue by journal (This Month)"
#~ msgstr "Custos e receitas da conta por diário (Este mês)"

#~ msgid "Account Balance"
#~ msgstr "Balancete da Conta"

#~ msgid "Link to the automatically generated account moves."
#~ msgstr "Ligação para gerar automaticamente movimentos de contas"

#~ msgid "Analytic Check -"
#~ msgstr "Verificação Analítica -"

#~ msgid "Group invoice lines"
#~ msgstr "Grupo de linhas de facturas"

#~ msgid "Select Date-Period"
#~ msgstr "Seleccione Data-Período"

#~ msgid "New Customer Refund"
#~ msgstr "Nova Nota de Crédito do Cliente"

#~ msgid "Maintains Invoice sequences with Fiscal Year"
#~ msgstr "Mantém uma sequência de facturas com Ano Fiscal"

#~ msgid "Write-Off journal"
#~ msgstr "Diário de Regularizações"

#~ msgid "Journal Purchase"
#~ msgstr "Diário de Compra"

#~ msgid "Encode manually statement comes into the draft statement"
#~ msgstr "Codificar extratos manualmente leva ao estado de rascunho de extrato"

#~ msgid "Choose Journal and Payment Date"
#~ msgstr "Escolha o Diário e a Data de Pagamento"

#~ msgid "Supplier Invoice Process"
#~ msgstr "Processo da facturas do fornecedor"

#~ msgid ""
#~ "If the Tax account is tax code account, this field will contain the taxed "
#~ "amount.If the tax account is base tax code,                    this field "
#~ "will contain the basic amount(without tax)."
#~ msgstr ""
#~ "Se a conta é um código de imposto, este campo contém o montante de impostos. "
#~ "Se a conta é um código de imposto base, este campo contém o montante da "
#~ "base(sem imposto)."

#~ msgid "Analytic Journal Definition"
#~ msgstr "Definição do Diário Analítico"

#~ msgid "Skip 'Draft' State for Created Entries"
#~ msgstr "Omitir o estado 'Rascunho ' para os movimentos criados"

#~ msgid ""
#~ "This field allow you to choose the accounting journals you want for "
#~ "filtering the invoices. If you left this field empty, it will search on all "
#~ "sale, purchase and cash journals."
#~ msgstr ""
#~ "Este campo permite-lhe escolher as conta do diário para filtrar as facturas. "
#~ "Se deixar o campo vazio ele vai procurar em todos os  tipo vendas, compras e "
#~ "caixa."

#~ msgid "Error ! The duration of the Fiscal Year is invalid. "
#~ msgstr "Erro! A duração do Ano Fiscal é inválido. "

#~ msgid "List of Accounts"
#~ msgstr "Lista das Contas"

#~ msgid "Journal Sale"
#~ msgstr "Diário de Venda"

#~ msgid "Print VAT Decl."
#~ msgstr "Impimir Declaração de IVA."

#~ msgid ""
#~ "This account will be used instead of the default one to value incoming stock "
#~ "for the current product"
#~ msgstr ""
#~ "Esta conta será usada em vez da pré-definida, para valorizar entradas de "
#~ "stock do produto actual."

#~ msgid "Financial Accounts"
#~ msgstr "Contas Financeiras"

#~ msgid "Print Journal -"
#~ msgstr "Imprimir Diário -"

#~ msgid "Models Definition"
#~ msgstr "Definição de Modelos"

#~ msgid "Reconcile Entries."
#~ msgstr "Reconciliar Movimentos"

#~ msgid ""
#~ "This account will be used to value outgoing stock for the current product "
#~ "category"
#~ msgstr ""
#~ "Esta conta será usada para valorizar saídas de stock para a categoria do "
#~ "produto actual"

#~ msgid "General Debit"
#~ msgstr "Débito geral"

#~ msgid "Statement Process"
#~ msgstr "Processo do Extracto"

#~ msgid "Statement reconcile"
#~ msgstr "Extrato reconciliado"

#~ msgid ""
#~ "The optional quantity expressed by this line, eg: number of product sold. "
#~ "The quantity is not a legal requirement but is very usefull for some reports."
#~ msgstr ""
#~ "A quantidade opcional expressada por esta linha, por ex: quantidade de "
#~ "produto vendido. A quantidade não é um requisito legal mas é muito útil para "
#~ "alguns relatórios."<|MERGE_RESOLUTION|>--- conflicted
+++ resolved
@@ -27,22 +27,10 @@
 msgstr ""
 
 #. module: account
-<<<<<<< HEAD
-#: model:ir.ui.menu,name:account.next_id_22
-msgid "Partners"
-msgstr ""
-
-#. module: account
-#: model:ir.actions.act_window,name:account.action_invoice_tree9
-#: model:ir.ui.menu,name:account.menu_action_invoice_tree9
-msgid "Unpaid Supplier Invoices"
-msgstr "Facturas de Fornecedores por Pagar"
-=======
 #: code:addons/account/wizard/account_open_closed_fiscalyear.py:0
 #, python-format
 msgid "No journal for ending writing has been defined for the fiscal year"
 msgstr "Não foi definido nenhum diário para o fecho do ano fiscal"
->>>>>>> ccc031a3
 
 #. module: account
 #: code:addons/account/account.py:0
