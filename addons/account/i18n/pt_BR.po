# Translation of OpenERP Server.
# This file contains the translation of the following modules:
#	* account
#
msgid ""
msgstr ""
"Project-Id-Version: OpenERP Server 6.0dev\n"
"Report-Msgid-Bugs-To: support@openerp.com\n"
"POT-Creation-Date: 2010-11-18 16:11+0000\n"
"PO-Revision-Date: 2010-11-24 00:51+0000\n"
"Last-Translator: pedrobom <pedrobomlimeira@gmail.com>\n"
"Language-Team: \n"
"MIME-Version: 1.0\n"
"Content-Type: text/plain; charset=UTF-8\n"
"Content-Transfer-Encoding: 8bit\n"
"X-Launchpad-Export-Date: 2010-11-24 05:04+0000\n"
"X-Generator: Launchpad (build Unknown)\n"

#. module: account
<<<<<<< HEAD
#: field:account.tax.template,description:0
msgid "Internal Name"
msgstr "Nome Interno"

#. module: account
#: model:ir.ui.menu,name:account.next_id_22
msgid "Partners"
msgstr ""

#. module: account
#: view:account.tax.code:0
msgid "Account Tax Code"
msgstr "Código da conta de impostos"

#. module: account
#: model:ir.actions.act_window,name:account.action_invoice_tree9
#: model:ir.ui.menu,name:account.menu_action_invoice_tree9
msgid "Unpaid Supplier Invoices"
msgstr "Faturas de fornecedores não pagas"

#. module: account
#: model:ir.ui.menu,name:account.menu_finance_entries
msgid "Entries Encoding"
msgstr "Codificação de Lançamentos"

#. module: account
#: model:ir.actions.todo,note:account.config_wizard_account_base_setup_form
msgid "Specify The Message for the Overdue Payment Report."
msgstr "Definir uma mensagem para o Relatório de Pagamentos em Atraso"

#. module: account
#: model:process.transition,name:account.process_transition_confirmstatementfromdraft0
msgid "Confirm statement from draft"
msgstr "Confirmar demonstrativo a partir do provisório"

#. module: account
#: model:account.account.type,name:account.account_type_asset
msgid "Asset"
msgstr "Ativo"

#. module: account
#: constraint:ir.actions.act_window:0
msgid "Invalid model name in the action definition."
msgstr "Nome de modelo inválido na definição da ação"
=======
#: model:process.transition,name:account.process_transition_supplierreconcilepaid0
msgid "System payment"
msgstr "Sistema de pagamento"
>>>>>>> ccc031a3

#. module: account
#: view:account.journal:0
msgid "Other Configuration"
msgstr "Outra Configuração"

#. module: account
#: code:addons/account/wizard/account_open_closed_fiscalyear.py:0
#, python-format
msgid "No journal for ending writing has been defined for the fiscal year"
msgstr "Nenhum diário para escrituração foi definido para o ano fiscal"

#. module: account
#: code:addons/account/account.py:0
#, python-format
msgid ""
"You cannot remove/deactivate an account which is set as a property to any "
"Partner."
msgstr ""
"Você não pode remover/desativar uma conta que é definida como uma "
"propriedade de qualquer Parceiro."

#. module: account
#: view:account.move.reconcile:0
msgid "Journal Entry Reconcile"
msgstr "Reconciliar a Entrada de Diário"

#. module: account
#: field:account.installer.modules,account_voucher:0
msgid "Voucher Management"
msgstr "Gerenciamento de Voucher"

#. module: account
#: view:account.account:0
#: view:account.bank.statement:0
#: view:account.move:0
#: view:account.move.line:0
msgid "Account Statistics"
msgstr "Estatisticas da conta"

#. module: account
#: field:account.invoice,residual:0
#: field:report.invoice.created,residual:0
msgid "Residual"
msgstr "Residual"

#. module: account
#: code:addons/account/invoice.py:0
#, python-format
msgid "Please define sequence on invoice journal"
msgstr ""

#. module: account
#: constraint:account.period:0
msgid "Error ! The duration of the Period(s) is/are invalid. "
msgstr "Erro! A duração do(s) Periodo(s) é/são inválido(s) "

#. module: account
#: field:account.analytic.line,currency_id:0
msgid "Account currency"
msgstr "Moeda da conta"

#. module: account
#: view:account.tax:0
msgid "Children Definition"
msgstr ""

#. module: account
#: model:ir.model,name:account.model_report_aged_receivable
msgid "Aged Receivable Till Today"
msgstr "Recebíveis Vencidos até Hoje"

#. module: account
#: field:account.partner.ledger,reconcil:0
msgid "Include Reconciled Entries"
msgstr "Incluir Lançamentos Reconciliados"

#. module: account
#: model:process.transition,name:account.process_transition_invoiceimport0
msgid "Import from invoice or payment"
msgstr "Importar da fatura ou do pagamento"

#. module: account
#: model:ir.model,name:account.model_wizard_multi_charts_accounts
msgid "wizard.multi.charts.accounts"
msgstr "wizard.multi.charts.accounts"

#. module: account
#: view:account.move:0
msgid "Total Debit"
msgstr "Débito Total"

#. module: account
#: view:account.unreconcile:0
msgid ""
"If you unreconciliate transactions, you must also verify all the actions "
"that are linked to those transactions because they will not be disabled"
msgstr ""
"Se você não reconciliar essas transações, você também deve verificar todas "
"as ações ligadas a estas transações pois elas não serão desativadas"

#. module: account
#: report:account.tax.code.entries:0
msgid "Accounting Entries-"
msgstr "Lançamentos contábeis-"

#. module: account
#: code:addons/account/account.py:0
#, python-format
msgid "You can not delete posted movement: \"%s\"!"
msgstr "Você não pode excluir o movimento postado: \"%s\"!"

#. module: account
#: field:account.invoice.line,origin:0
msgid "Origin"
msgstr "Origem"

#. module: account
#: view:account.account:0
#: field:account.account,reconcile:0
#: view:account.automatic.reconcile:0
#: field:account.move.line,reconcile_id:0
#: view:account.move.line.reconcile:0
#: view:account.move.line.reconcile.writeoff:0
msgid "Reconcile"
msgstr "Reconciliar"

#. module: account
#: field:account.bank.statement.line,ref:0
#: field:account.entries.report,ref:0
#: field:account.move,ref:0
#: view:account.move.line:0
#: field:account.move.line,ref:0
#: field:account.subscription,ref:0
msgid "Reference"
msgstr "Referência"

#. module: account
#: view:account.open.closed.fiscalyear:0
msgid "Choose Fiscal Year "
msgstr "Escolha o Ano Fiscal "

#. module: account
#: field:account.fiscal.position.account,account_src_id:0
#: field:account.fiscal.position.account.template,account_src_id:0
msgid "Account Source"
msgstr "Conta de origem"

#. module: account
#: model:ir.actions.act_window,name:account.act_acc_analytic_acc_5_report_hr_timesheet_invoice_journal
msgid "All Analytic Entries"
msgstr "Todos os lançamentos analíticos"

#. module: account
#: model:ir.actions.act_window,name:account.action_view_created_invoice_dashboard
msgid "Invoices Created Within Past 15 Days"
msgstr "Faturas Criadas nos Últimos 15 Dias"

#. module: account
#: selection:account.account.type,sign:0
msgid "Negative"
msgstr "Negativo"

#. module: account
#: help:account.analytic.journal,type:0
msgid ""
"Gives the type of the analytic journal. When it needs for a document (eg: an "
"invoice) to create analytic entries, OpenERP will look for a matching "
"journal of the same type."
msgstr ""

#. module: account
#: model:ir.actions.act_window,name:account.action_account_tax_template_form
#: model:ir.ui.menu,name:account.menu_action_account_tax_template_form
msgid "Tax Templates"
msgstr "Modelos de impostos"

#. module: account
#: view:account.invoice.report:0
msgid "supplier"
msgstr "fornecedor"

#. module: account
#: model:account.journal,name:account.refund_expenses_journal
msgid "Expenses Credit Notes Journal - (test)"
msgstr ""

#. module: account
#: model:ir.model,name:account.model_account_tax
msgid "account.tax"
msgstr "account.tax"

#. module: account
#: code:addons/account/account.py:0
#, python-format
msgid ""
"No period defined for this date: %s !\n"
"Please create a fiscal year."
msgstr ""
"Sem período definido para esta data: %s !\n"
"Por favor, crie um ano fiscal."

#. module: account
#: model:ir.model,name:account.model_account_move_line_reconcile_select
msgid "Move line reconcile select"
msgstr ""

#. module: account
#: help:account.model.line,sequence:0
msgid ""
"The sequence field is used to order the resources from lower sequences to "
"higher ones"
msgstr ""
"O campo de sequência é usado para ordenar os recursos de modo crescente"

#. module: account
#: help:account.tax.code,notprintable:0
#: help:account.tax.code.template,notprintable:0
msgid ""
"Check this box if you don't want any VAT related to this Tax Code to appear "
"on invoices"
msgstr ""
"Marque este campo caso você não queira que os impostos de valor agregado "
"(VAT) relativos a este código de imposto apareçam nas faturas"

#. module: account
#: code:addons/account/invoice.py:0
#, python-format
msgid "Invoice '%s' is paid partially: %s%s of %s%s (%s%s remaining)"
msgstr "Fatura '%s' é parcialmente paga: %s%s of %s%s (%s%s restantes)"

#. module: account
#: model:process.transition,note:account.process_transition_supplierentriesreconcile0
msgid "Accounting entries are an input of the reconciliation."
msgstr "Os registros contábeis são uma entrada da reconciliação."

#. module: account
#: model:ir.ui.menu,name:account.menu_finance_management_belgian_reports
msgid "Belgian Reports"
msgstr ""

#. module: account
#: code:addons/account/account_move_line.py:0
#, python-format
msgid "You can not add/modify entries in a closed journal."
msgstr "Você não pode incluir/modificar as lançamentos em um diário fechado."

#. module: account
#: view:account.bank.statement:0
msgid "Calculated Balance"
msgstr "Balanço Calculado"

#. module: account
#: model:ir.actions.act_window,name:account.action_account_use_model_create_entry
#: model:ir.actions.act_window,name:account.action_view_account_use_model
#: model:ir.ui.menu,name:account.menu_action_manual_recurring
msgid "Manual Recurring"
msgstr "Recorrente Manual"

#. module: account
#: view:account.fiscalyear.close.state:0
msgid "Close Fiscalyear"
msgstr "Fechar Ano Fiscal"

#. module: account
#: field:account.automatic.reconcile,allow_write_off:0
msgid "Allow write off"
msgstr "Permite amortizar"

#. module: account
#: view:account.analytic.chart:0
msgid "Select the Period for Analysis"
msgstr "Selecione o Período para Análise"

#. module: account
#: view:account.move.line:0
msgid "St."
msgstr "St."

#. module: account
#: code:addons/account/invoice.py:0
#, python-format
msgid "Invoice line account company does not match with invoice company."
msgstr ""

#. module: account
#: field:account.journal.column,field:0
msgid "Field Name"
msgstr "Nome do Campo"

#. module: account
#: help:account.installer,charts:0
msgid ""
"Installs localized accounting charts to match as closely as possible the "
"accounting needs of your company based on your country."
msgstr ""

#. module: account
#: code:addons/account/wizard/account_move_journal.py:0
#, python-format
msgid ""
"Can't find any account journal of %s type for this company.\n"
"\n"
"You can create one in the menu: \n"
"Configuration/Financial Accounting/Accounts/Journals."
msgstr ""

#. module: account
#: model:ir.model,name:account.model_account_unreconcile
msgid "Account Unreconcile"
msgstr ""

#. module: account
#: view:product.product:0
#: view:product.template:0
msgid "Purchase Properties"
msgstr "Propriedades da Compra"

#. module: account
#: help:account.account.type,sign:0
msgid ""
"Allows you to change the sign of the balance amount displayed in the "
"reports, so that you can see positive figures instead of negative ones in "
"expenses accounts."
msgstr ""
"Permite que você altere o sinal do valor do saldo mostrado nos relatórios, "
"para que você possa ver números positivos em vez de negativos nas contas de "
"despesas."

#. module: account
#: selection:account.entries.report,month:0
#: selection:account.invoice.report,month:0
#: selection:analytic.entries.report,month:0
#: selection:report.account.sales,month:0
#: selection:report.account_type.sales,month:0
msgid "June"
msgstr "Junho"

#. module: account
#: model:ir.actions.act_window,help:account.action_account_moves_bank
msgid ""
"This view is used by accountants in order to record entries massively in "
"OpenERP. Journal items are created by OpenERP if you use Bank Statements, "
"Cash Registers, or Customer/Supplier payments."
msgstr ""

#. module: account
#: model:ir.model,name:account.model_account_tax_template
msgid "account.tax.template"
msgstr "account.tax.template"

#. module: account
#: model:ir.model,name:account.model_account_bank_accounts_wizard
msgid "account.bank.accounts.wizard"
msgstr "account.bank.accounts.wizard"

#. module: account
#: field:account.move.line,date_created:0
#: field:account.move.reconcile,create_date:0
msgid "Creation date"
msgstr "Data de criação"

#. module: account
#: selection:account.journal,type:0
msgid "Purchase Refund"
msgstr "Compra de Restituição"

#. module: account
#: selection:account.journal,type:0
msgid "Opening/Closing Situation"
msgstr "Situação Abertura/Encerramento"

#. module: account
#: help:account.journal,currency:0
msgid "The currency used to enter statement"
msgstr "A moeda utilizada para entradas no informe/demonstrativo"

#. module: account
#: field:account.open.closed.fiscalyear,fyear_id:0
msgid "Fiscal Year to Open"
msgstr "Ano fiscal a ser aberto"

#. module: account
#: help:account.journal,sequence_id:0
msgid ""
"This field contains the informatin related to the numbering of the journal "
"entries of this journal."
msgstr ""
"Este campo contém informaçoes relacionadas com a numeração dos lançamentos "
"do diário."

#. module: account
#: field:account.journal,default_debit_account_id:0
msgid "Default Debit Account"
msgstr "Conta de débito padrão"

#. module: account
#: view:account.move:0
msgid "Total Credit"
msgstr "Crédito Total"

#. module: account
#: selection:account.account.type,sign:0
msgid "Positive"
msgstr "Positivo"

#. module: account
#: view:account.move.line.unreconcile.select:0
msgid "Open For Unreconciliation"
msgstr ""

#. module: account
#: field:account.fiscal.position.template,chart_template_id:0
#: field:account.tax.template,chart_template_id:0
#: field:wizard.multi.charts.accounts,chart_template_id:0
msgid "Chart Template"
msgstr "Modelo de plano"

#. module: account
#: help:account.model.line,amount_currency:0
msgid "The amount expressed in an optional other currency."
msgstr "O valor expresso em outra moeda opcional"

#. module: account
#: model:ir.actions.act_window,help:account.action_move_journal_line
msgid ""
"A journal entry consists of several journal items, each of which is either a "
"debit or a credit. OpenERP creates automatically one journal entry per "
"accounting document: invoices, refund, supplier payment, bank statements, "
"etc."
msgstr ""

#. module: account
#: help:account.journal.period,state:0
msgid ""
"When journal period is created. The state is 'Draft'. If a report is printed "
"it comes to 'Printed' state. When all transactions are done, it comes in "
"'Done' state."
msgstr ""

#. module: account
#: model:ir.actions.act_window,help:account.action_account_tax_chart
msgid ""
"Chart of Taxes is a tree view reflecting the structure of the Tax Cases (or "
"tax codes) and shows the current tax situation. The tax chart represents the "
"amount of each area of the tax declaration for your country. It’s presented "
"in a hierarchical structure, which can be modified to fit your needs."
msgstr ""

#. module: account
#: view:account.analytic.line:0
#: field:account.automatic.reconcile,journal_id:0
#: view:account.bank.statement:0
#: field:account.bank.statement,journal_id:0
#: report:account.central.journal:0
#: view:account.entries.report:0
#: field:account.entries.report,journal_id:0
#: view:account.invoice:0
#: field:account.invoice,journal_id:0
#: view:account.invoice.report:0
#: field:account.invoice.report,journal_id:0
#: field:account.journal.period,journal_id:0
#: report:account.journal.period.print:0
#: view:account.model:0
#: field:account.model,journal_id:0
#: view:account.move:0
#: field:account.move,journal_id:0
#: field:account.move.bank.reconcile,journal_id:0
#: view:account.move.line:0
#: field:account.move.line,journal_id:0
#: report:account.third_party_ledger:0
#: report:account.third_party_ledger_other:0
#: view:analytic.entries.report:0
#: field:analytic.entries.report,journal_id:0
#: model:ir.model,name:account.model_account_journal
#: field:validate.account.move,journal_id:0
msgid "Journal"
msgstr "Diário"

#. module: account
#: model:ir.model,name:account.model_account_invoice_confirm
msgid "Confirm the selected invoices"
msgstr "Confirmar as faturas selecionadas"

#. module: account
#: field:account.addtmpl.wizard,cparent_id:0
msgid "Parent target"
msgstr ""

#. module: account
#: help:account.aged.trial.balance,chart_account_id:0
#: help:account.balance.report,chart_account_id:0
#: help:account.bs.report,chart_account_id:0
#: help:account.central.journal,chart_account_id:0
#: help:account.common.account.report,chart_account_id:0
#: help:account.common.journal.report,chart_account_id:0
#: help:account.common.partner.report,chart_account_id:0
#: help:account.common.report,chart_account_id:0
#: help:account.general.journal,chart_account_id:0
#: help:account.partner.balance,chart_account_id:0
#: help:account.partner.ledger,chart_account_id:0
#: help:account.pl.report,chart_account_id:0
#: help:account.print.journal,chart_account_id:0
#: help:account.report.general.ledger,chart_account_id:0
#: help:account.vat.declaration,chart_account_id:0
msgid "Select Charts of Accounts"
msgstr "Selecione o Plano de Contas"

#. module: account
#: view:product.product:0
msgid "Purchase Taxes"
msgstr "Impostos de compra"

#. module: account
#: model:ir.model,name:account.model_account_invoice_refund
msgid "Invoice Refund"
msgstr "Fatura de Restituição"

#. module: account
#: report:account.overdue:0
msgid "Li."
msgstr "Li."

#. module: account
#: field:account.automatic.reconcile,unreconciled:0
msgid "Not reconciled transactions"
msgstr "Transação não conciliada"

#. module: account
#: code:addons/account/account_cash_statement.py:0
#, python-format
msgid "CashBox Balance is not matching with Calculated Balance !"
msgstr ""

#. module: account
#: view:account.fiscal.position:0
#: field:account.fiscal.position,tax_ids:0
#: field:account.fiscal.position.template,tax_ids:0
msgid "Tax Mapping"
msgstr "Mapeamento de Impostos"

#. module: account
#: model:ir.model,name:account.model_account_installer_modules
msgid "account.installer.modules"
msgstr "account.installer.modules"

#. module: account
#: model:ir.actions.act_window,name:account.action_account_fiscalyear_close_state
#: model:ir.ui.menu,name:account.menu_wizard_fy_close_state
msgid "Close a Fiscal Year"
msgstr "Fechar um ano fiscal"

#. module: account
#: model:process.transition,note:account.process_transition_confirmstatementfromdraft0
msgid "The accountant confirms the statement."
msgstr ""

#. module: account
#: selection:account.balance.report,display_account:0
#: selection:account.bs.report,display_account:0
#: selection:account.common.account.report,display_account:0
#: selection:account.pl.report,display_account:0
#: selection:account.report.general.ledger,display_account:0
#: selection:account.tax,type_tax_use:0
#: selection:account.tax.template,type_tax_use:0
msgid "All"
msgstr "Tudo"

#. module: account
#: field:account.invoice.report,address_invoice_id:0
msgid "Invoice Address Name"
msgstr ""

#. module: account
#: selection:account.installer,period:0
msgid "3 Monthly"
msgstr ""

#. module: account
#: view:account.unreconcile.reconcile:0
msgid ""
"If you unreconciliate transactions, you must also verify all the actions "
"that are linked to those transactions because they will not be disable"
msgstr ""
"Se você desfazer a reconciliação de transações, você deve também verificar "
"todas as ações que estão ligadas a essas operações, porque elas não serão "
"desfeitas pelo sistema"

#. module: account
#: view:analytic.entries.report:0
msgid "   30 Days   "
msgstr ""

#. module: account
#: field:ir.sequence,fiscal_ids:0
msgid "Sequences"
msgstr "Sequências"

#. module: account
#: view:account.fiscal.position.template:0
msgid "Taxes Mapping"
msgstr "Maper taxas"

#. module: account
#: report:account.central.journal:0
msgid "Centralized Journal"
msgstr ""

#. module: account
#: field:account.invoice.tax,tax_amount:0
msgid "Tax Code Amount"
msgstr "Valor do Código do Imposto"

#. module: account
#: code:addons/account/account.py:0
#: code:addons/account/installer.py:0
#, python-format
msgid "SAJ"
msgstr "SAJ"

#. module: account
#: help:account.bank.statement,balance_end_real:0
msgid "closing balance entered by the cashbox verifier"
msgstr ""

#. module: account
#: view:account.period:0
#: view:account.period.close:0
msgid "Close Period"
msgstr "Fechar período"

#. module: account
#: model:ir.model,name:account.model_account_common_partner_report
msgid "Account Common Partner Report"
msgstr ""

#. module: account
#: field:account.fiscalyear.close,period_id:0
msgid "Opening Entries Period"
msgstr "Período de Abertura de lançamentos"

#. module: account
#: model:ir.model,name:account.model_account_journal_period
msgid "Journal Period"
msgstr ""

#. module: account
#: code:addons/account/account_move_line.py:0
#, python-format
msgid "To reconcile the entries company should be the same for all entries"
msgstr ""

#. module: account
#: constraint:account.account:0
#: constraint:account.tax.code:0
msgid "Error ! You can not create recursive accounts."
msgstr "Erro ! Você não pode criar contas recursivas"

#. module: account
#: model:ir.model,name:account.model_account_report_general_ledger
msgid "General Ledger Report"
msgstr ""

#. module: account
#: view:account.invoice:0
msgid "Re-Open"
msgstr "Re-abrir"

#. module: account
#: view:account.use.model:0
msgid "Are you sure you want to create entries?"
msgstr "Voce tem certeza que deseja criar lançamentos?"

#. module: account
#: selection:account.bank.accounts.wizard,account_type:0
msgid "Check"
msgstr ""

#. module: account
#: field:account.partner.reconcile.process,today_reconciled:0
msgid "Partners Reconciled Today"
msgstr ""

#. module: account
#: code:addons/account/account_bank_statement.py:0
#, python-format
msgid "The statement balance is incorrect !\n"
msgstr "O saldo do demonstrativo está incorreto\n"

#. module: account
#: selection:account.payment.term.line,value:0
#: selection:account.tax.template,type:0
msgid "Percent"
msgstr "Percentual"

#. module: account
#: model:ir.ui.menu,name:account.menu_finance_charts
msgid "Charts"
msgstr "Planos"

#. module: account
#: code:addons/account/project/wizard/project_account_analytic_line.py:0
#: model:ir.model,name:account.model_project_account_analytic_line
#, python-format
msgid "Analytic Entries by line"
msgstr ""

#. module: account
#: code:addons/account/wizard/account_change_currency.py:0
#, python-format
msgid "You can only change currency for Draft Invoice !"
msgstr ""

#. module: account
#: view:account.analytic.journal:0
#: field:account.analytic.journal,type:0
#: field:account.bank.statement.line,type:0
#: field:account.invoice,type:0
#: view:account.invoice.report:0
#: field:account.invoice.report,type:0
#: view:account.journal:0
#: field:account.journal,type:0
#: field:account.move.reconcile,type:0
#: field:report.invoice.created,type:0
msgid "Type"
msgstr "Tipo"

#. module: account
#: model:ir.model,name:account.model_account_subscription_line
msgid "Account Subscription Line"
msgstr "linha da Conta de Inscrição"

#. module: account
#: help:account.invoice,reference:0
msgid "The partner reference of this invoice."
msgstr "A referência do parceiro nesta fatura."

#. module: account
#: view:account.move.line.unreconcile.select:0
#: view:account.unreconcile:0
#: view:account.unreconcile.reconcile:0
#: model:ir.model,name:account.model_account_move_line_unreconcile_select
msgid "Unreconciliation"
msgstr "Não conciliado"

#. module: account
#: constraint:ir.ui.view:0
msgid "Invalid XML for View Architecture!"
msgstr "Invalido XML para Arquitetura da View"

#. module: account
#: model:ir.model,name:account.model_account_analytic_Journal_report
msgid "Account Analytic Journal"
msgstr ""

#. module: account
#: model:ir.model,name:account.model_account_automatic_reconcile
msgid "Automatic Reconcile"
msgstr ""

#. module: account
#: view:account.payment.term.line:0
msgid "Due date Computation"
msgstr ""

#. module: account
#: report:account.analytic.account.quantity_cost_ledger:0
msgid "J.C./Move name"
msgstr "J.C./Nome do movimento"

#. module: account
#: selection:account.entries.report,month:0
#: selection:account.invoice.report,month:0
#: selection:analytic.entries.report,month:0
#: selection:report.account.sales,month:0
#: selection:report.account_type.sales,month:0
msgid "September"
msgstr ""

#. module: account
#: selection:account.subscription,period_type:0
msgid "days"
msgstr "dias"

#. module: account
#: help:account.account.template,nocreate:0
msgid ""
"If checked, the new chart of accounts will not contain this by default."
msgstr ""

#. module: account
#: code:addons/account/wizard/account_invoice_refund.py:0
#, python-format
msgid ""
"Can not %s invoice which is already reconciled, invoice should be "
"unreconciled first. You can only Refund this invoice"
msgstr ""

#. module: account
#: model:ir.actions.act_window,name:account.action_subscription_form_new
msgid "New Subscription"
msgstr "Nova inscrição"

#. module: account
#: view:account.payment.term:0
msgid "Computation"
msgstr "Calcular"

#. module: account
#: view:account.move.line:0
msgid "Next Partner to reconcile"
msgstr ""

#. module: account
#: code:addons/account/account_move_line.py:0
#, python-format
msgid ""
"You can not do this modification on a confirmed entry ! Please note that you "
"can just change some non important fields !"
msgstr ""
"Voce não pode modificar um lançamento confirmado ! Voce pode apenas trocar "
"alguns campos sem importância !"

#. module: account
#: view:account.invoice.report:0
#: field:account.invoice.report,delay_to_pay:0
msgid "Avg. Delay To Pay"
msgstr ""

#. module: account
#: model:ir.actions.act_window,name:account.action_account_tax_chart
#: model:ir.actions.act_window,name:account.action_tax_code_tree
#: model:ir.ui.menu,name:account.menu_action_tax_code_tree
msgid "Chart of Taxes"
msgstr "Plano de taxas"

#. module: account
#: view:account.fiscalyear:0
msgid "Create 3 Months Periods"
msgstr "Criar período de 3 meses"

#. module: account
#: report:account.overdue:0
msgid "Due"
msgstr "Vencimento"

#. module: account
#: report:account.overdue:0
msgid ""
"Exception made of a mistake of our side, it seems that the following bills "
"stay unpaid. Please, take appropriate measures in order to carry out this "
"payment in the next 8 days."
msgstr ""
"Exceção provocou um erro no servidor, parece que as contas seguintes ficam "
"não pagas. Por favor, tome medidas apropriadas para resolver este pagamento "
"nos próximos 8 dias."

#. module: account
#: view:account.invoice.report:0
#: field:account.invoice.report,price_total_tax:0
msgid "Total With Tax"
msgstr ""

#. module: account
#: view:account.invoice:0
#: view:account.move:0
#: view:validate.account.move:0
#: view:validate.account.move.lines:0
msgid "Approve"
msgstr ""

#. module: account
#: view:account.invoice:0
#: view:account.move:0
#: view:report.invoice.created:0
msgid "Total Amount"
msgstr "Quantia total"

#. module: account
#: selection:account.account,type:0
#: selection:account.account.template,type:0
#: selection:account.entries.report,type:0
msgid "Consolidation"
msgstr "Consolidação"

#. module: account
#: view:account.analytic.line:0
#: view:account.entries.report:0
#: view:account.invoice.report:0
#: view:account.move.line:0
msgid "Extended Filters..."
msgstr ""

#. module: account
#: selection:account.journal,type:0
msgid "Sale Refund"
msgstr ""

#. module: account
#: model:process.node,note:account.process_node_accountingstatemententries0
msgid "Bank statement"
msgstr ""

#. module: account
#: field:account.analytic.line,move_id:0
msgid "Move Line"
msgstr "Mover linha"

#. module: account
#: help:account.move.line,tax_amount:0
msgid ""
"If the Tax account is a tax code account, this field will contain the taxed "
"amount.If the tax account is base tax code, this field will contain the "
"basic amount(without tax)."
msgstr ""

#. module: account
#: view:account.analytic.line:0
msgid "Purchases"
msgstr ""

#. module: account
#: field:account.model,lines_id:0
msgid "Model Entries"
msgstr "Modelo para lançamentos"

#. module: account
#: field:account.account,code:0
#: report:account.account.balance:0
#: field:account.account.template,code:0
#: field:account.account.type,code:0
#: report:account.analytic.account.balance:0
#: report:account.analytic.account.inverted.balance:0
#: report:account.analytic.account.journal:0
#: field:account.analytic.line,code:0
#: field:account.fiscalyear,code:0
#: report:account.general.journal:0
#: field:account.journal,code:0
#: report:account.partner.balance:0
#: field:account.period,code:0
msgid "Code"
msgstr "Código"

#. module: account
#: code:addons/account/account.py:0
#: code:addons/account/account_bank_statement.py:0
#: code:addons/account/account_move_line.py:0
#: code:addons/account/invoice.py:0
#: code:addons/account/wizard/account_use_model.py:0
#, python-format
msgid "No Analytic Journal !"
msgstr "Nenum diário analítico !"

#. module: account
#: report:account.partner.balance:0
#: model:ir.actions.act_window,name:account.action_account_partner_balance
#: model:ir.actions.report.xml,name:account.account_3rdparty_account_balance
#: model:ir.ui.menu,name:account.menu_account_partner_balance_report
msgid "Partner Balance"
msgstr "Saldo do parceiro"

#. module: account
#: field:account.bank.accounts.wizard,acc_name:0
msgid "Account Name."
msgstr ""

#. module: account
#: field:account.chart.template,property_reserve_and_surplus_account:0
#: field:res.company,property_reserve_and_surplus_account:0
msgid "Reserve and Profit/Loss Account"
msgstr ""

#. module: account
#: field:report.account.receivable,name:0
msgid "Week of Year"
msgstr "Semana do Ano"

#. module: account
#: field:account.bs.report,display_type:0
#: field:account.pl.report,display_type:0
#: field:account.report.general.ledger,landscape:0
msgid "Landscape Mode"
msgstr "Modo paisagem"

#. module: account
#: model:account.account.type,name:account.account_type_liability
msgid "Bilanzkonten - Passiva - Kapitalkonten"
msgstr ""

#. module: account
#: view:board.board:0
msgid "Customer Invoices to Approve"
msgstr ""

#. module: account
#: help:account.fiscalyear.close,fy_id:0
msgid "Select a Fiscal year to close"
msgstr ""

#. module: account
#: help:account.account,user_type:0
#: help:account.account.template,user_type:0
msgid ""
"These types are defined according to your country. The type contains more "
"information about the account and its specificities."
msgstr ""

#. module: account
#: view:account.tax:0
msgid "Applicability Options"
msgstr ""

#. module: account
#: report:account.partner.balance:0
msgid "In dispute"
msgstr "Em disputa"

#. module: account
#: model:ir.actions.act_window,name:account.action_view_bank_statement_tree
#: model:ir.ui.menu,name:account.journal_cash_move_lines
msgid "Cash Registers"
msgstr ""

#. module: account
#: selection:account.account.type,report_type:0
msgid "Profit & Loss (Expense Accounts)"
msgstr ""

#. module: account
#: report:account.analytic.account.journal:0
#: report:account.journal.period.print:0
#: report:account.move.voucher:0
#: report:account.third_party_ledger:0
#: report:account.third_party_ledger_other:0
msgid "-"
msgstr "-"

#. module: account
#: view:account.analytic.account:0
msgid "Manager"
msgstr ""

#. module: account
#: view:account.subscription.generate:0
msgid "Generate Entries before:"
msgstr ""

#. module: account
#: selection:account.bank.accounts.wizard,account_type:0
msgid "Bank"
msgstr ""

#. module: account
#: field:account.period,date_start:0
msgid "Start of Period"
msgstr "Início do Período"

#. module: account
#: model:process.transition,name:account.process_transition_confirmstatementfromdraft0
msgid "Confirm statement"
msgstr ""

#. module: account
#: field:account.fiscal.position.tax,tax_dest_id:0
#: field:account.fiscal.position.tax.template,tax_dest_id:0
msgid "Replacement Tax"
msgstr "Taxa de troca"

#. module: account
#: selection:account.move.line,centralisation:0
msgid "Credit Centralisation"
msgstr "Centralização de crédito"

#. module: account
#: view:account.invoice.cancel:0
msgid "Cancel Invoices"
msgstr ""

#. module: account
#: view:account.unreconcile.reconcile:0
msgid "Unreconciliation transactions"
msgstr "Transações não conciliadas"

#. module: account
#: field:account.invoice.tax,tax_code_id:0
#: field:account.tax,description:0
#: field:account.tax.template,tax_code_id:0
#: model:ir.model,name:account.model_account_tax_code
msgid "Tax Code"
msgstr "Código da taxa"

#. module: account
#: field:account.account,currency_mode:0
msgid "Outgoing Currencies Rate"
msgstr "Taxa de moedas correntes de partida"

#. module: account
#: help:account.move.line,move_id:0
msgid "The move of this entry line."
msgstr "O movimento desta linha de lançamento"

#. module: account
#: field:account.move.line.reconcile,trans_nbr:0
msgid "# of Transaction"
msgstr "# de transações"

#. module: account
#: report:account.general.ledger:0
#: report:account.tax.code.entries:0
#: report:account.third_party_ledger:0
#: report:account.third_party_ledger_other:0
msgid "Entry Label"
msgstr "Aba de lançamento"

#. module: account
#: code:addons/account/account.py:0
#, python-format
msgid "You can not modify/delete a journal with entries for this period !"
msgstr ""
"Você não pode modificar/apagar um diário com lançamentos para esse período !"

#. module: account
#: help:account.invoice,origin:0
#: help:account.invoice.line,origin:0
msgid "Reference of the document that produced this invoice."
msgstr "Referencia ao documento que produziu esta fatura."

#. module: account
#: view:account.analytic.line:0
#: view:account.journal:0
msgid "Others"
msgstr "Outros"

#. module: account
#: code:addons/account/invoice.py:0
#, python-format
msgid "UnknownError"
msgstr ""

#. module: account
#: view:account.account:0
#: report:account.account.balance:0
#: view:account.analytic.line:0
#: field:account.automatic.reconcile,writeoff_acc_id:0
#: field:account.bank.statement.line,account_id:0
#: view:account.entries.report:0
#: field:account.entries.report,account_id:0
#: field:account.invoice,account_id:0
#: field:account.invoice.line,account_id:0
#: field:account.invoice.report,account_id:0
#: field:account.journal,account_control_ids:0
#: field:account.model.line,account_id:0
#: view:account.move.line:0
#: field:account.move.line,account_id:0
#: field:account.move.line.reconcile.select,account_id:0
#: field:account.move.line.unreconcile.select,account_id:0
#: report:account.third_party_ledger:0
#: report:account.third_party_ledger_other:0
#: view:analytic.entries.report:0
#: field:analytic.entries.report,account_id:0
#: model:ir.model,name:account.model_account_account
#: field:report.account.sales,account_id:0
msgid "Account"
msgstr "Conta"

#. module: account
#: field:account.tax,include_base_amount:0
msgid "Included in base amount"
msgstr ""

#. module: account
#: view:account.entries.report:0
#: model:ir.actions.act_window,name:account.action_account_entries_report_all
#: model:ir.ui.menu,name:account.menu_action_account_entries_report_all
msgid "Entries Analysis"
msgstr ""

#. module: account
#: field:account.account,level:0
msgid "Level"
msgstr ""

#. module: account
#: report:account.invoice:0
#: view:account.invoice:0
#: field:account.invoice.line,invoice_line_tax_id:0
#: view:account.move:0
#: view:account.move.line:0
#: model:ir.actions.act_window,name:account.action_tax_form
#: model:ir.ui.menu,name:account.account_template_taxes
#: model:ir.ui.menu,name:account.menu_action_tax_form
#: model:ir.ui.menu,name:account.menu_tax_report
#: model:ir.ui.menu,name:account.next_id_27
msgid "Taxes"
msgstr "Taxas"

#. module: account
#: code:addons/account/wizard/account_report_common.py:0
#, python-format
msgid "Select a starting and an ending period"
msgstr ""

#. module: account
#: model:ir.model,name:account.model_account_account_template
msgid "Templates for Accounts"
msgstr "Modelos para contas"

#. module: account
#: view:account.tax.code.template:0
msgid "Search tax template"
msgstr ""

#. module: account
#: view:account.move.reconcile:0
#: model:ir.actions.act_window,name:account.action_account_reconcile_select
#: model:ir.actions.act_window,name:account.action_view_account_move_line_reconcile
msgid "Reconcile Entries"
msgstr "Reconciliar lançamentos"

#. module: account
#: model:ir.actions.report.xml,name:account.account_overdue
#: view:res.company:0
msgid "Overdue Payments"
msgstr "Pagamentos atrasados"

#. module: account
#: report:account.third_party_ledger:0
#: report:account.third_party_ledger_other:0
msgid "Initial Balance"
msgstr ""

#. module: account
#: view:account.invoice:0
msgid "Reset to Draft"
msgstr ""

#. module: account
#: view:wizard.multi.charts.accounts:0
msgid "Bank Information"
msgstr "Informação Bancária"

#. module: account
#: view:account.aged.trial.balance:0
#: view:account.common.report:0
msgid "Report Options"
msgstr "Opções de relatório"

#. module: account
#: model:ir.model,name:account.model_account_entries_report
msgid "Journal Items Analysis"
msgstr ""

#. module: account
#: model:ir.ui.menu,name:account.next_id_22
msgid "Partners"
msgstr ""

#. module: account
#: view:account.bank.statement:0
#: model:ir.model,name:account.model_account_bank_statement
#: model:process.node,name:account.process_node_accountingstatemententries0
#: model:process.node,name:account.process_node_bankstatement0
#: model:process.node,name:account.process_node_supplierbankstatement0
msgid "Bank Statement"
msgstr "Extrato bancário"

#. module: account
#: view:res.partner:0
msgid "Bank account owner"
msgstr "Dono da conta bancária"

#. module: account
#: field:res.partner,property_account_receivable:0
msgid "Account Receivable"
msgstr "Conta de recebimento"

#. module: account
#: field:account.installer,config_logo:0
#: field:account.installer.modules,config_logo:0
#: field:wizard.multi.charts.accounts,config_logo:0
msgid "Image"
msgstr ""

#. module: account
#: code:addons/account/account_move_line.py:0
#, python-format
msgid "You can not use this general account in this journal !"
msgstr "You can not use this general account in this journal !"

#. module: account
#: selection:account.balance.report,display_account:0
#: selection:account.bs.report,display_account:0
#: selection:account.common.account.report,display_account:0
#: selection:account.partner.balance,display_partner:0
#: selection:account.pl.report,display_account:0
#: selection:account.report.general.ledger,display_account:0
msgid "With balance is not equal to 0"
msgstr "Com saldo diferente de zero"

#. module: account
#: view:account.tax:0
msgid "Search Taxes"
msgstr ""

#. module: account
#: model:ir.model,name:account.model_account_analytic_cost_ledger
msgid "Account Analytic Cost Ledger"
msgstr ""

#. module: account
#: view:account.model:0
msgid "Create entries"
msgstr "Criar lançamentos"

#. module: account
#: field:account.entries.report,nbr:0
msgid "# of Items"
msgstr ""

#. module: account
#: field:account.automatic.reconcile,max_amount:0
msgid "Maximum write-off amount"
msgstr "Valor máximo da Baixa ou Exclusão"

#. module: account
#: view:account.invoice:0
msgid "Compute Taxes"
msgstr "Computar Impostos"

#. module: account
#: field:wizard.multi.charts.accounts,code_digits:0
msgid "# of Digits"
msgstr "# de dígitos"

#. module: account
#: field:account.journal,entry_posted:0
msgid "Skip 'Draft' State for Manual Entries"
msgstr ""

#. module: account
#: view:account.bank.statement:0
msgid "Entry encoding"
msgstr "Codificar lançamento"

#. module: account
#: view:account.invoice.report:0
#: field:account.invoice.report,price_total:0
msgid "Total Without Tax"
msgstr ""

#. module: account
#: view:account.entries.report:0
msgid "# of Entries "
msgstr ""

#. module: account
#: model:ir.model,name:account.model_temp_range
msgid "A Temporary table used for Dashboard view"
msgstr ""

#. module: account
#: model:ir.actions.act_window,name:account.action_invoice_tree4
#: model:ir.ui.menu,name:account.menu_action_invoice_tree4
msgid "Supplier Refunds"
msgstr "Reembolsos de Fornecedor"

#. module: account
#: view:account.payment.term.line:0
msgid ""
"Example: at 14 net days 2 percents, remaining amount at 30 days end of month."
msgstr ""

#. module: account
#: code:addons/account/invoice.py:0
#, python-format
msgid ""
"Cannot create the invoice !\n"
"The payment term defined gives a computed amount greater than the total "
"invoiced amount."
msgstr ""

#. module: account
#: model:ir.actions.act_window,help:account.action_invoice_tree1
msgid ""
"Customer Invoices allows you create and manage invoices issued to your "
"customers. OpenERP generates draft of invoices automatically so that you "
"only have to confirm them before sending them to your customers."
msgstr ""

#. module: account
#: field:account.installer.modules,account_anglo_saxon:0
msgid "Anglo-Saxon Accounting"
msgstr ""

#. module: account
#: selection:account.account,type:0
#: selection:account.account.template,type:0
#: selection:account.bank.statement,state:0
#: selection:account.entries.report,type:0
#: view:account.fiscalyear:0
#: selection:account.fiscalyear,state:0
#: selection:account.period,state:0
msgid "Closed"
msgstr "Fechado"

#. module: account
#: model:ir.ui.menu,name:account.menu_finance_recurrent_entries
msgid "Recurring Entries"
msgstr ""

#. module: account
#: model:ir.model,name:account.model_account_fiscal_position_template
msgid "Template for Fiscal Position"
msgstr "Modelo para posição fiscal"

#. module: account
#: model:account.tax.code,name:account.account_tax_code_0
msgid "Tax Code Test"
msgstr ""

#. module: account
#: field:account.automatic.reconcile,reconciled:0
msgid "Reconciled transactions"
msgstr "Transações conciliadas"

#. module: account
#: field:account.journal.view,columns_id:0
msgid "Columns"
msgstr "Colunas"

#. module: account
#: report:account.overdue:0
msgid "."
msgstr "."

#. module: account
#: view:account.analytic.cost.ledger.journal.report:0
msgid "and Journals"
msgstr "e diários"

#. module: account
#: field:account.journal,groups_id:0
msgid "Groups"
msgstr "Grupos"

#. module: account
#: field:account.invoice,amount_untaxed:0
#: field:report.invoice.created,amount_untaxed:0
msgid "Untaxed"
msgstr "Não taxado"

#. module: account
#: view:account.partner.reconcile.process:0
msgid "Go to next partner"
msgstr ""

#. module: account
#: view:account.bank.statement:0
msgid "Search Bank Statements"
msgstr ""

#. module: account
#: view:account.chart.template:0
#: field:account.chart.template,property_account_payable:0
msgid "Payable Account"
msgstr "Conta pagável"

#. module: account
#: field:account.tax,account_paid_id:0
#: field:account.tax.template,account_paid_id:0
msgid "Refund Tax Account"
msgstr "Conta reembolso da taxa"

#. module: account
#: view:account.bank.statement:0
#: field:account.bank.statement,line_ids:0
msgid "Statement lines"
msgstr "Linhas do demonstrativo"

#. module: account
#: report:account.analytic.account.cost_ledger:0
msgid "Date/Code"
msgstr ""

#. module: account
#: field:account.analytic.line,general_account_id:0
#: view:analytic.entries.report:0
#: field:analytic.entries.report,general_account_id:0
msgid "General Account"
msgstr "Conta geral"

#. module: account
#: field:res.partner,debit_limit:0
msgid "Payable Limit"
msgstr "Limite pagável"

#. module: account
#: report:account.invoice:0
#: view:account.invoice:0
#: view:account.invoice.report:0
#: field:account.move.line,invoice:0
#: model:ir.model,name:account.model_account_invoice
#: model:res.request.link,name:account.req_link_invoice
msgid "Invoice"
msgstr "Fatura"

#. module: account
#: model:process.node,note:account.process_node_analytic0
#: model:process.node,note:account.process_node_analyticcost0
msgid "Analytic costs to invoice"
msgstr ""

#. module: account
#: view:ir.sequence:0
msgid "Fiscal Year Sequence"
msgstr ""

#. module: account
#: field:wizard.multi.charts.accounts,seq_journal:0
msgid "Separated Journal Sequences"
msgstr "Sequências de diário separadas"

#. module: account
#: constraint:ir.model:0
msgid ""
"The Object name must start with x_ and not contain any special character !"
msgstr ""
"O nome do objeto precisa iniciar com x_ e não conter nenhum caracter "
"especial!"

#. module: account
#: view:account.invoice:0
msgid "Responsible"
msgstr ""

#. module: account
#: report:account.overdue:0
msgid "Sub-Total :"
msgstr "Subtotal:"

#. module: account
#: model:ir.actions.act_window,name:account.action_report_account_type_sales_tree_all
msgid "Sales by Account Type"
msgstr ""

#. module: account
#: view:account.invoice.refund:0
msgid ""
"Cancel Invoice: Creates the refund invoice, validate and reconcile it to "
"cancel the current invoice."
msgstr ""

#. module: account
#: model:ir.ui.menu,name:account.periodical_processing_invoicing
msgid "Invoicing"
msgstr ""

#. module: account
#: field:account.chart.template,tax_code_root_id:0
msgid "Root Tax Code"
msgstr "Código tributário raiz"

#. module: account
#: field:account.partner.ledger,initial_balance:0
#: field:account.report.general.ledger,initial_balance:0
msgid "Include initial balances"
msgstr "Incluir saldos iniciais"

#. module: account
#: field:account.tax.code,sum:0
msgid "Year Sum"
msgstr "Somar ano"

#. module: account
#: model:ir.actions.report.xml,name:account.report_account_voucher_new
msgid "Print Voucher"
msgstr ""

#. module: account
#: view:account.change.currency:0
msgid "This wizard will change the currency of the invoice"
msgstr ""

#. module: account
#: model:ir.actions.act_window,help:account.action_account_chart
msgid ""
"Display your company chart of accounts per fiscal year and filter by period. "
"Have a complete tree view of all journal items per account code by clicking "
"on an account."
msgstr ""

#. module: account
#: constraint:account.fiscalyear:0
msgid "Error! You cannot define overlapping fiscal years"
msgstr ""

#. module: account
#: code:addons/account/account_move_line.py:0
#, python-format
msgid "The account is not defined to be reconciled !"
msgstr ""

#. module: account
#: field:account.cashbox.line,pieces:0
msgid "Values"
msgstr ""

#. module: account
#: view:res.partner:0
msgid "Supplier Debit"
msgstr "Débitos do fornecedor"

#. module: account
#: help:account.model.line,quantity:0
msgid "The optional quantity on entries"
msgstr "A quantidade opcional nos lançamentos"

#. module: account
#: model:ir.actions.act_window,name:account.act_account_partner_account_move_all
msgid "Receivables & Payables"
msgstr "Receber & Pagar"

#. module: account
#: code:addons/account/account_move_line.py:0
#, python-format
msgid "You have to provide an account for the write off entry !"
msgstr "Você tem que fornecer uma conta para a amortizar lançamento!"

#. module: account
#: model:ir.model,name:account.model_account_common_journal_report
msgid "Account Common Journal Report"
msgstr ""

#. module: account
#: selection:account.partner.balance,display_partner:0
msgid "All Partners"
msgstr ""

#. module: account
#: report:account.move.voucher:0
msgid "Ref. :"
msgstr ""

#. module: account
#: view:account.analytic.chart:0
msgid "Analytic Account Charts"
msgstr "Gráficos de Contas Analíticas"

#. module: account
#: view:account.analytic.line:0
msgid "My Entries"
msgstr ""

#. module: account
#: report:account.overdue:0
msgid "Customer Ref:"
msgstr "Ref.Cliente:"

#. module: account
#: code:addons/account/account_cash_statement.py:0
#, python-format
msgid "User %s does not have rights to access %s journal !"
msgstr ""

#. module: account
#: help:account.period,special:0
msgid "These periods can overlap."
msgstr "Estes períodos podem sobrepor."

#. module: account
#: model:process.node,name:account.process_node_draftstatement0
msgid "Draft statement"
msgstr "Demonstrativo provisório"

#. module: account
#: view:account.tax:0
msgid "Tax Declaration: Credit Notes"
msgstr ""

#. module: account
#: code:addons/account/account.py:0
#, python-format
msgid "You cannot deactivate an account that contains account moves."
msgstr ""

#. module: account
#: field:account.move.line.reconcile,credit:0
msgid "Credit amount"
msgstr "Valor do credito"

#. module: account
#: code:addons/account/account.py:0
#, python-format
msgid ""
"You cannot change the type of account from 'Closed' to any other type which "
"contains account entries!"
msgstr ""

#. module: account
#: view:res.company:0
msgid "Reserve And Profit/Loss Account"
msgstr ""

#. module: account
#: view:account.invoice.report:0
#: model:ir.actions.act_window,name:account.action_account_invoice_report_all
#: model:ir.ui.menu,name:account.menu_action_account_invoice_report_all
msgid "Invoices Analysis"
msgstr ""

#. module: account
#: report:account.journal.period.print:0
msgid "A/c No."
msgstr "Ct nº."

#. module: account
#: model:ir.model,name:account.model_account_period_close
msgid "period close"
msgstr ""

#. module: account
#: view:account.installer:0
msgid "Configure Fiscal Year"
msgstr ""

#. module: account
#: model:ir.actions.act_window,name:account.action_project_account_analytic_line_form
msgid "Entries By Line"
msgstr ""

#. module: account
#: report:account.tax.code.entries:0
msgid "A/c Code"
msgstr ""

#. module: account
#: field:account.invoice,move_id:0
#: field:account.invoice,move_name:0
msgid "Journal Entry"
msgstr ""

#. module: account
#: view:account.tax:0
msgid "Tax Declaration: Invoices"
msgstr ""

#. module: account
#: field:account.cashbox.line,subtotal:0
msgid "Sub Total"
msgstr ""

#. module: account
#: view:account.account:0
msgid "Treasury Analysis"
msgstr ""

#. module: account
#: view:account.analytic.account:0
msgid "Analytic account"
msgstr "Conta analítica"

#. module: account
#: code:addons/account/account_bank_statement.py:0
#, python-format
msgid "Please verify that an account is defined in the journal."
msgstr "Por favor verifique se uma conta está definida no diário."

#. module: account
#: selection:account.entries.report,move_line_state:0
#: selection:account.move.line,state:0
msgid "Valid"
msgstr "Válido"

#. module: account
#: model:ir.actions.act_window,name:account.action_account_print_journal
#: model:ir.model,name:account.model_account_print_journal
msgid "Account Print Journal"
msgstr ""

#. module: account
#: model:ir.model,name:account.model_product_category
msgid "Product Category"
msgstr ""

#. module: account
#: selection:account.account.type,report_type:0
msgid "/"
msgstr "/"

#. module: account
#: field:account.bs.report,reserve_account_id:0
msgid "Reserve & Profit/Loss Account"
msgstr ""

#. module: account
#: help:account.bank.statement,balance_end:0
msgid "Closing balance based on Starting Balance and Cash Transactions"
msgstr ""

#. module: account
#: model:process.node,note:account.process_node_reconciliation0
#: model:process.node,note:account.process_node_supplierreconciliation0
msgid "Comparison between accounting and payment entries"
msgstr ""

#. module: account
#: view:account.tax:0
#: view:account.tax.template:0
msgid "Tax Definition"
msgstr "Definição da taxa"

#. module: account
#: help:wizard.multi.charts.accounts,seq_journal:0
msgid ""
"Check this box if you want to use a different sequence for each created "
"journal. Otherwise, all will use the same sequence."
msgstr ""
"Marque se quiser utilizar uma sequencia diferente para cada diário. Senão, "
"todos usarão a mesma sequencia."

#. module: account
#: help:account.partner.ledger,amount_currency:0
#: help:account.report.general.ledger,amount_currency:0
msgid ""
"It adds the currency column if the currency is different then the company "
"currency"
msgstr ""

#. module: account
#: help:account.journal,allow_date:0
msgid ""
"If set to True then do not accept the entry if the entry date is not into "
"the period dates"
msgstr ""

#. module: account
#: model:ir.actions.act_window,name:account.action_account_pl_report
msgid "Account Profit And Loss"
msgstr ""

#. module: account
#: view:account.account:0
#: view:account.account.template:0
#: selection:account.aged.trial.balance,result_selection:0
#: selection:account.common.partner.report,result_selection:0
#: selection:account.partner.balance,result_selection:0
#: selection:account.partner.ledger,result_selection:0
msgid "Payable Accounts"
msgstr "Contas a pagar"

#. module: account
#: view:account.account:0
#: selection:account.aged.trial.balance,result_selection:0
#: selection:account.common.partner.report,result_selection:0
#: selection:account.partner.balance,result_selection:0
#: selection:account.partner.ledger,result_selection:0
#: model:ir.actions.act_window,name:account.action_aged_receivable
msgid "Receivable Accounts"
msgstr "Contas a receber"

#. module: account
#: report:account.move.voucher:0
msgid "Canceled"
msgstr ""

#. module: account
#: view:account.invoice:0
#: view:report.invoice.created:0
msgid "Untaxed Amount"
msgstr "Valor sem Impostos"

#. module: account
#: help:account.bank.statement,name:0
msgid ""
"if you give the Name other then /, its created Accounting Entries Move will "
"be with same name as statement name. This allows the statement entries to "
"have the same references than the statement itself"
msgstr ""

#. module: account
#: model:ir.actions.act_window,name:account.action_account_unreconcile
#: model:ir.actions.act_window,name:account.action_account_unreconcile_reconcile
#: model:ir.actions.act_window,name:account.action_account_unreconcile_select
msgid "Unreconcile Entries"
msgstr "Desfazer reconciliação de Lançamentos"

#. module: account
#: field:account.move.reconcile,line_partial_ids:0
msgid "Partial Entry lines"
msgstr "Linhas de Lançamentos Parciais"

#. module: account
#: view:account.fiscalyear:0
msgid "Fiscalyear"
msgstr "Ano fiscal"

#. module: account
#: view:account.journal.select:0
#: view:project.account.analytic.line:0
msgid "Open Entries"
msgstr "Lançamentos abertos"

#. module: account
#: model:ir.actions.act_window,help:account.action_invoice_tree4
msgid ""
"A vendor refund is a credit note from your supplier indicating that he "
"refunds part or totality of the invoice sent to you."
msgstr ""

#. module: account
#: field:account.automatic.reconcile,account_ids:0
msgid "Accounts to Reconcile"
msgstr ""

#. module: account
#: model:process.transition,note:account.process_transition_filestatement0
msgid "Import of the statement in the system from an electronic file"
msgstr ""

#. module: account
#: model:process.node,name:account.process_node_importinvoice0
msgid "Import from invoice"
msgstr ""

#. module: account
#: selection:account.entries.report,month:0
#: selection:account.invoice.report,month:0
#: selection:analytic.entries.report,month:0
#: selection:report.account.sales,month:0
#: selection:report.account_type.sales,month:0
msgid "January"
msgstr ""

#. module: account
#: view:account.journal:0
msgid "Validations"
msgstr ""

#. module: account
#: model:account.journal,name:account.close_journal
msgid "End of Year"
msgstr ""

#. module: account
#: view:account.entries.report:0
msgid "This F.Year"
msgstr ""

#. module: account
#: view:account.tax.chart:0
msgid "Account tax charts"
msgstr ""

#. module: account
#: constraint:account.period:0
msgid ""
"Invalid period ! Some periods overlap or the date period is not in the scope "
"of the fiscal year. "
msgstr ""
"Período inválido! Alguns períodos se sobrepõem ou o período de datas está "
"fora do escopo do ano fiscal. "

#. module: account
#: selection:account.invoice,state:0
#: view:account.invoice.report:0
#: selection:account.invoice.report,state:0
#: selection:report.invoice.created,state:0
msgid "Pro-forma"
msgstr "Pro-forma"

#. module: account
#: code:addons/account/installer.py:0
#, python-format
msgid " Journal"
msgstr ""

#. module: account
#: code:addons/account/account.py:0
#, python-format
msgid ""
"There is no default default debit account defined \n"
"on journal \"%s\""
msgstr ""

#. module: account
#: help:account.account,type:0
#: help:account.account.template,type:0
#: help:account.entries.report,type:0
msgid ""
"This type is used to differentiate types with special effects in OpenERP: "
"view can not have entries, consolidation are accounts that can have children "
"accounts for multi-company consolidations, payable/receivable are for "
"partners accounts (for debit/credit computations), closed for depreciated "
"accounts."
msgstr ""

#. module: account
#: view:account.chart.template:0
msgid "Search Chart of Account Templates"
msgstr ""

#. module: account
#: view:account.account.type:0
#: field:account.account.type,note:0
#: view:account.analytic.account:0
#: report:account.invoice:0
#: field:account.invoice,name:0
#: field:account.invoice.line,name:0
#: field:account.invoice.refund,description:0
#: report:account.overdue:0
#: field:account.payment.term,note:0
#: view:account.tax.code:0
#: field:account.tax.code,info:0
#: view:account.tax.code.template:0
#: field:account.tax.code.template,info:0
#: field:analytic.entries.report,name:0
#: field:report.invoice.created,name:0
msgid "Description"
msgstr "Descrição"

#. module: account
#: code:addons/account/account.py:0
#: code:addons/account/installer.py:0
#, python-format
msgid "ECNJ"
msgstr ""

#. module: account
#: view:account.subscription:0
#: selection:account.subscription,state:0
msgid "Running"
msgstr "Em execução"

#. module: account
#: view:account.chart.template:0
#: field:product.category,property_account_income_categ:0
#: field:product.template,property_account_income:0
msgid "Income Account"
msgstr "Conta de receitas"

#. module: account
#: code:addons/account/invoice.py:0
#, python-format
msgid "There is no Accounting Journal of type Sale/Purchase defined!"
msgstr ""

#. module: account
#: view:product.category:0
msgid "Accounting Properties"
msgstr "Propriedades da conta"

#. module: account
#: report:account.general.ledger:0
#: report:account.journal.period.print:0
#: field:account.print.journal,sort_selection:0
msgid "Entries Sorted By"
msgstr "Lançamentos listados por"

#. module: account
#: field:account.change.currency,currency_id:0
msgid "Change to"
msgstr ""

#. module: account
#: view:account.entries.report:0
msgid "# of Products Qty "
msgstr ""

#. module: account
#: model:ir.model,name:account.model_product_template
msgid "Product Template"
msgstr ""

#. module: account
#: report:account.account.balance:0
#: report:account.central.journal:0
#: view:account.entries.report:0
#: field:account.entries.report,fiscalyear_id:0
#: field:account.fiscalyear,name:0
#: report:account.general.journal:0
#: report:account.general.ledger:0
#: field:account.journal.period,fiscalyear_id:0
#: report:account.journal.period.print:0
#: report:account.partner.balance:0
#: field:account.period,fiscalyear_id:0
#: field:account.sequence.fiscalyear,fiscalyear_id:0
#: report:account.third_party_ledger:0
#: report:account.third_party_ledger_other:0
#: report:account.vat.declaration:0
#: model:ir.model,name:account.model_account_fiscalyear
msgid "Fiscal Year"
msgstr "Ano fiscal"

#. module: account
#: help:account.aged.trial.balance,fiscalyear_id:0
#: help:account.balance.report,fiscalyear_id:0
#: help:account.bs.report,fiscalyear_id:0
#: help:account.central.journal,fiscalyear_id:0
#: help:account.common.account.report,fiscalyear_id:0
#: help:account.common.journal.report,fiscalyear_id:0
#: help:account.common.partner.report,fiscalyear_id:0
#: help:account.common.report,fiscalyear_id:0
#: help:account.general.journal,fiscalyear_id:0
#: help:account.partner.balance,fiscalyear_id:0
#: help:account.partner.ledger,fiscalyear_id:0
#: help:account.pl.report,fiscalyear_id:0
#: help:account.print.journal,fiscalyear_id:0
#: help:account.report.general.ledger,fiscalyear_id:0
#: help:account.vat.declaration,fiscalyear_id:0
msgid "Keep empty for all open fiscal year"
msgstr "Mantenha vazia para todos os anos fiscais abertos"

#. module: account
#: model:ir.model,name:account.model_account_move
msgid "Account Entry"
msgstr "Conta Lançamento"

#. module: account
#: field:account.sequence.fiscalyear,sequence_main_id:0
msgid "Main Sequence"
msgstr "Sequencia Principal"

#. module: account
#: field:account.invoice,payment_term:0
#: field:account.invoice.report,payment_term:0
#: view:account.payment.term:0
#: field:account.payment.term,name:0
#: view:account.payment.term.line:0
#: field:account.payment.term.line,payment_id:0
#: model:ir.model,name:account.model_account_payment_term
#: field:res.partner,property_payment_term:0
msgid "Payment Term"
msgstr "Forma de Pagamento"

#. module: account
#: model:ir.actions.act_window,name:account.action_account_fiscal_position_form
#: model:ir.ui.menu,name:account.menu_action_account_fiscal_position_form
msgid "Fiscal Positions"
msgstr "Posições fiscais"

#. module: account
#: field:account.period.close,sure:0
msgid "Check this box"
msgstr "Marque esta caixa"

#. module: account
#: view:account.common.report:0
msgid "Filters"
msgstr "Filtros"

#. module: account
#: view:account.bank.statement:0
#: selection:account.bank.statement,state:0
#: view:account.fiscalyear:0
#: selection:account.fiscalyear,state:0
#: selection:account.invoice,state:0
#: selection:account.invoice.report,state:0
#: view:account.open.closed.fiscalyear:0
#: selection:account.period,state:0
#: selection:report.invoice.created,state:0
msgid "Open"
msgstr "Abrir"

#. module: account
#: model:process.node,note:account.process_node_draftinvoices0
#: model:process.node,note:account.process_node_supplierdraftinvoices0
msgid "Draft state of an invoice"
msgstr ""

#. module: account
#: help:account.account,reconcile:0
msgid ""
"Check this if the user is allowed to reconcile entries in this account."
msgstr ""
"Marque isto se ao usuário é permitido reconciliar lançamentos nesta conta."

#. module: account
#: view:account.partner.reconcile.process:0
msgid "Partner Reconciliation"
msgstr ""

#. module: account
#: field:account.tax,tax_code_id:0
#: view:account.tax.code:0
msgid "Account Tax Code"
msgstr "Código da conta de impostos"

#. module: account
#: code:addons/account/invoice.py:0
#, python-format
msgid ""
"Can't find any account journal of %s type for this company.\n"
"\n"
"You can create one in the menu: \n"
"Configuration\\Financial Accounting\\Accounts\\Journals."
msgstr ""

#. module: account
#: field:account.invoice.tax,base_code_id:0
#: field:account.tax.template,base_code_id:0
msgid "Base Code"
msgstr "Código base"

#. module: account
#: help:account.invoice.tax,sequence:0
msgid "Gives the sequence order when displaying a list of invoice tax."
msgstr ""

#. module: account
#: field:account.tax,base_sign:0
#: field:account.tax,ref_base_sign:0
#: field:account.tax.template,base_sign:0
#: field:account.tax.template,ref_base_sign:0
msgid "Base Code Sign"
msgstr "Sinal de código básico"

#. module: account
#: view:account.vat.declaration:0
msgid ""
"This menu prints a VAT declaration based on invoices or payments. Select one "
"or several periods of the fiscal year. The information required for a tax "
"declaration is automatically generated by OpenERP from invoices (or "
"payments, in some countries). This data is updated in real time. That’s very "
"useful because it enables you to preview at any time the tax that you owe at "
"the start and end of the month or quarter."
msgstr ""

#. module: account
#: selection:account.move.line,centralisation:0
msgid "Debit Centralisation"
msgstr "Centralização do débito"

#. module: account
#: view:account.invoice.confirm:0
#: model:ir.actions.act_window,name:account.action_account_invoice_confirm
msgid "Confirm Draft Invoices"
msgstr ""

#. module: account
#: field:account.entries.report,day:0
#: view:account.invoice.report:0
#: field:account.invoice.report,day:0
#: view:analytic.entries.report:0
#: field:analytic.entries.report,day:0
msgid "Day"
msgstr ""

#. module: account
#: model:ir.actions.act_window,name:account.act_account_renew_view
msgid "Accounts to Renew"
msgstr ""

#. module: account
#: model:ir.model,name:account.model_account_model_line
msgid "Account Model Entries"
msgstr "Modelo de entrada de contas"

#. module: account
#: code:addons/account/account.py:0
#: code:addons/account/installer.py:0
#, python-format
msgid "EXJ"
msgstr "EXJ"

#. module: account
#: field:product.template,supplier_taxes_id:0
msgid "Supplier Taxes"
msgstr "Impostos do fornecedor"

#. module: account
#: help:account.invoice,date_due:0
#: help:account.invoice,payment_term:0
msgid ""
"If you use payment terms, the due date will be computed automatically at the "
"generation of accounting entries. If you keep the payment term and the due "
"date empty, it means direct payment. The payment term may compute several "
"due dates, for example 50% now, 50% in one month."
msgstr ""
"Se você usar condições de pagamento, a data de vencimento será calculada "
"automaticamente na geração dos lançamentos contábeis. Se você mantiver a "
"forma de pagamento e a data de vencimento vazias, significa pagamento à "
"vista. A forma de pagamento pode calcular várias datas de vencimento, por "
"exemplo 30/60/90 dias da data."

#. module: account
#: view:account.analytic.cost.ledger.journal.report:0
msgid "Select period"
msgstr "Selecione o período"

#. module: account
#: model:ir.ui.menu,name:account.menu_account_pp_statements
msgid "Statements"
msgstr ""

#. module: account
#: report:account.analytic.account.journal:0
msgid "Move Name"
msgstr "Mover Nome"

#. module: account
#: help:res.partner,property_account_position:0
msgid ""
"The fiscal position will determine taxes and the accounts used for the "
"partner."
msgstr ""

#. module: account
#: model:account.account.type,name:account.account_type_tax
#: report:account.invoice:0
#: field:account.invoice,amount_tax:0
#: field:account.move.line,account_tax_id:0
msgid "Tax"
msgstr "Imposto"

#. module: account
#: view:account.analytic.account:0
#: field:account.bank.statement.line,analytic_account_id:0
#: field:account.entries.report,analytic_account_id:0
#: field:account.invoice.line,account_analytic_id:0
#: field:account.model.line,analytic_account_id:0
#: field:account.move.line,analytic_account_id:0
#: field:account.move.line.reconcile.writeoff,analytic_id:0
msgid "Analytic Account"
msgstr "Conta analítica"

#. module: account
#: view:account.account:0
#: view:account.journal:0
#: model:ir.actions.act_window,name:account.action_account_form
#: model:ir.ui.menu,name:account.account_account_menu
#: model:ir.ui.menu,name:account.account_template_accounts
#: model:ir.ui.menu,name:account.menu_action_account_form
#: model:ir.ui.menu,name:account.menu_analytic
msgid "Accounts"
msgstr ""

#. module: account
#: code:addons/account/invoice.py:0
#, python-format
msgid "Configuration Error!"
msgstr ""

#. module: account
#: view:account.invoice.report:0
#: field:account.invoice.report,price_average:0
msgid "Average Price"
msgstr ""

#. module: account
#: report:account.move.voucher:0
#: report:account.overdue:0
msgid "Date:"
msgstr "Data:"

#. module: account
#: code:addons/account/account.py:0
#, python-format
msgid ""
"You cannot modify company of this journal as its related record exist in "
"Entry Lines"
msgstr ""

#. module: account
#: view:account.tax:0
msgid "Accounting Information"
msgstr ""

#. module: account
#: view:account.tax:0
#: view:account.tax.template:0
msgid "Special Computation"
msgstr "Cálculo especial"

#. module: account
#: view:account.move.bank.reconcile:0
#: model:ir.actions.act_window,name:account.action_account_bank_reconcile_tree
msgid "Bank reconciliation"
msgstr "Reconciliação bancária"

#. module: account
#: report:account.invoice:0
msgid "Disc.(%)"
msgstr "Desc.(%)"

#. module: account
#: report:account.general.ledger:0
#: report:account.overdue:0
msgid "Ref"
msgstr "Ref"

#. module: account
#: help:account.move.line,tax_code_id:0
msgid "The Account can either be a base tax code or a tax code account."
msgstr ""

#. module: account
#: sql_constraint:ir.module.module:0
msgid "The certificate ID of the module must be unique !"
msgstr ""

#. module: account
#: model:ir.ui.menu,name:account.menu_automatic_reconcile
msgid "Automatic Reconciliation"
msgstr ""

#. module: account
#: field:account.invoice,reconciled:0
msgid "Paid/Reconciled"
msgstr "Pago/Reconciliado"

#. module: account
#: field:account.tax,ref_base_code_id:0
#: field:account.tax.template,ref_base_code_id:0
msgid "Refund Base Code"
msgstr "Código base p/reembolso"

#. module: account
#: model:ir.actions.act_window,name:account.action_bank_statement_periodic_tree
#: model:ir.actions.act_window,name:account.action_bank_statement_tree
#: model:ir.ui.menu,name:account.menu_bank_statement_tree
msgid "Bank Statements"
msgstr ""

#. module: account
#: selection:account.tax.template,applicable_type:0
msgid "True"
msgstr "Verdadeiro"

#. module: account
#: view:account.bank.statement:0
#: view:account.common.report:0
#: view:account.move:0
#: view:account.move.line:0
msgid "Dates"
msgstr ""

#. module: account
#: field:account.tax,parent_id:0
#: field:account.tax.template,parent_id:0
msgid "Parent Tax Account"
msgstr "Conta-pai de Impostos"

#. module: account
#: view:account.subscription.generate:0
msgid ""
"Automatically generate entries based on what has been entered in the  system "
"before a specific date."
msgstr ""

#. module: account
#: view:account.aged.trial.balance:0
#: model:ir.actions.act_window,name:account.action_account_aged_balance_view
#: model:ir.ui.menu,name:account.menu_aged_trial_balance
msgid "Aged Partner Balance"
msgstr "Saldo anterior do Parceiro"

#. module: account
#: model:process.transition,name:account.process_transition_entriesreconcile0
#: model:process.transition,name:account.process_transition_supplierentriesreconcile0
msgid "Accounting entries"
msgstr ""

#. module: account
#: field:account.invoice.line,discount:0
msgid "Discount (%)"
msgstr "Desconto (%)"

#. module: account
#: help:account.journal,entry_posted:0
msgid ""
"Check this box if you don't want new journal entries to pass through the "
"'draft' state and instead goes directly to the 'posted state' without any "
"manual validation. \n"
"Note that journal entries that are automatically created by the system are "
"always skipping that state."
msgstr ""

#. module: account
#: model:ir.actions.server,name:account.ir_actions_server_action_wizard_multi_chart
#: model:ir.ui.menu,name:account.menu_act_ir_actions_bleble
msgid "New Company Financial Setting"
msgstr ""

#. module: account
#: model:ir.actions.act_window,name:account.action_report_account_sales_tree_all
#: view:report.account.sales:0
#: view:report.account_type.sales:0
msgid "Sales by Account"
msgstr ""

#. module: account
#: view:account.use.model:0
msgid "This wizard will create recurring accounting entries"
msgstr ""

#. module: account
#: code:addons/account/account.py:0
#, python-format
msgid "No sequence defined on the journal !"
msgstr ""

#. module: account
#: report:account.invoice:0
msgid "Cancelled Invoice"
msgstr ""

#. module: account
#: code:addons/account/account.py:0
#: code:addons/account/account_bank_statement.py:0
#: code:addons/account/account_move_line.py:0
#: code:addons/account/invoice.py:0
#: code:addons/account/wizard/account_use_model.py:0
#, python-format
msgid "You have to define an analytic journal on the '%s' journal!"
msgstr "Você deve definir um diário analítico no '%s' de diário!"

#. module: account
#: view:account.invoice.tax:0
#: model:ir.actions.act_window,name:account.action_tax_code_list
#: model:ir.ui.menu,name:account.menu_action_tax_code_list
msgid "Tax codes"
msgstr "Códigos de imposto"

#. module: account
#: model:ir.ui.menu,name:account.menu_finance_receivables
msgid "Customers"
msgstr ""

#. module: account
#: report:account.analytic.account.cost_ledger:0
#: report:account.analytic.account.journal:0
#: report:account.analytic.account.quantity_cost_ledger:0
msgid "Period to"
msgstr "Período até"

#. module: account
#: selection:account.entries.report,month:0
#: selection:account.invoice.report,month:0
#: selection:analytic.entries.report,month:0
#: selection:report.account.sales,month:0
#: selection:report.account_type.sales,month:0
msgid "August"
msgstr ""

#. module: account
#: code:addons/account/account_bank_statement.py:0
#, python-format
msgid ""
"The expected balance (%.2f) is different than the computed one. (%.2f)"
msgstr "O balanço esperado (%.2f) é diferente do calculado. (%.2f)"

#. module: account
#: model:process.transition,note:account.process_transition_paymentreconcile0
msgid "Payment entries are the second input of the reconciliation."
msgstr ""

#. module: account
#: report:account.move.voucher:0
msgid "Number:"
msgstr ""

#. module: account
#: selection:account.print.journal,sort_selection:0
msgid "Reference Number"
msgstr "Numero de referencia"

#. module: account
#: selection:account.entries.report,month:0
#: selection:account.invoice.report,month:0
#: selection:analytic.entries.report,month:0
#: selection:report.account.sales,month:0
#: selection:report.account_type.sales,month:0
msgid "October"
msgstr ""

#. module: account
#: help:account.move.line,quantity:0
msgid ""
"The optional quantity expressed by this line, eg: number of product sold. "
"The quantity is not a legal requirement but is very useful for some reports."
msgstr ""

#. module: account
#: view:account.payment.term.line:0
msgid "Line 2:"
msgstr ""

#. module: account
#: field:account.journal.column,required:0
msgid "Required"
msgstr "Requerido"

#. module: account
#: view:account.chart.template:0
#: field:product.category,property_account_expense_categ:0
#: field:product.template,property_account_expense:0
msgid "Expense Account"
msgstr "Conta de Despesas"

#. module: account
#: help:account.invoice,period_id:0
msgid "Keep empty to use the period of the validation(invoice) date."
msgstr "Deixe em branco para usar a data do prazo de validação (fatura)"

#. module: account
#: field:account.invoice.tax,base_amount:0
msgid "Base Code Amount"
msgstr "Valor do código básico"

#. module: account
#: model:account.account.type,name:account.account_type_view
msgid "Ansicht"
msgstr ""

#. module: account
#: field:wizard.multi.charts.accounts,sale_tax:0
msgid "Default Sale Tax"
msgstr ""

#. module: account
#: help:account.model.line,date_maturity:0
msgid ""
"The maturity date of the generated entries for this model. You can choose "
"between the creation date or the creation date of the entries plus the "
"partner payment terms."
msgstr ""

#. module: account
#: model:ir.ui.menu,name:account.menu_finance_accounting
msgid "Financial Accounting"
msgstr "Conta financeira"

#. module: account
#: model:ir.ui.menu,name:account.menu_account_pl_report
msgid "Profit And Loss"
msgstr ""

#. module: account
#: view:account.fiscal.position:0
#: field:account.fiscal.position,name:0
#: field:account.fiscal.position.account,position_id:0
#: field:account.fiscal.position.tax,position_id:0
#: field:account.fiscal.position.tax.template,position_id:0
#: view:account.fiscal.position.template:0
#: field:account.invoice,fiscal_position:0
#: field:account.invoice.report,fiscal_position:0
#: model:ir.model,name:account.model_account_fiscal_position
#: field:res.partner,property_account_position:0
msgid "Fiscal Position"
msgstr "Posição fiscal"

#. module: account
#: help:account.partner.ledger,initial_balance:0
#: help:account.report.general.ledger,initial_balance:0
msgid ""
"It adds initial balance row on report which display previous sum amount of "
"debit/credit/balance"
msgstr ""

#. module: account
#: view:account.analytic.line:0
#: model:ir.actions.act_window,name:account.action_account_analytic_line_form
#: model:ir.actions.act_window,name:account.action_account_tree1
msgid "Analytic Entries"
msgstr "Lançamentos analíticos"

#. module: account
#: code:addons/account/account.py:0
#, python-format
msgid ""
"No fiscal year defined for this date !\n"
"Please create one."
msgstr ""

#. module: account
#: selection:account.invoice,type:0
#: selection:account.invoice.report,type:0
#: model:process.process,name:account.process_process_invoiceprocess0
#: selection:report.invoice.created,type:0
msgid "Customer Invoice"
msgstr "Fatura de cliente"

#. module: account
#: help:account.tax.template,include_base_amount:0
msgid ""
"Set if the amount of tax must be included in the base amount before "
"computing the next taxes."
msgstr ""
"Defina se o montante do imposto deve ser incluído na base de cálculo da "
"quantia antes do cálculo dos próximos impostos."

#. module: account
#: help:account.journal,user_id:0
msgid "The user responsible for this journal"
msgstr "O usuário responsável por este diário"

#. module: account
#: view:account.period:0
msgid "Search Period"
msgstr ""

#. module: account
#: view:account.change.currency:0
msgid "Invoice Currency"
msgstr ""

#. module: account
#: field:account.payment.term,line_ids:0
msgid "Terms"
msgstr "Formas de Pagamento"

#. module: account
#: field:account.bank.statement,total_entry_encoding:0
msgid "Cash Transaction"
msgstr ""

#. module: account
#: view:res.partner:0
msgid "Bank account"
msgstr "Conta Bancaria"

#. module: account
#: field:account.chart.template,tax_template_ids:0
msgid "Tax Template List"
msgstr "Lista de modelo de impostos"

#. module: account
#: help:account.account,currency_mode:0
msgid ""
"This will select how the current currency rate for outgoing transactions is "
"computed. In most countries the legal method is \"average\" but only a few "
"software systems are able to manage this. So if you import from another "
"software system you may have to use the rate at date. Incoming transactions "
"always use the rate at date."
msgstr ""
"Isto indicará como o sistema usará a taxa de câmbio para calcular as "
"operações de venda. Na maioria dos países o método legal é \"média\" mas "
"apenas poucos softwares são capazes de fazê-lo. Então, se você importar de "
"outro sistema/software, pode ser necessário usar a taxa do dia. Transações "
"de entrada sempre usam a taxa do dia."

#. module: account
#: help:wizard.multi.charts.accounts,code_digits:0
msgid "No. of Digits to use for account code"
msgstr "Nro de digitos a ser usado no codigo da conta"

#. module: account
#: field:account.payment.term.line,name:0
msgid "Line Name"
msgstr "Nome da linha"

#. module: account
#: view:account.fiscalyear:0
msgid "Search Fiscalyear"
msgstr ""

#. module: account
#: selection:account.tax,applicable_type:0
msgid "Always"
msgstr ""

#. module: account
#: view:account.analytic.line:0
msgid "Total Quantity"
msgstr ""

#. module: account
#: field:account.move.line.reconcile.writeoff,writeoff_acc_id:0
msgid "Write-Off account"
msgstr "Conta de amortização"

#. module: account
#: field:account.model.line,model_id:0
#: view:account.subscription:0
#: field:account.subscription,model_id:0
msgid "Model"
msgstr "Modelo"

#. module: account
#: help:account.invoice.tax,base_code_id:0
msgid "The account basis of the tax declaration."
msgstr "A base contábil da declaração de imposto."

#. module: account
#: selection:account.account,type:0
#: selection:account.account.template,type:0
#: model:account.account.type,name:account.account_type_root
#: selection:account.entries.report,type:0
msgid "View"
msgstr "Visualizar"

#. module: account
#: code:addons/account/account.py:0
#: code:addons/account/installer.py:0
#, python-format
msgid "BNK"
msgstr "BNK"

#. module: account
#: field:account.move.line,analytic_lines:0
msgid "Analytic lines"
msgstr "Linhas analíticas"

#. module: account
#: model:process.node,name:account.process_node_electronicfile0
msgid "Electronic File"
msgstr "Arquivo eletrônico"

#. module: account
#: view:res.partner:0
msgid "Customer Credit"
msgstr "Crédito do cliente"

#. module: account
#: model:ir.model,name:account.model_account_tax_code_template
msgid "Tax Code Template"
msgstr "Modelo de código de taxa"

#. module: account
#: view:account.subscription:0
msgid "Starts on"
msgstr ""

#. module: account
#: model:ir.model,name:account.model_account_partner_ledger
msgid "Account Partner Ledger"
msgstr ""

#. module: account
#: help:account.journal.column,sequence:0
msgid "Gives the sequence order to journal column."
msgstr ""

#. module: account
#: view:account.tax.template:0
msgid "Tax Declaration"
msgstr "Declaração da taxa"

#. module: account
#: help:account.account,currency_id:0
#: help:account.account.template,currency_id:0
#: help:account.bank.accounts.wizard,currency_id:0
msgid "Forces all moves for this account to have this secondary currency."
msgstr ""

#. module: account
#: model:ir.actions.act_window,help:account.action_validate_account_move_line
msgid ""
"This wizard will validate all journal entries of a particular journal and "
"period. Once journal entries are validated, you can not update them anymore."
msgstr ""

#. module: account
#: model:ir.actions.act_window,name:account.action_account_chart_template_form
#: model:ir.ui.menu,name:account.menu_action_account_chart_template_form
msgid "Chart of Accounts Templates"
msgstr "Modelo de plano de contas"

#. module: account
#: model:ir.actions.act_window,name:account.action_wizard_multi_chart
msgid "Generate Chart of Accounts from a Chart Template"
msgstr "Gerar plano de contas de um modelo de plano"

#. module: account
#: model:ir.model,name:account.model_account_unreconcile_reconcile
msgid "Account Unreconcile Reconcile"
msgstr ""

#. module: account
#: help:account.account.type,close_method:0
msgid ""
"Set here the method that will be used to generate the end of year journal "
"entries for all the accounts of this type.\n"
"\n"
" 'None' means that nothing will be done.\n"
" 'Balance' will generally be used for cash accounts.\n"
" 'Detail' will copy each existing journal item of the previous year, even "
"the reconciled ones.\n"
" 'Unreconciled' will copy only the journal items that were unreconciled on "
"the first day of the new fiscal year."
msgstr ""

#. module: account
#: view:account.tax:0
#: view:account.tax.template:0
msgid "Keep empty to use the expense account"
msgstr "Deixe vazio para usar a conta de despesas"

#. module: account
#: field:account.aged.trial.balance,journal_ids:0
#: field:account.analytic.cost.ledger.journal.report,journal:0
#: field:account.balance.report,journal_ids:0
#: field:account.bs.report,journal_ids:0
#: field:account.central.journal,journal_ids:0
#: field:account.common.account.report,journal_ids:0
#: field:account.common.journal.report,journal_ids:0
#: field:account.common.partner.report,journal_ids:0
#: view:account.common.report:0
#: field:account.common.report,journal_ids:0
#: report:account.general.journal:0
#: field:account.general.journal,journal_ids:0
#: report:account.general.ledger:0
#: view:account.journal.period:0
#: report:account.partner.balance:0
#: field:account.partner.balance,journal_ids:0
#: field:account.partner.ledger,journal_ids:0
#: field:account.pl.report,journal_ids:0
#: field:account.print.journal,journal_ids:0
#: field:account.report.general.ledger,journal_ids:0
#: field:account.vat.declaration,journal_ids:0
#: model:ir.actions.act_window,name:account.action_account_journal_form
#: model:ir.actions.act_window,name:account.action_account_journal_period_tree
#: model:ir.actions.report.xml,name:account.account_journal
#: model:ir.ui.menu,name:account.menu_account_print_journal
#: model:ir.ui.menu,name:account.menu_action_account_journal_form
#: model:ir.ui.menu,name:account.menu_journals_report
msgid "Journals"
msgstr "Diários"

#. module: account
#: field:account.partner.reconcile.process,to_reconcile:0
msgid "Remaining Partners"
msgstr ""

#. module: account
#: view:account.subscription:0
#: field:account.subscription,lines_id:0
msgid "Subscription Lines"
msgstr "Linhas de inscrição"

#. module: account
#: selection:account.analytic.journal,type:0
#: view:account.journal:0
#: selection:account.journal,type:0
#: view:account.model:0
#: selection:account.tax,type_tax_use:0
#: view:account.tax.template:0
#: selection:account.tax.template,type_tax_use:0
msgid "Purchase"
msgstr "Compra"

#. module: account
#: model:ir.actions.act_window,name:account.action_account_installer
msgid "Accounting Application Configuration"
msgstr ""

#. module: account
#: model:ir.actions.act_window,name:account.open_board_account
#: model:ir.ui.menu,name:account.menu_board_account
msgid "Accounting Dashboard"
msgstr "Painel contábil"

#. module: account
#: field:account.bank.statement,balance_start:0
msgid "Starting Balance"
msgstr "Saldo Inicial"

#. module: account
#: code:addons/account/invoice.py:0
#, python-format
msgid "No Partner Defined !"
msgstr "Número do parceiro definido !"

#. module: account
#: model:ir.actions.act_window,name:account.action_account_period_close
#: model:ir.actions.act_window,name:account.action_account_period_tree
#: model:ir.ui.menu,name:account.menu_action_account_period_close_tree
msgid "Close a Period"
msgstr "Fechar um período"

#. module: account
#: field:account.analytic.balance,empty_acc:0
msgid "Empty Accounts ? "
msgstr ""

#. module: account
#: report:account.overdue:0
msgid "VAT:"
msgstr "Imposto:"

#. module: account
#: help:account.analytic.line,amount_currency:0
msgid ""
"The amount expressed in the related account currency if not equal to the "
"company one."
msgstr ""

#. module: account
#: report:account.move.voucher:0
msgid "Journal:"
msgstr ""

#. module: account
#: view:account.bank.statement:0
#: selection:account.bank.statement,state:0
#: view:account.invoice:0
#: selection:account.invoice,state:0
#: view:account.invoice.report:0
#: selection:account.invoice.report,state:0
#: selection:account.journal.period,state:0
#: report:account.move.voucher:0
#: view:account.subscription:0
#: selection:account.subscription,state:0
#: selection:report.invoice.created,state:0
msgid "Draft"
msgstr "Provisório"

#. module: account
#: model:ir.actions.act_window,name:account.action_account_configuration_installer
msgid "Accounting Chart Configuration"
msgstr ""

#. module: account
#: field:account.tax.code,notprintable:0
#: field:account.tax.code.template,notprintable:0
msgid "Not Printable in Invoice"
msgstr "Não imprimível na fatura"

#. module: account
#: report:account.vat.declaration:0
#: field:account.vat.declaration,chart_tax_id:0
msgid "Chart of Tax"
msgstr ""

#. module: account
#: view:account.journal:0
msgid "Search Account Journal"
msgstr ""

#. module: account
#: model:ir.actions.act_window,name:account.action_invoice_tree_pending_invoice
msgid "Pending Invoice"
msgstr ""

#. module: account
#: selection:account.subscription,period_type:0
msgid "year"
msgstr "Ano"

#. module: account
#: report:account.move.voucher:0
msgid "Authorised Signatory"
msgstr ""

#. module: account
#: view:validate.account.move.lines:0
msgid ""
"All selected journal entries will be validated and posted. It means you "
"won't be able to modify their accounting fields anymore."
msgstr ""

#. module: account
#: code:addons/account/invoice.py:0
#, python-format
msgid "Cannot delete invoice(s) that are already opened or paid !"
msgstr "Impossível excluir fatura(s) que já foram abertas ou pagas!"

#. module: account
#: report:account.account.balance.landscape:0
msgid "Total :"
msgstr "Total :"

#. module: account
#: model:ir.actions.report.xml,name:account.account_transfers
msgid "Transfers"
msgstr "Transferências"

#. module: account
#: view:account.payment.term.line:0
msgid "  value amount: n.a"
msgstr ""

#. module: account
#: view:account.chart:0
msgid "Account charts"
msgstr "Plano de contas"

#. module: account
#: report:account.vat.declaration:0
msgid "Tax Amount"
msgstr "Valor do Imposto"

#. module: account
#: view:account.installer:0
msgid "Your bank and cash accounts"
msgstr ""

#. module: account
#: view:account.move:0
msgid "Search Move"
msgstr ""

#. module: account
#: field:account.tax.code,name:0
#: field:account.tax.code.template,name:0
msgid "Tax Case Name"
msgstr "Nome do caso da taxa"

#. module: account
#: report:account.invoice:0
#: model:process.node,name:account.process_node_draftinvoices0
msgid "Draft Invoice"
msgstr "Fatura Provisória"

#. module: account
#: code:addons/account/wizard/account_invoice_state.py:0
#, python-format
msgid ""
"Selected Invoice(s) cannot be cancelled as they are already in 'Cancelled' "
"or 'Done' state!"
msgstr ""

#. module: account
#: code:addons/account/account.py:0
#, python-format
msgid ""
"You cannot change the type of account from '%s' to '%s' type as it contains "
"account entries!"
msgstr ""

#. module: account
#: field:account.invoice.report,state:0
msgid "Invoice State"
msgstr ""

#. module: account
#: view:account.invoice.report:0
#: field:account.invoice.report,categ_id:0
msgid "Category of Product"
msgstr ""

#. module: account
#: view:account.move:0
#: field:account.move,narration:0
#: view:account.move.line:0
#: field:account.move.line,narration:0
msgid "Narration"
msgstr ""

#. module: account
#: view:account.addtmpl.wizard:0
#: model:ir.actions.act_window,name:account.action_account_addtmpl_wizard_form
msgid "Create Account"
msgstr ""

#. module: account
#: model:ir.model,name:account.model_report_account_type_sales
msgid "Report of the Sales by Account Type"
msgstr ""

#. module: account
#: selection:account.account.type,close_method:0
msgid "Detail"
msgstr "Detalhe"

#. module: account
#: model:ir.actions.act_window,help:account.action_invoice_tree2
msgid ""
"Supplier Invoices allows you to enter and manage invoices issued by your "
"suppliers. OpenERP generates draft of supplier invoices automatically so "
"that you can control what you received from your supplier according to what "
"you purchased or received."
msgstr ""

#. module: account
#: report:account.invoice:0
msgid "VAT :"
msgstr "Imposto:"

#. module: account
#: field:account.installer,charts:0
#: model:ir.actions.act_window,name:account.action_account_chart
#: model:ir.actions.act_window,name:account.action_account_tree
#: model:ir.ui.menu,name:account.menu_action_account_tree2
msgid "Chart of Accounts"
msgstr "Plano de contas"

#. module: account
#: view:account.tax.chart:0
msgid "(If you do not select period it will take all open periods)"
msgstr ""

#. module: account
#: field:account.journal,centralisation:0
msgid "Centralised counterpart"
msgstr "Contrapartida centralizada"

#. module: account
#: model:ir.model,name:account.model_account_partner_reconcile_process
msgid "Reconcilation Process partner by partner"
msgstr ""

#. module: account
#: selection:account.automatic.reconcile,power:0
msgid "2"
msgstr "2"

#. module: account
#: view:account.chart:0
msgid "(If you do not select Fiscal year it will take all open fiscal years)"
msgstr ""
"(Se você não selecionar o ano fiscal serão considerados todos os anos "
"fiscais em aberto)"

#. module: account
#: selection:account.aged.trial.balance,filter:0
#: report:account.analytic.account.journal:0
#: selection:account.balance.report,filter:0
#: field:account.bank.statement,date:0
#: field:account.bank.statement.line,date:0
#: selection:account.bs.report,filter:0
#: selection:account.central.journal,filter:0
#: selection:account.common.account.report,filter:0
#: selection:account.common.journal.report,filter:0
#: selection:account.common.partner.report,filter:0
#: selection:account.common.report,filter:0
#: view:account.entries.report:0
#: field:account.entries.report,date:0
#: selection:account.general.journal,filter:0
#: report:account.general.ledger:0
#: field:account.invoice.report,date:0
#: report:account.journal.period.print:0
#: view:account.move:0
#: field:account.move,date:0
#: field:account.move.line.reconcile.writeoff,date_p:0
#: report:account.overdue:0
#: selection:account.partner.balance,filter:0
#: selection:account.partner.ledger,filter:0
#: selection:account.pl.report,filter:0
#: selection:account.print.journal,filter:0
#: selection:account.print.journal,sort_selection:0
#: selection:account.report.general.ledger,filter:0
#: selection:account.report.general.ledger,sortby:0
#: field:account.subscription.generate,date:0
#: field:account.subscription.line,date:0
#: report:account.tax.code.entries:0
#: report:account.third_party_ledger:0
#: report:account.third_party_ledger_other:0
#: selection:account.vat.declaration,filter:0
#: field:analytic.entries.report,date:0
msgid "Date"
msgstr "Data"

#. module: account
#: view:account.unreconcile:0
#: view:account.unreconcile.reconcile:0
msgid "Unreconcile"
msgstr "Não concilidado"

#. module: account
#: code:addons/account/wizard/account_fiscalyear_close.py:0
#, python-format
msgid "The journal must have default credit and debit account"
msgstr "O diário precisa ter uma conta de débito e crédito padrão"

#. module: account
#: view:account.chart.template:0
msgid "Chart of Accounts Template"
msgstr "Modelo de plano de contas"

#. module: account
#: code:addons/account/account.py:0
#, python-format
msgid ""
"Maturity date of entry line generated by model line '%s' of model '%s' is "
"based on partner payment term!\n"
"Please define partner on it!"
msgstr ""

#. module: account
#: code:addons/account/account_move_line.py:0
#, python-format
msgid "Some entries are already reconciled !"
msgstr "Alguns lançamentos já estão conciliados !"

#. module: account
#: code:addons/account/account.py:0
#, python-format
msgid ""
"You cannot validate a Journal Entry unless all journal items are in same "
"chart of accounts !"
msgstr ""

#. module: account
#: view:account.tax:0
msgid "Account Tax"
msgstr "Conta da taxa"

#. module: account
#: model:ir.ui.menu,name:account.menu_finance_reporting_budgets
msgid "Budgets"
msgstr ""

#. module: account
#: selection:account.aged.trial.balance,filter:0
#: selection:account.balance.report,filter:0
#: selection:account.bs.report,filter:0
#: selection:account.central.journal,filter:0
#: selection:account.common.account.report,filter:0
#: selection:account.common.journal.report,filter:0
#: selection:account.common.partner.report,filter:0
#: selection:account.common.report,filter:0
#: selection:account.general.journal,filter:0
#: selection:account.partner.balance,filter:0
#: selection:account.partner.ledger,filter:0
#: selection:account.pl.report,filter:0
#: selection:account.print.journal,filter:0
#: selection:account.report.general.ledger,filter:0
#: selection:account.vat.declaration,filter:0
msgid "No Filters"
msgstr ""

#. module: account
#: selection:account.analytic.journal,type:0
msgid "Situation"
msgstr "Situação"

#. module: account
#: view:res.partner:0
msgid "History"
msgstr ""

#. module: account
#: help:account.tax,applicable_type:0
#: help:account.tax.template,applicable_type:0
msgid ""
"If not applicable (computed through a Python code), the tax won't appear on "
"the invoice."
msgstr ""
"Se não aplicável (calculado por meio de um código de programa), o imposto "
"não aparecerá na fatura."

#. module: account
#: view:account.tax:0
#: view:account.tax.template:0
msgid "Applicable Code (if type=code)"
msgstr "Código aplicável (se tipo=código)"

#. module: account
#: view:account.invoice.report:0
#: field:account.invoice.report,product_qty:0
msgid "Qty"
msgstr ""

#. module: account
#: report:account.journal.period.print:0
msgid "Move/Entry label"
msgstr ""

#. module: account
#: field:account.invoice.report,address_contact_id:0
msgid "Contact Address Name"
msgstr ""

#. module: account
#: field:account.move.line,blocked:0
msgid "Litigation"
msgstr "Litígio"

#. module: account
#: view:account.analytic.line:0
msgid "Search Analytic Lines"
msgstr ""

#. module: account
#: field:res.partner,property_account_payable:0
msgid "Account Payable"
msgstr "Conta de pagamento"

#. module: account
#: constraint:account.move:0
msgid ""
"You cannot create entries on different periods/journals in the same move"
msgstr ""

#. module: account
#: model:process.node,name:account.process_node_supplierpaymentorder0
msgid "Payment Order"
msgstr "Ordem de pagamento"

#. module: account
#: help:account.account.template,reconcile:0
msgid ""
"Check this option if you want the user to reconcile entries in this account."
msgstr ""
"Marque esta opção se você quiser que o usuário reconcilie lançamentos nesta "
"conta."

#. module: account
#: model:ir.actions.report.xml,name:account.account_account_balance_landscape
msgid "Account balance"
msgstr "Saldo da Conta"

#. module: account
#: report:account.invoice:0
#: field:account.invoice.line,price_unit:0
msgid "Unit Price"
msgstr "Preço unitário"

#. module: account
#: code:addons/account/account_move_line.py:0
#, python-format
msgid "Unable to change tax !"
msgstr "Não foi possível alterar o imposto!"

#. module: account
#: field:analytic.entries.report,nbr:0
msgid "#Entries"
msgstr ""

#. module: account
#: view:account.account:0
#: field:account.account,user_type:0
#: view:account.account.template:0
#: field:account.account.template,user_type:0
#: view:account.account.type:0
#: field:account.bank.accounts.wizard,account_type:0
#: field:account.entries.report,user_type:0
#: model:ir.model,name:account.model_account_account_type
#: field:report.account.receivable,type:0
#: field:report.account_type.sales,user_type:0
msgid "Account Type"
msgstr "Tipo de conta"

#. module: account
#: view:account.state.open:0
msgid "Open Invoice"
msgstr "Abrir fatura"

#. module: account
#: field:account.invoice.tax,factor_tax:0
msgid "Multipication factor Tax code"
msgstr ""

#. module: account
#: view:account.fiscal.position:0
msgid "Mapping"
msgstr ""

#. module: account
#: field:account.account,name:0
#: field:account.account.template,name:0
#: report:account.analytic.account.inverted.balance:0
#: field:account.bank.statement,name:0
#: field:account.chart.template,name:0
#: field:account.model.line,name:0
#: field:account.move.line,name:0
#: field:account.move.reconcile,name:0
#: field:account.subscription,name:0
msgid "Name"
msgstr "Nome"

#. module: account
#: model:ir.model,name:account.model_account_aged_trial_balance
msgid "Account Aged Trial balance Report"
msgstr ""

#. module: account
#: field:account.move.line,date:0
msgid "Effective date"
msgstr "Data efetiva"

#. module: account
#: code:addons/account/wizard/account_move_bank_reconcile.py:0
#, python-format
msgid "Standard Encoding"
msgstr "Codificação padrão"

#. module: account
#: help:account.journal,analytic_journal_id:0
msgid "Journal for analytic entries"
msgstr ""

#. module: account
#: model:ir.actions.act_window,help:account.action_invoice_tree3
msgid ""
"Customer Refunds helps you manage the credit notes issued/to be issued for "
"your customers. A refund invoice is a document that cancels an invoice or a "
"part of it. You can easily generate refunds and reconcile them from the "
"invoice form."
msgstr ""

#. module: account
#: model:ir.ui.menu,name:account.menu_finance
#: model:process.node,name:account.process_node_accountingentries0
#: model:process.node,name:account.process_node_supplieraccountingentries0
#: view:product.product:0
#: view:product.template:0
#: view:res.partner:0
msgid "Accounting"
msgstr "Contas"

#. module: account
#: help:account.central.journal,amount_currency:0
#: help:account.common.journal.report,amount_currency:0
#: help:account.general.journal,amount_currency:0
#: help:account.print.journal,amount_currency:0
msgid ""
"Print Report with the currency column if the currency is different then the "
"company currency"
msgstr ""

#. module: account
#: report:account.journal.period.print:0
msgid "Entry No"
msgstr ""

#. module: account
#: view:account.analytic.line:0
msgid "General Accounting"
msgstr ""

#. module: account
#: report:account.overdue:0
msgid "Balance :"
msgstr "Saldo :"

#. module: account
#: help:account.fiscalyear.close,journal_id:0
msgid ""
"The best practice here is to use a journal dedicated to contain the opening "
"entries of all fiscal years. Note that you should define it with default "
"debit/credit accounts, of type 'situation' and with a centralized "
"counterpart."
msgstr ""

#. module: account
#: view:account.installer:0
#: view:account.installer.modules:0
#: view:wizard.multi.charts.accounts:0
msgid "title"
msgstr ""

#. module: account
#: view:account.invoice:0
#: view:account.period:0
#: view:account.subscription:0
msgid "Set to Draft"
msgstr "Definir como Provisório"

#. module: account
#: model:ir.actions.act_window,name:account.action_subscription_form
msgid "Recurring Lines"
msgstr ""

#. module: account
#: field:account.partner.balance,display_partner:0
msgid "Display Partners"
msgstr ""

#. module: account
#: view:account.invoice:0
msgid "Validate"
msgstr "Validar"

#. module: account
#: model:ir.actions.act_window,help:account.action_account_invoice_report_all
msgid ""
"From this report, you can have an overview of the amount invoiced to your "
"customer as well as payment delays. The tool search can also be used to "
"personalise your Invoices reports and so, match this analysis to your needs."
msgstr ""

#. module: account
#: view:account.invoice.confirm:0
msgid "Confirm Invoices"
msgstr ""

#. module: account
#: selection:account.account,currency_mode:0
msgid "Average Rate"
msgstr "Taxa média"

#. module: account
#: view:account.state.open:0
msgid "(Invoice should be unreconciled if you want to open it)"
msgstr "(Fatura deve ser desconciliada se você quiser abri-la)"

#. module: account
#: field:account.aged.trial.balance,period_from:0
#: field:account.balance.report,period_from:0
#: field:account.bs.report,period_from:0
#: field:account.central.journal,period_from:0
#: field:account.chart,period_from:0
#: field:account.common.account.report,period_from:0
#: field:account.common.journal.report,period_from:0
#: field:account.common.partner.report,period_from:0
#: field:account.common.report,period_from:0
#: field:account.general.journal,period_from:0
#: field:account.partner.balance,period_from:0
#: field:account.partner.ledger,period_from:0
#: field:account.pl.report,period_from:0
#: field:account.print.journal,period_from:0
#: field:account.report.general.ledger,period_from:0
#: field:account.vat.declaration,period_from:0
msgid "Start period"
msgstr ""

#. module: account
#: field:account.tax,name:0
#: field:account.tax.template,name:0
#: report:account.vat.declaration:0
msgid "Tax Name"
msgstr "Nome da taxa"

#. module: account
#: model:ir.ui.menu,name:account.menu_finance_configuration
#: view:res.company:0
msgid "Configuration"
msgstr "Configuração"

#. module: account
#: model:account.payment.term,name:account.account_payment_term
msgid "30 Days End of Month"
msgstr "30 Dias Fim do Mês"

#. module: account
#: model:ir.actions.act_window,name:account.action_account_analytic_balance
#: model:ir.actions.report.xml,name:account.account_analytic_account_balance
msgid "Analytic Balance"
msgstr "Saldo Analítico"

#. module: account
#: code:addons/account/report/account_balance_sheet.py:0
#: code:addons/account/report/account_profit_loss.py:0
#, python-format
msgid "Net Loss"
msgstr ""

#. module: account
#: view:account.tax.template:0
msgid "Search Tax Templates"
msgstr ""

#. module: account
#: model:ir.ui.menu,name:account.periodical_processing_journal_entries_validation
msgid "Draft Entries"
msgstr ""

#. module: account
#: field:account.account,shortcut:0
#: field:account.account.template,shortcut:0
msgid "Shortcut"
msgstr "Atalho"

#. module: account
#: code:addons/account/invoice.py:0
#, python-format
msgid ""
"The Payment Term of Supplier does not have Payment Term Lines(Computation) "
"defined !"
msgstr ""

#. module: account
#: report:account.account.balance:0
#: model:ir.actions.act_window,name:account.action_account_balance_menu
#: model:ir.actions.report.xml,name:account.account_account_balance
#: model:ir.ui.menu,name:account.menu_general_Balance_report
msgid "Trial Balance"
msgstr ""

#. module: account
#: model:ir.model,name:account.model_account_invoice_cancel
msgid "Cancel the Selected Invoices"
msgstr ""

#. module: account
#: selection:account.automatic.reconcile,power:0
msgid "3"
msgstr "3"

#. module: account
#: model:process.transition,note:account.process_transition_supplieranalyticcost0
msgid ""
"Analytic costs (timesheets, some purchased products, ...) come from analytic "
"accounts. These generate draft supplier invoices."
msgstr ""

#. module: account
#: view:account.bank.statement:0
msgid "Close CashBox"
msgstr ""

#. module: account
#: view:account.invoice.report:0
#: field:account.invoice.report,due_delay:0
msgid "Avg. Due Delay"
msgstr ""

#. module: account
#: view:account.entries.report:0
msgid "Acc.Type"
msgstr ""

#. module: account
#: code:addons/account/invoice.py:0
#, python-format
msgid "Global taxes defined, but are not in invoice lines !"
msgstr ""
"As taxas globais estão definidas, mas não estão nas linhas da fatura!"

#. module: account
#: field:account.entries.report,month:0
#: view:account.invoice.report:0
#: field:account.invoice.report,month:0
#: view:analytic.entries.report:0
#: field:analytic.entries.report,month:0
#: field:report.account.sales,month:0
#: field:report.account_type.sales,month:0
msgid "Month"
msgstr "Mês"

#. module: account
#: field:account.account,note:0
#: field:account.account.template,note:0
msgid "Note"
msgstr "Nota"

#. module: account
#: view:account.analytic.account:0
msgid "Overdue Account"
msgstr ""

#. module: account
#: selection:account.invoice,state:0
#: report:account.overdue:0
msgid "Paid"
msgstr "Pago"

#. module: account
#: field:account.invoice,tax_line:0
msgid "Tax Lines"
msgstr "Linhas de Impostos"

#. module: account
#: field:account.tax,base_code_id:0
msgid "Account Base Code"
msgstr ""

#. module: account
#: help:account.move,state:0
msgid ""
"All manually created new journal entry are usually in the state 'Unposted', "
"but you can set the option to skip that state on the related journal. In "
"that case, they will be behave as journal entries automatically created by "
"the system on document validation (invoices, bank statements...) and will be "
"created in 'Posted' state."
msgstr ""

#. module: account
#: code:addons/account/account_analytic_line.py:0
#, python-format
msgid "There is no expense account defined for this product: \"%s\" (id:%d)"
msgstr ""

#. module: account
#: view:res.partner:0
msgid "Customer Accounting Properties"
msgstr "Propriedades das contas do cliente"

#. module: account
#: field:account.invoice.tax,name:0
msgid "Tax Description"
msgstr "Descrição da taxa"

#. module: account
#: selection:account.aged.trial.balance,target_move:0
#: selection:account.balance.report,target_move:0
#: selection:account.bs.report,target_move:0
#: selection:account.central.journal,target_move:0
#: selection:account.chart,target_move:0
#: selection:account.common.account.report,target_move:0
#: selection:account.common.journal.report,target_move:0
#: selection:account.common.partner.report,target_move:0
#: selection:account.common.report,target_move:0
#: selection:account.general.journal,target_move:0
#: selection:account.partner.balance,target_move:0
#: selection:account.partner.ledger,target_move:0
#: selection:account.pl.report,target_move:0
#: selection:account.print.journal,target_move:0
#: selection:account.report.general.ledger,target_move:0
#: selection:account.tax.chart,target_move:0
#: selection:account.vat.declaration,target_move:0
msgid "All Posted Entries"
msgstr "Todos os lançamentos publicados"

#. module: account
#: code:addons/account/account_bank_statement.py:0
#, python-format
msgid "Statement %s is confirmed, journal items are created."
msgstr ""

#. module: account
#: constraint:account.fiscalyear:0
msgid "Error! The duration of the Fiscal Year is invalid. "
msgstr ""

#. module: account
#: field:report.aged.receivable,name:0
msgid "Month Range"
msgstr "Faixa de Mês(es)"

#. module: account
#: help:account.analytic.balance,empty_acc:0
msgid "Check if you want to display Accounts with 0 balance too."
msgstr ""

#. module: account
#: view:account.account.template:0
msgid "Default taxes"
msgstr ""

#. module: account
#: code:addons/account/invoice.py:0
#, python-format
msgid "Free Reference"
msgstr "Referencia livre"

#. module: account
#: model:ir.ui.menu,name:account.menu_finance_periodical_processing
msgid "Periodical Processing"
msgstr "Processamento periódico"

#. module: account
#: help:account.move.line,state:0
msgid ""
"When new move line is created the state will be 'Draft'.\n"
"* When all the payments are done it will be in 'Valid' state."
msgstr ""

#. module: account
#: field:account.journal,view_id:0
msgid "Display Mode"
msgstr ""

#. module: account
#: model:process.node,note:account.process_node_importinvoice0
msgid "Statement from invoice or payment"
msgstr ""

#. module: account
#: view:account.payment.term.line:0
msgid "  day of the month: 0"
msgstr ""

#. module: account
#: model:ir.model,name:account.model_account_chart
msgid "Account chart"
msgstr ""

#. module: account
#: report:account.account.balance.landscape:0
#: report:account.analytic.account.balance:0
#: report:account.central.journal:0
msgid "Account Name"
msgstr "Nome da conta"

#. module: account
#: help:account.fiscalyear.close,report_name:0
msgid "Give name of the new entries"
msgstr ""

#. module: account
#: model:ir.model,name:account.model_account_invoice_report
msgid "Invoices Statistics"
msgstr ""

#. module: account
#: model:process.transition,note:account.process_transition_paymentorderreconcilation0
msgid "Bank statements are entered in the system."
msgstr ""

#. module: account
#: code:addons/account/wizard/account_reconcile.py:0
#, python-format
msgid "Reconcile Writeoff"
msgstr ""

#. module: account
#: code:addons/account/invoice.py:0
#, python-format
msgid ""
"Tax base different !\n"
"Click on compute to update tax base"
msgstr ""

#. module: account
#: view:account.account.template:0
msgid "Account Template"
msgstr "Modelo de conta"

#. module: account
#: view:account.bank.statement:0
#: field:account.bank.statement,balance_end_real:0
msgid "Closing Balance"
msgstr "Saldo final"

#. module: account
#: code:addons/account/report/common_report_header.py:0
#, python-format
msgid "Not implemented"
msgstr ""

#. module: account
#: model:ir.model,name:account.model_account_journal_select
msgid "Account Journal Select"
msgstr ""

#. module: account
#: view:account.tax.template:0
msgid "Credit Notes"
msgstr "Notas de crédito"

#. module: account
#: code:addons/account/account.py:0
#: code:addons/account/wizard/account_use_model.py:0
#, python-format
msgid "Unable to find a valid period !"
msgstr "Não foi possível encontrar um período válido!"

#. module: account
#: report:account.tax.code.entries:0
msgid "Voucher No"
msgstr "Voucher nro"

#. module: account
#: view:wizard.multi.charts.accounts:0
msgid "res_config_contents"
msgstr ""

#. module: account
#: view:account.unreconcile:0
msgid "Unreconciliate transactions"
msgstr ""

#. module: account
#: view:account.use.model:0
msgid "Create Entries From Models"
msgstr "Criar lançamentos dos modelos"

#. module: account
#: field:account.account.template,reconcile:0
msgid "Allow Reconciliation"
msgstr "Permite conciliação"

#. module: account
#: model:ir.actions.act_window,help:account.action_subscription_form
msgid ""
"A recurring entry is a payment related entry that occurs on a recurrent "
"basis from a specific date corresponding to the signature of a contract or "
"an agreement with a customer or a supplier. With Define Recurring Entries, "
"you can create them in the system in order to automate their entries in the "
"system."
msgstr ""

#. module: account
#: view:account.analytic.account:0
msgid "Analytic Account Statistics"
msgstr "Estatísticas da conta analítica"

#. module: account
#: report:account.vat.declaration:0
#: field:account.vat.declaration,based_on:0
msgid "Based On"
msgstr ""

#. module: account
#: field:account.tax,price_include:0
msgid "Tax Included in Price"
msgstr "Taxa incluida no preço"

#. module: account
#: model:ir.model,name:account.model_account_analytic_cost_ledger_journal_report
msgid "Account Analytic Cost Ledger For Journal Report"
msgstr ""

#. module: account
#: model:ir.actions.act_window,name:account.action_model_form
#: model:ir.ui.menu,name:account.menu_action_model_form
msgid "Recurring Models"
msgstr ""

#. module: account
#: selection:account.automatic.reconcile,power:0
msgid "4"
msgstr "4"

#. module: account
#: view:account.invoice:0
msgid "Change"
msgstr "Alterar"

#. module: account
#: code:addons/account/account.py:0
#: code:addons/account/account_move_line.py:0
#: code:addons/account/invoice.py:0
#: code:addons/account/wizard/account_automatic_reconcile.py:0
#: code:addons/account/wizard/account_fiscalyear_close.py:0
#: code:addons/account/wizard/account_move_journal.py:0
#: code:addons/account/wizard/account_report_aged_partner_balance.py:0
#, python-format
msgid "UserError"
msgstr "Erro de usuário"

#. module: account
#: field:account.journal,type_control_ids:0
msgid "Type Controls"
msgstr "Controlos de tipo"

#. module: account
#: help:account.journal,default_credit_account_id:0
msgid "It acts as a default account for credit amount"
msgstr ""

#. module: account
#: help:account.partner.ledger,reconcil:0
msgid "Consider reconciled entries"
msgstr ""

#. module: account
#: model:ir.actions.act_window,name:account.action_validate_account_move_line
#: model:ir.ui.menu,name:account.menu_validate_account_moves
#: view:validate.account.move:0
#: view:validate.account.move.lines:0
msgid "Post Journal Entries"
msgstr ""

#. module: account
#: selection:account.invoice,state:0
#: selection:account.invoice.report,state:0
#: selection:report.invoice.created,state:0
msgid "Cancelled"
msgstr "Cancelado"

#. module: account
#: help:account.bank.statement,balance_end_cash:0
msgid "Closing balance based on cashBox"
msgstr ""

#. module: account
#: code:addons/account/invoice.py:0
#, python-format
msgid ""
"Please verify the price of the invoice !\n"
"The real total does not match the computed total."
msgstr ""
"Verifique o preço na fatura !\n"
"O total real não coincide com o total calculado."

#. module: account
#: view:account.subscription.generate:0
#: model:ir.actions.act_window,name:account.action_account_subscription_generate
#: model:ir.ui.menu,name:account.menu_generate_subscription
msgid "Generate Entries"
msgstr ""

#. module: account
#: help:account.vat.declaration,chart_tax_id:0
msgid "Select Charts of Taxes"
msgstr ""

#. module: account
#: view:account.fiscal.position:0
#: field:account.fiscal.position,account_ids:0
#: field:account.fiscal.position.template,account_ids:0
msgid "Account Mapping"
msgstr "Mapeamento de contas"

#. module: account
#: selection:account.bank.statement.line,type:0
#: view:account.invoice:0
#: view:account.invoice.report:0
#: code:addons/account/invoice.py:0
#, python-format
msgid "Customer"
msgstr "Cliente"

#. module: account
#: view:account.bank.statement:0
msgid "Confirmed"
msgstr ""

#. module: account
#: constraint:ir.ui.menu:0
msgid "Error ! You can not create recursive Menu."
msgstr ""

#. module: account
#: code:addons/account/invoice.py:0
#, python-format
msgid "You must define an analytic journal of type '%s' !"
msgstr "Você tem que definir um diário analítico '%s' !"

#. module: account
#: code:addons/account/account.py:0
#, python-format
msgid ""
"Couldn't create move with currency different from the secondary currency of "
"the account \"%s - %s\". Clear the secondary currency field of the account "
"definition if you want to accept all currencies."
msgstr ""

#. module: account
#: help:account.payment.term,active:0
msgid ""
"If the active field is set to true, it will allow you to hide the payment "
"term without removing it."
msgstr ""

#. module: account
#: field:account.invoice.refund,date:0
msgid "Operation date"
msgstr "Data da operação"

#. module: account
#: field:account.tax,ref_tax_code_id:0
#: field:account.tax.template,ref_tax_code_id:0
msgid "Refund Tax Code"
msgstr "Código da taxa de reembolso"

#. module: account
#: view:validate.account.move:0
msgid ""
"All draft account entries in this journal and period will be validated. It "
"means you won't be able to modify their accounting fields anymore."
msgstr ""

#. module: account
#: report:account.account.balance.landscape:0
msgid "Account Balance -"
msgstr "Saldo da conta -"

#. module: account
#: code:addons/account/invoice.py:0
#, python-format
msgid "Invoice "
msgstr ""

#. module: account
#: field:account.automatic.reconcile,date1:0
msgid "Starting Date"
msgstr ""

#. module: account
#: field:account.chart.template,property_account_income:0
msgid "Income Account on Product Template"
msgstr "Conta de receita no modelo de produtos"

#. module: account
#: help:res.partner,last_reconciliation_date:0
msgid ""
"Date on which the partner accounting entries were reconciled last time"
msgstr ""

#. module: account
#: field:account.fiscalyear.close,fy2_id:0
msgid "New Fiscal Year"
msgstr "Novo ano fiscal"

#. module: account
#: view:account.invoice:0
#: view:account.tax.template:0
#: selection:account.vat.declaration,based_on:0
#: model:ir.actions.act_window,name:account.act_res_partner_2_account_invoice_opened
#: model:ir.actions.act_window,name:account.action_invoice_tree
#: model:ir.actions.report.xml,name:account.account_invoices
#: view:report.invoice.created:0
#: field:res.partner,invoice_ids:0
msgid "Invoices"
msgstr "Faturas"

#. module: account
#: view:account.invoice:0
#: field:account.invoice,user_id:0
#: view:account.invoice.report:0
#: field:account.invoice.report,user_id:0
msgid "Salesman"
msgstr ""

#. module: account
#: view:account.invoice.report:0
msgid "Invoiced"
msgstr ""

#. module: account
#: view:account.use.model:0
msgid "Use Model"
msgstr "Usar modelo"

#. module: account
#: view:account.state.open:0
msgid "No"
msgstr "Não"

#. module: account
#: help:account.invoice.tax,tax_code_id:0
msgid "The tax basis of the tax declaration."
msgstr "A base de cálculo da declaração de impostos."

#. module: account
#: view:account.addtmpl.wizard:0
msgid "Add"
msgstr ""

#. module: account
#: help:account.invoice,date_invoice:0
msgid "Keep empty to use the current date"
msgstr "Deixe em branco para usar a data atual"

#. module: account
#: selection:account.journal,type:0
msgid "Bank and Cheques"
msgstr ""

#. module: account
#: view:account.period.close:0
msgid "Are you sure ?"
msgstr "Tem certeza?"

#. module: account
#: help:account.move.line,statement_id:0
msgid "The bank statement used for bank reconciliation"
msgstr "O extrato bancário utilizado para a reconciliação bancária"

#. module: account
#: model:process.transition,note:account.process_transition_suppliercustomerinvoice0
msgid "Draft invoices are validated. "
msgstr ""

#. module: account
#: view:account.bank.statement:0
#: view:account.subscription:0
msgid "Compute"
msgstr "Calcular"

#. module: account
#: field:account.tax,type_tax_use:0
msgid "Tax Application"
msgstr "Aplicação de impostos"

#. module: account
#: view:account.move:0
#: view:account.move.line:0
#: code:addons/account/wizard/account_move_journal.py:0
#: model:ir.actions.act_window,name:account.act_account_journal_2_account_move_line
#: model:ir.actions.act_window,name:account.act_account_move_to_account_move_line_open
#: model:ir.actions.act_window,name:account.act_account_partner_account_move
#: model:ir.actions.act_window,name:account.action_account_manual_reconcile
#: model:ir.actions.act_window,name:account.action_account_moves_all_a
#: model:ir.actions.act_window,name:account.action_account_moves_bank
#: model:ir.actions.act_window,name:account.action_account_moves_purchase
#: model:ir.actions.act_window,name:account.action_account_moves_sale
#: model:ir.actions.act_window,name:account.action_move_line_search
#: model:ir.actions.act_window,name:account.action_move_line_select
#: model:ir.actions.act_window,name:account.action_move_line_tree1
#: model:ir.actions.act_window,name:account.action_tax_code_line_open
#: model:ir.model,name:account.model_account_move_line
#: model:ir.ui.menu,name:account.menu_action_account_moves_all
#: model:ir.ui.menu,name:account.menu_action_account_moves_bank
#: model:ir.ui.menu,name:account.menu_eaction_account_moves_purchase
#: model:ir.ui.menu,name:account.menu_eaction_account_moves_sale
#, python-format
msgid "Journal Items"
msgstr ""

#. module: account
#: selection:account.account.type,report_type:0
msgid "Balance Sheet (Assets Accounts)"
msgstr ""

#. module: account
#: report:account.tax.code.entries:0
msgid "Third Party (Country)"
msgstr ""

#. module: account
#: code:addons/account/account.py:0
#: code:addons/account/account_move_line.py:0
#: code:addons/account/report/common_report_header.py:0
#: code:addons/account/wizard/account_change_currency.py:0
#: code:addons/account/wizard/account_move_bank_reconcile.py:0
#: code:addons/account/wizard/account_open_closed_fiscalyear.py:0
#: code:addons/account/wizard/account_report_common.py:0
#, python-format
msgid "Error"
msgstr "Erro"

#. module: account
#: field:account.analytic.Journal.report,date2:0
#: field:account.analytic.balance,date2:0
#: field:account.analytic.cost.ledger,date2:0
#: field:account.analytic.cost.ledger.journal.report,date2:0
#: field:account.analytic.inverted.balance,date2:0
msgid "End of period"
msgstr "Fim de período"

#. module: account
#: view:res.partner:0
msgid "Bank Details"
msgstr "Detalhes bancários"

#. module: account
#: code:addons/account/invoice.py:0
#, python-format
msgid "Taxes missing !"
msgstr "Impostos faltando!"

#. module: account
#: model:ir.actions.act_window,help:account.action_account_analytic_journal_tree
msgid ""
"To print an analytics (or costs) journal for a given period. The report give "
"code, move name, account number, general amount and analytic amount."
msgstr ""

#. module: account
#: help:account.journal,refund_journal:0
msgid "Fill this if the journal is to be used for refunds of invoices."
msgstr ""

#. module: account
#: view:account.fiscalyear.close:0
msgid "Generate Fiscal Year Opening Entries"
msgstr "Gerar Lançamentos Iniciais de Abertura do Ano Fiscal"

#. module: account
#: field:account.journal,group_invoice_lines:0
msgid "Group Invoice Lines"
msgstr ""

#. module: account
#: view:account.invoice.cancel:0
#: view:account.invoice.confirm:0
msgid "Close"
msgstr "Fechar"

#. module: account
#: field:account.bank.statement.line,move_ids:0
msgid "Moves"
msgstr "Movimentos"

#. module: account
#: model:ir.actions.act_window,name:account.action_account_vat_declaration
#: model:ir.model,name:account.model_account_vat_declaration
msgid "Account Vat Declaration"
msgstr ""

#. module: account
#: view:account.period:0
msgid "To Close"
msgstr ""

#. module: account
#: field:account.journal,allow_date:0
msgid "Check Date not in the Period"
msgstr ""

#. module: account
#: code:addons/account/account.py:0
#, python-format
msgid ""
"You can not modify a posted entry of this journal !\n"
"You should set the journal to allow cancelling entries if you want to do "
"that."
msgstr ""
"Você não pode modificar um lançamento feito neste diário!\n"
"Você deveria ajustar o diário para permitir o cancelamento de lançamentos se "
"você quiser fazer isso."

#. module: account
#: model:ir.ui.menu,name:account.account_template_folder
msgid "Templates"
msgstr "Modelos"

#. module: account
#: field:account.tax,child_ids:0
msgid "Child Tax Accounts"
msgstr "Contas de impostos derivados (subcontas)"

#. module: account
#: code:addons/account/account.py:0
#, python-format
msgid "Start period should be smaller then End period"
msgstr ""

#. module: account
#: selection:account.automatic.reconcile,power:0
msgid "5"
msgstr "5"

#. module: account
#: report:account.analytic.account.balance:0
msgid "Analytic Balance -"
msgstr "Balanço analítico -"

#. module: account
#: report:account.account.balance:0
#: field:account.aged.trial.balance,target_move:0
#: field:account.balance.report,target_move:0
#: field:account.bs.report,target_move:0
#: report:account.central.journal:0
#: field:account.central.journal,target_move:0
#: field:account.chart,target_move:0
#: field:account.common.account.report,target_move:0
#: field:account.common.journal.report,target_move:0
#: field:account.common.partner.report,target_move:0
#: field:account.common.report,target_move:0
#: report:account.general.journal:0
#: field:account.general.journal,target_move:0
#: report:account.general.ledger:0
#: report:account.journal.period.print:0
#: report:account.partner.balance:0
#: field:account.partner.balance,target_move:0
#: field:account.partner.ledger,target_move:0
#: field:account.pl.report,target_move:0
#: field:account.print.journal,target_move:0
#: field:account.report.general.ledger,target_move:0
#: field:account.tax.chart,target_move:0
#: report:account.third_party_ledger:0
#: report:account.third_party_ledger_other:0
#: field:account.vat.declaration,target_move:0
msgid "Target Moves"
msgstr "Movimentos de destino"

#. module: account
#: field:account.subscription,period_type:0
msgid "Period Type"
msgstr "Tipo de período"

#. module: account
#: view:account.invoice:0
#: field:account.invoice,payment_ids:0
#: selection:account.vat.declaration,based_on:0
msgid "Payments"
msgstr "Pagamentos"

#. module: account
#: field:account.subscription.line,move_id:0
msgid "Entry"
msgstr "Lançamento"

#. module: account
#: field:account.tax,python_compute_inv:0
#: field:account.tax.template,python_compute_inv:0
msgid "Python Code (reverse)"
msgstr "Código python (reverso)"

#. module: account
#: view:account.journal.column:0
#: model:ir.model,name:account.model_account_journal_column
msgid "Journal Column"
msgstr "Coluna do diário"

#. module: account
#: model:ir.actions.act_window,help:account.action_account_fiscalyear_form
msgid ""
"Define your company's fiscal year depending on the period you have chosen to "
"follow. A fiscal year is a 1 year period over which a company budgets its "
"spending. It may run over any period of 12 months. The fiscal year is "
"referred to by the date in which it ends. For example, if a company's fiscal "
"year ends November 30, 2011, then everything between December 1, 2010 and "
"November 30, 2011  would be referred to as FY 2011. Not using the actual "
"calendar year gives many companies an advantage, allowing them to close "
"their books at a time which is most convenient for them."
msgstr ""

#. module: account
#: model:ir.actions.act_window,name:account.action_payment_term_form
#: model:ir.ui.menu,name:account.menu_action_payment_term_form
msgid "Payment Terms"
msgstr "Formas de Pagamento"

#. module: account
#: field:account.journal.column,name:0
msgid "Column Name"
msgstr "Nome da Coluna"

#. module: account
#: field:account.entries.report,year:0
#: view:account.invoice.report:0
#: field:account.invoice.report,year:0
#: view:analytic.entries.report:0
#: field:analytic.entries.report,year:0
#: field:report.account.sales,name:0
#: field:report.account_type.sales,name:0
msgid "Year"
msgstr ""

#. module: account
#: field:account.bank.statement,starting_details_ids:0
msgid "Opening Cashbox"
msgstr ""

#. module: account
#: view:account.payment.term.line:0
msgid "Line 1:"
msgstr ""

#. module: account
#: code:addons/account/account.py:0
#, python-format
msgid "Integrity Error !"
msgstr "Erro de integridade !"

#. module: account
#: field:account.tax.template,description:0
msgid "Internal Name"
msgstr "Nome Interno"

#. module: account
#: selection:account.subscription,period_type:0
msgid "month"
msgstr "mês"

#. module: account
#: code:addons/account/account_bank_statement.py:0
#, python-format
msgid "Journal Item \"%s\" is not valid"
msgstr ""

#. module: account
#: view:account.payment.term:0
msgid "Description on invoices"
msgstr "Descrição nas faturas"

#. module: account
#: constraint:ir.actions.act_window:0
msgid "Invalid model name in the action definition."
msgstr "Nome de modelo inválido na definição da ação"

#. module: account
#: field:account.partner.reconcile.process,next_partner_id:0
msgid "Next Partner to Reconcile"
msgstr ""

#. module: account
#: field:account.invoice.tax,account_id:0
#: field:account.move.line,tax_code_id:0
msgid "Tax Account"
msgstr "Conta de imposto"

#. module: account
#: view:account.automatic.reconcile:0
msgid "Reconciliation result"
msgstr "Resultado da conciliação"

#. module: account
#: model:ir.actions.act_window,name:account.action_account_bs_report
#: model:ir.ui.menu,name:account.menu_account_bs_report
msgid "Balance Sheet"
msgstr ""

#. module: account
#: model:ir.ui.menu,name:account.final_accounting_reports
msgid "Accounting Reports"
msgstr ""

#. module: account
#: field:account.move,line_id:0
#: view:analytic.entries.report:0
#: model:ir.actions.act_window,name:account.act_account_acount_move_line_open
#: model:ir.actions.act_window,name:account.action_move_line_form
msgid "Entries"
msgstr "Lançamentos"

#. module: account
#: view:account.entries.report:0
msgid "This Period"
msgstr ""

#. module: account
#: field:account.analytic.line,product_uom_id:0
#: field:account.move.line,product_uom_id:0
msgid "UoM"
msgstr "Unidade de Medida"

#. module: account
#: code:addons/account/wizard/account_invoice_refund.py:0
#, python-format
msgid "No Period found on Invoice!"
msgstr "Nenhum período encontrado na fatura!"

#. module: account
#: view:account.tax:0
#: view:account.tax.template:0
msgid "Compute Code (if type=code)"
msgstr "Computar Código (se tipo=código)"

#. module: account
#: selection:account.analytic.journal,type:0
#: view:account.journal:0
#: selection:account.journal,type:0
#: view:account.model:0
#: selection:account.tax,type_tax_use:0
#: view:account.tax.template:0
#: selection:account.tax.template,type_tax_use:0
msgid "Sale"
msgstr "Venda"

#. module: account
#: view:account.analytic.line:0
#: field:account.bank.statement.line,amount:0
#: report:account.invoice:0
#: field:account.invoice.tax,amount:0
#: view:account.move:0
#: field:account.move,amount:0
#: view:account.move.line:0
#: field:account.tax,amount:0
#: field:account.tax.template,amount:0
#: view:analytic.entries.report:0
#: field:analytic.entries.report,amount:0
msgid "Amount"
msgstr "Montante"

#. module: account
#: code:addons/account/wizard/account_fiscalyear_close.py:0
#, python-format
msgid "End of Fiscal Year Entry"
msgstr "Lançamento de Fim do Período Fiscal"

#. module: account
#: model:process.transition,name:account.process_transition_customerinvoice0
#: model:process.transition,name:account.process_transition_paymentorderreconcilation0
#: model:process.transition,name:account.process_transition_statemententries0
#: model:process.transition,name:account.process_transition_suppliercustomerinvoice0
#: model:process.transition,name:account.process_transition_suppliervalidentries0
#: model:process.transition,name:account.process_transition_validentries0
msgid "Validation"
msgstr ""

#. module: account
#: help:account.invoice,reconciled:0
msgid ""
"The Journal Entry of the invoice have been totally reconciled with one or "
"several Journal Entries of payment."
msgstr ""

#. module: account
#: field:account.tax,child_depend:0
#: field:account.tax.template,child_depend:0
msgid "Tax on Children"
msgstr "Imposto nas sub-contas"

#. module: account
#: code:addons/account/account.py:0
#: code:addons/account/wizard/account_use_model.py:0
#, python-format
msgid "No period found !"
msgstr "Nenhum período encontrado !"

#. module: account
#: field:account.journal,update_posted:0
msgid "Allow Cancelling Entries"
msgstr "Permite cancelar lançamentos"

#. module: account
#: field:account.tax.code,sign:0
msgid "Coefficent for parent"
msgstr ""

#. module: account
#: report:account.partner.balance:0
msgid "(Account/Partner) Name"
msgstr "Nome (Conta/Parceiro)"

#. module: account
#: view:account.bank.statement:0
msgid "Transaction"
msgstr ""

#. module: account
#: help:account.tax,base_code_id:0
#: help:account.tax,ref_base_code_id:0
#: help:account.tax,ref_tax_code_id:0
#: help:account.tax,tax_code_id:0
#: help:account.tax.template,base_code_id:0
#: help:account.tax.template,ref_base_code_id:0
#: help:account.tax.template,ref_tax_code_id:0
#: help:account.tax.template,tax_code_id:0
msgid "Use this code for the VAT declaration."
msgstr "Usar este codigo para declaração do imposto"

#. module: account
#: view:account.move.line:0
msgid "Debit/Credit"
msgstr ""

#. module: account
#: view:report.hr.timesheet.invoice.journal:0
msgid "Analytic Entries Stats"
msgstr "Estatísticas dos lançamentos analíticos"

#. module: account
#: model:ir.actions.act_window,name:account.action_account_tax_code_template_form
#: model:ir.ui.menu,name:account.menu_action_account_tax_code_template_form
msgid "Tax Code Templates"
msgstr "Modelos de código de imposto"

#. module: account
#: model:ir.model,name:account.model_account_installer
msgid "account.installer"
msgstr ""

#. module: account
#: field:account.tax.template,include_base_amount:0
msgid "Include in Base Amount"
msgstr "Incluir no Montante Base"

#. module: account
#: help:account.payment.term.line,days:0
msgid ""
"Number of days to add before computation of the day of month.If Date=15/01, "
"Number of Days=22, Day of Month=-1, then the due date is 28/02."
msgstr ""
"Número de dias a ser adicionado antes de calcular o dia do mês. Se data = "
"15/01, Número de dias = 22, Dia do mês= -1, então a data de vencimento é "
"28/02."

#. module: account
#: code:addons/account/account.py:0
#: code:addons/account/installer.py:0
#, python-format
msgid "Bank Journal "
msgstr "Diário Bancário "

#. module: account
#: sql_constraint:ir.rule:0
msgid "Rule must have at least one checked access right !"
msgstr ""

#. module: account
#: view:account.journal:0
msgid "Entry Controls"
msgstr "Controles de lançamento"

#. module: account
#: view:account.analytic.chart:0
#: view:project.account.analytic.line:0
msgid "(Keep empty to open the current situation)"
msgstr "(Manter vazia para abrir a situação atual)"

#. module: account
#: field:account.analytic.Journal.report,date1:0
#: field:account.analytic.balance,date1:0
#: field:account.analytic.cost.ledger,date1:0
#: field:account.analytic.cost.ledger.journal.report,date1:0
#: field:account.analytic.inverted.balance,date1:0
msgid "Start of period"
msgstr "Início do período"

#. module: account
#: code:addons/account/account_move_line.py:0
#, python-format
msgid ""
"You can not do this modification on a reconciled entry ! Please note that "
"you can just change some non important fields !"
msgstr ""
"Você não pode fazer uma modificação em lançamentos conciliados! Observe que "
"você pode simplesmente mudar alguns campos sem importância!"

#. module: account
#: model:ir.model,name:account.model_account_common_account_report
msgid "Account Common Account Report"
msgstr ""

#. module: account
#: field:account.bank.statement.line,name:0
msgid "Communication"
msgstr ""

#. module: account
#: model:ir.ui.menu,name:account.menu_analytic_accounting
msgid "Analytic Accounting"
msgstr "Contabilidade Analítica"

#. module: account
#: help:product.template,property_account_expense:0
msgid ""
"This account will be used for invoices instead of the default one to value "
"expenses for the current product"
msgstr ""

#. module: account
#: selection:account.invoice,type:0
#: selection:account.invoice.report,type:0
#: selection:report.invoice.created,type:0
msgid "Customer Refund"
msgstr "Reembolso do cliente"

#. module: account
#: view:account.account:0
#: field:account.account,tax_ids:0
#: field:account.account.template,tax_ids:0
msgid "Default Taxes"
msgstr "Taxas padrão"

#. module: account
#: field:account.tax,ref_tax_sign:0
#: field:account.tax,tax_sign:0
#: field:account.tax.template,ref_tax_sign:0
#: field:account.tax.template,tax_sign:0
msgid "Tax Code Sign"
msgstr "Sinal código do imposto"

#. module: account
#: model:ir.model,name:account.model_report_invoice_created
msgid "Report of Invoices Created within Last 15 days"
msgstr "Relatório de faturas criadas nos últimos 15 dias"

#. module: account
#: field:account.fiscalyear,end_journal_period_id:0
msgid "End of Year Entries Journal"
msgstr "Diário de lançamentos do fim do ano"

#. module: account
#: code:addons/account/account_bank_statement.py:0
#: code:addons/account/invoice.py:0
#: code:addons/account/wizard/account_move_journal.py:0
#, python-format
msgid "Configuration Error !"
msgstr ""

#. module: account
#: help:account.partner.reconcile.process,to_reconcile:0
msgid ""
"This is the remaining partners for who you should check if there is "
"something to reconcile or not. This figure already count the current partner "
"as reconciled."
msgstr ""

#. module: account
#: view:account.subscription.line:0
msgid "Subscription lines"
msgstr "Linhas de inscrição"

#. module: account
#: field:account.entries.report,quantity:0
msgid "Products Quantity"
msgstr ""

#. module: account
#: view:account.entries.report:0
#: selection:account.entries.report,move_state:0
#: view:account.move:0
#: selection:account.move,state:0
#: view:account.move.line:0
msgid "Unposted"
msgstr ""

#. module: account
#: view:account.change.currency:0
#: model:ir.actions.act_window,name:account.action_account_change_currency
#: model:ir.model,name:account.model_account_change_currency
msgid "Change Currency"
msgstr ""

#. module: account
#: model:process.node,note:account.process_node_accountingentries0
#: model:process.node,note:account.process_node_supplieraccountingentries0
msgid "Accounting entries."
msgstr ""

#. module: account
#: view:account.invoice:0
msgid "Payment Date"
msgstr ""

#. module: account
#: selection:account.automatic.reconcile,power:0
msgid "6"
msgstr "6"

#. module: account
#: view:account.analytic.account:0
#: model:ir.actions.act_window,name:account.action_account_analytic_account_form
#: model:ir.actions.act_window,name:account.action_analytic_open
#: model:ir.ui.menu,name:account.account_analytic_def_account
msgid "Analytic Accounts"
msgstr "Contas analíticas"

#. module: account
#: help:account.account.type,report_type:0
msgid ""
"According value related accounts will be display on respective reports "
"(Balance Sheet Profit & Loss Account)"
msgstr ""

#. module: account
#: field:account.report.general.ledger,sortby:0
msgid "Sort By"
msgstr ""

#. module: account
#: code:addons/account/account.py:0
#, python-format
msgid ""
"There is no default default credit account defined \n"
"on journal \"%s\""
msgstr ""

#. module: account
#: field:account.entries.report,amount_currency:0
#: field:account.model.line,amount_currency:0
#: field:account.move.line,amount_currency:0
msgid "Amount Currency"
msgstr "Moeda do valor"

#. module: account
#: code:addons/account/wizard/account_validate_account_move.py:0
#, python-format
msgid ""
"Specified Journal does not have any account move entries in draft state for "
"this period"
msgstr ""
"O diário especificado não tem nenhuma entrada do movimento da conta no "
"estado do esboço para este período"

#. module: account
#: model:ir.actions.act_window,name:account.action_view_move_line
msgid "Lines to reconcile"
msgstr ""

#. module: account
#: report:account.analytic.account.balance:0
#: report:account.analytic.account.inverted.balance:0
#: report:account.analytic.account.quantity_cost_ledger:0
#: report:account.invoice:0
#: field:account.invoice.line,quantity:0
#: field:account.model.line,quantity:0
#: field:account.move.line,quantity:0
#: view:analytic.entries.report:0
#: field:analytic.entries.report,unit_amount:0
#: field:report.account.sales,quantity:0
#: field:report.account_type.sales,quantity:0
msgid "Quantity"
msgstr "Quantidade"

#. module: account
#: view:account.move.line:0
msgid "Number (Move)"
msgstr ""

#. module: account
#: view:account.invoice.refund:0
msgid "Refund Invoice Options"
msgstr ""

#. module: account
#: help:account.automatic.reconcile,power:0
msgid ""
"Number of partial amounts that can be combined to find a balance point can "
"be chosen as the power of the automatic reconciliation"
msgstr ""

#. module: account
#: help:account.payment.term.line,sequence:0
msgid ""
"The sequence field is used to order the payment term lines from the lowest "
"sequences to the higher ones"
msgstr ""
"O campo seqüência é utilizado para ordenar as linhas das formas de pagamento "
"a partir do menor prazo para os maiores"

#. module: account
#: view:account.fiscal.position.template:0
#: field:account.fiscal.position.template,name:0
msgid "Fiscal Position Template"
msgstr "Modelo de posição fiscal"

#. module: account
#: view:account.analytic.chart:0
#: view:account.chart:0
#: view:account.tax.chart:0
msgid "Open Charts"
msgstr "Abrir planos"

#. module: account
#: view:account.fiscalyear.close.state:0
msgid ""
"If no additional entries should be recorded on a fiscal year, you can close "
"it from here. It will close all opened periods in this year that will make "
"impossible any new entry record. Close a fiscal year when you need to "
"finalize your end of year results definitive "
msgstr ""

#. module: account
#: field:account.central.journal,amount_currency:0
#: field:account.common.journal.report,amount_currency:0
#: field:account.general.journal,amount_currency:0
#: field:account.partner.ledger,amount_currency:0
#: field:account.print.journal,amount_currency:0
#: field:account.report.general.ledger,amount_currency:0
msgid "With Currency"
msgstr "com moeda"

#. module: account
#: view:account.bank.statement:0
msgid "Open CashBox"
msgstr ""

#. module: account
#: view:account.move.line.reconcile:0
msgid "Reconcile With Write-Off"
msgstr "Reconciliar com Baixa"

#. module: account
#: selection:account.payment.term.line,value:0
#: selection:account.tax,type:0
msgid "Fixed Amount"
msgstr "Quantidade fixa"

#. module: account
#: view:account.subscription:0
msgid "Valid Up to"
msgstr ""

#. module: account
#: view:account.journal:0
msgid "Invoicing Data"
msgstr ""

#. module: account
#: model:ir.actions.act_window,name:account.action_account_automatic_reconcile
msgid "Account Automatic Reconcile"
msgstr ""

#. module: account
#: view:account.move:0
#: view:account.move.line:0
msgid "Journal Item"
msgstr ""

#. module: account
#: model:ir.model,name:account.model_account_move_journal
msgid "Move journal"
msgstr ""

#. module: account
#: model:ir.actions.act_window,name:account.action_account_fiscalyear_close
#: model:ir.ui.menu,name:account.menu_wizard_fy_close
msgid "Generate Opening Entries"
msgstr ""

#. module: account
#: code:addons/account/account_move_line.py:0
#, python-format
msgid "Already Reconciled!"
msgstr ""

#. module: account
#: help:account.tax,type:0
msgid "The computation method for the tax amount."
msgstr "O método de calculo para o valor do imposto."

#. module: account
#: help:account.installer.modules,account_anglo_saxon:0
msgid ""
"This module will support the Anglo-Saxons accounting methodology by changing "
"the accounting logic with stock transactions."
msgstr ""

#. module: account
#: field:report.invoice.created,create_date:0
msgid "Create Date"
msgstr "Criar data"

#. module: account
#: view:account.analytic.journal:0
#: model:ir.actions.act_window,name:account.action_account_analytic_journal_form
#: model:ir.ui.menu,name:account.account_def_analytic_journal
msgid "Analytic Journals"
msgstr ""

#. module: account
#: field:account.account,child_id:0
msgid "Child Accounts"
msgstr "Sub-contas"

#. module: account
#: view:account.move.line.reconcile:0
msgid "Write-Off"
msgstr "Baixa ou exclusão"

#. module: account
#: field:res.partner,debit:0
msgid "Total Payable"
msgstr "Total a pagar"

#. module: account
#: model:ir.actions.act_window,name:account.action_account_analytic_account_line_extended_form
msgid "account.analytic.line.extended"
msgstr "account.analytic.line.extended"

#. module: account
#: selection:account.bank.statement.line,type:0
#: view:account.invoice:0
#: code:addons/account/invoice.py:0
#, python-format
msgid "Supplier"
msgstr "Fornecedor"

#. module: account
#: model:account.account.type,name:account.account_type_asset
msgid "Bilanzkonten - Aktiva - Vermögenskonten"
msgstr ""

#. module: account
#: selection:account.entries.report,month:0
#: selection:account.invoice.report,month:0
#: selection:analytic.entries.report,month:0
#: selection:report.account.sales,month:0
#: selection:report.account_type.sales,month:0
msgid "March"
msgstr ""

#. module: account
#: view:report.account.receivable:0
msgid "Accounts by type"
msgstr "Contas por tipo"

#. module: account
#: report:account.analytic.account.journal:0
msgid "Account n°"
msgstr "Conta n°"

#. module: account
#: help:account.installer.modules,account_payment:0
msgid ""
"Streamlines invoice payment and creates hooks to plug automated payment "
"systems in."
msgstr ""

#. module: account
#: field:account.payment.term.line,value:0
msgid "Valuation"
msgstr ""

#. module: account
#: selection:account.aged.trial.balance,result_selection:0
#: selection:account.common.partner.report,result_selection:0
#: selection:account.partner.balance,result_selection:0
#: selection:account.partner.ledger,result_selection:0
msgid "Receivable and Payable Accounts"
msgstr "Contas a Pagar e Receber"

#. module: account
#: field:account.fiscal.position.account.template,position_id:0
msgid "Fiscal Mapping"
msgstr ""

#. module: account
#: model:ir.actions.act_window,name:account.action_account_state_open
#: model:ir.model,name:account.model_account_state_open
msgid "Account State Open"
msgstr ""

#. module: account
#: report:account.analytic.account.quantity_cost_ledger:0
msgid "Max Qty:"
msgstr "Qtd máx:"

#. module: account
#: view:account.invoice.refund:0
msgid "Refund Invoice"
msgstr "Fatura de Devolução"

#. module: account
#: field:account.invoice,address_invoice_id:0
msgid "Invoice Address"
msgstr "Endereço da fatura"

#. module: account
#: model:ir.actions.act_window,help:account.action_account_entries_report_all
msgid ""
"From this view, have an analysis of your different financial accounts. The "
"document shows your debit and credit taking in consideration some criteria "
"you can choose by using the search tool."
msgstr ""

#. module: account
#: help:account.partner.reconcile.process,progress:0
msgid ""
"Shows you the progress made today on the reconciliation process. Given by \n"
"Partners Reconciled Today \\ (Remaining Partners + Partners Reconciled Today)"
msgstr ""

#. module: account
#: help:account.payment.term.line,value:0
msgid ""
"Select here the kind of valuation related to this payment term line. Note "
"that you should have your last line with the type 'Balance' to ensure that "
"the whole amount will be threated."
msgstr ""

#. module: account
#: field:account.invoice,period_id:0
#: field:account.invoice.report,period_id:0
#: field:report.account.sales,period_id:0
#: field:report.account_type.sales,period_id:0
msgid "Force Period"
msgstr "Forçar período"

#. module: account
#: view:account.invoice.report:0
#: field:account.invoice.report,nbr:0
msgid "# of Lines"
msgstr ""

#. module: account
#: code:addons/account/wizard/account_change_currency.py:0
#, python-format
msgid "New currency is not confirured properly !"
msgstr ""

#. module: account
#: field:account.aged.trial.balance,filter:0
#: field:account.balance.report,filter:0
#: field:account.bs.report,filter:0
#: field:account.central.journal,filter:0
#: field:account.common.account.report,filter:0
#: field:account.common.journal.report,filter:0
#: field:account.common.partner.report,filter:0
#: field:account.common.report,filter:0
#: field:account.general.journal,filter:0
#: field:account.partner.balance,filter:0
#: field:account.partner.ledger,filter:0
#: field:account.pl.report,filter:0
#: field:account.print.journal,filter:0
#: field:account.report.general.ledger,filter:0
#: field:account.vat.declaration,filter:0
msgid "Filter by"
msgstr ""

#. module: account
#: code:addons/account/account_move_line.py:0
#, python-format
msgid "You can not use an inactive account!"
msgstr "Voce não pode usar uma conta inativa!"

#. module: account
#: code:addons/account/account_move_line.py:0
#, python-format
msgid "Entries are not of the same account or already reconciled ! "
msgstr "Lançamentos não são das mesmas contas ou já estão conciliados ! "

#. module: account
#: help:account.tax,active:0
msgid ""
"If the active field is set to true, it will allow you to hide the tax "
"without removing it."
msgstr ""

#. module: account
#: field:account.tax,account_collected_id:0
#: field:account.tax.template,account_collected_id:0
msgid "Invoice Tax Account"
msgstr "Conta de Impostos da Fatura"

#. module: account
#: model:ir.actions.act_window,name:account.action_account_general_journal
#: model:ir.model,name:account.model_account_general_journal
msgid "Account General Journal"
msgstr ""

#. module: account
#: field:account.payment.term.line,days:0
msgid "Number of Days"
msgstr "Numero de dias"

#. module: account
#: selection:account.automatic.reconcile,power:0
msgid "7"
msgstr "7"

#. module: account
#: code:addons/account/account_bank_statement.py:0
#: code:addons/account/invoice.py:0
#, python-format
msgid "Invalid action !"
msgstr "Ação invalida !"

#. module: account
#: model:ir.model,name:account.model_account_fiscal_position_tax_template
msgid "Template Tax Fiscal Position"
msgstr ""

#. module: account
#: help:account.tax,name:0
msgid "This name will be displayed on reports"
msgstr "Este nome será exibido nos relatórios"

#. module: account
#: report:account.analytic.account.cost_ledger:0
#: report:account.analytic.account.quantity_cost_ledger:0
msgid "Printing date"
msgstr "Data de impressão"

#. module: account
#: selection:account.account.type,close_method:0
#: selection:account.tax,type:0
#: selection:account.tax.template,type:0
msgid "None"
msgstr "Nada"

#. module: account
#: view:analytic.entries.report:0
msgid "  365 Days  "
msgstr ""

#. module: account
#: model:ir.actions.act_window,name:account.action_invoice_tree3
#: model:ir.ui.menu,name:account.menu_action_invoice_tree3
msgid "Customer Refunds"
msgstr "Reembolso a clientes"

#. module: account
#: view:account.payment.term.line:0
msgid "Amount Computation"
msgstr ""

#. module: account
#: field:account.journal.period,name:0
msgid "Journal-Period Name"
msgstr "Diário-Nome do período"

#. module: account
#: field:account.invoice.tax,factor_base:0
msgid "Multipication factor for Base code"
msgstr ""

#. module: account
#: code:addons/account/wizard/account_report_common.py:0
#, python-format
msgid "not implemented"
msgstr ""

#. module: account
#: help:account.journal,company_id:0
msgid "Company related to this journal"
msgstr ""

#. module: account
#: code:addons/account/wizard/account_invoice_state.py:0
#, python-format
msgid ""
"Selected Invoice(s) cannot be confirmed as they are not in 'Draft' or 'Pro-"
"Forma' state!"
msgstr ""

#. module: account
#: report:account.invoice:0
msgid "Fiscal Position Remark :"
msgstr "Ressalva de Posição Fiscal"

#. module: account
#: view:analytic.entries.report:0
#: model:ir.actions.act_window,name:account.action_analytic_entries_report
#: model:ir.ui.menu,name:account.menu_action_analytic_entries_report
msgid "Analytic Entries Analysis"
msgstr ""

#. module: account
#: model:ir.actions.act_window,help:account.action_bank_statement_tree
msgid ""
"A bank statement is a summary of all financial transactions occurring over a "
"given period of time on a deposit account, a credit card, or any other type "
"of account. Start by encoding the starting and closing balance, then record "
"all lines of your statement. When you are in the Payment column of the a "
"line, you can press F1 to open the reconciliation form."
msgstr ""

#. module: account
#: selection:account.aged.trial.balance,direction_selection:0
msgid "Past"
msgstr "Passado"

#. module: account
#: model:ir.actions.act_window,name:account.action_bank_statement_reconciliation_form
msgid "Statements reconciliation"
msgstr "Reconciliação dos Demonstrativos"

#. module: account
#: view:account.analytic.line:0
msgid "Analytic Entry"
msgstr "Lançamento analítico"

#. module: account
#: view:res.company:0
#: field:res.company,overdue_msg:0
msgid "Overdue Payments Message"
msgstr "Mensagem para Pagamentos Atrasados"

#. module: account
#: field:account.entries.report,date_created:0
msgid "Date Created"
msgstr ""

#. module: account
#: field:account.payment.term.line,value_amount:0
msgid "Value Amount"
msgstr "Quantia"

#. module: account
#: help:account.journal,code:0
msgid ""
"The code will be used to generate the numbers of the journal entries of this "
"journal."
msgstr ""

#. module: account
#: view:account.invoice:0
msgid "(keep empty to use the current period)"
msgstr "(Mantenha vazio para usar o período atual)"

#. module: account
#: model:process.transition,note:account.process_transition_supplierreconcilepaid0
msgid ""
"As soon as the reconciliation is done, the invoice's state turns to “done” "
"(i.e. paid) in the system."
msgstr ""

#. module: account
#: code:addons/account/invoice.py:0
#, python-format
msgid "is validated."
msgstr ""

#. module: account
#: view:account.chart.template:0
#: field:account.chart.template,account_root_id:0
msgid "Root Account"
msgstr "Conta principal"

#. module: account
#: field:res.partner,last_reconciliation_date:0
msgid "Latest Reconciliation Date"
msgstr ""

#. module: account
#: model:ir.model,name:account.model_account_analytic_line
msgid "Analytic Line"
msgstr ""

#. module: account
#: field:product.template,taxes_id:0
msgid "Customer Taxes"
msgstr "Taxas de clientes"

#. module: account
#: view:account.addtmpl.wizard:0
msgid "Create an Account based on this template"
msgstr ""

#. module: account
#: view:account.account.type:0
#: view:account.tax.code:0
msgid "Reporting Configuration"
msgstr ""

#. module: account
#: field:account.tax,type:0
#: field:account.tax.template,type:0
msgid "Tax Type"
msgstr "Tipo de taxa"

#. module: account
#: model:ir.actions.act_window,name:account.action_account_template_form
#: model:ir.ui.menu,name:account.menu_action_account_template_form
msgid "Account Templates"
msgstr "Modelos de conta"

#. module: account
#: report:account.vat.declaration:0
msgid "Tax Statement"
msgstr ""

#. module: account
#: model:ir.model,name:account.model_res_company
msgid "Companies"
msgstr ""

#. module: account
#: code:addons/account/account.py:0
#, python-format
msgid ""
"You cannot modify Company of account as its related record exist in Entry "
"Lines"
msgstr ""

#. module: account
#: help:account.fiscalyear.close.state,fy_id:0
msgid "Select a fiscal year to close"
msgstr ""

#. module: account
#: help:account.chart.template,tax_template_ids:0
msgid "List of all the taxes that have to be installed by the wizard"
msgstr "Listar todas as tacaxa que foram instaladas pelo assitente"

#. module: account
#: model:ir.actions.report.xml,name:account.account_intracom
msgid "IntraCom"
msgstr "intraCom"

#. module: account
#: view:account.move.line.reconcile.writeoff:0
msgid "Information addendum"
msgstr "Informação adicional"

#. module: account
#: field:account.aged.trial.balance,fiscalyear_id:0
#: field:account.balance.report,fiscalyear_id:0
#: field:account.bs.report,fiscalyear_id:0
#: field:account.central.journal,fiscalyear_id:0
#: field:account.chart,fiscalyear:0
#: field:account.common.account.report,fiscalyear_id:0
#: field:account.common.journal.report,fiscalyear_id:0
#: field:account.common.partner.report,fiscalyear_id:0
#: field:account.common.report,fiscalyear_id:0
#: field:account.general.journal,fiscalyear_id:0
#: field:account.partner.balance,fiscalyear_id:0
#: field:account.partner.ledger,fiscalyear_id:0
#: field:account.pl.report,fiscalyear_id:0
#: field:account.print.journal,fiscalyear_id:0
#: field:account.report.general.ledger,fiscalyear_id:0
#: field:account.vat.declaration,fiscalyear_id:0
msgid "Fiscal year"
msgstr "Ano fiscal"

#. module: account
#: view:account.move.reconcile:0
msgid "Partial Reconcile Entries"
msgstr ""

#. module: account
#: view:account.addtmpl.wizard:0
#: view:account.aged.trial.balance:0
#: view:account.analytic.Journal.report:0
#: view:account.analytic.balance:0
#: view:account.analytic.chart:0
#: view:account.analytic.cost.ledger:0
#: view:account.analytic.cost.ledger.journal.report:0
#: view:account.analytic.inverted.balance:0
#: view:account.automatic.reconcile:0
#: view:account.bank.statement:0
#: view:account.change.currency:0
#: view:account.chart:0
#: view:account.common.report:0
#: view:account.fiscalyear.close:0
#: view:account.fiscalyear.close.state:0
#: view:account.invoice:0
#: view:account.invoice.refund:0
#: selection:account.invoice.refund,filter_refund:0
#: view:account.journal.select:0
#: view:account.move:0
#: view:account.move.bank.reconcile:0
#: view:account.move.line.reconcile:0
#: view:account.move.line.reconcile.select:0
#: view:account.move.line.reconcile.writeoff:0
#: view:account.move.line.unreconcile.select:0
#: view:account.open.closed.fiscalyear:0
#: view:account.partner.reconcile.process:0
#: view:account.period.close:0
#: view:account.subscription.generate:0
#: view:account.tax.chart:0
#: view:account.unreconcile:0
#: view:account.unreconcile.reconcile:0
#: view:account.use.model:0
#: view:account.vat.declaration:0
#: view:project.account.analytic.line:0
#: view:validate.account.move:0
#: view:validate.account.move.lines:0
msgid "Cancel"
msgstr "Cancelar"

#. module: account
#: field:account.account.type,name:0
msgid "Acc. Type Name"
msgstr "Nome Tipo de Conta"

#. module: account
#: selection:account.account,type:0
#: selection:account.account.template,type:0
#: model:account.account.type,name:account.account_type_receivable
#: selection:account.entries.report,type:0
msgid "Receivable"
msgstr "Receber"

#. module: account
#: view:account.invoice:0
msgid "Other Info"
msgstr "Outras informações"

#. module: account
#: field:account.journal,default_credit_account_id:0
msgid "Default Credit Account"
msgstr "Conta de crédito padrão"

#. module: account
#: view:account.payment.term.line:0
msgid "  number of days: 30"
msgstr ""

#. module: account
#: help:account.analytic.line,currency_id:0
msgid "The related account currency if not equal to the company one."
msgstr ""

#. module: account
#: view:account.analytic.account:0
msgid "Current"
msgstr ""

#. module: account
#: view:account.bank.statement:0
msgid "CashBox"
msgstr ""

#. module: account
#: model:account.account.type,name:account.account_type_cash_equity
msgid "Equity"
msgstr "Patrimônio Líquido"

#. module: account
#: selection:account.tax,type:0
msgid "Percentage"
msgstr "Porcentagem"

#. module: account
#: selection:account.report.general.ledger,sortby:0
msgid "Journal & Partner"
msgstr ""

#. module: account
#: field:account.automatic.reconcile,power:0
msgid "Power"
msgstr "Energia"

#. module: account
#: field:account.invoice.refund,filter_refund:0
msgid "Refund Type"
msgstr ""

#. module: account
#: report:account.invoice:0
msgid "Price"
msgstr "Preço"

#. module: account
#: view:project.account.analytic.line:0
msgid "View Account Analytic Lines"
msgstr "Visualizar linhas de conta analítica"

#. module: account
#: selection:account.account.type,report_type:0
msgid "Balance Sheet (Liability Accounts)"
msgstr ""

#. module: account
#: field:account.invoice,internal_number:0
#: field:report.invoice.created,number:0
msgid "Invoice Number"
msgstr "Número da Fatura"

#. module: account
#: help:account.tax,include_base_amount:0
msgid ""
"Indicates if the amount of tax must be included in the base amount for the "
"computation of the next taxes"
msgstr ""

#. module: account
#: model:ir.actions.act_window,name:account.action_account_partner_reconcile
msgid "Reconciliation: Go to Next Partner"
msgstr ""

#. module: account
#: model:ir.actions.act_window,name:account.action_account_analytic_invert_balance
#: model:ir.actions.report.xml,name:account.account_analytic_account_inverted_balance
msgid "Inverted Analytic Balance"
msgstr "Saldo analítico invertido"

#. module: account
#: field:account.tax.template,applicable_type:0
msgid "Applicable Type"
msgstr "Tipo aplicável"

#. module: account
#: field:account.invoice,reference:0
#: field:account.invoice.line,invoice_id:0
msgid "Invoice Reference"
msgstr "Referencia fatura"

#. module: account
#: help:account.tax.template,sequence:0
msgid ""
"The sequence field is used to order the taxes lines from lower sequences to "
"higher ones. The order is important if you have a tax that has several tax "
"children. In this case, the evaluation order is important."
msgstr ""
"O campo de seqüência coloca em ordem crescente as linhas de impostos. A "
"ordem é importante se você tiver um imposto que tem vários impostos "
"dependentes/derivados."

#. module: account
#: selection:account.account,type:0
#: selection:account.account.template,type:0
#: view:account.journal:0
msgid "Liquidity"
msgstr ""

#. module: account
#: model:ir.actions.act_window,name:account.action_account_analytic_journal_open_form
#: model:ir.ui.menu,name:account.account_analytic_journal_entries
msgid "Analytic Journal Items"
msgstr ""

#. module: account
#: view:account.fiscalyear.close:0
msgid ""
"This wizard will generate the end of year journal entries of selected fiscal "
"year. Note that you can run this wizard many times for the same fiscal year: "
"it will simply replace the old opening entries with the new ones."
msgstr ""

#. module: account
#: model:ir.ui.menu,name:account.menu_finance_bank_and_cash
msgid "Bank and Cash"
msgstr ""

#. module: account
#: model:ir.actions.act_window,help:account.action_analytic_entries_report
msgid ""
"From this view, have an analysis of your different analytic entries "
"following the analytic account you defined matching your business need. Use "
"the tool search to analyse information about analytic entries generated in "
"the system."
msgstr ""

#. module: account
#: sql_constraint:account.journal:0
msgid "The name of the journal must be unique per company !"
msgstr ""

#. module: account
#: field:account.account.template,nocreate:0
msgid "Optional create"
msgstr ""

#. module: account
#: code:addons/account/invoice.py:0
#, python-format
msgid "Can not find account chart for this company, Please Create account."
msgstr ""

#. module: account
#: code:addons/account/wizard/account_report_aged_partner_balance.py:0
#, python-format
msgid "Enter a Start date !"
msgstr ""

#. module: account
#: report:account.invoice:0
#: selection:account.invoice,type:0
#: selection:account.invoice.report,type:0
#: selection:report.invoice.created,type:0
msgid "Supplier Refund"
msgstr "Reembolso a fornecedor"

#. module: account
#: model:ir.ui.menu,name:account.menu_dashboard_acc
msgid "Dashboard"
msgstr ""

#. module: account
#: help:account.journal.period,active:0
msgid ""
"If the active field is set to true, it will allow you to hide the journal "
"period without removing it."
msgstr ""

#. module: account
#: field:account.bank.statement,move_line_ids:0
msgid "Entry lines"
msgstr "Linhas de lançamento"

#. module: account
#: field:account.move.line,centralisation:0
msgid "Centralisation"
msgstr "Centralização"

#. module: account
#: view:account.account:0
#: view:account.account.template:0
#: view:account.analytic.account:0
#: view:account.analytic.journal:0
#: view:account.analytic.line:0
#: view:account.bank.statement:0
#: view:account.chart.template:0
#: view:account.entries.report:0
#: view:account.fiscalyear:0
#: view:account.invoice:0
#: view:account.invoice.report:0
#: view:account.journal:0
#: view:account.model:0
#: view:account.move:0
#: view:account.move.line:0
#: view:account.subscription:0
#: view:account.tax.code.template:0
#: view:analytic.entries.report:0
msgid "Group By..."
msgstr ""

#. module: account
#: field:account.journal.column,readonly:0
msgid "Readonly"
msgstr "Somente leitura"

#. module: account
#: model:ir.model,name:account.model_account_pl_report
msgid "Account Profit And Loss Report"
msgstr ""

#. module: account
#: field:account.invoice.line,uos_id:0
msgid "Unit of Measure"
msgstr "Unidade de medida"

#. module: account
#: constraint:account.payment.term.line:0
#: code:addons/account/account.py:0
#, python-format
msgid ""
"Percentages for Payment Term Line must be between 0 and 1, Example: 0.02 for "
"2% "
msgstr ""

#. module: account
#: model:ir.model,name:account.model_account_sequence_fiscalyear
msgid "account.sequence.fiscalyear"
msgstr "account.sequence.fiscalyear"

#. module: account
#: report:account.analytic.account.journal:0
#: view:account.analytic.journal:0
#: field:account.analytic.line,journal_id:0
#: field:account.journal,analytic_journal_id:0
#: model:ir.actions.act_window,name:account.action_account_analytic_journal
#: model:ir.actions.report.xml,name:account.analytic_journal_print
msgid "Analytic Journal"
msgstr "Diário analítico"

#. module: account
#: view:account.entries.report:0
msgid "Reconciled"
msgstr ""

#. module: account
#: report:account.invoice:0
#: field:account.invoice.tax,base:0
msgid "Base"
msgstr "Base"

#. module: account
#: field:account.model,name:0
msgid "Model Name"
msgstr "Nome do modelo"

#. module: account
#: field:account.chart.template,property_account_expense_categ:0
msgid "Expense Category Account"
msgstr "Conta da categoria de despesas"

#. module: account
#: view:account.bank.statement:0
msgid "Cash Transactions"
msgstr ""

#. module: account
#: code:addons/account/wizard/account_state_open.py:0
#, python-format
msgid "Invoice is already reconciled"
msgstr "Fatura já está reconciliada"

#. module: account
#: view:board.board:0
msgid "Aged receivables"
msgstr "Recebíveis vencidos"

#. module: account
#: view:account.account:0
#: view:account.account.template:0
#: view:account.bank.statement:0
#: field:account.bank.statement.line,note:0
#: view:account.fiscal.position:0
#: field:account.fiscal.position,note:0
#: view:account.invoice.line:0
#: field:account.invoice.line,note:0
msgid "Notes"
msgstr "Observações"

#. module: account
#: model:ir.model,name:account.model_analytic_entries_report
msgid "Analytic Entries Statistics"
msgstr ""

#. module: account
#: code:addons/account/account_analytic_line.py:0
#: code:addons/account/account_move_line.py:0
#, python-format
msgid "Entries: "
msgstr "Lancamentos: "

#. module: account
#: view:account.use.model:0
msgid "Create manual recurring entries in a chosen journal."
msgstr ""

#. module: account
#: code:addons/account/account.py:0
#, python-format
msgid "Couldn't create move between different companies"
msgstr "Não foi possível criar movimentação entre empresas diferentes"

#. module: account
#: model:ir.actions.act_window,help:account.action_account_bank_reconcile_tree
msgid ""
"Bank Reconciliation consists of verifying that your bank statement "
"corresponds with the entries (or records) of that account in your accounting "
"system."
msgstr ""

#. module: account
#: model:process.node,note:account.process_node_draftstatement0
msgid "State is draft"
msgstr ""

#. module: account
#: view:account.move.line:0
msgid "Total debit"
msgstr "Débito Total"

#. module: account
#: code:addons/account/account_move_line.py:0
#, python-format
msgid "Entry \"%s\" is not valid !"
msgstr "Lançamento \"%s\" não é válido"

#. module: account
#: report:account.invoice:0
msgid "Fax :"
msgstr "Fax:"

#. module: account
#: help:res.partner,property_account_receivable:0
msgid ""
"This account will be used instead of the default one as the receivable "
"account for the current partner"
msgstr ""
"Esta conta será usada em vez da conta padrão,  como conta de recebível para "
"o parceiro atual"

#. module: account
#: field:account.tax,python_applicable:0
#: field:account.tax,python_compute:0
#: selection:account.tax,type:0
#: selection:account.tax.template,applicable_type:0
#: field:account.tax.template,python_applicable:0
#: field:account.tax.template,python_compute:0
#: selection:account.tax.template,type:0
msgid "Python Code"
msgstr "Código python"

#. module: account
#: code:addons/account/wizard/account_report_balance_sheet.py:0
#, python-format
msgid ""
"Please define the Reserve and Profit/Loss account for current user company !"
msgstr ""

#. module: account
#: help:account.journal,update_posted:0
msgid ""
"Check this box if you want to allow the cancellation the entries related to "
"this journal or of the invoice related to this journal"
msgstr ""

#. module: account
#: view:account.fiscalyear.close:0
msgid "Create"
msgstr "Criado"

#. module: account
#: model:process.transition.action,name:account.process_transition_action_createentries0
msgid "Create entry"
msgstr "Criar lançamento"

#. module: account
#: view:account.payment.term.line:0
msgid "  valuation: percent"
msgstr ""

#. module: account
#: field:account.installer,bank_accounts_id:0
msgid "Your Bank and Cash Accounts"
msgstr ""

#. module: account
#: code:addons/account/account.py:0
#: code:addons/account/account_analytic_line.py:0
#: code:addons/account/account_bank_statement.py:0
#: code:addons/account/account_cash_statement.py:0
#: code:addons/account/account_move_line.py:0
#: code:addons/account/invoice.py:0
#: code:addons/account/wizard/account_invoice_refund.py:0
#: code:addons/account/wizard/account_use_model.py:0
#, python-format
msgid "Error !"
msgstr "Erro !"

#. module: account
#: view:account.vat.declaration:0
#: model:ir.actions.report.xml,name:account.account_vat_declaration
#: model:ir.ui.menu,name:account.menu_account_vat_declaration
msgid "Taxes Report"
msgstr "Relatório de taxas"

#. module: account
#: selection:account.journal.period,state:0
msgid "Printed"
msgstr "Impresso"

#. module: account
#: view:account.analytic.line:0
msgid "Project line"
msgstr "Linha do projeto"

#. module: account
#: field:account.invoice.tax,manual:0
msgid "Manual"
msgstr "Manual"

#. module: account
#: view:account.automatic.reconcile:0
msgid ""
"For an invoice to be considered as paid, the invoice entries must be "
"reconciled with counterparts, usually payments. With the automatic "
"reconciliation functionality, OpenERP makes its own search for entries to "
"reconcile in a series of accounts. It finds entries for each partner where "
"the amounts correspond."
msgstr ""

#. module: account
#: view:account.move:0
#: field:account.move,to_check:0
msgid "To Review"
msgstr ""

#. module: account
#: view:account.bank.statement:0
#: view:account.move:0
#: model:ir.actions.act_window,name:account.action_move_journal_line
#: model:ir.ui.menu,name:account.menu_action_move_journal_line_form
#: model:ir.ui.menu,name:account.menu_finance_entries
msgid "Journal Entries"
msgstr ""

#. module: account
#: help:account.partner.ledger,page_split:0
msgid "Display Ledger Report with One partner per page"
msgstr ""

#. module: account
#: view:account.state.open:0
msgid "Yes"
msgstr "Sim"

#. module: account
#: code:addons/account/wizard/account_validate_account_move.py:0
#, python-format
msgid ""
"Selected Entry Lines does not have any account move enties in draft state"
msgstr ""

#. module: account
#: selection:account.aged.trial.balance,target_move:0
#: selection:account.balance.report,target_move:0
#: selection:account.bs.report,target_move:0
#: selection:account.central.journal,target_move:0
#: selection:account.chart,target_move:0
#: selection:account.common.account.report,target_move:0
#: selection:account.common.journal.report,target_move:0
#: selection:account.common.partner.report,target_move:0
#: selection:account.common.report,target_move:0
#: selection:account.general.journal,target_move:0
#: selection:account.partner.balance,target_move:0
#: selection:account.partner.ledger,target_move:0
#: selection:account.pl.report,target_move:0
#: selection:account.print.journal,target_move:0
#: selection:account.report.general.ledger,target_move:0
#: selection:account.tax.chart,target_move:0
#: selection:account.vat.declaration,target_move:0
#: model:ir.actions.report.xml,name:account.account_move_line_list
msgid "All Entries"
msgstr "Todos lançamentos"

#. module: account
#: view:account.journal.select:0
msgid "Journal Select"
msgstr ""

#. module: account
#: code:addons/account/wizard/account_change_currency.py:0
#, python-format
msgid "Currnt currency is not confirured properly !"
msgstr ""

#. module: account
#: model:ir.model,name:account.model_account_move_reconcile
msgid "Account Reconciliation"
msgstr "Reconciliação da conta"

#. module: account
#: model:ir.model,name:account.model_account_fiscal_position_tax
msgid "Taxes Fiscal Position"
msgstr ""

#. module: account
#: report:account.general.ledger:0
#: model:ir.actions.act_window,name:account.action_account_general_ledger_menu
#: model:ir.actions.report.xml,name:account.account_general_ledger
#: model:ir.ui.menu,name:account.menu_general_ledger
msgid "General Ledger"
msgstr "Livro Razão"

#. module: account
#: model:process.transition,note:account.process_transition_paymentorderbank0
msgid "The payment order is sent to the bank."
msgstr ""

#. module: account
#: help:account.move,to_check:0
msgid ""
"Check this box if you are unsure of that journal entry and if you want to "
"note it as 'to be reviewed' by an accounting expert."
msgstr ""

#. module: account
#: help:account.installer.modules,account_voucher:0
msgid ""
"Account Voucher module includes all the basic requirements of Voucher "
"Entries for Bank, Cash, Sales, Purchase, Expenses, Contra, etc... "
msgstr ""

#. module: account
#: view:account.chart.template:0
msgid "Properties"
msgstr "Propriedades"

#. module: account
#: model:ir.model,name:account.model_account_tax_chart
msgid "Account tax chart"
msgstr ""

#. module: account
#: view:account.bank.statement:0
msgid "Select entries"
msgstr "Selecionar lançamentos"

#. module: account
#: code:addons/account/account.py:0
#, python-format
msgid ""
"You can specify year, month and date in the name of the model using the "
"following labels:\n"
"\n"
"%(year)s: To Specify Year \n"
"%(month)s: To Specify Month \n"
"%(date)s: Current Date\n"
"\n"
"e.g. My model on %(date)s"
msgstr ""

#. module: account
#: model:ir.actions.act_window,name:account.action_aged_income
msgid "Income Accounts"
msgstr "Contas de Receitas"

#. module: account
#: help:report.invoice.created,origin:0
msgid "Reference of the document that generated this invoice report."
msgstr ""

#. module: account
#: field:account.tax.code,child_ids:0
#: field:account.tax.code.template,child_ids:0
msgid "Child Codes"
msgstr "Códigos derivados (sub-contas)"

#. module: account
#: model:account.journal,name:account.refund_sales_journal
msgid "Sales Credit Note Journal - (test)"
msgstr ""

#. module: account
#: code:addons/account/invoice.py:0
#: code:addons/account/wizard/account_invoice_refund.py:0
#, python-format
msgid "Data Insufficient !"
msgstr "Dados insuficientes!"

#. module: account
#: model:ir.actions.act_window,name:account.action_invoice_tree1
#: model:ir.ui.menu,name:account.menu_action_invoice_tree1
msgid "Customer Invoices"
msgstr "Faturas de Clientes"

#. module: account
#: field:account.move.line.reconcile,writeoff:0
msgid "Write-Off amount"
msgstr "Valor da baixa"

#. module: account
#: view:account.analytic.line:0
msgid "Sales"
msgstr ""

#. module: account
#: model:account.journal,name:account.cash_journal
msgid "Cash Journal - (test)"
msgstr ""

#. module: account
#: selection:account.invoice.report,state:0
#: selection:account.journal.period,state:0
#: selection:account.subscription,state:0
#: selection:report.invoice.created,state:0
msgid "Done"
msgstr "Concluído"

#. module: account
#: model:process.transition,note:account.process_transition_invoicemanually0
msgid "A statement with manual entries becomes a draft statement."
msgstr ""

#. module: account
#: view:account.aged.trial.balance:0
msgid ""
"Aged Partner Balance is a more detailed report of your receivables by "
"intervals. When opening that report, OpenERP asks for the name of the "
"company, the fiscal period and the size of the interval to be analyzed (in "
"days). OpenERP then calculates a table of credit balance by period. So if "
"you request an interval of 30 days OpenERP generates an analysis of "
"creditors for the past month, past two months, and so on. "
msgstr ""

#. module: account
#: model:ir.actions.act_window,help:account.action_account_journal_view
msgid ""
"Here you can personalize and create each view of your financial journals by "
"selecting the fields you want to appear and the sequence they will appear."
msgstr ""

#. module: account
#: field:account.invoice,origin:0
#: field:report.invoice.created,origin:0
msgid "Source Document"
msgstr ""

#. module: account
#: model:ir.actions.act_window,help:account.action_account_period_form
msgid ""
"Here, you can define a period, an interval of time between successive "
"closings of the books of your company. An accounting period typically is a "
"month or a quarter, corresponding to the tax year used by the business. "
"Create and manage them from here and decide whether a period should be left "
"open or closed depending on your company's activities over a specific period."
msgstr ""

#. module: account
#: model:ir.actions.act_window,name:account.act_account_acount_move_line_open_unreconciled
msgid "Unreconciled Entries"
msgstr ""

#. module: account
#: model:ir.ui.menu,name:account.menu_menu_Bank_process
msgid "Statements Reconciliation"
msgstr ""

#. module: account
#: report:account.invoice:0
msgid "Taxes:"
msgstr "Taxas:"

#. module: account
#: help:account.tax,amount:0
msgid "For taxes of type percentage, enter % ratio between 0-1."
msgstr ""

#. module: account
#: field:account.entries.report,product_uom_id:0
#: view:analytic.entries.report:0
#: field:analytic.entries.report,product_uom_id:0
msgid "Product UOM"
msgstr ""

#. module: account
#: selection:account.automatic.reconcile,power:0
msgid "9"
msgstr "9"

#. module: account
#: help:account.invoice.refund,date:0
msgid ""
"This date will be used as the invoice date for Refund Invoice and Period "
"will be chosen accordingly!"
msgstr ""

#. module: account
#: field:account.aged.trial.balance,period_length:0
msgid "Period length (days)"
msgstr "Duração do Período (dias)"

#. module: account
#: model:ir.actions.act_window,name:account.act_account_invoice_partner_relation
msgid "Monthly Turnover"
msgstr ""

#. module: account
#: view:account.move:0
#: view:account.move.line:0
msgid "Analytic Lines"
msgstr "Linhas analíticas"

#. module: account
#: model:ir.actions.act_window,help:account.action_account_analytic_account_tree2
msgid ""
"The normal chart of accounts has a structure defined by the legal "
"requirement of the country. The analytic chart of account structure should "
"reflect your own business needs in term of costs/revenues reporting. They "
"are usually structured by contracts, projects, products or departements. "
"Most of the OpenERP operations (invoices, timesheets, expenses, etc) "
"generate analytic entries on the related account."
msgstr ""

#. module: account
#: field:account.analytic.journal,line_ids:0
#: field:account.tax.code,line_ids:0
msgid "Lines"
msgstr "Linhas"

#. module: account
#: model:account.journal,name:account.bank_journal
msgid "Bank Journal - (test)"
msgstr ""

#. module: account
#: code:addons/account/invoice.py:0
#, python-format
msgid ""
"Can not find account chart for this company in invoice line account, Please "
"Create account."
msgstr ""

#. module: account
#: view:account.tax.template:0
msgid "Account Tax Template"
msgstr "Modelo de conta de impostos"

#. module: account
#: view:account.journal.select:0
msgid "Are you sure you want to open Journal Entries?"
msgstr ""

#. module: account
#: view:account.state.open:0
msgid "Are you sure you want to open this invoice ?"
msgstr "Você tem a certeza que pretende abrir esta factura?"

#. module: account
#: model:ir.actions.report.xml,name:account.account_central_journal
#: model:ir.ui.menu,name:account.menu_account_central_journal
msgid "Central Journals"
msgstr ""

#. module: account
#: field:account.account.template,parent_id:0
msgid "Parent Account Template"
msgstr "Modelo de conta-pai"

#. module: account
#: model:account.account.type,name:account.account_type_income
msgid "Erfolgskonten - Erlöse"
msgstr ""

#. module: account
#: view:account.bank.statement:0
#: field:account.bank.statement.line,statement_id:0
#: field:account.move.line,statement_id:0
#: model:process.process,name:account.process_process_statementprocess0
msgid "Statement"
msgstr "Demonstrativo"

#. module: account
#: help:account.journal,default_debit_account_id:0
msgid "It acts as a default account for debit amount"
msgstr ""

#. module: account
#: model:ir.module.module,description:account.module_meta_information
msgid ""
"Financial and accounting module that covers:\n"
"    General accountings\n"
"    Cost / Analytic accounting\n"
"    Third party accounting\n"
"    Taxes management\n"
"    Budgets\n"
"    Customer and Supplier Invoices\n"
"    Bank statements\n"
"    Reconciliation process by partner\n"
"    Creates a dashboard for accountants that includes:\n"
"    * List of uninvoiced quotations\n"
"    * Graph of aged receivables\n"
"    * Graph of aged incomes\n"
"\n"
"The processes like maintaining of general ledger is done through the defined "
"financial Journals (entry move line or\n"
"grouping is maintained through journal) for a particular financial year and "
"for preparation of vouchers there is a\n"
"module named account_voucher.\n"
"    "
msgstr ""

#. module: account
#: report:account.invoice:0
#: view:account.invoice:0
#: field:account.invoice,date_invoice:0
#: view:account.invoice.report:0
#: field:report.invoice.created,date_invoice:0
msgid "Invoice Date"
msgstr "Data da fatura"

#. module: account
#: help:res.partner,credit:0
msgid "Total amount this customer owes you."
msgstr "Valor total que este cliente deve a você."

#. module: account
#: model:ir.model,name:account.model_ir_sequence
msgid "ir.sequence"
msgstr ""

#. module: account
#: field:account.journal.period,icon:0
msgid "Icon"
msgstr "Ícone"

#. module: account
#: model:ir.actions.act_window,help:account.action_view_bank_statement_tree
msgid ""
"Cash Register allows you to manage cash entries in your cash journals."
msgstr ""

#. module: account
#: view:account.automatic.reconcile:0
#: view:account.use.model:0
msgid "Ok"
msgstr "Ok"

#. module: account
#: code:addons/account/report/account_partner_balance.py:0
#, python-format
msgid "Unknown Partner"
msgstr ""

#. module: account
#: view:account.bank.statement:0
msgid "Opening Balance"
msgstr ""

#. module: account
#: help:account.journal,centralisation:0
msgid ""
"Check this box to determine that each entry of this journal won't create a "
"new counterpart but will share the same counterpart. This is used in fiscal "
"year closing."
msgstr ""
"Marque esta caixa para determinar que cada lançamento deste diário não "
"criará uma contrapartida nova mas compartilhará a mesma contrapartida. Isto "
"é usado em fechamento de ano fiscal."

#. module: account
#: field:account.bank.statement,closing_date:0
msgid "Closed On"
msgstr ""

#. module: account
#: model:ir.model,name:account.model_account_bank_statement_line
msgid "Bank Statement Line"
msgstr "Linha do Extrato Bancário"

#. module: account
#: field:account.automatic.reconcile,date2:0
msgid "Ending Date"
msgstr ""

#. module: account
#: field:account.invoice.report,uom_name:0
msgid "Default UoM"
msgstr ""

#. module: account
#: field:wizard.multi.charts.accounts,purchase_tax:0
msgid "Default Purchase Tax"
msgstr ""

#. module: account
#: view:account.bank.statement:0
msgid "Confirm"
msgstr "Confirmar"

#. module: account
#: help:account.invoice,partner_bank_id:0
msgid ""
"Bank Account Number, Company bank account if Invoice is customer or supplier "
"refund, otherwise Partner bank account number."
msgstr ""

#. module: account
#: help:account.tax,domain:0
#: help:account.tax.template,domain:0
msgid ""
"This field is only used if you develop your own module allowing developers "
"to create specific taxes in a custom domain."
msgstr ""
"Este campo é usado apenas se você desenvolver o seu próprio módulo "
"permitindo aos desenvolvedores criar impostos específicos num domínio "
"personalizado."

#. module: account
#: code:addons/account/account.py:0
#, python-format
msgid "You should have chosen periods that belongs to the same company"
msgstr ""

#. module: account
#: field:account.fiscalyear.close,report_name:0
msgid "Name of new entries"
msgstr "Nome de novos lançamentos"

#. module: account
#: view:account.use.model:0
msgid "Create Entries"
msgstr "Criar lançamentos"

#. module: account
#: model:ir.ui.menu,name:account.menu_finance_reporting
msgid "Reporting"
msgstr "Relatórios"

#. module: account
#: sql_constraint:account.journal:0
msgid "The code of the journal must be unique per company !"
msgstr ""

#. module: account
#: field:account.bank.statement,ending_details_ids:0
msgid "Closing Cashbox"
msgstr ""

#. module: account
#: view:account.journal:0
msgid "Account Journal"
msgstr "Diário de conta"

#. module: account
#: model:process.node,name:account.process_node_paidinvoice0
#: model:process.node,name:account.process_node_supplierpaidinvoice0
msgid "Paid invoice"
msgstr "Fatura paga"

#. module: account
#: help:account.partner.reconcile.process,next_partner_id:0
msgid ""
"This field shows you the next partner that will be automatically chosen by "
"the system to go through the reconciliation process, based on the latest day "
"it have been reconciled."
msgstr ""

#. module: account
#: field:account.move.line.reconcile.writeoff,comment:0
msgid "Comment"
msgstr ""

#. module: account
#: field:account.tax,domain:0
#: field:account.tax.template,domain:0
msgid "Domain"
msgstr "Domínio"

#. module: account
#: model:ir.model,name:account.model_account_use_model
msgid "Use model"
msgstr ""

#. module: account
#: model:ir.actions.act_window,help:account.action_account_moves_all_a
#: model:ir.actions.act_window,help:account.action_account_moves_purchase
msgid ""
"This view is used by accountants in order to record entries massively in "
"OpenERP. If you want to record a supplier invoice, start by recording the "
"line of the expense account, OpenERP will propose to you automatically the "
"Tax related to this account and the counter-part \"Account Payable\"."
msgstr ""

#. module: account
#: help:res.company,property_reserve_and_surplus_account:0
msgid ""
"This Account is used for transferring Profit/Loss(If It is Profit: Amount "
"will be added, Loss : Amount will be deducted.), Which is calculated from "
"Profit & Loss Report"
msgstr ""

#. module: account
#: view:account.invoice.line:0
#: field:account.invoice.tax,invoice_id:0
#: model:ir.model,name:account.model_account_invoice_line
msgid "Invoice Line"
msgstr "Linha da fatura"

#. module: account
#: field:account.balance.report,display_account:0
#: field:account.bs.report,display_account:0
#: field:account.common.account.report,display_account:0
#: field:account.pl.report,display_account:0
#: field:account.report.general.ledger,display_account:0
msgid "Display accounts"
msgstr "Exibir contas"

#. module: account
#: field:account.account.type,sign:0
msgid "Sign on Reports"
msgstr "Assinar relatórios"

#. module: account
#: code:addons/account/account_cash_statement.py:0
#, python-format
msgid "You can not have two open register for the same journal"
msgstr ""

#. module: account
#: view:account.payment.term.line:0
msgid "  day of the month= -1"
msgstr ""

#. module: account
#: help:account.journal,type:0
msgid ""
"Select 'Sale' for Sale journal to be used at the time of making invoice. "
"Select 'Purchase' for Purchase Journal to be used at the time of approving "
"purchase order. Select 'Cash' to be used at the time of making payment. "
"Select 'General' for miscellaneous operations. Select 'Opening/Closing "
"Situation' to be used at the time of new fiscal year creation or end of year "
"entries generation."
msgstr ""

#. module: account
#: report:account.invoice:0
#: view:account.invoice:0
#: report:account.move.voucher:0
msgid "PRO-FORMA"
msgstr "Pro-forma"

#. module: account
#: help:account.installer.modules,account_followup:0
msgid ""
"Helps you generate reminder letters for unpaid invoices, including multiple "
"levels of reminding and customized per-partner policies."
msgstr ""

#. module: account
#: selection:account.entries.report,move_line_state:0
#: view:account.move.line:0
#: selection:account.move.line,state:0
msgid "Unbalanced"
msgstr ""

#. module: account
#: selection:account.move.line,centralisation:0
msgid "Normal"
msgstr "Normal"

#. module: account
#: view:account.move.line:0
msgid "Optional Information"
msgstr "Informação Opcional"

#. module: account
#: view:account.analytic.line:0
#: field:account.bank.statement,user_id:0
#: view:account.journal:0
#: field:account.journal,user_id:0
#: view:analytic.entries.report:0
#: field:analytic.entries.report,user_id:0
msgid "User"
msgstr "Usuário"

#. module: account
#: report:account.general.journal:0
msgid ":"
msgstr ":"

#. module: account
#: selection:account.account,currency_mode:0
msgid "At Date"
msgstr "Na Data"

#. module: account
#: help:account.move.line,date_maturity:0
msgid ""
"This field is used for payable and receivable journal entries. You can put "
"the limit date for the payment of this line."
msgstr ""

#. module: account
#: code:addons/account/account_move_line.py:0
#, python-format
msgid "Bad account !"
msgstr "Conta errada!"

#. module: account
#: code:addons/account/account.py:0
#: code:addons/account/installer.py:0
#, python-format
msgid "Sales Journal"
msgstr "Diário de vendas"

#. module: account
#: model:ir.model,name:account.model_account_invoice_tax
msgid "Invoice Tax"
msgstr "Taxa de fatura"

#. module: account
#: code:addons/account/account_move_line.py:0
#, python-format
msgid "No piece number !"
msgstr "Nenhum número da parte!"

#. module: account
#: model:account.journal,name:account.expenses_journal
msgid "Expenses Journal - (test)"
msgstr ""

#. module: account
#: sql_constraint:ir.model.fields:0
msgid "Size of the field can never be less than 1 !"
msgstr ""

#. module: account
#: view:product.product:0
#: view:product.template:0
msgid "Sales Properties"
msgstr "Propriedades das vendas"

#. module: account
#: model:ir.ui.menu,name:account.menu_manual_reconcile
msgid "Manual Reconciliation"
msgstr ""

#. module: account
#: report:account.overdue:0
msgid "Total amount due:"
msgstr "Montante total vencido"

#. module: account
#: field:account.analytic.chart,to_date:0
#: field:project.account.analytic.line,to_date:0
msgid "To"
msgstr "Para"

#. module: account
#: field:account.fiscalyear.close,fy_id:0
#: field:account.fiscalyear.close.state,fy_id:0
msgid "Fiscal Year to close"
msgstr "Ano fiscal para fechar"

#. module: account
#: view:account.invoice.cancel:0
#: model:ir.actions.act_window,name:account.action_account_invoice_cancel
msgid "Cancel Selected Invoices"
msgstr ""

#. module: account
#: selection:account.entries.report,month:0
#: selection:account.invoice.report,month:0
#: selection:analytic.entries.report,month:0
#: selection:report.account.sales,month:0
#: selection:report.account_type.sales,month:0
msgid "May"
msgstr ""

#. module: account
#: model:ir.model,name:account.model_account_chart_template
msgid "Templates for Account Chart"
msgstr "Modelos para plano de contas"

#. module: account
#: field:account.tax.code,code:0
#: field:account.tax.code.template,code:0
msgid "Case Code"
msgstr "Codigo do caso"

#. module: account
#: view:validate.account.move:0
msgid "Post Journal Entries of a Journal"
msgstr ""

#. module: account
#: view:product.product:0
msgid "Sale Taxes"
msgstr "Impostos de venda"

#. module: account
#: model:account.journal,name:account.sales_journal
msgid "Sales Journal - (test)"
msgstr ""

#. module: account
#: model:account.account.type,name:account.account_type_cash_moves
#: selection:account.analytic.journal,type:0
#: selection:account.bank.accounts.wizard,account_type:0
#: selection:account.entries.report,type:0
#: selection:account.journal,type:0
msgid "Cash"
msgstr "Dinheiro"

#. module: account
#: field:account.fiscal.position.account,account_dest_id:0
#: field:account.fiscal.position.account.template,account_dest_id:0
msgid "Account Destination"
msgstr "Destino da conta"

#. module: account
#: model:process.node,note:account.process_node_supplierpaymentorder0
msgid "Payment of invoices"
msgstr ""

#. module: account
#: field:account.bank.statement.line,sequence:0
#: field:account.invoice.tax,sequence:0
#: view:account.journal:0
#: field:account.journal.column,sequence:0
#: field:account.model.line,sequence:0
#: field:account.payment.term.line,sequence:0
#: field:account.sequence.fiscalyear,sequence_id:0
#: field:account.tax,sequence:0
#: field:account.tax.template,sequence:0
msgid "Sequence"
msgstr "Sequencia"

#. module: account
#: model:ir.model,name:account.model_account_bs_report
msgid "Account Balance Sheet Report"
msgstr ""

#. module: account
#: help:account.tax,price_include:0
msgid ""
"Check this if the price you use on the product and invoices includes this "
"tax."
msgstr ""
"Marque se o preço que você utiliza no produto e nas faturas inclui este "
"imposto."

#. module: account
#: view:report.account_type.sales:0
msgid "Sales by Account type"
msgstr ""

#. module: account
#: help:account.invoice,move_id:0
msgid "Link to the automatically generated Journal Items."
msgstr ""

#. module: account
#: selection:account.installer,period:0
msgid "Monthly"
msgstr ""

#. module: account
#: view:account.payment.term.line:0
msgid "  number of days: 14"
msgstr ""

#. module: account
#: field:account.partner.reconcile.process,progress:0
msgid "Progress"
msgstr ""

#. module: account
#: field:account.account,parent_id:0
#: view:account.analytic.account:0
msgid "Parent"
msgstr "Superior (Conta-pai)"

#. module: account
#: field:account.installer.modules,account_analytic_plans:0
msgid "Multiple Analytic Plans"
msgstr ""

#. module: account
#: help:account.payment.term.line,days2:0
msgid ""
"Day of the month, set -1 for the last day of the current month. If it's "
"positive, it gives the day of the next month. Set 0 for net days (otherwise "
"it's based on the beginning of the month)."
msgstr ""
"Dia do mês, defina -1 para o último dia do mês atual. Se for positivo, ele "
"dá o dia do próximo mês. Defina 0 para dias líquidos (caso contrário, é "
"baseado no início do mês)."

#. module: account
#: model:ir.ui.menu,name:account.menu_finance_legal_statement
msgid "Legal Reports"
msgstr ""

#. module: account
#: field:account.tax.code,sum_period:0
msgid "Period Sum"
msgstr "Soma do período"

#. module: account
#: help:account.tax,sequence:0
msgid ""
"The sequence field is used to order the tax lines from the lowest sequences "
"to the higher ones. The order is important if you have a tax with several "
"tax children. In this case, the evaluation order is important."
msgstr ""
"Este campo deve ser marcado para que as linhas de impostos fiquem em ordem "
"crescente. A sequência é importante caso você tenha um imposto com vários "
"impostos derivados."

#. module: account
#: model:ir.model,name:account.model_account_cashbox_line
msgid "CashBox Line"
msgstr ""

#. module: account
#: report:account.third_party_ledger:0
#: report:account.third_party_ledger_other:0
#: model:ir.actions.report.xml,name:account.account_3rdparty_ledger
#: model:ir.ui.menu,name:account.menu_account_partner_ledger
msgid "Partner Ledger"
msgstr "Livro-razão relacionado"

#. module: account
#: report:account.account.balance.landscape:0
msgid "Year :"
msgstr "Ano :"

#. module: account
#: selection:account.tax.template,type:0
msgid "Fixed"
msgstr "Fixo"

#. module: account
#: code:addons/account/account.py:0
#: code:addons/account/account_move_line.py:0
#: code:addons/account/invoice.py:0
#, python-format
msgid "Warning !"
msgstr "Mensagem !"

#. module: account
#: field:account.entries.report,move_line_state:0
msgid "State of Move Line"
msgstr ""

#. module: account
#: model:ir.model,name:account.model_account_move_line_reconcile
#: model:ir.model,name:account.model_account_move_line_reconcile_writeoff
msgid "Account move line reconcile"
msgstr ""

#. module: account
#: view:account.subscription.generate:0
#: model:ir.model,name:account.model_account_subscription_generate
msgid "Subscription Compute"
msgstr "Calcular inscrição"

#. module: account
#: report:account.move.voucher:0
msgid "Amount (in words) :"
msgstr ""

#. module: account
#: model:account.account.type,name:account.account_type_other
msgid "Jahresabschlusskonten u. Statistik"
msgstr ""

#. module: account
#: field:account.bank.statement.line,partner_id:0
#: view:account.entries.report:0
#: field:account.entries.report,partner_id:0
#: report:account.general.ledger:0
#: view:account.invoice:0
#: field:account.invoice,partner_id:0
#: field:account.invoice.line,partner_id:0
#: view:account.invoice.report:0
#: field:account.invoice.report,partner_id:0
#: report:account.journal.period.print:0
#: field:account.model.line,partner_id:0
#: view:account.move:0
#: field:account.move,partner_id:0
#: view:account.move.line:0
#: field:account.move.line,partner_id:0
#: view:analytic.entries.report:0
#: field:analytic.entries.report,partner_id:0
#: model:ir.model,name:account.model_res_partner
#: field:report.invoice.created,partner_id:0
msgid "Partner"
msgstr "Parceiro"

#. module: account
#: constraint:account.analytic.account:0
msgid "Error! You can not create recursive analytic accounts."
msgstr "Erro! Você não pode criar contas analíticas recursivas"

#. module: account
#: help:account.change.currency,currency_id:0
msgid "Select a currency to apply on the invoice"
msgstr ""

#. module: account
#: code:addons/account/wizard/account_invoice_refund.py:0
#, python-format
msgid "Can not %s draft/proforma/cancel invoice."
msgstr "Não pode %s provisório/proforma/cancelar fatura."

#. module: account
#: code:addons/account/invoice.py:0
#, python-format
msgid "No Invoice Lines !"
msgstr ""

#. module: account
#: view:account.bank.statement:0
#: field:account.bank.statement,state:0
#: field:account.entries.report,move_state:0
#: view:account.fiscalyear:0
#: field:account.fiscalyear,state:0
#: view:account.invoice:0
#: field:account.invoice,state:0
#: view:account.invoice.report:0
#: field:account.journal.period,state:0
#: field:account.move,state:0
#: view:account.move.line:0
#: field:account.move.line,state:0
#: field:account.period,state:0
#: view:account.subscription:0
#: field:account.subscription,state:0
#: field:report.invoice.created,state:0
msgid "State"
msgstr "Estado"

#. module: account
#: help:account.open.closed.fiscalyear,fyear_id:0
msgid ""
"Select Fiscal Year which you want to remove entries for its End of year "
"entries journal"
msgstr ""

#. module: account
#: field:account.tax.template,type_tax_use:0
msgid "Tax Use In"
msgstr "Usar Imposto em"

#. module: account
#: model:ir.actions.act_window,help:account.action_account_journal_form
msgid ""
"Create and manage your company's financial journals from this menu. A "
"journal is a business diary in which all financial data related to the day "
"to day business transactions of your company is recorded using double-entry "
"book keeping system. Depending on the nature of its activities and number of "
"daily transactions, a company may keep several  types of specialized "
"journals such as a cash journal, purchases journal, and sales journal."
msgstr ""

#. module: account
#: code:addons/account/account_bank_statement.py:0
#, python-format
msgid "The account entries lines are not in valid state."
msgstr "As linhas de lançamentos de conta não estão em formato válido."

#. module: account
#: field:account.account.type,close_method:0
msgid "Deferral Method"
msgstr "Método para deferimento"

#. module: account
#: code:addons/account/invoice.py:0
#, python-format
msgid "Invoice '%s' is paid."
msgstr ""

#. module: account
#: model:process.node,note:account.process_node_electronicfile0
msgid "Automatic entry"
msgstr ""

#. module: account
#: view:account.invoice.line:0
msgid "Line"
msgstr "Linha"

#. module: account
#: help:product.template,property_account_income:0
msgid ""
"This account will be used for invoices instead of the default one to value "
"sales for the current product"
msgstr ""

#. module: account
#: help:account.journal,group_invoice_lines:0
msgid ""
"If this box is checked, the system will try to group the accounting lines "
"when generating them from invoices."
msgstr ""
"Se esta caixa estiver marcada, o sistema irá tentar agrupar as linhas "
"contábeis quando gerá-las a partir das faturas."

#. module: account
#: help:account.period,state:0
msgid ""
"When monthly periods are created. The state is 'Draft'. At the end of "
"monthly period it is in 'Done' state."
msgstr ""

#. module: account
#: report:account.analytic.account.inverted.balance:0
msgid "Inverted Analytic Balance -"
msgstr "Balanço analítico invertido -"

#. module: account
#: view:account.move.bank.reconcile:0
msgid "Open for bank reconciliation"
msgstr "Aberto para reconciliação bancária"

#. module: account
#: field:account.partner.ledger,page_split:0
msgid "One Partner Per Page"
msgstr "Um parceiro por página"

#. module: account
#: field:account.account,child_parent_ids:0
#: field:account.account.template,child_parent_ids:0
msgid "Children"
msgstr "Filhos"

#. module: account
#: view:account.analytic.account:0
msgid "Associated Partner"
msgstr "Parceiro Associado"

#. module: account
#: code:addons/account/invoice.py:0
#, python-format
msgid "You must first select a partner !"
msgstr "Voce precisa selecionar um parceiro primeiro !"

#. module: account
#: view:account.invoice:0
#: field:account.invoice,comment:0
msgid "Additional Information"
msgstr "Informação Adicional"

#. module: account
#: view:account.installer:0
msgid "Bank and Cash Accounts"
msgstr ""

#. module: account
#: view:account.invoice.report:0
#: field:account.invoice.report,residual:0
msgid "Total Residual"
msgstr ""

#. module: account
#: model:process.node,note:account.process_node_invoiceinvoice0
#: model:process.node,note:account.process_node_supplierinvoiceinvoice0
msgid "Invoice's state is Open"
msgstr ""

#. module: account
#: report:account.analytic.account.cost_ledger:0
#: report:account.analytic.account.quantity_cost_ledger:0
#: model:ir.actions.act_window,name:account.action_account_analytic_cost
#: model:ir.actions.report.xml,name:account.account_analytic_account_cost_ledger
msgid "Cost Ledger"
msgstr "Livro de custos"

#. module: account
#: sql_constraint:res.groups:0
msgid "The name of the group must be unique !"
msgstr ""

#. module: account
#: view:account.invoice:0
msgid "Proforma"
msgstr ""

#. module: account
#: report:account.analytic.account.cost_ledger:0
msgid "J.C. /Move name"
msgstr ""

#. module: account
#: model:ir.model,name:account.model_account_open_closed_fiscalyear
msgid "Choose Fiscal Year"
msgstr "Escolha o Ano Fiscal"

#. module: account
#: code:addons/account/account.py:0
#: code:addons/account/installer.py:0
#, python-format
msgid "Purchase Refund Journal"
msgstr ""

#. module: account
#: help:account.tax.template,amount:0
msgid "For Tax Type percent enter % ratio between 0-1."
msgstr ""

#. module: account
#: selection:account.automatic.reconcile,power:0
msgid "8"
msgstr "8"

#. module: account
#: view:account.invoice.refund:0
msgid ""
"Modify Invoice: Cancels the current invoice and creates a new copy of it "
"ready for editing."
msgstr ""

#. module: account
#: model:ir.module.module,shortdesc:account.module_meta_information
msgid "Accounting and Financial Management"
msgstr ""

#. module: account
#: model:process.node,name:account.process_node_manually0
msgid "Manually"
msgstr "Manualmente"

#. module: account
#: field:account.automatic.reconcile,period_id:0
#: view:account.bank.statement:0
#: field:account.bank.statement,period_id:0
#: view:account.entries.report:0
#: field:account.entries.report,period_id:0
#: view:account.fiscalyear:0
#: view:account.invoice:0
#: view:account.invoice.report:0
#: field:account.journal.period,period_id:0
#: view:account.move:0
#: field:account.move,period_id:0
#: view:account.move.line:0
#: field:account.move.line,period_id:0
#: view:account.period:0
#: field:account.subscription,period_nbr:0
#: field:account.tax.chart,period_id:0
#: field:validate.account.move,period_id:0
msgid "Period"
msgstr "Período"

#. module: account
#: report:account.invoice:0
msgid "Net Total:"
msgstr "Total líquido:"

#. module: account
#: model:ir.ui.menu,name:account.menu_finance_generic_reporting
msgid "Generic Reporting"
msgstr ""

#. module: account
#: field:account.move.line.reconcile.writeoff,journal_id:0
msgid "Write-Off Journal"
msgstr "Diário de Baixas"

#. module: account
#: help:res.partner,property_payment_term:0
msgid ""
"This payment term will be used instead of the default one for the current "
"partner"
msgstr ""
"Esta forma de pagamento será usada em vez da padrão para o parceiro atual"

#. module: account
#: view:account.tax.template:0
msgid "Compute Code for Taxes included prices"
msgstr "Código computacional para Impostos incluídos nos preços"

#. module: account
#: field:account.chart.template,property_account_income_categ:0
msgid "Income Category Account"
msgstr "Conta da categoria Receita"

#. module: account
#: model:ir.actions.act_window,name:account.action_account_fiscal_position_template_form
#: model:ir.ui.menu,name:account.menu_action_account_fiscal_position_form_template
msgid "Fiscal Position Templates"
msgstr "Modelo de posição fiscal"

#. module: account
#: view:account.entries.report:0
msgid "Int.Type"
msgstr ""

#. module: account
#: field:account.move.line,tax_amount:0
msgid "Tax/Base Amount"
msgstr "Valor do Imposto/Base"

#. module: account
#: model:ir.actions.act_window,help:account.action_account_vat_declaration
msgid ""
"This menu print a VAT declaration based on invoices or payments. You can "
"select one or several periods of the fiscal year. Information required for a "
"tax declaration is automatically generated by OpenERP from invoices (or "
"payments, in some countries). This data is updated in real time. That’s very "
"useful because it enables you to preview at any time the tax that you owe at "
"the start and end of the month or quarter."
msgstr ""

#. module: account
#: report:account.invoice:0
msgid "Tel. :"
msgstr "Tel. :"

#. module: account
#: field:account.account,company_currency_id:0
msgid "Company Currency"
msgstr "Moeda da empresa"

#. module: account
#: report:account.general.ledger:0
#: report:account.partner.balance:0
#: report:account.third_party_ledger:0
#: report:account.third_party_ledger_other:0
msgid "Chart of Account"
msgstr ""

#. module: account
#: model:process.node,name:account.process_node_paymententries0
#: model:process.transition,name:account.process_transition_reconcilepaid0
msgid "Payment"
msgstr ""

#. module: account
#: model:ir.actions.act_window,help:account.action_account_journal_period_tree
msgid ""
"You can look up individual account entries by searching for useful "
"information. To search for account entries, open a journal, then select a "
"record line."
msgstr ""

#. module: account
#: help:product.category,property_account_income_categ:0
msgid ""
"This account will be used for invoices to value sales for the current "
"product category"
msgstr ""

#. module: account
#: field:account.move.line,reconcile_partial_id:0
#: view:account.move.line.reconcile:0
msgid "Partial Reconcile"
msgstr "Conciliação parcial"

#. module: account
#: model:ir.model,name:account.model_account_analytic_inverted_balance
msgid "Account Analytic Inverted Balance"
msgstr ""

#. module: account
#: model:ir.model,name:account.model_account_common_report
msgid "Account Common Report"
msgstr ""

#. module: account
#: model:process.transition,name:account.process_transition_filestatement0
msgid "Automatic import of the bank sta"
msgstr ""

#. module: account
#: model:ir.actions.act_window,name:account.action_account_journal_view
#: model:ir.ui.menu,name:account.menu_action_account_journal_view
msgid "Journal Views"
msgstr ""

#. module: account
#: model:ir.model,name:account.model_account_move_bank_reconcile
msgid "Move bank reconcile"
msgstr ""

#. module: account
#: model:ir.actions.act_window,name:account.action_account_type_form
#: model:ir.ui.menu,name:account.menu_action_account_type_form
msgid "Account Types"
msgstr "Tipos de Conta"

#. module: account
#: code:addons/account/invoice.py:0
#, python-format
msgid "Cannot create invoice move on centralised journal"
msgstr "Não é possível criar um movimento de fatura no diário centralizado"

#. module: account
#: field:account.account.type,report_type:0
msgid "P&L / BS Category"
msgstr ""

#. module: account
#: view:account.automatic.reconcile:0
#: view:account.move:0
#: view:account.move.line:0
#: view:account.move.line.reconcile:0
#: view:account.move.line.reconcile.select:0
#: code:addons/account/wizard/account_move_line_reconcile_select.py:0
#: model:ir.ui.menu,name:account.periodical_processing_reconciliation
#: model:process.node,name:account.process_node_reconciliation0
#: model:process.node,name:account.process_node_supplierreconciliation0
#, python-format
msgid "Reconciliation"
msgstr "Conciliação"

#. module: account
#: view:account.chart.template:0
#: field:account.chart.template,property_account_receivable:0
msgid "Receivable Account"
msgstr "Conta de recebimento"

#. module: account
#: view:account.bank.statement:0
msgid "CashBox Balance"
msgstr ""

#. module: account
#: model:ir.model,name:account.model_account_fiscalyear_close_state
msgid "Fiscalyear Close state"
msgstr ""

#. module: account
#: field:account.invoice.refund,journal_id:0
#: field:account.journal,refund_journal:0
msgid "Refund Journal"
msgstr "Diário de reembolso"

#. module: account
#: report:account.account.balance:0
#: report:account.central.journal:0
#: report:account.general.journal:0
#: report:account.general.ledger:0
#: report:account.partner.balance:0
#: report:account.third_party_ledger:0
#: report:account.third_party_ledger_other:0
msgid "Filter By"
msgstr ""

#. module: account
#: view:account.entries.report:0
#: view:board.board:0
#: model:ir.actions.act_window,name:account.action_company_analysis_tree
msgid "Company Analysis"
msgstr ""

#. module: account
#: help:account.invoice,account_id:0
msgid "The partner account used for this invoice."
msgstr "A conta do parceiro usada para esta fatura"

#. module: account
#: field:account.tax.code,parent_id:0
#: view:account.tax.code.template:0
#: field:account.tax.code.template,parent_id:0
msgid "Parent Code"
msgstr "Código da Conta-pai"

#. module: account
#: model:ir.model,name:account.model_account_payment_term_line
msgid "Payment Term Line"
msgstr "Linha da forma de pagamento"

#. module: account
#: code:addons/account/account.py:0
#: code:addons/account/installer.py:0
#, python-format
msgid "Purchase Journal"
msgstr "Diário de compras"

#. module: account
#: view:account.invoice.refund:0
msgid "Refund Invoice: Creates the refund invoice, ready for editing."
msgstr ""

#. module: account
#: field:account.invoice.line,price_subtotal:0
msgid "Subtotal"
msgstr ""

#. module: account
#: report:account.invoice:0
msgid "Partner Ref."
msgstr "Código parceiro"

#. module: account
#: view:account.vat.declaration:0
msgid "Print Tax Statement"
msgstr ""

#. module: account
#: view:account.model.line:0
msgid "Journal Entry Model Line"
msgstr ""

#. module: account
#: view:account.invoice:0
#: field:account.invoice,date_due:0
#: view:account.invoice.report:0
#: field:account.invoice.report,date_due:0
#: field:report.invoice.created,date_due:0
msgid "Due Date"
msgstr "Data de vencimento"

#. module: account
#: model:ir.ui.menu,name:account.menu_finance_payables
msgid "Suppliers"
msgstr ""

#. module: account
#: constraint:account.move:0
msgid ""
"You cannot create more than one move per period on centralized journal"
msgstr ""

#. module: account
#: view:account.journal:0
msgid "Accounts Type Allowed (empty for no control)"
msgstr "Tipos de contas permitidas (vazio para não controlar)"

#. module: account
#: view:res.partner:0
msgid "Supplier Accounting Properties"
msgstr "Propriedades das contas do fornecedor"

#. module: account
#: view:account.payment.term.line:0
msgid "  valuation: balance"
msgstr ""

#. module: account
#: view:account.tax.code:0
msgid "Statistics"
msgstr ""

#. module: account
#: field:account.analytic.chart,from_date:0
#: field:project.account.analytic.line,from_date:0
msgid "From"
msgstr "De"

#. module: account
#: model:ir.model,name:account.model_account_fiscalyear_close
msgid "Fiscalyear Close"
msgstr ""

#. module: account
#: model:ir.actions.act_window,help:account.action_account_type_form
msgid ""
"An account type is a name or code given to an account that indicates its "
"purpose. For example, the account type could be linked to an asset account, "
"expense account or payable account. From this view, you can create and "
"manage the account types you need to be used for your company management."
msgstr ""

#. module: account
#: model:ir.actions.act_window,name:account.act_account_journal_2_account_invoice_opened
msgid "Unpaid Invoices"
msgstr ""

#. module: account
#: field:account.move.line.reconcile,debit:0
msgid "Debit amount"
msgstr "Valor do débito"

#. module: account
#: view:board.board:0
#: model:ir.actions.act_window,name:account.action_treasory_graph
msgid "Treasury"
msgstr ""

#. module: account
#: view:account.aged.trial.balance:0
#: view:account.analytic.Journal.report:0
#: view:account.analytic.balance:0
#: view:account.analytic.cost.ledger:0
#: view:account.analytic.cost.ledger.journal.report:0
#: view:account.analytic.inverted.balance:0
#: view:account.common.report:0
msgid "Print"
msgstr "Imprimir"

#. module: account
#: view:account.journal:0
msgid "Accounts Allowed (empty for no control)"
msgstr "Contas permitidas (Vazio para não controlar)"

#. module: account
#: model:ir.actions.act_window,name:account.action_account_analytic_account_tree2
#: model:ir.actions.act_window,name:account.action_account_analytic_chart
#: model:ir.ui.menu,name:account.menu_action_analytic_account_tree2
msgid "Chart of Analytic Accounts"
msgstr ""

#. module: account
#: model:ir.ui.menu,name:account.menu_configuration_misc
msgid "Miscellaneous"
msgstr ""

#. module: account
#: help:res.partner,debit:0
msgid "Total amount you have to pay to this supplier."
msgstr "Valor total a pagar ao fornecedor"

#. module: account
#: model:process.node,name:account.process_node_analytic0
#: model:process.node,name:account.process_node_analyticcost0
msgid "Analytic Costs"
msgstr ""

#. module: account
#: field:account.analytic.journal,name:0
#: report:account.general.journal:0
#: field:account.journal,name:0
msgid "Journal Name"
msgstr "Nome do diário"

#. module: account
#: help:account.move.line,blocked:0
msgid ""
"You can check this box to mark this journal item as a litigation with the "
"associated partner"
msgstr ""

#. module: account
#: help:account.invoice,internal_number:0
msgid ""
"Unique number of the invoice, computed automatically when the invoice is "
"created."
msgstr ""
"Número único da fatura, calculado automaticamente quando a fatura é criada."

#. module: account
#: code:addons/account/account_move_line.py:0
#, python-format
msgid "Bad account!"
msgstr "Conta inválida!"

#. module: account
#: help:account.chart,fiscalyear:0
msgid "Keep empty for all open fiscal years"
msgstr ""

#. module: account
#: code:addons/account/account_move_line.py:0
#, python-format
msgid "The account move (%s) for centralisation has been confirmed!"
msgstr ""

#. module: account
#: help:account.move.line,amount_currency:0
msgid ""
"The amount expressed in an optional other currency if it is a multi-currency "
"entry."
msgstr ""
"O valor expresso em outra moeda opcional, se este for um lançamento multi-"
"moeda"

#. module: account
#: view:account.account:0
#: report:account.analytic.account.journal:0
#: field:account.bank.statement,currency:0
#: report:account.central.journal:0
#: view:account.entries.report:0
#: field:account.entries.report,currency_id:0
#: report:account.general.journal:0
#: report:account.general.ledger:0
#: field:account.invoice,currency_id:0
#: field:account.invoice.report,currency_id:0
#: field:account.journal,currency:0
#: report:account.journal.period.print:0
#: field:account.model.line,currency_id:0
#: view:account.move:0
#: view:account.move.line:0
#: field:account.move.line,currency_id:0
#: report:account.third_party_ledger:0
#: report:account.third_party_ledger_other:0
#: field:analytic.entries.report,currency_id:0
#: field:report.account.sales,currency_id:0
#: field:report.account_type.sales,currency_id:0
#: field:report.invoice.created,currency_id:0
msgid "Currency"
msgstr "Moeda"

#. module: account
#: help:account.bank.statement.line,sequence:0
msgid ""
"Gives the sequence order when displaying a list of bank statement lines."
msgstr ""

#. module: account
#: model:process.transition,note:account.process_transition_validentries0
msgid "Accountant validates the accounting entries coming from the invoice."
msgstr ""

#. module: account
#: model:ir.actions.act_window,name:account.act_account_acount_move_line_reconcile_open
msgid "Reconciled entries"
msgstr "Lançamentos reconciliados"

#. module: account
#: field:account.invoice,address_contact_id:0
msgid "Contact Address"
msgstr "Endereço do contato"

#. module: account
#: help:account.invoice,state:0
msgid ""
" * The 'Draft' state is used when a user is encoding a new and unconfirmed "
"Invoice.             \n"
"* The 'Pro-forma' when invoice is in Pro-forma state,invoice does not have "
"an invoice number.             \n"
"* The 'Open' state is used when user create invoice,a invoice number is "
"generated.Its in open state till user does not pay invoice.             \n"
"* The 'Paid' state is set automatically when invoice is paid.            \n"
"* The 'Cancelled' state is used when user cancel invoice."
msgstr ""

#. module: account
#: field:account.invoice.refund,period:0
msgid "Force period"
msgstr "Forçar período"

#. module: account
#: model:ir.model,name:account.model_account_partner_balance
msgid "Print Account Partner Balance"
msgstr ""

#. module: account
#: field:res.partner,contract_ids:0
msgid "Contracts"
msgstr ""

#. module: account
#: field:account.cashbox.line,ending_id:0
#: field:account.cashbox.line,starting_id:0
#: field:account.entries.report,reconcile_id:0
msgid "unknown"
msgstr ""

#. module: account
#: field:account.fiscalyear.close,journal_id:0
msgid "Opening Entries Journal"
msgstr "Diário de Abertura de Lançamentos"

#. module: account
#: model:process.transition,note:account.process_transition_customerinvoice0
msgid "Draft invoices are checked, validated and printed."
msgstr ""

#. module: account
#: help:account.chart.template,property_reserve_and_surplus_account:0
msgid ""
"This Account is used for transferring Profit/Loss(If It is Profit: Amount "
"will be added, Loss: Amount will be deducted.), Which is calculated from "
"Profilt & Loss Report"
msgstr ""

#. module: account
#: field:account.invoice,reference_type:0
msgid "Reference Type"
msgstr "Tipo de referência"

#. module: account
#: help:account.bs.report,reserve_account_id:0
msgid ""
"This Account is used for trasfering Profit/Loss(If It is Profit: Amount will "
"be added, Loss : Amount will be duducted.), Which is calculated from Profilt "
"& Loss Report"
msgstr ""

#. module: account
#: view:account.analytic.cost.ledger.journal.report:0
msgid "Cost Ledger for period"
msgstr ""

#. module: account
#: help:account.tax,child_depend:0
#: help:account.tax.template,child_depend:0
msgid ""
"Set if the tax computation is based on the computation of child taxes rather "
"than on the total amount."
msgstr ""
"Marque se o cálculo de impostos é feito com base nos impostos derivados em "
"vez do valor total"

#. module: account
#: selection:account.tax,applicable_type:0
msgid "Given by Python Code"
msgstr ""

#. module: account
#: field:account.analytic.journal,code:0
msgid "Journal Code"
msgstr "Código do diário"

#. module: account
#: help:account.tax.code,sign:0
msgid ""
"You can specify here the coefficient that will be used when consolidating "
"the amount of this case into its parent. For example, set 1/-1 if you want "
"to add/substract it."
msgstr ""

#. module: account
#: view:account.invoice:0
msgid "Residual Amount"
msgstr ""

#. module: account
#: view:account.bank.statement:0
#: field:account.invoice,move_lines:0
#: field:account.move.reconcile,line_id:0
msgid "Entry Lines"
msgstr "Linhas de lançamentos"

#. module: account
#: model:ir.actions.act_window,name:account.action_open_journal_button
#: model:ir.actions.act_window,name:account.action_validate_account_move
msgid "Open Journal"
msgstr "Abrir diário"

#. module: account
#: report:account.analytic.account.journal:0
msgid "KI"
msgstr "KI"

#. module: account
#: report:account.analytic.account.cost_ledger:0
#: report:account.analytic.account.journal:0
#: report:account.analytic.account.quantity_cost_ledger:0
msgid "Period from"
msgstr "Período de"

#. module: account
#: code:addons/account/account.py:0
#: code:addons/account/installer.py:0
#, python-format
msgid "Sales Refund Journal"
msgstr ""

#. module: account
#: code:addons/account/account.py:0
#, python-format
msgid ""
"You cannot modify company of this period as its related record exist in "
"Entry Lines"
msgstr ""

#. module: account
#: view:account.move:0
#: view:account.move.line:0
#: view:account.payment.term:0
msgid "Information"
msgstr "Informação"

#. module: account
#: model:process.node,note:account.process_node_bankstatement0
msgid "Registered payment"
msgstr ""

#. module: account
#: view:account.fiscalyear.close.state:0
msgid "Close states of Fiscal year and periods"
msgstr ""

#. module: account
#: view:account.analytic.line:0
msgid "Product Information"
msgstr ""

#. module: account
#: report:account.analytic.account.journal:0
#: view:account.move:0
#: view:account.move.line:0
#: model:ir.ui.menu,name:account.next_id_40
msgid "Analytic"
msgstr "Analítico"

#. module: account
#: model:process.node,name:account.process_node_invoiceinvoice0
#: model:process.node,name:account.process_node_supplierinvoiceinvoice0
msgid "Create Invoice"
msgstr "Criar fatura"

#. module: account
#: field:account.installer,purchase_tax:0
msgid "Purchase Tax(%)"
msgstr ""

#. module: account
#: code:addons/account/invoice.py:0
#, python-format
msgid "Please create some invoice lines."
msgstr ""

#. module: account
#: model:ir.actions.act_window,help:account.action_tax_code_list
msgid ""
"A tax code is a reference of a tax that will be taken out of a gross income "
"depending on the country and sometimes industry sector. OpenERP allows you "
"to define and manage them from this menu."
msgstr ""

#. module: account
#: report:account.overdue:0
msgid "Dear Sir/Madam,"
msgstr "Caros Ser/Senhora,"

#. module: account
#: model:ir.actions.act_window,help:account.action_account_form
msgid ""
"Create and manage accounts you will need to record financial entries in. "
"Accounts are financial records of your company that register all financial "
"transactions. Companies present their annual accounts in two main parts: the "
"balance sheet and the income statement (profit and loss account). The annual "
"accounts of a company are required by law to disclose a certain amount of "
"information. They have to be certified by an external auditor yearly."
msgstr ""

#. module: account
#: code:addons/account/account.py:0
#: code:addons/account/installer.py:0
#, python-format
msgid "SCNJ"
msgstr ""

#. module: account
#: model:process.transition,note:account.process_transition_analyticinvoice0
msgid ""
"Analytic costs (timesheets, some purchased products, ...) come from analytic "
"accounts. These generate draft invoices."
msgstr ""

#. module: account
#: help:account.journal,view_id:0
msgid ""
"Gives the view used when writing or browsing entries in this journal. The "
"view tells OpenERP which fields should be visible, required or readonly and "
"in which order. You can create your own view for a faster encoding in each "
"journal."
msgstr ""

#. module: account
#: field:account.period,date_stop:0
#: model:ir.ui.menu,name:account.menu_account_end_year_treatments
msgid "End of Period"
msgstr "Fim do Período"

#. module: account
#: field:account.installer.modules,account_followup:0
msgid "Followups Management"
msgstr ""

#. module: account
#: report:account.account.balance:0
#: report:account.central.journal:0
#: report:account.general.journal:0
#: report:account.general.ledger:0
#: report:account.journal.period.print:0
#: report:account.partner.balance:0
#: report:account.third_party_ledger:0
#: report:account.third_party_ledger_other:0
#: report:account.vat.declaration:0
msgid "Start Period"
msgstr ""

#. module: account
#: code:addons/account/account.py:0
#, python-format
msgid "Cannot locate parent code for template account!"
msgstr ""

#. module: account
#: field:account.aged.trial.balance,direction_selection:0
msgid "Analysis Direction"
msgstr "Direção analítica"

#. module: account
#: field:res.partner,ref_companies:0
msgid "Companies that refers to partner"
msgstr "Empresas que referenciam o parceiro"

#. module: account
#: view:account.journal:0
#: field:account.journal.column,view_id:0
#: view:account.journal.view:0
#: field:account.journal.view,name:0
#: model:ir.model,name:account.model_account_journal_view
msgid "Journal View"
msgstr "Visão diária"

#. module: account
#: view:account.move.line:0
msgid "Total credit"
msgstr "Total de crédito"

#. module: account
#: model:process.transition,note:account.process_transition_suppliervalidentries0
msgid "Accountant validates the accounting entries coming from the invoice. "
msgstr ""

#. module: account
#: code:addons/account/invoice.py:0
#, python-format
msgid ""
"You cannot cancel the Invoice which is Partially Paid! You need to "
"unreconcile concerned payment entries!"
msgstr ""

#. module: account
#: report:account.overdue:0
msgid "Best regards."
msgstr "atenciosamente."

#. module: account
#: constraint:ir.rule:0
msgid "Rules are not supported for osv_memory objects !"
msgstr ""

#. module: account
#: view:account.invoice:0
msgid "Unpaid"
msgstr ""

#. module: account
#: model:ir.actions.act_window,help:account.action_tax_code_tree
msgid ""
"The chart of taxes is used to generate your periodic tax statement. You will "
"see here the taxes with codes related to your legal statement according to "
"your country."
msgstr ""

#. module: account
#: report:account.overdue:0
msgid "Document: Customer account statement"
msgstr "Documento: demonstrativo da conta cliente"

#. module: account
#: code:addons/account/wizard/account_change_currency.py:0
#, python-format
msgid "Current currency is not confirured properly !"
msgstr ""

#. module: account
#: view:account.account.template:0
msgid "Receivale Accounts"
msgstr ""

#. module: account
#: report:account.move.voucher:0
msgid "Particulars"
msgstr ""

#. module: account
#: report:account.invoice:0
msgid "Document"
msgstr "Documento"

#. module: account
#: selection:account.account.type,report_type:0
msgid "Profit & Loss (Income Accounts)"
msgstr ""

#. module: account
#: view:account.tax:0
#: view:account.tax.template:0
msgid "Keep empty to use the income account"
msgstr "Manter vazio para usar a conta de receita"

#. module: account
#: field:account.account,balance:0
#: report:account.account.balance:0
#: report:account.account.balance.landscape:0
#: selection:account.account.type,close_method:0
#: report:account.analytic.account.balance:0
#: report:account.analytic.account.cost_ledger:0
#: report:account.analytic.account.inverted.balance:0
#: field:account.bank.statement,balance_end:0
#: field:account.bank.statement,balance_end_cash:0
#: report:account.central.journal:0
#: field:account.entries.report,balance:0
#: report:account.general.journal:0
#: report:account.general.ledger:0
#: report:account.journal.period.print:0
#: field:account.move.line,balance:0
#: report:account.partner.balance:0
#: selection:account.payment.term.line,value:0
#: selection:account.tax,type:0
#: report:account.third_party_ledger:0
#: report:account.third_party_ledger_other:0
#: field:report.account.receivable,balance:0
#: field:report.aged.receivable,balance:0
msgid "Balance"
msgstr "Saldo"

#. module: account
#: model:process.node,note:account.process_node_supplierbankstatement0
msgid "Manually or automatically entered in the system"
msgstr ""

#. module: account
#: report:account.account.balance:0
#: report:account.general.ledger:0
msgid "Display Account"
msgstr ""

#. module: account
#: report:account.tax.code.entries:0
msgid "("
msgstr "("

#. module: account
#: selection:account.invoice.refund,filter_refund:0
msgid "Modify"
msgstr ""

#. module: account
#: view:account.account.type:0
msgid "Closing Method"
msgstr ""

#. module: account
#: model:ir.actions.act_window,help:account.action_account_partner_balance
msgid ""
"This report is analysis by partner. It is a PDF report containing one line "
"per partner representing the cumulative credit balance."
msgstr ""

#. module: account
#: selection:account.account,type:0
#: selection:account.account.template,type:0
#: model:account.account.type,name:account.account_type_payable
#: selection:account.entries.report,type:0
msgid "Payable"
msgstr "A Pagar"

#. module: account
#: view:report.account.sales:0
#: view:report.account_type.sales:0
#: view:report.hr.timesheet.invoice.journal:0
msgid "This Year"
msgstr ""

#. module: account
#: view:board.board:0
msgid "Account Board"
msgstr "Painel Contábil"

#. module: account
#: view:account.model:0
#: field:account.model,legend:0
msgid "Legend"
msgstr "Legenda"

#. module: account
#: model:ir.actions.act_window,help:account.action_account_moves_sale
msgid ""
"This view is used by accountants in order to record entries massively in "
"OpenERP. If you want to record a customer invoice, select the journal and "
"the period in the search toolbar. Then, start by recording the entry line of "
"the income account. OpenERP will propose to you automatically the Tax "
"related to this account and the counter-part \"Account receivable\"."
msgstr ""

#. module: account
#: code:addons/account/account_bank_statement.py:0
#, python-format
msgid "Cannot delete bank statement(s) which are already confirmed !"
msgstr ""

#. module: account
#: code:addons/account/wizard/account_automatic_reconcile.py:0
#, python-format
msgid "You must select accounts to reconcile"
msgstr "Você deve selecionar as contas para reconciliar"

#. module: account
#: model:ir.actions.act_window,name:account.action_account_receivable_graph
msgid "Balance by Type of Account"
msgstr "Saldo por tipo de conta"

#. module: account
#: model:process.transition,note:account.process_transition_entriesreconcile0
msgid "Accounting entries are the first input of the reconciliation."
msgstr ""

#. module: account
#: report:account.move.voucher:0
msgid "Receiver's Signature"
msgstr ""

#. module: account
#: report:account.journal.period.print:0
msgid "Filters By"
msgstr ""

#. module: account
#: model:process.node,note:account.process_node_manually0
#: model:process.transition,name:account.process_transition_invoicemanually0
msgid "Manual entry"
msgstr ""

#. module: account
#: report:account.general.ledger:0
#: field:account.move.line,move_id:0
#: field:analytic.entries.report,move_id:0
msgid "Move"
msgstr "Movimento"

#. module: account
#: code:addons/account/account_move_line.py:0
#, python-format
msgid "You can not change the tax, you should remove and recreate lines !"
msgstr ""
"Você não pode alterar o imposto, ao invés disso remova e recrie as linhas!"

#. module: account
#: report:account.central.journal:0
msgid "A/C No."
msgstr ""

#. module: account
#: model:ir.actions.act_window,name:account.act_account_journal_2_account_bank_statement
msgid "Bank statements"
msgstr "Extratos Bancários"

#. module: account
#: help:account.addtmpl.wizard,cparent_id:0
msgid ""
"Creates an account with the selected template under this existing parent."
msgstr ""

#. module: account
#: sql_constraint:ir.module.module:0
msgid "The name of the module must be unique !"
msgstr ""

#. module: account
#: selection:account.model.line,date_maturity:0
msgid "Date of the day"
msgstr "Data do dia"

#. module: account
#: code:addons/account/wizard/account_move_bank_reconcile.py:0
#, python-format
msgid ""
"You have to define the bank account\n"
"in the journal definition for reconciliation."
msgstr ""

#. module: account
#: view:account.move.line.reconcile:0
msgid "Reconciliation transactions"
msgstr "Conciliação de transações"

#. module: account
#: model:ir.actions.act_window,name:account.action_account_common_menu
msgid "Common Report"
msgstr ""

#. module: account
#: view:account.account:0
#: field:account.account,child_consol_ids:0
msgid "Consolidated Children"
msgstr "Dependentes consolidados"

#. module: account
#: code:addons/account/wizard/account_fiscalyear_close.py:0
#, python-format
msgid ""
"The journal must have centralised counterpart without the Skipping draft "
"state option checked!"
msgstr ""

#. module: account
#: model:process.node,note:account.process_node_paymententries0
#: model:process.transition,name:account.process_transition_paymentorderbank0
#: model:process.transition,name:account.process_transition_paymentreconcile0
msgid "Payment entries"
msgstr ""

#. module: account
#: selection:account.entries.report,month:0
#: selection:account.invoice.report,month:0
#: selection:analytic.entries.report,month:0
#: selection:report.account.sales,month:0
#: selection:report.account_type.sales,month:0
msgid "July"
msgstr ""

#. module: account
#: view:account.account:0
msgid "Chart of accounts"
msgstr "Plano de contas"

#. module: account
#: field:account.subscription.line,subscription_id:0
msgid "Subscription"
msgstr "Inscrição"

#. module: account
#: model:ir.model,name:account.model_account_analytic_balance
msgid "Account Analytic Balance"
msgstr ""

#. module: account
#: report:account.account.balance:0
#: report:account.central.journal:0
#: report:account.general.journal:0
#: report:account.general.ledger:0
#: report:account.journal.period.print:0
#: report:account.partner.balance:0
#: report:account.third_party_ledger:0
#: report:account.third_party_ledger_other:0
#: report:account.vat.declaration:0
msgid "End Period"
msgstr ""

#. module: account
#: field:account.aged.trial.balance,chart_account_id:0
#: field:account.balance.report,chart_account_id:0
#: field:account.bs.report,chart_account_id:0
#: field:account.central.journal,chart_account_id:0
#: field:account.common.account.report,chart_account_id:0
#: field:account.common.journal.report,chart_account_id:0
#: field:account.common.partner.report,chart_account_id:0
#: field:account.common.report,chart_account_id:0
#: field:account.general.journal,chart_account_id:0
#: field:account.partner.balance,chart_account_id:0
#: field:account.partner.ledger,chart_account_id:0
#: field:account.pl.report,chart_account_id:0
#: field:account.print.journal,chart_account_id:0
#: field:account.report.general.ledger,chart_account_id:0
#: field:account.vat.declaration,chart_account_id:0
msgid "Chart of account"
msgstr ""

#. module: account
#: field:account.move.line,date_maturity:0
msgid "Due date"
msgstr ""

#. module: account
#: view:account.move.journal:0
msgid "Standard entries"
msgstr "Lançamentos padrões"

#. module: account
#: model:ir.model,name:account.model_account_subscription
msgid "Account Subscription"
msgstr "Inscriçãoda conta"

#. module: account
#: field:account.model.line,date_maturity:0
#: report:account.overdue:0
msgid "Maturity date"
msgstr "Data de vencimento"

#. module: account
#: view:account.subscription:0
msgid "Entry Subscription"
msgstr "Inscrição de Lançamento"

#. module: account
#: report:account.account.balance:0
#: field:account.aged.trial.balance,date_from:0
#: field:account.balance.report,date_from:0
#: field:account.bs.report,date_from:0
#: report:account.central.journal:0
#: field:account.central.journal,date_from:0
#: field:account.common.account.report,date_from:0
#: field:account.common.journal.report,date_from:0
#: field:account.common.partner.report,date_from:0
#: field:account.common.report,date_from:0
#: field:account.fiscalyear,date_start:0
#: report:account.general.journal:0
#: field:account.general.journal,date_from:0
#: report:account.general.ledger:0
#: field:account.installer,date_start:0
#: report:account.journal.period.print:0
#: report:account.partner.balance:0
#: field:account.partner.balance,date_from:0
#: field:account.partner.ledger,date_from:0
#: field:account.pl.report,date_from:0
#: field:account.print.journal,date_from:0
#: field:account.report.general.ledger,date_from:0
#: field:account.subscription,date_start:0
#: report:account.third_party_ledger:0
#: report:account.third_party_ledger_other:0
#: field:account.vat.declaration,date_from:0
msgid "Start Date"
msgstr "Data de Início"

#. module: account
#: model:process.node,name:account.process_node_supplierdraftinvoices0
msgid "Draft Invoices"
msgstr "Faturas Provisórias"

#. module: account
#: selection:account.account.type,close_method:0
#: view:account.entries.report:0
#: view:account.move.line:0
msgid "Unreconciled"
msgstr "Não conciliado"

#. module: account
#: code:addons/account/invoice.py:0
#, python-format
msgid "Bad total !"
msgstr "Total inválido!"

#. module: account
#: field:account.journal,sequence_id:0
msgid "Entry Sequence"
msgstr "Sequencia de lançamento"

#. module: account
#: model:ir.actions.act_window,help:account.action_account_period_tree
msgid ""
"A period is a fiscal period of time during which accounting entries should "
"be recorded for accounting related activities. Monthly period is the norm "
"but depending on your countries or company needs, you could also have "
"quarterly periods. Closing a period will make it impossible to record new "
"accounting entries, all new entries should then be made on the following "
"open period. Close a period when you do not want to record new entries and "
"want to lock this period for tax related calculation."
msgstr ""

#. module: account
#: view:account.analytic.account:0
msgid "Pending"
msgstr "Pendente"

#. module: account
#: model:process.transition,name:account.process_transition_analyticinvoice0
#: model:process.transition,name:account.process_transition_supplieranalyticcost0
msgid "From analytic accounts"
msgstr ""

#. module: account
#: field:account.installer.modules,account_payment:0
msgid "Suppliers Payment Management"
msgstr ""

#. module: account
#: help:account.analytic.journal,active:0
msgid ""
"If the active field is set to true, it will allow you to hide the analytic "
"journal without removing it."
msgstr ""

#. module: account
#: field:account.period,name:0
msgid "Period Name"
msgstr "Nome do período"

#. module: account
#: report:account.analytic.account.quantity_cost_ledger:0
msgid "Code/Date"
msgstr "Código/Data"

#. module: account
#: field:account.account,active:0
#: field:account.analytic.journal,active:0
#: field:account.journal.period,active:0
#: field:account.payment.term,active:0
#: field:account.tax,active:0
msgid "Active"
msgstr "Ativo"

#. module: account
#: code:addons/account/account.py:0
#, python-format
msgid ""
"You cannot validate a non-balanced entry !\n"
"Make sure you have configured Payment Term properly !\n"
"It should contain atleast one Payment Term Line with type \"Balance\" !"
msgstr ""

#. module: account
#: help:res.partner,property_account_payable:0
msgid ""
"This account will be used instead of the default one as the payable account "
"for the current partner"
msgstr ""
"Esta conta será usada em vez da padrão como a conta de pagamento para o "
"parceiro atual"

#. module: account
#: field:account.period,special:0
msgid "Opening/Closing Period"
msgstr "Período de abertura/fechamento"

#. module: account
#: field:account.account,currency_id:0
#: field:account.account.template,currency_id:0
#: field:account.bank.accounts.wizard,currency_id:0
msgid "Secondary Currency"
msgstr "Moeda secundária"

#. module: account
#: model:ir.model,name:account.model_validate_account_move
msgid "Validate Account Move"
msgstr ""

#. module: account
#: field:account.account,credit:0
#: report:account.account.balance:0
#: report:account.account.balance.landscape:0
#: report:account.analytic.account.balance:0
#: report:account.analytic.account.cost_ledger:0
#: report:account.analytic.account.inverted.balance:0
#: report:account.central.journal:0
#: field:account.entries.report,credit:0
#: report:account.general.journal:0
#: report:account.general.ledger:0
#: report:account.journal.period.print:0
#: field:account.model.line,credit:0
#: field:account.move.line,credit:0
#: report:account.move.voucher:0
#: report:account.partner.balance:0
#: report:account.tax.code.entries:0
#: report:account.third_party_ledger:0
#: report:account.third_party_ledger_other:0
#: report:account.vat.declaration:0
#: field:report.account.receivable,credit:0
msgid "Credit"
msgstr "Crédito"

#. module: account
#: help:account.invoice.refund,journal_id:0
msgid ""
"You can select here the journal to use for the refund invoice that will be "
"created. If you leave that field empty, it will use the same journal as the "
"current invoice."
msgstr ""

#. module: account
#: report:account.move.voucher:0
msgid "Through :"
msgstr ""

#. module: account
#: model:ir.actions.report.xml,name:account.account_general_journal
#: model:ir.ui.menu,name:account.menu_account_general_journal
msgid "General Journals"
msgstr ""

#. module: account
#: view:account.model:0
msgid "Journal Entry Model"
msgstr ""

#. module: account
#: code:addons/account/wizard/account_use_model.py:0
#, python-format
msgid ""
"Maturity date of entry line generated by model line '%s' is based on partner "
"payment term!\n"
"Please define partner on it!"
msgstr ""

#. module: account
#: field:account.cashbox.line,number:0
#: field:account.invoice,number:0
#: field:account.move,name:0
msgid "Number"
msgstr "Número"

#. module: account
#: report:account.analytic.account.journal:0
#: selection:account.analytic.journal,type:0
#: selection:account.bank.statement.line,type:0
#: selection:account.journal,type:0
msgid "General"
msgstr "Geral"

#. module: account
#: selection:account.aged.trial.balance,filter:0
#: selection:account.balance.report,filter:0
#: selection:account.bs.report,filter:0
#: selection:account.central.journal,filter:0
#: view:account.chart:0
#: selection:account.common.account.report,filter:0
#: selection:account.common.journal.report,filter:0
#: selection:account.common.partner.report,filter:0
#: view:account.common.report:0
#: selection:account.common.report,filter:0
#: view:account.fiscalyear:0
#: field:account.fiscalyear,period_ids:0
#: selection:account.general.journal,filter:0
#: field:account.installer,period:0
#: selection:account.partner.balance,filter:0
#: selection:account.partner.ledger,filter:0
#: selection:account.pl.report,filter:0
#: selection:account.print.journal,filter:0
#: selection:account.report.general.ledger,filter:0
#: report:account.vat.declaration:0
#: view:account.vat.declaration:0
#: selection:account.vat.declaration,filter:0
#: model:ir.actions.act_window,name:account.action_account_period_form
#: model:ir.ui.menu,name:account.menu_action_account_period_form
#: model:ir.ui.menu,name:account.next_id_23
msgid "Periods"
msgstr "Períodos"

#. module: account
#: field:account.invoice.report,currency_rate:0
msgid "Currency Rate"
msgstr ""

#. module: account
#: help:account.payment.term.line,value_amount:0
msgid "For Value percent enter % ratio between 0-1."
msgstr ""

#. module: account
#: selection:account.entries.report,month:0
#: selection:account.invoice.report,month:0
#: selection:analytic.entries.report,month:0
#: selection:report.account.sales,month:0
#: selection:report.account_type.sales,month:0
msgid "April"
msgstr ""

#. module: account
#: view:account.move.line.reconcile.select:0
msgid "Open for Reconciliation"
msgstr ""

#. module: account
#: field:account.account,parent_left:0
msgid "Parent Left"
msgstr "Superior a esquerda"

#. module: account
#: help:account.invoice.refund,filter_refund:0
msgid ""
"Refund invoice base on this type. You can not Modify and Cancel if the "
"invoice is already reconciled"
msgstr ""

#. module: account
#: help:account.installer.modules,account_analytic_plans:0
msgid ""
"Allows invoice lines to impact multiple analytic accounts simultaneously."
msgstr ""

#. module: account
#: field:account.installer,sale_tax:0
msgid "Sale Tax(%)"
msgstr ""

#. module: account
#: model:ir.actions.act_window,name:account.action_invoice_tree2
#: model:ir.ui.menu,name:account.menu_action_invoice_tree2
msgid "Supplier Invoices"
msgstr "Faturas de Fornecedor"

#. module: account
#: view:account.analytic.line:0
#: field:account.analytic.line,product_id:0
#: view:account.entries.report:0
#: field:account.entries.report,product_id:0
#: field:account.invoice.line,product_id:0
#: view:account.invoice.report:0
#: field:account.invoice.report,product_id:0
#: field:account.move.line,product_id:0
#: view:analytic.entries.report:0
#: field:analytic.entries.report,product_id:0
#: field:report.account.sales,product_id:0
#: field:report.account_type.sales,product_id:0
msgid "Product"
msgstr "Produto"

#. module: account
#: model:ir.actions.act_window,help:account.action_validate_account_move
msgid ""
"The validation of journal entries process is also called 'ledger posting' "
"and is the process of transferring debit and credit amounts from a journal "
"of original entry to a ledger book."
msgstr ""

#. module: account
#: report:account.tax.code.entries:0
msgid ")"
msgstr ")"

#. module: account
#: model:ir.model,name:account.model_account_period
msgid "Account period"
msgstr "Período da conta"

#. module: account
#: view:account.subscription:0
msgid "Remove Lines"
msgstr "Remover linhas"

#. module: account
#: selection:account.account,type:0
#: selection:account.account.template,type:0
#: selection:account.entries.report,type:0
msgid "Regular"
msgstr ""

#. module: account
#: view:account.account:0
#: field:account.account,type:0
#: view:account.account.template:0
#: field:account.account.template,type:0
#: field:account.entries.report,type:0
msgid "Internal Type"
msgstr "Tipo interno"

#. module: account
#: report:account.move.voucher:0
msgid "State:"
msgstr ""

#. module: account
#: model:ir.actions.act_window,name:account.action_subscription_form_running
msgid "Running Subscriptions"
msgstr "Inscrições em andamento"

#. module: account
#: view:report.account.sales:0
#: view:report.account_type.sales:0
#: view:report.hr.timesheet.invoice.journal:0
msgid "This Month"
msgstr "Este mês"

#. module: account
#: view:account.analytic.Journal.report:0
#: view:account.analytic.balance:0
#: view:account.analytic.cost.ledger:0
#: view:account.analytic.inverted.balance:0
#: model:ir.actions.act_window,name:account.action_account_partner_ledger
msgid "Select Period"
msgstr "Selecione o período"

#. module: account
#: view:account.entries.report:0
#: selection:account.entries.report,move_state:0
#: view:account.move:0
#: selection:account.move,state:0
#: view:account.move.line:0
#: report:account.move.voucher:0
msgid "Posted"
msgstr "Publicado"

#. module: account
#: report:account.account.balance:0
#: field:account.aged.trial.balance,date_to:0
#: field:account.balance.report,date_to:0
#: field:account.bs.report,date_to:0
#: report:account.central.journal:0
#: field:account.central.journal,date_to:0
#: field:account.common.account.report,date_to:0
#: field:account.common.journal.report,date_to:0
#: field:account.common.partner.report,date_to:0
#: field:account.common.report,date_to:0
#: field:account.fiscalyear,date_stop:0
#: report:account.general.journal:0
#: field:account.general.journal,date_to:0
#: report:account.general.ledger:0
#: field:account.installer,date_stop:0
#: report:account.journal.period.print:0
#: report:account.partner.balance:0
#: field:account.partner.balance,date_to:0
#: field:account.partner.ledger,date_to:0
#: field:account.pl.report,date_to:0
#: field:account.print.journal,date_to:0
#: field:account.report.general.ledger,date_to:0
#: report:account.third_party_ledger:0
#: report:account.third_party_ledger_other:0
#: field:account.vat.declaration,date_to:0
msgid "End Date"
msgstr "Data de Término"

#. module: account
#: model:ir.actions.act_window,name:account.action_account_open_closed_fiscalyear
msgid "Cancel Opening Entries"
msgstr "Cancelar lançamentos iniciais"

#. module: account
#: field:account.payment.term.line,days2:0
msgid "Day of the Month"
msgstr "Dia do mês"

#. module: account
#: field:account.fiscal.position.tax,tax_src_id:0
#: field:account.fiscal.position.tax.template,tax_src_id:0
msgid "Tax Source"
msgstr "Origem da taxa"

#. module: account
#: code:addons/account/report/account_balance_sheet.py:0
#: code:addons/account/report/account_profit_loss.py:0
#, python-format
msgid "Net Profit"
msgstr ""

#. module: account
#: view:ir.sequence:0
msgid "Fiscal Year Sequences"
msgstr "Sequências de ano fiscal"

#. module: account
#: help:account.model,name:0
msgid "This is a model for recurring accounting entries"
msgstr "Este é um modelo para lançamentos recorrentes"

#. module: account
#: code:addons/account/account_analytic_line.py:0
#, python-format
msgid "There is no income account defined for this product: \"%s\" (id:%d)"
msgstr ""

#. module: account
#: model:ir.actions.report.xml,name:account.account_3rdparty_ledger_other
msgid "Partner Other Ledger"
msgstr "Outros Razões Parceiros"

#. module: account
#: report:account.third_party_ledger:0
#: report:account.third_party_ledger_other:0
msgid "JNRL"
msgstr "JNRL"

#. module: account
#: view:account.payment.term.line:0
msgid "  value amount: 0.02"
msgstr ""

#. module: account
#: view:account.fiscalyear:0
#: view:account.move:0
#: view:account.move.line:0
#: view:account.period:0
msgid "States"
msgstr "Estado"

#. module: account
#: report:account.analytic.account.balance:0
#: report:account.analytic.account.inverted.balance:0
#: report:account.analytic.account.quantity_cost_ledger:0
#: view:account.analytic.line:0
#: view:account.bank.statement:0
#: field:account.invoice,amount_total:0
#: field:account.invoice,check_total:0
#: field:report.account.sales,amount_total:0
#: field:report.account_type.sales,amount_total:0
#: field:report.invoice.created,amount_total:0
msgid "Total"
msgstr "Total"

#. module: account
#: help:account.account,active:0
msgid ""
"If the active field is set to true, it will allow you to hide the account "
"without removing it."
msgstr ""

#. module: account
#: field:account.account,company_id:0
#: field:account.analytic.journal,company_id:0
#: field:account.bank.statement,company_id:0
#: field:account.bank.statement.line,company_id:0
#: view:account.entries.report:0
#: field:account.entries.report,company_id:0
#: field:account.fiscal.position,company_id:0
#: field:account.fiscalyear,company_id:0
#: field:account.installer,company_id:0
#: field:account.invoice,company_id:0
#: field:account.invoice.line,company_id:0
#: view:account.invoice.report:0
#: field:account.invoice.report,company_id:0
#: field:account.invoice.tax,company_id:0
#: view:account.journal:0
#: field:account.journal,company_id:0
#: field:account.journal.period,company_id:0
#: field:account.model,company_id:0
#: field:account.move,company_id:0
#: field:account.move.line,company_id:0
#: field:account.period,company_id:0
#: field:account.tax,company_id:0
#: field:account.tax.code,company_id:0
#: view:analytic.entries.report:0
#: field:analytic.entries.report,company_id:0
#: field:wizard.multi.charts.accounts,company_id:0
msgid "Company"
msgstr "Empresa"

#. module: account
#: model:ir.ui.menu,name:account.menu_action_subscription_form
msgid "Define Recurring Entries"
msgstr ""

#. module: account
#: field:account.entries.report,date_maturity:0
msgid "Date Maturity"
msgstr ""

#. module: account
#: help:account.bank.statement,total_entry_encoding:0
msgid "Total cash transactions"
msgstr ""

#. module: account
#: help:account.partner.reconcile.process,today_reconciled:0
msgid ""
"This figure depicts the total number of partners that have gone throught the "
"reconciliation process today. The current partner is counted as already "
"processed."
msgstr ""

#. module: account
#: view:account.fiscalyear:0
msgid "Create Monthly Periods"
msgstr "Criar períodos mensais"

#. module: account
#: field:account.tax.code.template,sign:0
msgid "Sign For Parent"
msgstr ""

#. module: account
#: model:ir.model,name:account.model_account_balance_report
msgid "Trial Balance Report"
msgstr ""

#. module: account
#: model:ir.actions.act_window,name:account.action_bank_statement_draft_tree
msgid "Draft statements"
msgstr "Demonstrativos provisórios"

#. module: account
#: model:process.transition,note:account.process_transition_statemententries0
msgid ""
"Manual or automatic creation of payment entries according to the statements"
msgstr ""

#. module: account
#: view:account.invoice:0
msgid "Invoice lines"
msgstr "Linhas da fatura"

#. module: account
#: field:account.aged.trial.balance,period_to:0
#: field:account.balance.report,period_to:0
#: field:account.bs.report,period_to:0
#: field:account.central.journal,period_to:0
#: field:account.chart,period_to:0
#: field:account.common.account.report,period_to:0
#: field:account.common.journal.report,period_to:0
#: field:account.common.partner.report,period_to:0
#: field:account.common.report,period_to:0
#: field:account.general.journal,period_to:0
#: field:account.partner.balance,period_to:0
#: field:account.partner.ledger,period_to:0
#: field:account.pl.report,period_to:0
#: field:account.print.journal,period_to:0
#: field:account.report.general.ledger,period_to:0
#: field:account.vat.declaration,period_to:0
msgid "End period"
msgstr ""

#. module: account
#: code:addons/account/account_move_line.py:0
#: code:addons/account/wizard/account_invoice_state.py:0
#: code:addons/account/wizard/account_report_balance_sheet.py:0
#: code:addons/account/wizard/account_state_open.py:0
#: code:addons/account/wizard/account_validate_account_move.py:0
#, python-format
msgid "Warning"
msgstr "Mensagem"

#. module: account
#: model:ir.model,name:account.model_account_analytic_journal
msgid "account.analytic.journal"
msgstr "account.analytic.journal"

#. module: account
#: report:account.move.voucher:0
msgid "On Account of :"
msgstr ""

#. module: account
#: view:account.automatic.reconcile:0
#: view:account.move.line.reconcile.writeoff:0
msgid "Write-Off Move"
msgstr "Movimentação de Baixa ou Exclusão"

#. module: account
#: model:process.node,note:account.process_node_paidinvoice0
msgid "Invoice's state is Done"
msgstr ""

#. module: account
#: model:ir.model,name:account.model_report_account_sales
msgid "Report of the Sales by Account"
msgstr ""

#. module: account
#: model:ir.model,name:account.model_account_fiscal_position_account
msgid "Accounts Fiscal Position"
msgstr ""

#. module: account
#: report:account.invoice:0
#: view:account.invoice:0
#: selection:account.invoice,type:0
#: selection:account.invoice.report,type:0
#: model:process.process,name:account.process_process_supplierinvoiceprocess0
#: selection:report.invoice.created,type:0
msgid "Supplier Invoice"
msgstr "Fatura do fornecedor"

#. module: account
#: field:account.account,debit:0
#: report:account.account.balance:0
#: report:account.account.balance.landscape:0
#: report:account.analytic.account.balance:0
#: report:account.analytic.account.cost_ledger:0
#: report:account.analytic.account.inverted.balance:0
#: report:account.central.journal:0
#: field:account.entries.report,debit:0
#: report:account.general.journal:0
#: report:account.general.ledger:0
#: report:account.journal.period.print:0
#: field:account.model.line,debit:0
#: field:account.move.line,debit:0
#: report:account.move.voucher:0
#: report:account.partner.balance:0
#: report:account.tax.code.entries:0
#: report:account.third_party_ledger:0
#: report:account.third_party_ledger_other:0
#: report:account.vat.declaration:0
#: field:report.account.receivable,debit:0
msgid "Debit"
msgstr "Débito"

#. module: account
#: field:account.invoice,invoice_line:0
msgid "Invoice Lines"
msgstr "Linhas da fatura"

#. module: account
#: help:product.category,property_account_expense_categ:0
msgid ""
"This account will be used for invoices to value expenses for the current "
"product category"
msgstr ""

#. module: account
#: view:account.subscription:0
msgid "Recurring"
msgstr ""

#. module: account
#: code:addons/account/account_move_line.py:0
#, python-format
msgid "Entry is already reconciled"
msgstr "Lançamentos estão conciliados"

#. module: account
#: model:ir.model,name:account.model_report_account_receivable
msgid "Receivable accounts"
msgstr "Contas a receber"

#. module: account
#: selection:account.model.line,date_maturity:0
msgid "Partner Payment Term"
msgstr "Forma de pagamento ao parceiro"

#. module: account
#: field:temp.range,name:0
msgid "Range"
msgstr "Intervalo"

#. module: account
#: code:addons/account/account_move_line.py:0
#, python-format
msgid ""
"Can not create an automatic sequence for this piece !\n"
"\n"
"Put a sequence in the journal definition for automatic numbering or create a "
"sequence manually for this piece."
msgstr ""

#. module: account
#: selection:account.balance.report,display_account:0
#: selection:account.bs.report,display_account:0
#: selection:account.common.account.report,display_account:0
#: selection:account.pl.report,display_account:0
#: selection:account.report.general.ledger,display_account:0
msgid "With movements"
msgstr "Com movimentos"

#. module: account
#: view:account.analytic.account:0
msgid "Account Data"
msgstr "Dados da conta"

#. module: account
#: view:account.tax.code.template:0
msgid "Account Tax Code Template"
msgstr "Modelo de codificação da conta de impostos"

#. module: account
#: model:account.account.type,name:account.account_type_expense
msgid "Erfolgskonten - Aufwendungen"
msgstr ""

#. module: account
#: selection:account.entries.report,month:0
#: selection:account.invoice.report,month:0
#: selection:analytic.entries.report,month:0
#: selection:report.account.sales,month:0
#: selection:report.account_type.sales,month:0
msgid "December"
msgstr ""

#. module: account
#: model:ir.actions.act_window,name:account.action_account_analytic_journal_tree
#: model:ir.ui.menu,name:account.account_analytic_journal_print
msgid "Print Analytic Journals"
msgstr "Imprimir diários analíticos"

#. module: account
#: view:account.analytic.line:0
msgid "Fin.Account"
msgstr ""

#. module: account
#: model:ir.actions.act_window,name:account.action_aged_receivable_graph
#: view:report.aged.receivable:0
msgid "Aged Receivable"
msgstr "A Receber"

#. module: account
#: field:account.tax,applicable_type:0
msgid "Applicability"
msgstr ""

#. module: account
#: code:addons/account/wizard/account_move_journal.py:0
#, python-format
msgid "This period is already closed !"
msgstr "Este período já está fechado"

#. module: account
#: help:account.move.line,currency_id:0
msgid "The optional other currency if it is a multi-currency entry."
msgstr "A outra moeda opcional se este for um lançamento multi-moeda"

#. module: account
#: model:process.transition,note:account.process_transition_invoiceimport0
msgid ""
"Import of the statement in the system from a supplier or customer invoice"
msgstr ""

#. module: account
#: model:ir.ui.menu,name:account.menu_finance_periodical_processing_billing
msgid "Billing"
msgstr ""

#. module: account
#: model:account.journal,name:account.check_journal
msgid "Checks Journal - (test)"
msgstr ""

#. module: account
#: view:account.account:0
msgid "Parent Account"
msgstr ""

#. module: account
#: model:ir.model,name:account.model_account_analytic_chart
msgid "Account Analytic Chart"
msgstr ""

#. module: account
#: help:account.invoice,residual:0
msgid "Remaining amount due."
msgstr "Quantia restante exata."

#. module: account
#: model:ir.ui.menu,name:account.menu_finance_statistic_report_statement
msgid "Statistic Reports"
msgstr ""

#. module: account
#: field:account.installer,progress:0
#: field:account.installer.modules,progress:0
#: field:wizard.multi.charts.accounts,progress:0
msgid "Configuration Progress"
msgstr ""

#. module: account
#: view:account.fiscal.position.template:0
msgid "Accounts Mapping"
msgstr "Mapeando contas"

#. module: account
#: code:addons/account/invoice.py:0
#, python-format
msgid "Invoice '%s' is waiting for validation."
msgstr ""

#. module: account
#: selection:account.entries.report,month:0
#: selection:account.invoice.report,month:0
#: selection:analytic.entries.report,month:0
#: selection:report.account.sales,month:0
#: selection:report.account_type.sales,month:0
msgid "November"
msgstr ""

#. module: account
#: sql_constraint:account.account:0
msgid "The code of the account must be unique per company !"
msgstr ""

#. module: account
#: help:account.invoice.line,account_id:0
msgid "The income or expense account related to the selected product."
msgstr "A conta de receita ou despesa relacionada ao produto selecionado."

#. module: account
#: code:addons/account/account_move_line.py:0
#, python-format
msgid "The date of your Journal Entry is not in the defined period!"
msgstr ""

#. module: account
#: field:account.subscription,period_total:0
msgid "Number of Periods"
msgstr "Número de períodos"

#. module: account
#: report:account.general.journal:0
msgid "General Journal"
msgstr "Diário geral"

#. module: account
#: view:account.invoice:0
msgid "Search Invoice"
msgstr ""

#. module: account
#: report:account.invoice:0
#: view:account.invoice:0
#: view:account.invoice.refund:0
#: selection:account.invoice.refund,filter_refund:0
#: view:account.invoice.report:0
#: model:ir.actions.act_window,name:account.action_account_invoice_refund
msgid "Refund"
msgstr "Reembolso"

#. module: account
#: field:wizard.multi.charts.accounts,bank_accounts_id:0
msgid "Bank Accounts"
msgstr "Contas Bancaria"

#. module: account
#: field:res.partner,credit:0
msgid "Total Receivable"
msgstr "Total a receber"

#. module: account
#: view:account.account:0
#: view:account.account.template:0
#: view:account.journal:0
#: view:account.move.line:0
msgid "General Information"
msgstr "Informações Gerais"

#. module: account
#: view:account.move:0
#: view:account.move.line:0
msgid "Accounting Documents"
msgstr ""

#. module: account
#: model:ir.model,name:account.model_validate_account_move_lines
msgid "Validate Account Move Lines"
msgstr ""

#. module: account
#: model:ir.actions.act_window,name:account.action_account_analytic_cost_ledger_journal
#: model:ir.actions.report.xml,name:account.account_analytic_account_quantity_cost_ledger
msgid "Cost Ledger (Only quantities)"
msgstr "Ficha de custos (somente quantidades)"

#. module: account
#: model:process.node,note:account.process_node_supplierpaidinvoice0
msgid "Invoice's state is Done."
msgstr ""

#. module: account
#: model:process.transition,note:account.process_transition_reconcilepaid0
msgid "As soon as the reconciliation is done, the invoice can be paid."
msgstr ""

#. module: account
#: view:account.account.template:0
msgid "Search Account Templates"
msgstr ""

#. module: account
#: view:account.invoice.tax:0
msgid "Manual Invoice Taxes"
msgstr "Impostos de fatura manual"

#. module: account
#: model:ir.ui.menu,name:account.menu_low_level
msgid "Low Level"
msgstr ""

#. module: account
#: report:account.analytic.account.cost_ledger:0
#: report:account.analytic.account.quantity_cost_ledger:0
#: report:account.central.journal:0
#: report:account.general.journal:0
#: report:account.invoice:0
#: report:account.partner.balance:0
msgid "Total:"
msgstr "Total:"

#. module: account
#: field:account.account,parent_right:0
msgid "Parent Right"
msgstr "Superior a direita"

#. module: account
#: model:ir.model,name:account.model_account_addtmpl_wizard
msgid "account.addtmpl.wizard"
msgstr ""

#. module: account
#: field:account.aged.trial.balance,result_selection:0
#: field:account.common.partner.report,result_selection:0
#: report:account.partner.balance:0
#: field:account.partner.balance,result_selection:0
#: field:account.partner.ledger,result_selection:0
#: report:account.third_party_ledger:0
#: report:account.third_party_ledger_other:0
msgid "Partner's"
msgstr ""

#. module: account
#: model:ir.actions.act_window,name:account.action_account_fiscalyear_form
#: view:ir.sequence:0
#: model:ir.ui.menu,name:account.menu_action_account_fiscalyear_form
msgid "Fiscal Years"
msgstr "Anos fiscais"

#. module: account
#: field:account.analytic.line,ref:0
#: report:account.third_party_ledger:0
#: report:account.third_party_ledger_other:0
msgid "Ref."
msgstr "Ref."

#. module: account
#: field:account.use.model,model:0
#: model:ir.model,name:account.model_account_model
msgid "Account Model"
msgstr "Model de conta"

#. module: account
#: selection:account.entries.report,month:0
#: selection:account.invoice.report,month:0
#: selection:analytic.entries.report,month:0
#: selection:report.account.sales,month:0
#: selection:report.account_type.sales,month:0
msgid "February"
msgstr ""

#. module: account
#: field:account.bank.accounts.wizard,bank_account_id:0
#: view:account.chart.template:0
#: field:account.chart.template,bank_account_view_id:0
#: field:account.invoice,partner_bank_id:0
#: field:account.invoice.report,partner_bank_id:0
msgid "Bank Account"
msgstr "Conta bancária"

#. module: account
#: model:ir.actions.act_window,name:account.action_account_central_journal
#: model:ir.model,name:account.model_account_central_journal
msgid "Account Central Journal"
msgstr ""

#. module: account
#: report:account.overdue:0
msgid "Maturity"
msgstr "Validade"

#. module: account
#: selection:account.aged.trial.balance,direction_selection:0
msgid "Future"
msgstr "Futuro"

#. module: account
#: view:account.move.line:0
msgid "Search Journal Items"
msgstr ""

#. module: account
#: help:account.tax,base_sign:0
#: help:account.tax,ref_base_sign:0
#: help:account.tax,ref_tax_sign:0
#: help:account.tax,tax_sign:0
#: help:account.tax.template,base_sign:0
#: help:account.tax.template,ref_base_sign:0
#: help:account.tax.template,ref_tax_sign:0
#: help:account.tax.template,tax_sign:0
msgid "Usually 1 or -1."
msgstr "Normalmente 1 ou -1"

#. module: account
#: model:ir.model,name:account.model_account_fiscal_position_account_template
msgid "Template Account Fiscal Mapping"
msgstr ""

#. module: account
#: field:account.chart.template,property_account_expense:0
msgid "Expense Account on Product Template"
msgstr "Conta de despesas no modelo de produtos"

#. module: account
#: field:account.analytic.line,amount_currency:0
msgid "Amount currency"
msgstr ""

#. module: account
#: code:addons/account/wizard/account_report_aged_partner_balance.py:0
#, python-format
msgid "You must enter a period length that cannot be 0 or below !"
msgstr "Você deve digitar um período que não seja 0 ou menor !"

#. module: account
#: code:addons/account/account.py:0
#, python-format
msgid "You cannot remove an account which has account entries!. "
msgstr ""

#~ msgid "O_k"
#~ msgstr "O_k"

#~ msgid "Supplier invoice"
#~ msgstr "Fatura de fornecedor"

#~ msgid "OK"
#~ msgstr "OK"

#~ msgid "Printing Date :"
#~ msgstr "Data de impressão:"

#~ msgid "Skip"
#~ msgstr "Saltar"

#~ msgid "Mvt"
#~ msgstr "Mvt"

#~ msgid "Keep empty if the fiscal year belongs to several companies."
#~ msgstr "Mantenha vazio se o ano fiscal pertencer a várias empresas."

#~ msgid "Print General Journal"
#~ msgstr "Imprimir diário geral"

#~ msgid "Print Central Journal"
#~ msgstr "Imprimir diário central"

#~ msgid "Analytic Journal Report"
#~ msgstr "Relatório de diário analítico"

#, python-format
#~ msgid "No sequence defined in the journal !"
#~ msgstr "Nenhuma sequencia definida no diário !"

#~ msgid "x Checks Journal"
#~ msgstr "x Conferências diárias"

#~ msgid "Account No."
#~ msgstr "Conta nro."

#~ msgid "Select Period and Journal for Validation"
#~ msgstr "Selecone período e diário para validação"

#~ msgid "Generic Reports"
#~ msgstr "Relatórios genéricos"

#~ msgid "Account Analytic Lines Analysis"
#~ msgstr "Conta análise de linhas analítica"

#~ msgid "Analytic account costs and revenues"
#~ msgstr "Conta analítica de custos e receitas"

#, python-format
#~ msgid "Please set an analytic journal on this financial journal !"
#~ msgstr "Por favor fixe um diário analítico neste diário financeiro!"

#~ msgid "Analytic Journal -"
#~ msgstr "Diário analítico -"

#~ msgid "Debit Trans."
#~ msgstr "Trans. Débito"

#~ msgid " Close states of Fiscal year and periods"
#~ msgstr " Fecha estados do ano fiscal e períodos"

#~ msgid ""
#~ "The account moves of the invoice have been reconciled with account moves of "
#~ "the payment(s)."
#~ msgstr ""
#~ "As movimentações na fatura foram reconciliadas com as movimentações dos "
#~ "pagamentos."

#~ msgid "The amount in the currency of the journal"
#~ msgstr "A quantidade de moeda no diário"

#~ msgid ""
#~ "If a default tax if given in the partner it only override taxes from account "
#~ "(or product) of the same group."
#~ msgstr ""
#~ "Se um imposto padrão é definido no parceiro, somente sobrepõe impostos da "
#~ "conta (ou produto) do mesmo grupo."

#~ msgid "Invoice line"
#~ msgstr "Linha da fatura"

#~ msgid "Partner Accounts"
#~ msgstr "Contas de Parceiros"

#~ msgid "Central Journal"
#~ msgstr "Diário Central"

#~ msgid "Journal code"
#~ msgstr "Código do diário"

#, python-format
#~ msgid "The journal must have centralised counterpart"
#~ msgstr "O diário deve ter uma contrapartida centralizada"

#~ msgid ""
#~ "If no account is specified, the reconciliation will be made using every "
#~ "accounts that can be reconcilied"
#~ msgstr ""
#~ "Se nenhuma conta é especificada, a reconciliação será feita usado todas as "
#~ "contas que podem ser reconciliadas."

#~ msgid "Movement"
#~ msgstr "Movimento"

#~ msgid "Financial Journals"
#~ msgstr "Diários financeiros"

#~ msgid "Cash Payment"
#~ msgstr "Pagamento em dinheiro"

#~ msgid ""
#~ "Indicate if the tax computation is based on the value computed for the "
#~ "computation of child taxes or based on the total amount."
#~ msgstr ""
#~ "Indica se o imposto calculado é baseado no valor calculado dos impostos "
#~ "descendentes ou baseado no valor total."

#~ msgid "Base on"
#~ msgstr "Basear em"

#~ msgid "Account Move"
#~ msgstr "Movimentos da Conta"

#~ msgid "Subtotal w/o tax"
#~ msgstr "Sub-total sem impostos"

#~ msgid "Invoice Ref"
#~ msgstr "Ref da fatura"

#~ msgid "Search Entries"
#~ msgstr "Procurar lançamentos"

#~ msgid "The currency of the journal"
#~ msgstr "A moeda do diário"

#~ msgid "Credit Trans."
#~ msgstr "Transferência de crédito"

#~ msgid ""
#~ "This field is used for payable and receivable entries. You can put the limit "
#~ "date for the payment of this entry line."
#~ msgstr ""
#~ "Este campo é utilizado para lançamentos a pagar e a receber. Você pode "
#~ "colocar a data-limite para o pagamento deste lançamento."

#~ msgid "Date/Period Filter"
#~ msgstr "Filtro de Data/Período"

#~ msgid "Journal/Payment Mode"
#~ msgstr "Modo Diário/Pagamento"

#~ msgid "Unpaid Customer Invoices"
#~ msgstr "Faturas não pagas de clientes"

#~ msgid "The sequence gives the display order for a list of journals"
#~ msgstr "A sequência define a ordem de exibição de uma lista de diários"

#~ msgid "Canceled Invoice"
#~ msgstr "Faturas canceladas"

#~ msgid "Manually statement"
#~ msgstr "Demonstrativo manual"

#~ msgid "Bank Payment"
#~ msgstr "Pagamento bancário"

#~ msgid "End of Year Treatments"
#~ msgstr "Tratamentos de fim de ano"

#~ msgid "The date of the generated entries"
#~ msgstr "A data dos lançamentos gerados"

#~ msgid "Modify Invoice"
#~ msgstr "Modificar fatura"

#~ msgid "Crebit"
#~ msgstr "Crédito"

#~ msgid "Journal name"
#~ msgstr "Nome do diário"

#~ msgid ""
#~ "Indicate if the amount of tax must be included in the base amount for the "
#~ "computation of the next taxes"
#~ msgstr ""
#~ "Indica se o imposto deve ser incluído na base de cálculo para calcular os "
#~ "próximos impostos."

#~ msgid "Journal - Period"
#~ msgstr "Dario - Período"

#~ msgid "Reconcile entries"
#~ msgstr "Reconciliar lançamentos"

#~ msgid "Account cost and revenue by journal (This Month)"
#~ msgstr "Custo e receita da conta por diário (Este mês)"

#~ msgid "Control Invoice"
#~ msgstr "Controlar fatura"

#~ msgid "Account Balance"
#~ msgstr "Saldo da conta"

#~ msgid "Analytic Check"
#~ msgstr "Verificação analítica"

#~ msgid "Date payment"
#~ msgstr "Data de pagamento"

#~ msgid "Payment amount"
#~ msgstr "Valor de pagamento"

#~ msgid "Group invoice lines"
#~ msgstr "Agrupar linhas de faturas"

#~ msgid "Analytic Check -"
#~ msgstr "Verificação analítica -"

#~ msgid "Have a number and entries are generated"
#~ msgstr "Tenha um numero e lançamentos são gerados"

#~ msgid "Select Date-Period"
#~ msgstr "Selecione data/período"

#~ msgid "Write-Off journal"
#~ msgstr "Diário de baixas"

#~ msgid "All account entries"
#~ msgstr "Todas as entradas de contas"

#~ msgid "Date Filter"
#~ msgstr "Filtrar data"

#~ msgid "Journal Purchase"
#~ msgstr "Diário de compra"

#~ msgid "Choose Journal and Payment Date"
#~ msgstr "Escolha diário e data de pagamento"

#~ msgid "Amount reconciled"
#~ msgstr "Montante reconciliado"

#~ msgid "Supplier Invoice Process"
#~ msgstr "Processo de fatura do fornecedor"

#~ msgid "Receivable and Payable"
#~ msgstr "A receber e a pagar"

#~ msgid "PRO-FORMA Customer Invoices"
#~ msgstr "Fatura pro-forma do cliente"

#, python-format
#~ msgid "Closing of fiscal year cancelled, please check the box !"
#~ msgstr "Fechamento do ano fiscal cancelado, por favor marque a caixa."

#~ msgid "Analytic Journal Definition"
#~ msgstr "Definição do diário analítico"

#~ msgid ""
#~ "This field allow you to choose the accounting journals you want for "
#~ "filtering the invoices. If you left this field empty, it will search on all "
#~ "sale, purchase and cash journals."
#~ msgstr ""
#~ "Este campo permite você escolher os diários usados para filtrar as faturas. "
#~ "Se ficar em branco, irá procurar em todos os diários de compra, venda e "
#~ "caixa."

#, python-format
#~ msgid "Closing of states cancelled, please check the box !"
#~ msgstr "Fechamento dos estados cancelado, por favor marque a caixa!"

#~ msgid "Validate Account Entries"
#~ msgstr "Validar lançamentos"

#~ msgid "Journal Sale"
#~ msgstr "Diário de venda"

#~ msgid "Entries of Open Analytic Journals"
#~ msgstr "Lançamentos de diários analíticos abertos"

#~ msgid "Print Journal"
#~ msgstr "Imprimir diário"

#~ msgid "Current Date"
#~ msgstr "Data atual"

#~ msgid "Print VAT Decl."
#~ msgstr "Imprimir declaração de IVA."

#~ msgid "Quantities"
#~ msgstr "Quantidades"

#~ msgid "Valid entries from invoice"
#~ msgstr "Lançamentos válidos da fatura"

#~ msgid "Print Journal -"
#~ msgstr "Imprimir diário -"

#~ msgid "Models Definition"
#~ msgstr "Definições do modelo"

#~ msgid "Page"
#~ msgstr "Página"

#~ msgid "Paid invoice when reconciled."
#~ msgstr "Pagar faturas quando reconciliadas."

#~ msgid "Reconcile Entries."
#~ msgstr "Reconciliar lançamentos."

#~ msgid "Link to the automatically generated account moves."
#~ msgstr "Ligação para os movimentos de contas gerados automaticamente"

#~ msgid "General Debit"
#~ msgstr "Débito geral"

#~ msgid ""
#~ "The optional quantity expressed by this line, eg: number of product sold. "
#~ "The quantity is not a legal requirement but is very usefull for some reports."
#~ msgstr ""
#~ "A quantidade opcional expressada por esta linha, por exemplo: quantidade "
#~ "vendida. A quantidade não é uma exigência legal mas é muito útil para alguns "
#~ "relatórios."

#~ msgid "Asset"
#~ msgstr "Ativo"

#~ msgid "Select Message"
#~ msgstr "Selecionar mensagem"

#~ msgid "Print Taxes Report"
#~ msgstr "Imprimir relatório de impostos"

#, python-format
#~ msgid "Account move line \"%s\" is not valid"
#~ msgstr "Linha \" %s\" do movimento da conta é inválido"

#~ msgid "Charts of Account"
#~ msgstr "Plano de contas"

#~ msgid "Move line select"
#~ msgstr "Mover a linha selecionada"

#~ msgid "Entry label"
#~ msgstr "Etiqueta de lançamento"

#~ msgid "Recurrent Entries"
#~ msgstr "Lançamentos recorrentes"

#, python-format
#~ msgid "No analytic journal !"
#~ msgstr "Nenhum diário analítico !"

#~ msgid "Total entries"
#~ msgstr "Total de lançamentos"

#~ msgid "Contra"
#~ msgstr "Contra"

#~ msgid "Unpaid Supplier Refunds"
#~ msgstr "Reembolsos a fornecedores não pagos"

#~ msgid "Contact"
#~ msgstr "Contato"

#~ msgid "Journal Voucher"
#~ msgstr "Comprovante diário"

#~ msgid "account.move.line"
#~ msgstr "account.move.line"

#~ msgid "Analytic Invoice"
#~ msgstr "Fatura analitica"

#~ msgid "Partial Payment"
#~ msgstr "Pagamento parcial"

#~ msgid "Partner account"
#~ msgstr "Conta parceiro"

#~ msgid "Move Lines"
#~ msgstr "Mover Linhas"

#~ msgid "account.config.wizard"
#~ msgstr "account.config.wizard"

#~ msgid "Cancel Invoice"
#~ msgstr "Cancelar fatura"

#~ msgid "Select Chart of Accounts"
#~ msgstr "Selecionar plano de contas"

#~ msgid "End date"
#~ msgstr "Data de término"

#~ msgid "analytic Invoice"
#~ msgstr "Fatura analítica"

#~ msgid "New Supplier Invoice"
#~ msgstr "Fatura nova do fornecedor"

#~ msgid "Amount paid"
#~ msgstr "Quantia paga"

#~ msgid "New Analytic Account"
#~ msgstr "Nova conta analítica"

#~ msgid "Standard entry"
#~ msgstr "Lançamento padrão"

#~ msgid "Tax Report"
#~ msgstr "Relatório de impostos"

#~ msgid "Bank Receipt"
#~ msgstr "Recibo do Banco"

#~ msgid "Invoice import"
#~ msgstr "Importar fatura"

#~ msgid "Analytic Credit"
#~ msgstr "Crédito analítico"

#~ msgid "Continue"
#~ msgstr "Continuar"

#~ msgid "Value"
#~ msgstr "Valor"

#~ msgid "Display History"
#~ msgstr "Exibir histórico"

#~ msgid "Display accounts "
#~ msgstr "Exibir contas "

#~ msgid "Income"
#~ msgstr "Receita"

#~ msgid "Total quantity"
#~ msgstr "Quantidade total"

#~ msgid "Third party"
#~ msgstr "Terceiros"

#~ msgid "Costs & Revenues"
#~ msgstr "Custos & Receitas"

#~ msgid "Account Number"
#~ msgstr "Número da conta"

#~ msgid "Next"
#~ msgstr "Próximo"

#~ msgid "Start date"
#~ msgstr "Data de início"

#~ msgid "Pay invoice"
#~ msgstr "Pagar fatura"

#~ msgid "No Filter"
#~ msgstr "Sem filtro"

#~ msgid "Sort by:"
#~ msgstr "Ordenar por"

#~ msgid "          Start date"
#~ msgstr "          Data de início"

#~ msgid "Expense"
#~ msgstr "Despesa"

#~ msgid "Options"
#~ msgstr "Opções"

#~ msgid "Validate Account Moves"
#~ msgstr "Mover contas validadas"

#~ msgid "Unpaid invoices"
#~ msgstr "Fatura não pagas"

#~ msgid "Payment Reconcile"
#~ msgstr "Conciliar pagamento"

#~ msgid "Date Invoiced"
#~ msgstr "Data da fatura"

#~ msgid "All periods if empty"
#~ msgstr "Todos os períodos se vazio"

#~ msgid "Liability"
#~ msgstr "Responsabilidade"

#~ msgid "Automatic reconciliation"
#~ msgstr "Conciliação automática"

#~ msgid "Import Invoice"
#~ msgstr "Importar fatura"

#~ msgid "Date End"
#~ msgstr "Data de término"

#~ msgid "From analytic accounts, Create invoice."
#~ msgstr "De contas analíticas, criar fatura."

#~ msgid "Taxes Reports"
#~ msgstr "Relatório de taxas"

#, python-format
#~ msgid "Already Reconciled"
#~ msgstr "Já conciliado"

#~ msgid "Analytic Chart of Accounts"
#~ msgstr "Plano analítico de contas"

#~ msgid "Partner ID"
#~ msgstr "ID do parceiro"

#~ msgid "New Customer Invoice"
#~ msgstr "Nova fatura de cliente"

#~ msgid "Are you sure you want to refund this invoice ?"
#~ msgstr "Voce tem certeza que deseja reembolsar esta fatura ?"

#~ msgid "Open State"
#~ msgstr "Abrir estado"

#~ msgid "1cm 27.7cm 20cm 27.7cm"
#~ msgstr "1cm 27.7cm 20cm 27.7cm"

#~ msgid "Analytic Debit"
#~ msgstr "Débito analítico"

#~ msgid "Cancel selected invoices"
#~ msgstr "Cancelar faturas selecionadas"

#~ msgid "Proposed invoice to be checked, validated and printed"
#~ msgstr "Fatura proposta pode ser marcada, validada ou impressa"

#~ msgid "account.move.line.select"
#~ msgstr "account.move.line.select"

#~ msgid "By Date and Period"
#~ msgstr "Por data e período"

#~ msgid "Financial Management"
#~ msgstr "Administração financeira"

#~ msgid "Additionnal Information"
#~ msgstr "Informação adicional"

#~ msgid "Third Party Ledger"
#~ msgstr "Ficha de terceiros"

#~ msgid "Import invoice"
#~ msgstr "Importar fatura"

#~ msgid "Force all moves for this account to have this secondary currency."
#~ msgstr ""
#~ "Força todos os movimentos dessa conta para usarem a moeda secundária."

#~ msgid "Filter on Periods"
#~ msgstr "Filtro nos períodos"

#~ msgid "Pay and reconcile"
#~ msgstr "Pagar e conciliar"

#~ msgid "New Supplier Refund"
#~ msgstr "Novo reembolso a fornecedor"

#~ msgid "Entry Model"
#~ msgstr "Modelo de lançamento"

#~ msgid "Entry Name"
#~ msgstr "Nome do lançamento"

#~ msgid "Credit Note"
#~ msgstr "Anotação de crédito"

#~ msgid "Define Fiscal Years and Select Charts of Account"
#~ msgstr "Definir ano fiscal e selecionar plano de contas"

#~ msgid "3 Months"
#~ msgstr "3 meses"

#~ msgid "By date"
#~ msgstr "Por data"

#~ msgid "Select Chart"
#~ msgstr "Selecionar plano"

#~ msgid "Payment Entries"
#~ msgstr "Lançamentos de pagamento"

#~ msgid "Other"
#~ msgstr "Outro"

#~ msgid "By Period"
#~ msgstr "Por período"

#~ msgid "Taxed Amount"
#~ msgstr "Quantia taxada"

#~ msgid "Analytic costs to reinvoice purchases, timesheets, ..."
#~ msgstr "Custos analíticos para fatura de compra, planilhas, ..."

#~ msgid "Name of the fiscal year as displayed in reports."
#~ msgstr "Nome do ano fiscal para relatórios"

#~ msgid "Third party (Country)"
#~ msgstr "Terceiros(Pais)"

#~ msgid "Payment date"
#~ msgstr "Data de pagamento"

#~ msgid "Date Start"
#~ msgstr "Data de início"

#~ msgid "By Date"
#~ msgstr "Por data"

#~ msgid "Filter on Partners"
#~ msgstr "Filtrar em parceiros"

#~ msgid "Import from invoices or payments"
#~ msgstr "importar de faturas ou pagamentos"

#~ msgid "General Credit"
#~ msgstr "Credito geral"

#~ msgid "Open for unreconciliation"
#~ msgstr "Abrir para não conciliar"

#~ msgid "All Months"
#~ msgstr "Todos os meses"

#~ msgid "Total amount"
#~ msgstr "Quantia total"

#~ msgid "_Cancel"
#~ msgstr "_Cancelar"

#~ msgid "Tax Group"
#~ msgstr "Grupo da taxa"

#~ msgid "New Customer Refund"
#~ msgstr "Novo reembolso a cliente"

#~ msgid "Import invoices"
#~ msgstr "Importar faturas"

#~ msgid "Full Payment"
#~ msgstr "Pagamento integral"

#~ msgid "Cash Receipt"
#~ msgstr "Recibo de dinheiro"

#, python-format
#~ msgid ""
#~ "Selected Move lines does not have any account move enties in draft state"
#~ msgstr ""
#~ "As linhas do movimento selecionado nao tem nenhuma conta a ser movida para o "
#~ "estado de esboço"

#~ msgid "Unpaid Customer Refunds"
#~ msgstr "Reembolsos a clientes não pagos"

#~ msgid "List of Accounts"
#~ msgstr "Lista de contas"

#~ msgid "Financial Accounts"
#~ msgstr "Contas financeiras"

#~ msgid "Account Configure"
#~ msgstr "Configurar conta"

#~ msgid "Name of the fiscal year as displayed on screens."
#~ msgstr "Nome do ano fiscal para as telas"

#, python-format
#~ msgid "Your journal must have a default credit and debit account."
#~ msgstr "Seu diário precisa ter uma conta de crédito e débito padrão."

#, python-format
#~ msgid "No Data Available"
#~ msgstr "Nenhum dado disponível"

#~ msgid "Date or Code"
#~ msgstr "Data ou Código"

#~ msgid "Full Account Name"
#~ msgstr "Nome Completo da Conta"

#, python-format
#~ msgid "No records found for your selection!"
#~ msgstr "Nenhum registro encontrado para sua seleção"

#, python-format
#~ msgid "Date to must be set between %s and %s"
#~ msgstr "Data deve ser definida entre %s e %s"

#~ msgid ""
#~ "Financial and accounting module that covers:\n"
#~ "    General accounting\n"
#~ "    Cost / Analytic accounting\n"
#~ "    Third party accounting\n"
#~ "    Taxes management\n"
#~ "    Budgets\n"
#~ "    Customer and Supplier Invoices\n"
#~ "    Bank statements\n"
#~ "    "
#~ msgstr ""
#~ "O módulo financeiro e de contabilidade compreende:\n"
#~ "    Contabilidade geral\n"
#~ "    Custo / Contabilidade analítica\n"
#~ "    Contabilidade de terceiros\n"
#~ "    Gerenciamento de impostos\n"
#~ "    Orçamentos (Budgets)\n"
#~ "    Faturas de Clientes e Fornecedores\n"
#~ "    Extratos bancários\n"
#~ "    "

#~ msgid "Maximum Quantity"
#~ msgstr "Quantidade máxima"

#~ msgid ""
#~ "The partner bank account to pay\n"
#~ "Keep empty to use the default"
#~ msgstr ""
#~ "A conta bancária do parceiro a pagar\n"
#~ "Deixe em branco para usar a padrão"

#~ msgid "Error ! The duration of the Fiscal Year is invalid. "
#~ msgstr "Erro ! A duração do ano fiscal é inválida. "

#~ msgid ""
#~ "This account will be used to value incoming stock for the current product "
#~ "category"
#~ msgstr ""
#~ "Esta conta será usada para valorizar a entrada de estoque para a atual "
#~ "categoria de produto"

#~ msgid "Unreconciled entries"
#~ msgstr "Lançamentos não reconciliados"

#~ msgid "Unreconcile entries"
#~ msgstr "Anular reconciliação de lançamentos"

#~ msgid ""
#~ "Gives the view used when writing or browsing entries in this journal. The "
#~ "view tell Open ERP which fields should be visible, required or readonly and "
#~ "in which order. You can create your own view for a faster encoding in each "
#~ "journal."
#~ msgstr ""
#~ "Dá a visão usada quando escrevendo ou pesquisando lançamentos neste diário. "
#~ "A visão diz ao OpenERP quais campos deveriam ser visíveis, obrigatórios ou "
#~ "somente leitura e em qual ordem. Você pode criar sua própria visão para uma "
#~ "codificação mais rápida em cada diário."

#~ msgid "Delta Debit"
#~ msgstr "Diferença de Débito"

#~ msgid "Payment Reconcilation"
#~ msgstr "Reconciliação de pagamentos"

#~ msgid "Reconcile Paid"
#~ msgstr "Reconciliar pagamentos"

#~ msgid "J.C. or Move name"
#~ msgstr "Nome da movimentação"

#~ msgid "Printing Date"
#~ msgstr "Data de impressão"

#~ msgid "(Keep empty for all open fiscal years)"
#~ msgstr "(Manter vazio para todos os anos fiscais abertos)"

#~ msgid "Move Lines Created."
#~ msgstr "Foram criadas linhas de movimento"

#~ msgid "Status"
#~ msgstr "Posição"

#~ msgid "Bank Reconciliation"
#~ msgstr "Reconciliação bancária"

#~ msgid "Account cost and revenue by journal"
#~ msgstr "Receita e despesa da conta por diário"

#, python-format
#~ msgid "The opening journal must not have any entry in the new fiscal year !"
#~ msgstr ""
#~ "O diário de abertura não deve ter nenhum lançamento no novo ano fiscal !"

#~ msgid ""
#~ "If a default tax is given in the partner it only overrides taxes from "
#~ "accounts (or products) in the same group."
#~ msgstr ""
#~ "Se um imposto padrão é definido no parceiro, ele só substitui os impostos "
#~ "das contas (ou produtos) no mesmo grupo."

#~ msgid "Grand total"
#~ msgstr "Total geral"

#~ msgid "Voucher Nb"
#~ msgstr "Número do Vale"

#~ msgid "Total write-off"
#~ msgstr "Total da baixa"

#~ msgid "Journal de vente"
#~ msgstr "Diário de vendas"

#~ msgid "Ending Balance"
#~ msgstr "Saldo Final"

#~ msgid "Select invoices you want to pay and manages advances"
#~ msgstr "Selecionar as faturas que você quer pagar e adiantamentos a fazer"

#~ msgid "Compute Entry Dates"
#~ msgstr "Processar Datas de Lançamento"

#~ msgid "Close states"
#~ msgstr "Fechar posições"

#~ msgid "Invoice Movement"
#~ msgstr "Movimento de Faturas"

#~ msgid "Journal d'ouverture"
#~ msgstr "Diário de abertura"

#~ msgid "Account to reconcile"
#~ msgstr "Conta a reconciliar"

#~ msgid "Open for reconciliation"
#~ msgstr "Abrir para reconciliação"

#~ msgid "Gives the sequence order when displaying a list of account types."
#~ msgstr "Dá a ordem sequencial ao mostrar uma lista de tipos de conta."

#~ msgid "Delta Credit"
#~ msgstr "Diferença do Crédito"

#~ msgid "Cost Legder for period"
#~ msgstr "Custo Razão para um período"

#~ msgid "Include in base amount"
#~ msgstr "Incluir no valor de referência (base)"

#~ msgid "Valid Entries"
#~ msgstr "Lançamentos Válidos"

#~ msgid "Pre-generated invoice from control"
#~ msgstr "Fatura pré-gerada do controle"

#~ msgid "Reconciliation of entries from invoice(s) and payment(s)"
#~ msgstr "Reconciliação dos lançamentos das fatura(s) e pagamento(s)"

#~ msgid "Account Manager"
#~ msgstr "Gerente de Contas"

#~ msgid "Error: Invalid Bvr Number (wrong checksum)."
#~ msgstr "Erro: Número Bvr Inválido (erro dígito verificador)."

#~ msgid "Account Entry Line"
#~ msgstr "Linha de lançamento de conta"

#~ msgid "From statement, create entries"
#~ msgstr "A partir do demonstativo, criar lançamentos"

#~ msgid "Encode manually the statement"
#~ msgstr "Codifique manualmente o demonstrativo"

#~ msgid "Import from your bank statements"
#~ msgstr "Importar dos seus extratos bancários"

#~ msgid "Import file from your bank statement"
#~ msgstr "Importar arquivo do seu extrato bancário"

#~ msgid "File statement"
#~ msgstr "Demonstrativo em arquivo"

#~ msgid "Statement reconcile"
#~ msgstr "Reconciliar demonstrativo"

#~ msgid "Statement reconcile line"
#~ msgstr "Linha de reconciliação do Demonstrativo"

#~ msgid "Entries by Statements"
#~ msgstr "Lançamentos por Demonstrativo"

#~ msgid "Legal Statements"
#~ msgstr "Demonstrativos Legais"

#~ msgid "Accounting Statement"
#~ msgstr "Demonstrativo de Contas"

#~ msgid "Import Invoices in Statement"
#~ msgstr "Importar Faturas no Demonstrativo"

#, python-format
#~ msgid "Unable to reconcile entry \"%s\": %.2f"
#~ msgstr "Incapaz reconciliar lançamento \"% s \": %.2f"

#~ msgid ""
#~ "You can check this box to mark the entry line as a litigation with the "
#~ "associated partner"
#~ msgstr ""
#~ "Selecione para marcar a linha de lançamento como litígio com o parceiro "
#~ "relacionado"

#~ msgid "Entry Model Line"
#~ msgstr "Linha Modelo de lançamento"

#~ msgid "Entries Encoding"
#~ msgstr "Codificação de Lançamentos"

#~ msgid "Generate entries before:"
#~ msgstr "Gerar lançamentos antes de:"

#~ msgid "Validated accounting entries."
#~ msgstr "Lançamentos contábeis validados"

#~ msgid "Entries Reconcile"
#~ msgstr "Reconciliar lançamentos"

#~ msgid ""
#~ "The maturity date of the generated entries for this model. You can chosse "
#~ "between the date of the creation action or the the date of the creation of "
#~ "the entries plus the partner payment terms."
#~ msgstr ""
#~ "Data de maturação para os lançamentos gerados para esse modelo. Escolhas "
#~ "possíveis são: \"data de criação\" ou a \"data de criação dos lançamentos "
#~ "mais o prazo de pagamento\""

#~ msgid "Entries Encoding by Line"
#~ msgstr "Lançamentos codificados por linha"

#~ msgid "Reconcilation of entries from payment order."
#~ msgstr "Reconciliação de lançamentos da ordem de pagamento"

#~ msgid ""
#~ "All draft account entries in this journal and period will be validated. It "
#~ "means you won't be able to modify their accouting fields."
#~ msgstr ""
#~ "Todos os lançamentos provisórios deste diário e período serão validados. "
#~ "Significa que você não poderá mais modificar os seus campos contábeis."

#~ msgid "Real Entries"
#~ msgstr "Lançamentos Reais"

#~ msgid "Reconcilate the entries from payment"
#~ msgstr "Reconciliar os lançamentos do pagamento"

#~ msgid "Close Fiscal Year with new entries"
#~ msgstr "Fechar Ano fiscal com novos lançamentos"

#~ msgid "       Include Reconciled Entries"
#~ msgstr "       Incluir Lançamentos Reconciliados"

#~ msgid ""
#~ "Gives the type of the analytic journal. When a document (eg: an invoice) "
#~ "needs to create analytic entries, Open ERP will look for a matching journal "
#~ "of the same type."
#~ msgstr ""
#~ "Dá o tipo do diário analítico. Quando um documento (por ex: uma fatura) "
#~ "necessita criar lançamentos analíticos, Open ERP irá procurar por um diário "
#~ "do mesmo tipo."

#~ msgid "Analytic Entries by Journal"
#~ msgstr "Lançamentos analíticos por diário"

#~ msgid "Accounting Entries"
#~ msgstr "Lançamentos Contábeis"

#~ msgid "Number of entries are generated"
#~ msgstr "Numero de lançamentos são gerados"

#~ msgid "Entries Encoding by Move"
#~ msgstr "Lançamentos codificados por movimento"

#~ msgid "General Ledger -"
#~ msgstr "Livro Razão -"

#~ msgid "Confirm statement with/without reconciliation from draft statement"
#~ msgstr ""
#~ "Confirmar demonstrativo com/sem reconciliação do demonstrativo provisório"

#~ msgid "New Statement"
#~ msgstr "Novo Demonstrativo"

#~ msgid "Statement Entries"
#~ msgstr "Lançamentos do Demonstrativo"

#~ msgid "Confirm statement from draft"
#~ msgstr "Confirmar demonstrativo a partir do provisório"

#~ msgid "Encode manually statement comes into the draft statement"
#~ msgstr ""
#~ "O demonstrativo codificado manualmente entra no demonstrativo provisório"

#~ msgid "Import invoice from statement"
#~ msgstr "Importar fatura do demonstrativo"

#~ msgid "Accounting entries at statement's confirmation"
#~ msgstr "Confirmação dos lançamentos contábeis no demonstrativo"

#~ msgid "Statement Process"
#~ msgstr "Processo de Demonstrativo"

#~ msgid "Sign for parent"
#~ msgstr "Sinal para conta-pai"

#~ msgid "Select parent account"
#~ msgstr "Selecione a conta-pai"

#~ msgid "Parent Analytic Account"
#~ msgstr "Conta-pai analítica"

#~ msgid ""
#~ "This will automatically configure your chart of accounts, bank accounts, "
#~ "taxes and journals according to the selected template"
#~ msgstr ""
#~ "Isto configurará automaticamente seu plano de contas, contas bancárias, "
#~ "impostos e diários de acordo com o modelo selecionado."

#~ msgid "Balance brought forward"
#~ msgstr "Saldo transferido de para"

#~ msgid ""
#~ "Check this box if you want to print all entries when printing the General "
#~ "Ledger, otherwise it will only print its balance."
#~ msgstr ""
#~ "Ative esta caixa se você quiser imprimir todos os lançamentos quando "
#~ "imprimir o Livro Razão, caso contrário serão impressos somente os saldos."

#~ msgid "Print Aged Trial Balance"
#~ msgstr "Imprimir saldo tentativo anterior"

#~ msgid "Set starting and ending balance for control"
#~ msgstr "Defina o saldo inicial e final para controle"

#~ msgid "Draft Supplier Invoices"
#~ msgstr "Fatura Provisória de Fornecedores"

#~ msgid ""
#~ "Check this box if you don't want new account moves to pass through the "
#~ "'draft' state and instead goes directly to the 'posted state' without any "
#~ "manual validation."
#~ msgstr ""
#~ "Marque esta caixa se você não quiser que novas movimentações de conta passem "
#~ "pelo 'modo provisório', mas ao invés disso, passem direto para o 'modo "
#~ "definitivo' sem qualquer validação manual."

#~ msgid "Can be draft or validated"
#~ msgstr "Pode ser provisório ou validado"

#~ msgid "Draft Customer Invoices"
#~ msgstr "Fatura de Clientes Provisória"

#, python-format
#~ msgid "Can not pay draft/proforma/cancel invoice."
#~ msgstr "Não se pode pagar uma fatura provisória/proforma/cancelada"

#~ msgid "Draft Supplier Refunds"
#~ msgstr "Reembolso a Fornecedores Provisório"

#~ msgid "Draft Customer Refunds"
#~ msgstr "Reembolso a Clientes Provisório"

#~ msgid "Skip 'Draft' State for Created Entries"
#~ msgstr "Pular a forma 'Provisório' para lançamentos criados"

#~ msgid "Create subscription entries"
#~ msgstr "Criar lançamentos de inscrição"

#~ msgid "Subscription Entries"
#~ msgstr "Lançamentos de inscrição"

#~ msgid "Subscription Periods"
#~ msgstr "Períodos de Inscrição"

#~ msgid "Create a Fiscal Year"
#~ msgstr "Criar um ano fiscal"

#~ msgid "Maintains Invoice sequences with Fiscal Year"
#~ msgstr "Mantem a sequencia das faturas no ano fiscal"

#~ msgid "Error: BVR reference is required."
#~ msgstr "Erro: a referência BVR é necessária."

#~ msgid "Journal de Banque CHF"
#~ msgstr "Diário de movimento bancário"

#~ msgid "Journal de frais"
#~ msgstr "Diário de custos"

#~ msgid "Journal d'extourne"
#~ msgstr "Diário de extornos"

#~ msgid "Accounting and financial management"
#~ msgstr "Administração financeira e contábil"

#~ msgid "The sequence used for invoice numbers in this journal."
#~ msgstr "A sequência utilizada para numeração das faturas neste diário."

#~ msgid "x Expenses Credit Notes Journal"
#~ msgstr "x Diário de Notas de Crédito gastas"

#~ msgid "Account Configure Wizard "
#~ msgstr "Assistente de configuração de conta "

#~ msgid "        Start date"
#~ msgstr "        Data de início"

#~ msgid "Unpaid Supplier Invoices"
#~ msgstr "Faturas de fornecedores não pagas"

#~ msgid "Are you sure you want to close the fiscal year ?"
#~ msgstr "Você tem certeza que deseja fechar o ano fiscal ?"

#~ msgid "Invoice Sequence"
#~ msgstr "Sequência de fatura"

#~ msgid "Account Code"
#~ msgstr "Código da Conta"

#~ msgid "Specify The Message for the Overdue Payment Report."
#~ msgstr "Definir uma mensagem para o Relatório de Pagamentos em Atraso"

#~ msgid "Period from :"
#~ msgstr "Período desde:"

#~ msgid ""
#~ "These types are defined according to your country. The type contain more "
#~ "information about the account and it's specificities."
#~ msgstr ""
#~ "Estes tipos são definidos de acordo com o seu país. O tipo contém infomações "
#~ "adicionais sobre a conta e suas especificidades"

#~ msgid "Message"
#~ msgstr "Mensagem:"

#~ msgid "wizard.company.setup"
#~ msgstr "wizard.company.setup"

#~ msgid "to :"
#~ msgstr "para:"

#~ msgid "Customer Invoice Process"
#~ msgstr "Processo de faturamento de clientes"

#~ msgid "_Go"
#~ msgstr "_Ir"

#~ msgid "Overdue Payment Message"
#~ msgstr "Mensagem para Pagamentos em Atraso"

#~ msgid ""
#~ "This type is used to differenciate types with special effects in Open ERP: "
#~ "view can not have entries, consolidation are accounts that can have children "
#~ "accounts for multi-company consolidations, payable/receivable are for "
#~ "partners accounts (for debit/credit computations), closed for deprecated "
#~ "accounts."
#~ msgstr ""
#~ "Este tipo é usado para diferenciar os tipos com efeitos especiais no "
#~ "OpenERP: visão não pode ter lançamentos, consolidação são contas que tem sub-"
#~ "contas para considerar multi-empresas, a pagar/a receber são para contas de "
#~ "parceiros  (e não para computar débito/crédito), fechado para contas "
#~ "depreciadas."

#~ msgid "The Account can either be a base tax code or tax code account."
#~ msgstr ""
#~ "A conta por ser tanto para código de imposto base como para código de conta "
#~ "imposto"

#~ msgid "Overdue Payment Report Message"
#~ msgstr "Mensagem para o Relatório de Pagamentos em Atraso"

#~ msgid ""
#~ "This account will be used instead of the default one to value outgoing stock "
#~ "for the current product"
#~ msgstr ""
#~ "Esta conta será usada em vez da padrão para calcular o valor do estoque de "
#~ "saída para o produto atual"

#~ msgid ""
#~ "If the Tax account is tax code account, this field will contain the taxed "
#~ "amount.If the tax account is base tax code,                    this field "
#~ "will contain the basic amount(without tax)."
#~ msgstr ""
#~ "Se a conta Imposto for uma conta de código de imposto, este campo conterá o "
#~ "valor taxado. Se a conta de inposto for um código de base de imposto, este "
#~ "campo conterá um valor básico (sem o imposto)"

#~ msgid ""
#~ "This account will be used instead of the default one to value incoming stock "
#~ "for the current product"
#~ msgstr ""
#~ "Esta conta será usada em vez da padrão para calcular o valor do estoque de "
#~ "entrada para o produto atual"

#~ msgid ""
#~ "This account will be used to value outgoing stock for the current product "
#~ "category"
#~ msgstr ""
#~ "Esta conta será usada para calcular o valor do estoque de saida para a atual "
#~ "categoria de produto"

#~ msgid "asgfas"
#~ msgstr "asgfas"

#~ msgid "Confirm draft invoices"
#~ msgstr "Confirmar faturas provisórias"

#~ msgid "Aged Trial Balance"
#~ msgstr "Saldo Anterior Tentativo"

#~ msgid "Account Entry Reconcile"
#~ msgstr "Reconciliar o lançamento de conta"

#~ msgid "To Be Verified"
#~ msgstr "Pendente de Verificação"

#~ msgid "Account Num."
#~ msgstr "Número da conta"

#~ msgid "VAT"
#~ msgstr "VAT (imposto europeu)"

#~ msgid "Untaxed amount"
#~ msgstr "Valor não tributado"

#~ msgid "Statement encoding produces payment entries"
#~ msgstr "Codificação de demonstrativos para lançamentos de pagamento"

#~ msgid "Write-Off Period"
#~ msgstr "Período de Baixa ou Exclusão"

#~ msgid "My indicators"
#~ msgstr "Meus indicadores"

#~ msgid "Draft invoices"
#~ msgstr "Faturas provisórias"

#~ msgid "Costs to invoice"
#~ msgstr "Custos a faturar"

#~ msgid "Show Comparision in %"
#~ msgstr "Mostrar comparação em %"

#~ msgid "Show Report in Landscape Form"
#~ msgstr "Mostrar relatório em formato de paisagem"

#~ msgid "You have to select 'Landscape' option. Please Check it."
#~ msgstr "Você tem que selecionar a opção 'Paisagem'. Por favor marque-a."

#~ msgid "Select Reference Account(for  % comparision)"
#~ msgstr "Selecione conta de referência (para comparação de %)"

#~ msgid "Select Fiscal Year(s)(Maximum Three Years)"
#~ msgstr "Selecione Ano(s) Fiscal(is) (máximo três anos)"

#~ msgid "Don't Compare"
#~ msgstr "Não Comparar"

#~ msgid "1. You have selected more than 3 years in any case."
#~ msgstr "1. Você selecionou mais de 3 anos em qualquer caso."

#~ msgid "Accounting and financial management-Compare Accounts"
#~ msgstr "Comparação de Contas de Contabilidade e gestão financeira,"

#~ msgid "You can select maximum 3 years. Please check again."
#~ msgstr "Você pode escolher no maximo 3 anos. Por favor tente novamente"

#~ msgid ""
#~ "3. You have selected 'Percentage' option with more than 2 years, but you "
#~ "have not selected landscape format."
#~ msgstr ""
#~ "3. Você selecionou a opção 'Porcentagem' com mais de 2 anos, mas não "
#~ "escolheu o formato paisagem."

#~ msgid ""
#~ "You might have done following mistakes. Please correct them and try again."
#~ msgstr ""
#~ "Você pode ter cometido os enganos a seguir. Por favor, corrija-os e tente "
#~ "novamente."

#~ msgid "Keep empty for comparision to its parent"
#~ msgstr "Mantenha vazia para a comparação com sua matriz"

#~ msgid "Show Accounts"
#~ msgstr "Mostrar Contas"

#~ msgid "Creation Date"
#~ msgstr "Data de criação"

#~ msgid ""
#~ "2. You have not selected 'Percentage' option, but you have selected more "
#~ "than 2 years."
#~ msgstr ""
#~ "2. Você não selecionou a Opção 'Porcentagem', mas você selecionou mais de 2 "
#~ "anos."

#~ msgid "You have to select at least 1 Fiscal Year. Try again."
#~ msgstr "Você tem que escolher pelo menos 1 ano fiscal. Tente novamente."

#~ msgid ""
#~ "You may have selected the compare options with more than 1 year with "
#~ "credit/debit columns and % option.This can lead contents to be printed out "
#~ "of the paper.Please try again."
#~ msgstr ""
#~ "Você pode ter selecionado a opção de comparar com mais de 1 ano de colunas "
#~ "crédito/débito e opção %. Isso pode gerar a impressão fora do papel. Por "
#~ "favor tente novamente."

#~ msgid "Customize Report"
#~ msgstr "Personalizar relatório"

#~ msgid "A module that adds new reports based on the account module."
#~ msgstr "Um módulo que adiciona novos relatórios com base no módulo de conta."

#~ msgid "Accounts to invoice"
#~ msgstr "Contas a serem faturadas"

#~ msgid "Board for accountant"
#~ msgstr "Painel de Contabilização"

#~ msgid "Show Debit/Credit Information"
#~ msgstr "Exibir Informações de Débito/Crédito"

#~ msgid "Financial Period"
#~ msgstr "Período Financeiro"

#~ msgid "Account Reporting - Reporting"
#~ msgstr "Relatório de Contas"

#~ msgid ""
#~ "Account Balance Module is an added functionality to the Financial Management "
#~ "module.\n"
#~ "\n"
#~ "    This module gives you the various options for printing balance sheet.\n"
#~ "\n"
#~ "    1. You can compare the balance sheet for different years.\n"
#~ "\n"
#~ "    2. You can set the cash or percentage comparison between two years.\n"
#~ "\n"
#~ "    3. You can set the referential account for the percentage comparison for "
#~ "particular years.\n"
#~ "\n"
#~ "    4. You can select periods as an actual date or periods as creation "
#~ "date.\n"
#~ "\n"
#~ "    5. You have an option to print the desired report in Landscape format.\n"
#~ "    "
#~ msgstr ""
#~ "O Módulo de Saldo da Conta é uma funcionalidade adicional ao Módulo de "
#~ "Gestão Financeira.\n"
#~ "\n"
#~ "    Este módulo oferece diversas opções para impressão.\n"
#~ "\n"
#~ "    1. Você pode comparar o balanço de diferentes anos.\n"
#~ "\n"
#~ "    2. Você pode configurar uma comparação por dinheiro ou percentual para "
#~ "comparação entre dois anos.\n"
#~ "\n"
#~ "    3. Você pode configurar a conta de referência para a comparação "
#~ "percentual para os anos específicos.\n"
#~ "\n"
#~ "    4. Você pode selecionar períodos como data atual ou períodos por data de "
#~ "criação.\n"
#~ "\n"
#~ "    5. Você tem a opção de imprimir o relatório desejado em formato "
#~ "paisagem.\n"
#~ "    "

#~ msgid "Account balance-Compare Years"
#~ msgstr "Balanço de Contas - Comparação Anual"

#~ msgid "Analytic accounts to close"
#~ msgstr "Contas analíticas em aberto"

#~ msgid "Entries Selection Based on"
#~ msgstr "Lançamentos escolhidos com base em"

#~ msgid "Notification"
#~ msgstr "Alerta"

#~ msgid "All accounts"
#~ msgstr "Todas as contas"

#~ msgid "Aged income"
#~ msgstr "Receita vencida"

#~ msgid "Compare Selected Years In Terms Of"
#~ msgstr "Comparar os Anos Escolhidos em Termos de"

#~ msgid "Select Period(s)"
#~ msgstr "Selecione o(s) Período(s)"<|MERGE_RESOLUTION|>--- conflicted
+++ resolved
@@ -17,56 +17,9 @@
 "X-Generator: Launchpad (build Unknown)\n"
 
 #. module: account
-<<<<<<< HEAD
-#: field:account.tax.template,description:0
-msgid "Internal Name"
-msgstr "Nome Interno"
-
-#. module: account
-#: model:ir.ui.menu,name:account.next_id_22
-msgid "Partners"
-msgstr ""
-
-#. module: account
-#: view:account.tax.code:0
-msgid "Account Tax Code"
-msgstr "Código da conta de impostos"
-
-#. module: account
-#: model:ir.actions.act_window,name:account.action_invoice_tree9
-#: model:ir.ui.menu,name:account.menu_action_invoice_tree9
-msgid "Unpaid Supplier Invoices"
-msgstr "Faturas de fornecedores não pagas"
-
-#. module: account
-#: model:ir.ui.menu,name:account.menu_finance_entries
-msgid "Entries Encoding"
-msgstr "Codificação de Lançamentos"
-
-#. module: account
-#: model:ir.actions.todo,note:account.config_wizard_account_base_setup_form
-msgid "Specify The Message for the Overdue Payment Report."
-msgstr "Definir uma mensagem para o Relatório de Pagamentos em Atraso"
-
-#. module: account
-#: model:process.transition,name:account.process_transition_confirmstatementfromdraft0
-msgid "Confirm statement from draft"
-msgstr "Confirmar demonstrativo a partir do provisório"
-
-#. module: account
-#: model:account.account.type,name:account.account_type_asset
-msgid "Asset"
-msgstr "Ativo"
-
-#. module: account
-#: constraint:ir.actions.act_window:0
-msgid "Invalid model name in the action definition."
-msgstr "Nome de modelo inválido na definição da ação"
-=======
 #: model:process.transition,name:account.process_transition_supplierreconcilepaid0
 msgid "System payment"
 msgstr "Sistema de pagamento"
->>>>>>> ccc031a3
 
 #. module: account
 #: view:account.journal:0
