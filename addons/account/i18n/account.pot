--- conflicted
+++ resolved
@@ -6732,17 +6732,13 @@
 msgstr ""
 
 #. module: account
-<<<<<<< HEAD
+#: code:addons/account/models/account_move.py:140
+#, python-format
+msgid "Please define a sequence for the refunds"
+msgstr ""
+
+#. module: account
 #: code:addons/account/models/account_move.py:141
-=======
-#: code:addons/account/models/account_move.py:140
-#, python-format
-msgid "Please define a sequence for the refunds"
-msgstr ""
-
-#. module: account
-#: code:addons/account/models/account_move.py:143
->>>>>>> 995a58cc
 #, python-format
 msgid "Please define a sequence on the journal."
 msgstr ""
