# Indonesian translation for openobject-addons
# Copyright (c) 2014 Rosetta Contributors and Canonical Ltd 2014
# This file is distributed under the same license as the openobject-addons package.
# FIRST AUTHOR <EMAIL@ADDRESS>, 2014.
#
msgid ""
msgstr ""
<<<<<<< HEAD
"Project-Id-Version: openobject-addons\n"
"Report-Msgid-Bugs-To: FULL NAME <EMAIL@ADDRESS>\n"
"POT-Creation-Date: 2014-08-14 13:08+0000\n"
"PO-Revision-Date: 2014-08-14 16:10+0000\n"
"Last-Translator: FULL NAME <EMAIL@ADDRESS>\n"
"Language-Team: Indonesian <id@li.org>\n"
=======
"Project-Id-Version: Odoo 8.0\n"
"Report-Msgid-Bugs-To: \n"
"POT-Creation-Date: 2015-01-21 14:07+0000\n"
"PO-Revision-Date: 2016-04-19 09:37+0000\n"
"Last-Translator: Martin Trigaux\n"
"Language-Team: Indonesian (http://www.transifex.com/odoo/odoo-8/language/id/)\n"
>>>>>>> 0410d118
"MIME-Version: 1.0\n"
"Content-Type: text/plain; charset=UTF-8\n"
"Content-Transfer-Encoding: 8bit\n"
"X-Launchpad-Export-Date: 2014-08-15 06:49+0000\n"
"X-Generator: Launchpad (build 17156)\n"

#. module: account_asset
#: field:account.asset.asset,entry_count:0
msgid "# Asset Entries"
msgstr ""

#. module: account_asset
#: field:asset.asset.report,nbr:0
msgid "# of Depreciation Lines"
msgstr "# Baris Depresiasi"

#. module: account_asset
#: model:ir.actions.act_window,help:account_asset.action_asset_asset_report
msgid ""
"<p>\n"
"            From this report, you can have an overview on all depreciation. "
"The\n"
"            tool search can also be used to personalise your Assets reports "
"and\n"
"            so, match this analysis to your needs;\n"
"          </p>\n"
"        "
msgstr ""

#. module: account_asset
#: view:account.asset.asset:account_asset.view_account_asset_search
msgid "Account Asset"
msgstr "Akun Aset"

#. module: account_asset
#: field:account.asset.asset,active:0
msgid "Active"
msgstr "Aktif"

#. module: account_asset
#: view:account.asset.asset:account_asset.view_account_asset_asset_form
msgid "Add an internal note here..."
msgstr ""

#. module: account_asset
#: field:account.asset.depreciation.line,depreciated_value:0
msgid "Amount Already Depreciated"
msgstr ""

#. module: account_asset
#: field:asset.asset.report,depreciation_value:0
msgid "Amount of Depreciation Lines"
msgstr ""

#. module: account_asset
#: view:account.asset.category:account_asset.view_account_asset_category_form
msgid "Analytic Information"
msgstr "Informasi Analitik"

#. module: account_asset
#: field:account.asset.category,account_analytic_id:0
msgid "Analytic account"
msgstr "Akun Analitik"

#. module: account_asset
#: view:account.asset.asset:account_asset.view_account_asset_asset_form
#: view:account.asset.asset:account_asset.view_account_asset_search
#: field:account.asset.depreciation.line,asset_id:0
#: field:account.asset.history,asset_id:0
#: field:account.move.line,asset_id:0
#: view:asset.asset.report:account_asset.view_asset_asset_report_search
#: field:asset.asset.report,asset_id:0
#: model:ir.model,name:account_asset.model_account_asset_asset
msgid "Asset"
msgstr "Aktiva"

#. module: account_asset
#: field:account.asset.category,account_asset_id:0
msgid "Asset Account"
msgstr "Akun Aktiva"

#. module: account_asset
#: model:ir.actions.act_window,name:account_asset.action_account_asset_asset_list_normal
#: model:ir.ui.menu,name:account_asset.menu_action_account_asset_asset_list_normal
msgid "Asset Categories"
msgstr "Kategori Aset"

#. module: account_asset
#: field:account.asset.asset,category_id:0
#: view:account.asset.category:account_asset.view_account_asset_category_search
#: field:account.invoice.line,asset_category_id:0
#: view:asset.asset.report:account_asset.view_asset_asset_report_search
msgid "Asset Category"
msgstr "Kategori Aktiva"

#. module: account_asset
#: view:asset.modify:account_asset.asset_modify_form
msgid "Asset Durations to Modify"
msgstr ""

#. module: account_asset
#: model:ir.actions.act_window,name:account_asset.action_account_asset_asset_tree
#: model:ir.ui.menu,name:account_asset.menu_action_account_asset_asset_tree
msgid "Asset Hierarchy"
msgstr "Hirarki Aset"

#. module: account_asset
#: view:account.asset.history:account_asset.view_account_asset_history_form
msgid "Asset History"
msgstr "Histori Aktiva"

#. module: account_asset
#: field:account.asset.asset,name:0
msgid "Asset Name"
msgstr ""

#. module: account_asset
#: view:account.asset.category:account_asset.view_account_asset_category_form
#: view:account.asset.category:account_asset.view_account_asset_category_tree
#: field:asset.asset.report,asset_category_id:0
#: model:ir.model,name:account_asset.model_account_asset_category
msgid "Asset category"
msgstr ""

#. module: account_asset
#: model:ir.model,name:account_asset.model_account_asset_depreciation_line
msgid "Asset depreciation line"
msgstr ""

#. module: account_asset
#: view:account.asset.history:account_asset.view_account_asset_history_tree
#: model:ir.model,name:account_asset.model_account_asset_history
msgid "Asset history"
msgstr "Histori Aktiva"

#. module: account_asset
#: view:account.asset.asset:account_asset.view_account_asset_asset_hierarchy_tree
#: view:account.asset.asset:account_asset.view_account_asset_asset_tree
#: model:ir.actions.act_window,name:account_asset.action_account_asset_asset_form
#: model:ir.ui.menu,name:account_asset.menu_action_account_asset_asset_form
#: model:ir.ui.menu,name:account_asset.menu_finance_assets
#: model:ir.ui.menu,name:account_asset.menu_finance_config_assets
msgid "Assets"
msgstr "Aset"

#. module: account_asset
#: view:asset.asset.report:account_asset.action_account_asset_report_graph
#: view:asset.asset.report:account_asset.view_asset_asset_report_search
#: model:ir.actions.act_window,name:account_asset.action_asset_asset_report
#: model:ir.model,name:account_asset.model_asset_asset_report
#: model:ir.ui.menu,name:account_asset.menu_action_asset_asset_report
msgid "Assets Analysis"
msgstr "Analisa Aset"

#. module: account_asset
#: view:account.asset.asset:account_asset.view_account_asset_search
msgid "Assets in closed state"
msgstr "Aktiva pada kondisi tertutup"

#. module: account_asset
#: view:account.asset.asset:account_asset.view_account_asset_search
msgid "Assets in draft and open states"
msgstr ""

#. module: account_asset
#: view:asset.asset.report:account_asset.view_asset_asset_report_search
msgid "Assets in draft state"
msgstr "Aset pada kondisi draft"

#. module: account_asset
#: view:asset.asset.report:account_asset.view_asset_asset_report_search
msgid "Assets in running state"
msgstr "Aktiva pada kondisi berjalan"

#. module: account_asset
#: view:asset.depreciation.confirmation.wizard:account_asset.view_asset_depreciation_confirmation_wizard
#: view:asset.modify:account_asset.asset_modify_form
msgid "Cancel"
msgstr ""

#. module: account_asset
#: view:account.asset.asset:account_asset.view_account_asset_asset_form
msgid "Change Duration"
msgstr "Ubah Durasi"

#. module: account_asset
#: help:account.asset.category,open_asset:0
msgid ""
"Check this if you want to automatically confirm the assets of this category "
"when created by invoices."
msgstr ""

#. module: account_asset
#: field:account.asset.asset,child_ids:0
msgid "Children Assets"
msgstr "Aktiva anak"

#. module: account_asset
#: help:account.asset.asset,method:0
#: help:account.asset.category,method:0
msgid ""
"Choose the method to use to compute the amount of depreciation lines.\n"
"  * Linear: Calculated on basis of: Gross Value / Number of Depreciations\n"
"  * Degressive: Calculated on basis of: Residual Value * Degressive Factor"
msgstr ""

#. module: account_asset
#: help:account.asset.asset,method_time:0
#: help:account.asset.category,method_time:0
msgid ""
"Choose the method to use to compute the dates and number of depreciation "
"lines.\n"
"  * Number of Depreciations: Fix the number of depreciation lines and the "
"time between 2 depreciations.\n"
"  * Ending Date: Choose the time between 2 depreciations and the date the "
"depreciations won't go beyond."
msgstr ""
"Pilih metode untuk digunakan untuk menghitung tanggal dan jumlah baris "
"depresiasi.\n"
"  * Jumlah Depresiasi: Angkat baris depresiasi tetap dan waktu antara 2 "
"depresiasi.\n"
"  * Tanggal Akhir: Pilih waktu antara 2 depresiasi dan tanggal depresiasi "
"tidak boleh melebihinya."

#. module: account_asset
#: help:asset.depreciation.confirmation.wizard,period_id:0
msgid ""
"Choose the period for which you want to automatically post the depreciation "
"lines of running assets"
msgstr ""

#. module: account_asset
#: selection:account.asset.asset,state:0
#: selection:asset.asset.report,state:0
msgid "Close"
msgstr ""

#. module: account_asset
#: view:account.asset.asset:account_asset.view_account_asset_search
msgid "Closed"
msgstr "Ditutup"

#. module: account_asset
#: field:account.asset.asset,company_id:0
#: field:account.asset.category,company_id:0
#: view:asset.asset.report:account_asset.view_asset_asset_report_search
#: field:asset.asset.report,company_id:0
msgid "Company"
msgstr "Perusahaan"

#. module: account_asset
#: field:account.asset.asset,method:0
#: field:account.asset.category,method:0
msgid "Computation Method"
msgstr "Metode Perhitungan"

#. module: account_asset
#: view:account.asset.asset:account_asset.view_account_asset_asset_form
#: view:asset.depreciation.confirmation.wizard:account_asset.view_asset_depreciation_confirmation_wizard
msgid "Compute"
msgstr "Hitung"

#. module: account_asset
#: view:asset.depreciation.confirmation.wizard:account_asset.view_asset_depreciation_confirmation_wizard
msgid "Compute Asset"
msgstr ""

#. module: account_asset
#: model:ir.actions.act_window,name:account_asset.action_asset_depreciation_confirmation_wizard
#: model:ir.ui.menu,name:account_asset.menu_asset_depreciation_confirmation_wizard
msgid "Compute Assets"
msgstr "Hitung Aset"

#. module: account_asset
#: view:account.asset.asset:account_asset.view_account_asset_asset_form
msgid "Confirm Asset"
msgstr ""

#. module: account_asset
#: view:account.asset.asset:account_asset.view_account_asset_asset_form
msgid "Create Move"
msgstr ""

#. module: account_asset
#: code:addons/account_asset/wizard/wizard_asset_compute.py:49
#, python-format
msgid "Created Asset Moves"
msgstr ""

#. module: account_asset
#: field:account.asset.asset,create_uid:0
#: field:account.asset.category,create_uid:0
#: field:account.asset.depreciation.line,create_uid:0
#: field:account.asset.history,create_uid:0
#: field:asset.depreciation.confirmation.wizard,create_uid:0
#: field:asset.modify,create_uid:0
msgid "Created by"
msgstr ""

#. module: account_asset
#: field:account.asset.asset,create_date:0
#: field:account.asset.category,create_date:0
#: field:account.asset.depreciation.line,create_date:0
#: field:account.asset.history,create_date:0
#: field:asset.depreciation.confirmation.wizard,create_date:0
#: field:asset.modify,create_date:0
msgid "Created on"
msgstr ""

#. module: account_asset
#: field:account.asset.asset,currency_id:0
msgid "Currency"
msgstr "Mata Uang"

#. module: account_asset
#: view:account.asset.asset:account_asset.view_account_asset_search
msgid "Current"
msgstr ""

#. module: account_asset
#: field:account.asset.depreciation.line,amount:0
msgid "Current Depreciation"
msgstr ""

#. module: account_asset
#: field:account.asset.history,date:0
msgid "Date"
msgstr "Tanggal"

#. module: account_asset
#: view:asset.asset.report:account_asset.view_asset_asset_report_search
msgid "Date of asset purchase"
msgstr "Tanggal pembelian aset"

#. module: account_asset
#: view:asset.asset.report:account_asset.view_asset_asset_report_search
msgid "Date of depreciation"
msgstr "Tanggal depresiasi"

#. module: account_asset
#: selection:account.asset.asset,method:0
#: selection:account.asset.category,method:0
msgid "Degressive"
msgstr ""

#. module: account_asset
#: field:account.asset.asset,method_progress_factor:0
#: field:account.asset.category,method_progress_factor:0
msgid "Degressive Factor"
msgstr "Faktor Penurunan Nilai"

#. module: account_asset
#: field:account.asset.category,account_expense_depreciation_id:0
msgid "Depr. Expense Account"
msgstr "Depr Akun Biaya"

#. module: account_asset
#: field:account.asset.category,account_depreciation_id:0
msgid "Depreciation Account"
msgstr "Akun Depresiasi"

#. module: account_asset
#: view:account.asset.asset:account_asset.view_account_asset_asset_form
msgid "Depreciation Board"
msgstr "Papan Depresiasi"

#. module: account_asset
#: field:account.asset.depreciation.line,depreciation_date:0
#: field:asset.asset.report,depreciation_date:0
msgid "Depreciation Date"
msgstr "Tanggal Depresiasi"

#. module: account_asset
#: view:account.asset.category:account_asset.view_account_asset_category_form
msgid "Depreciation Dates"
msgstr ""

#. module: account_asset
#: field:account.asset.depreciation.line,move_id:0
msgid "Depreciation Entry"
msgstr "Entri Depresiasi"

#. module: account_asset
#: view:account.asset.asset:account_asset.view_account_asset_asset_form
#: field:account.asset.asset,depreciation_line_ids:0
msgid "Depreciation Lines"
msgstr "Baris Depresiasi"

#. module: account_asset
#: view:account.asset.category:account_asset.view_account_asset_category_form
msgid "Depreciation Method"
msgstr "Metode Depresiasi"

#. module: account_asset
#: view:asset.asset.report:account_asset.view_asset_asset_report_search
msgid "Depreciation Month"
msgstr ""

#. module: account_asset
#: field:account.asset.depreciation.line,name:0
msgid "Depreciation Name"
msgstr "Nama Depresiasi"

#. module: account_asset
#: selection:account.asset.asset,state:0
#: view:asset.asset.report:account_asset.view_asset_asset_report_search
#: selection:asset.asset.report,state:0
msgid "Draft"
msgstr "Draft"

#. module: account_asset
#: field:account.asset.asset,method_end:0
#: selection:account.asset.asset,method_time:0
#: selection:account.asset.category,method_time:0
#: selection:account.asset.history,method_time:0
msgid "Ending Date"
msgstr "Tanggal Akhir"

#. module: account_asset
#: field:account.asset.category,method_end:0
#: field:account.asset.history,method_end:0
#: field:asset.modify,method_end:0
msgid "Ending date"
msgstr "Tanggal akhir"

#. module: account_asset
#: view:account.asset.asset:account_asset.view_account_asset_asset_form
#: field:account.asset.asset,account_move_line_ids:0
#: model:ir.actions.act_window,name:account_asset.act_entries_open
msgid "Entries"
msgstr "Entri"

#. module: account_asset
#: constraint:account.asset.asset:0
msgid "Error ! You cannot create recursive assets."
msgstr "Salah ! Anda tidak dapat membuat aset rekursif"

#. module: account_asset
#: code:addons/account_asset/account_asset.py:81
#, python-format
msgid "Error!"
msgstr "Ada Kesalahan !"

#. module: account_asset
#: view:asset.asset.report:account_asset.view_asset_asset_report_search
msgid "Extended Filters..."
msgstr "Filter Tambahan..."

#. module: account_asset
#: view:account.asset.asset:account_asset.view_account_asset_asset_form
msgid "General"
msgstr ""

#. module: account_asset
#: field:asset.asset.report,gross_value:0
msgid "Gross Amount"
msgstr "Jumlah Kotor"

#. module: account_asset
#: field:account.asset.asset,purchase_value:0
msgid "Gross Value"
msgstr ""

#. module: account_asset
#: view:asset.asset.report:account_asset.view_asset_asset_report_search
msgid "Group By"
msgstr ""

#. module: account_asset
#: view:account.asset.asset:account_asset.view_account_asset_asset_form
#: field:account.asset.asset,history_ids:0
msgid "History"
msgstr ""

#. module: account_asset
#: field:account.asset.history,name:0
msgid "History name"
msgstr ""

#. module: account_asset
#: field:account.asset.asset,id:0
#: field:account.asset.category,id:0
#: field:account.asset.depreciation.line,id:0
#: field:account.asset.history,id:0
#: field:asset.asset.report,id:0
#: field:asset.depreciation.confirmation.wizard,id:0
#: field:asset.modify,id:0
msgid "ID"
msgstr ""

#. module: account_asset
#: help:account.asset.asset,prorata:0
#: help:account.asset.category,prorata:0
msgid ""
"Indicates that the first depreciation entry for this asset have to be done "
"from the purchase date instead of the first January"
msgstr ""
"Mengindikasikan bahwa entri depresiasi pertama untuk aset ini harus "
"dilakukan dari tanggal pembelian, bukan dari tanggal satu Januari."

#. module: account_asset
#: model:ir.model,name:account_asset.model_account_invoice
msgid "Invoice"
msgstr "Faktur"

#. module: account_asset
#: model:ir.model,name:account_asset.model_account_invoice_line
msgid "Invoice Line"
msgstr "Baris Tagihan"

#. module: account_asset
#: help:account.asset.asset,salvage_value:0
msgid "It is the amount you plan to have that you cannot depreciate."
msgstr "Adalah besaran yang anda rencanakan yang tidak dapat di depresiasi."

#. module: account_asset
#: field:account.asset.category,journal_id:0
msgid "Journal"
msgstr "Jurnal"

#. module: account_asset
#: code:addons/account_asset/account_asset.py:349
#: model:ir.model,name:account_asset.model_account_move_line
#, python-format
msgid "Journal Items"
msgstr ""

#. module: account_asset
#: field:account.asset.asset,write_uid:0
#: field:account.asset.category,write_uid:0
#: field:account.asset.depreciation.line,write_uid:0
#: field:account.asset.history,write_uid:0
#: field:asset.depreciation.confirmation.wizard,write_uid:0
#: field:asset.modify,write_uid:0
msgid "Last Updated by"
msgstr ""

#. module: account_asset
#: field:account.asset.asset,write_date:0
#: field:account.asset.category,write_date:0
#: field:account.asset.depreciation.line,write_date:0
#: field:account.asset.history,write_date:0
#: field:asset.depreciation.confirmation.wizard,write_date:0
#: field:asset.modify,write_date:0
msgid "Last Updated on"
msgstr ""

#. module: account_asset
#: selection:account.asset.asset,method:0
#: selection:account.asset.category,method:0
msgid "Linear"
msgstr "Linier"

#. module: account_asset
#: view:asset.modify:account_asset.asset_modify_form
msgid "Modify"
msgstr "Ubah"

#. module: account_asset
#: view:asset.modify:account_asset.asset_modify_form
#: model:ir.actions.act_window,name:account_asset.action_asset_modify
#: model:ir.model,name:account_asset.model_asset_modify
msgid "Modify Asset"
msgstr "Ubah Aktiva"

#. module: account_asset
#: field:account.asset.category,name:0
msgid "Name"
msgstr "Nama"

#. module: account_asset
#: field:account.asset.depreciation.line,remaining_value:0
msgid "Next Period Depreciation"
msgstr "Periode Depresiasi Berikutnya"

#. module: account_asset
#: field:account.asset.asset,note:0
#: field:account.asset.category,note:0
#: field:account.asset.history,note:0
msgid "Note"
msgstr "Catatan"

#. module: account_asset
#: view:account.asset.asset:account_asset.view_account_asset_asset_form
#: view:account.asset.category:account_asset.view_account_asset_category_form
#: view:account.asset.history:account_asset.view_account_asset_history_form
#: view:asset.modify:account_asset.asset_modify_form
#: field:asset.modify,note:0
msgid "Notes"
msgstr "Catatan"

#. module: account_asset
#: field:account.asset.asset,method_number:0
#: selection:account.asset.asset,method_time:0
#: field:account.asset.category,method_number:0
#: selection:account.asset.category,method_time:0
#: field:account.asset.history,method_number:0
#: selection:account.asset.history,method_time:0
#: field:asset.modify,method_number:0
msgid "Number of Depreciations"
msgstr ""

#. module: account_asset
#: field:account.asset.asset,method_period:0
msgid "Number of Months in a Period"
msgstr "Jumlah Bulan dalam Satu Periode"

#. module: account_asset
#: field:account.asset.asset,parent_id:0
msgid "Parent Asset"
msgstr "Aktiva induk"

#. module: account_asset
#: field:account.asset.asset,partner_id:0
#: field:asset.asset.report,partner_id:0
msgid "Partner"
msgstr "Partner"

#. module: account_asset
#: field:asset.depreciation.confirmation.wizard,period_id:0
msgid "Period"
msgstr "Periode"

#. module: account_asset
#: field:account.asset.category,method_period:0
#: field:account.asset.history,method_period:0
#: field:asset.modify,method_period:0
msgid "Period Length"
msgstr "Lama Periode"

#. module: account_asset
#: field:account.asset.depreciation.line,move_check:0
#: view:asset.asset.report:account_asset.view_asset_asset_report_search
#: field:asset.asset.report,move_check:0
msgid "Posted"
msgstr ""

#. module: account_asset
#: field:asset.asset.report,posted_value:0
msgid "Posted Amount"
msgstr "Jumlah terposting"

#. module: account_asset
#: view:asset.asset.report:account_asset.view_asset_asset_report_search
msgid "Posted depreciation lines"
msgstr "Baris depresiasi terposting"

#. module: account_asset
#: field:account.asset.asset,prorata:0
#: field:account.asset.category,prorata:0
msgid "Prorata Temporis"
msgstr ""

#. module: account_asset
#: constraint:account.asset.asset:0
msgid ""
"Prorata temporis can be applied only for time method \"number of "
"depreciations\"."
msgstr ""

#. module: account_asset
#: field:account.asset.asset,purchase_date:0
#: field:asset.asset.report,purchase_date:0
msgid "Purchase Date"
msgstr "Tanggal Pembelian"

#. module: account_asset
#: view:asset.asset.report:account_asset.view_asset_asset_report_search
msgid "Purchase Month"
msgstr ""

#. module: account_asset
#: field:asset.modify,name:0
msgid "Reason"
msgstr "Alasan"

#. module: account_asset
#: field:account.asset.asset,code:0
msgid "Reference"
msgstr "Referensi"

#. module: account_asset
#: field:account.asset.asset,value_residual:0
msgid "Residual Value"
msgstr "Nilai residual"

#. module: account_asset
#: selection:account.asset.asset,state:0
#: view:asset.asset.report:account_asset.view_asset_asset_report_search
#: selection:asset.asset.report,state:0
msgid "Running"
msgstr "Sedang berjalan"

#. module: account_asset
#: field:account.asset.asset,salvage_value:0
msgid "Salvage Value"
msgstr "Nilai Likuidasi Aset"

#. module: account_asset
#: view:account.asset.category:account_asset.view_account_asset_category_search
msgid "Search Asset Category"
msgstr "Cari Kategori Aktiva"

#. module: account_asset
#: field:account.asset.depreciation.line,sequence:0
msgid "Sequence"
msgstr ""

#. module: account_asset
#: view:account.asset.asset:account_asset.view_account_asset_asset_form
msgid "Set to Close"
msgstr ""

#. module: account_asset
#: view:account.asset.asset:account_asset.view_account_asset_asset_form
msgid "Set to Draft"
msgstr "Atur menjadi draft"

#. module: account_asset
#: field:account.asset.category,open_asset:0
msgid "Skip Draft State"
msgstr ""

#. module: account_asset
#: help:account.asset.category,method_period:0
msgid "State here the time between 2 depreciations, in months"
msgstr ""

#. module: account_asset
#: field:account.asset.depreciation.line,parent_state:0
msgid "State of Asset"
msgstr "Status Aktiva"

#. module: account_asset
#: field:account.asset.asset,state:0
#: field:asset.asset.report,state:0
msgid "Status"
msgstr "Status"

#. module: account_asset
#: help:account.asset.asset,method_period:0
msgid "The amount of time between two depreciations, in months"
msgstr "Waktu antara dua depresiasi, dalam bulan"

#. module: account_asset
#: help:account.asset.history,method_time:0
msgid ""
"The method to use to compute the dates and number of depreciation lines.\n"
"Number of Depreciations: Fix the number of depreciation lines and the time "
"between 2 depreciations.\n"
"Ending Date: Choose the time between 2 depreciations and the date the "
"depreciations won't go beyond."
msgstr ""
"Metode yang digunakan untuk menghitung tanggal dan angka pada baris "
"depresiasi.\n"
"Angka Depresiasi: Angka tetap dari baris depresiasi dan waktu antara 2 "
"depresiasi.\n"
"Tanggal Akhir: Pilih waktu antara 2 depresiasi dimana tanggal depresiasi "
"tidak melebihinya."

#. module: account_asset
#: help:account.asset.asset,method_number:0
#: help:account.asset.category,method_number:0
#: help:account.asset.history,method_number:0
msgid "The number of depreciations needed to depreciate your asset"
msgstr "Jumlah depresiasi yang dibutuhkan untuk mendepresiasi aset anda"

#. module: account_asset
#: field:account.asset.asset,method_time:0
#: field:account.asset.category,method_time:0
#: field:account.asset.history,method_time:0
msgid "Time Method"
msgstr "Metode Waktu"

#. module: account_asset
#: help:account.asset.history,method_period:0
msgid "Time in month between two depreciations"
msgstr "Waktu dalam bulan antara dua depresiasi"

#. module: account_asset
#: field:asset.asset.report,unposted_value:0
msgid "Unposted Amount"
msgstr "Jumlah Belum Terposting"

#. module: account_asset
#: field:account.asset.history,user_id:0
msgid "User"
msgstr "Pengguna"

#. module: account_asset
#: help:account.asset.asset,state:0
msgid ""
"When an asset is created, the status is 'Draft'.\n"
"If the asset is confirmed, the status goes in 'Running' and the depreciation "
"lines can be posted in the accounting.\n"
"You can manually close an asset when the depreciation is over. If the last "
"line of depreciation is posted, the asset automatically goes in that status."
msgstr ""
"Saat aktiva dibuat, statusnya adalah 'Draft'.\n"
"Jika aktiva di konfirmasi, statusnya menjadi 'Berjalan' dan baris depresiasi "
"dapat di posting pada pembukuan.\n"
"Anda dapat menutup secara manual suatu aktiva saat depresiasi sudah "
"berakhir. Jika baris akhir depresiasi dimasukkan, aktiva otomatis tertutup."

#. module: account_asset
#: field:asset.asset.report,name:0
msgid "Year"
msgstr ""

#. module: account_asset
#: code:addons/account_asset/account_asset_invoice.py:53
#, python-format
msgid ""
"You already have assets with the reference %s.\n"
"Please delete these assets before creating new ones for this invoice."
msgstr ""

#. module: account_asset
#: code:addons/account_asset/account_asset.py:81
#, python-format
msgid "You cannot delete an asset that contains posted depreciation lines."
msgstr ""

#. module: account_asset
#: view:asset.modify:account_asset.asset_modify_form
msgid "months"
msgstr "bulan"<|MERGE_RESOLUTION|>--- conflicted
+++ resolved
@@ -1,35 +1,27 @@
-# Indonesian translation for openobject-addons
-# Copyright (c) 2014 Rosetta Contributors and Canonical Ltd 2014
-# This file is distributed under the same license as the openobject-addons package.
-# FIRST AUTHOR <EMAIL@ADDRESS>, 2014.
-#
+# Translation of Odoo Server.
+# This file contains the translation of the following modules:
+# * account_asset
+# 
+# Translators:
+# FIRST AUTHOR <EMAIL@ADDRESS>, 2014
 msgid ""
 msgstr ""
-<<<<<<< HEAD
-"Project-Id-Version: openobject-addons\n"
-"Report-Msgid-Bugs-To: FULL NAME <EMAIL@ADDRESS>\n"
-"POT-Creation-Date: 2014-08-14 13:08+0000\n"
-"PO-Revision-Date: 2014-08-14 16:10+0000\n"
-"Last-Translator: FULL NAME <EMAIL@ADDRESS>\n"
-"Language-Team: Indonesian <id@li.org>\n"
-=======
 "Project-Id-Version: Odoo 8.0\n"
 "Report-Msgid-Bugs-To: \n"
 "POT-Creation-Date: 2015-01-21 14:07+0000\n"
 "PO-Revision-Date: 2016-04-19 09:37+0000\n"
 "Last-Translator: Martin Trigaux\n"
 "Language-Team: Indonesian (http://www.transifex.com/odoo/odoo-8/language/id/)\n"
->>>>>>> 0410d118
 "MIME-Version: 1.0\n"
 "Content-Type: text/plain; charset=UTF-8\n"
-"Content-Transfer-Encoding: 8bit\n"
-"X-Launchpad-Export-Date: 2014-08-15 06:49+0000\n"
-"X-Generator: Launchpad (build 17156)\n"
+"Content-Transfer-Encoding: \n"
+"Language: id\n"
+"Plural-Forms: nplurals=1; plural=0;\n"
 
 #. module: account_asset
 #: field:account.asset.asset,entry_count:0
 msgid "# Asset Entries"
-msgstr ""
+msgstr "# Asset Entri"
 
 #. module: account_asset
 #: field:asset.asset.report,nbr:0
@@ -40,14 +32,12 @@
 #: model:ir.actions.act_window,help:account_asset.action_asset_asset_report
 msgid ""
 "<p>\n"
-"            From this report, you can have an overview on all depreciation. "
-"The\n"
-"            tool search can also be used to personalise your Assets reports "
-"and\n"
+"            From this report, you can have an overview on all depreciation. The\n"
+"            tool search can also be used to personalise your Assets reports and\n"
 "            so, match this analysis to your needs;\n"
 "          </p>\n"
 "        "
-msgstr ""
+msgstr "<p> Dari laporan ini, Anda dapat memiliki gambaran pada semua depresiasi. Alat pencarian juga dapat digunakan untuk personalisasi laporan Aset Anda dan begitu, sesuai analisis ini dengan kebutuhan Anda; </p>"
 
 #. module: account_asset
 #: view:account.asset.asset:account_asset.view_account_asset_search
@@ -62,17 +52,17 @@
 #. module: account_asset
 #: view:account.asset.asset:account_asset.view_account_asset_asset_form
 msgid "Add an internal note here..."
-msgstr ""
+msgstr "Tambahkan catatan internal yang di sini ..."
 
 #. module: account_asset
 #: field:account.asset.depreciation.line,depreciated_value:0
 msgid "Amount Already Depreciated"
-msgstr ""
+msgstr "Jumlah Sudah disusutkan"
 
 #. module: account_asset
 #: field:asset.asset.report,depreciation_value:0
 msgid "Amount of Depreciation Lines"
-msgstr ""
+msgstr "Jumlah Penyusutan Garis"
 
 #. module: account_asset
 #: view:account.asset.category:account_asset.view_account_asset_category_form
@@ -88,8 +78,7 @@
 #: view:account.asset.asset:account_asset.view_account_asset_asset_form
 #: view:account.asset.asset:account_asset.view_account_asset_search
 #: field:account.asset.depreciation.line,asset_id:0
-#: field:account.asset.history,asset_id:0
-#: field:account.move.line,asset_id:0
+#: field:account.asset.history,asset_id:0 field:account.move.line,asset_id:0
 #: view:asset.asset.report:account_asset.view_asset_asset_report_search
 #: field:asset.asset.report,asset_id:0
 #: model:ir.model,name:account_asset.model_account_asset_asset
@@ -118,7 +107,7 @@
 #. module: account_asset
 #: view:asset.modify:account_asset.asset_modify_form
 msgid "Asset Durations to Modify"
-msgstr ""
+msgstr "Aset Durasi untuk memodifikasi"
 
 #. module: account_asset
 #: model:ir.actions.act_window,name:account_asset.action_account_asset_asset_tree
@@ -132,9 +121,14 @@
 msgstr "Histori Aktiva"
 
 #. module: account_asset
+#: field:asset.modify,asset_method_time:0
+msgid "Asset Method Time"
+msgstr "Metode aset Waktu"
+
+#. module: account_asset
 #: field:account.asset.asset,name:0
 msgid "Asset Name"
-msgstr ""
+msgstr "Nama aset"
 
 #. module: account_asset
 #: view:account.asset.category:account_asset.view_account_asset_category_form
@@ -142,12 +136,12 @@
 #: field:asset.asset.report,asset_category_id:0
 #: model:ir.model,name:account_asset.model_account_asset_category
 msgid "Asset category"
-msgstr ""
+msgstr "Asset"
 
 #. module: account_asset
 #: model:ir.model,name:account_asset.model_account_asset_depreciation_line
 msgid "Asset depreciation line"
-msgstr ""
+msgstr "Penyusutan dan Minat"
 
 #. module: account_asset
 #: view:account.asset.history:account_asset.view_account_asset_history_tree
@@ -182,7 +176,7 @@
 #. module: account_asset
 #: view:account.asset.asset:account_asset.view_account_asset_search
 msgid "Assets in draft and open states"
-msgstr ""
+msgstr "Kontrak dalam kemajuan (terbuka, draft)"
 
 #. module: account_asset
 #: view:asset.asset.report:account_asset.view_asset_asset_report_search
@@ -198,7 +192,7 @@
 #: view:asset.depreciation.confirmation.wizard:account_asset.view_asset_depreciation_confirmation_wizard
 #: view:asset.modify:account_asset.asset_modify_form
 msgid "Cancel"
-msgstr ""
+msgstr "Batalkan"
 
 #. module: account_asset
 #: view:account.asset.asset:account_asset.view_account_asset_asset_form
@@ -210,7 +204,7 @@
 msgid ""
 "Check this if you want to automatically confirm the assets of this category "
 "when created by invoices."
-msgstr ""
+msgstr "Periksa ini jika Anda ingin secara otomatis mengkonfirmasi aset dari kategori ini ketika diciptakan oleh faktur."
 
 #. module: account_asset
 #: field:account.asset.asset,child_ids:0
@@ -218,44 +212,33 @@
 msgstr "Aktiva anak"
 
 #. module: account_asset
-#: help:account.asset.asset,method:0
-#: help:account.asset.category,method:0
+#: help:account.asset.asset,method:0 help:account.asset.category,method:0
 msgid ""
 "Choose the method to use to compute the amount of depreciation lines.\n"
 "  * Linear: Calculated on basis of: Gross Value / Number of Depreciations\n"
 "  * Degressive: Calculated on basis of: Residual Value * Degressive Factor"
-msgstr ""
+msgstr "Pilih metode yang digunakan untuk menghitung jumlah baris penyusutan. * Linear: Dihitung atas dasar: Gross Nilai / Jumlah Penyusutan * yg turun: Dihitung atas dasar: Nilai Residual * Faktor yg turun"
 
 #. module: account_asset
 #: help:account.asset.asset,method_time:0
 #: help:account.asset.category,method_time:0
 msgid ""
-"Choose the method to use to compute the dates and number of depreciation "
-"lines.\n"
-"  * Number of Depreciations: Fix the number of depreciation lines and the "
-"time between 2 depreciations.\n"
-"  * Ending Date: Choose the time between 2 depreciations and the date the "
-"depreciations won't go beyond."
-msgstr ""
-"Pilih metode untuk digunakan untuk menghitung tanggal dan jumlah baris "
-"depresiasi.\n"
-"  * Jumlah Depresiasi: Angkat baris depresiasi tetap dan waktu antara 2 "
-"depresiasi.\n"
-"  * Tanggal Akhir: Pilih waktu antara 2 depresiasi dan tanggal depresiasi "
-"tidak boleh melebihinya."
+"Choose the method to use to compute the dates and number of depreciation lines.\n"
+"  * Number of Depreciations: Fix the number of depreciation lines and the time between 2 depreciations.\n"
+"  * Ending Date: Choose the time between 2 depreciations and the date the depreciations won't go beyond."
+msgstr "Pilih metode untuk digunakan untuk menghitung tanggal dan jumlah baris depresiasi.\n  * Jumlah Depresiasi: Angkat baris depresiasi tetap dan waktu antara 2 depresiasi.\n  * Tanggal Akhir: Pilih waktu antara 2 depresiasi dan tanggal depresiasi tidak boleh melebihinya."
 
 #. module: account_asset
 #: help:asset.depreciation.confirmation.wizard,period_id:0
 msgid ""
 "Choose the period for which you want to automatically post the depreciation "
 "lines of running assets"
-msgstr ""
-
-#. module: account_asset
-#: selection:account.asset.asset,state:0
-#: selection:asset.asset.report,state:0
+msgstr "Pilih periode yang Anda ingin secara otomatis mengirim garis penyusutan aktiva berjalan"
+
+#. module: account_asset
+#: selection:account.asset.asset,state:0 selection:asset.asset.report,state:0
 msgid "Close"
-msgstr ""
+msgstr "Tutup"
 
 #. module: account_asset
 #: view:account.asset.asset:account_asset.view_account_asset_search
@@ -271,8 +254,7 @@
 msgstr "Perusahaan"
 
 #. module: account_asset
-#: field:account.asset.asset,method:0
-#: field:account.asset.category,method:0
+#: field:account.asset.asset,method:0 field:account.asset.category,method:0
 msgid "Computation Method"
 msgstr "Metode Perhitungan"
 
@@ -285,7 +267,7 @@
 #. module: account_asset
 #: view:asset.depreciation.confirmation.wizard:account_asset.view_asset_depreciation_confirmation_wizard
 msgid "Compute Asset"
-msgstr ""
+msgstr "Asset"
 
 #. module: account_asset
 #: model:ir.actions.act_window,name:account_asset.action_asset_depreciation_confirmation_wizard
@@ -296,18 +278,18 @@
 #. module: account_asset
 #: view:account.asset.asset:account_asset.view_account_asset_asset_form
 msgid "Confirm Asset"
-msgstr ""
+msgstr "Asset"
 
 #. module: account_asset
 #: view:account.asset.asset:account_asset.view_account_asset_asset_form
 msgid "Create Move"
-msgstr ""
+msgstr "Tidak dapat membuat gerakan dengan mata uang berbeda dari .."
 
 #. module: account_asset
 #: code:addons/account_asset/wizard/wizard_asset_compute.py:49
 #, python-format
 msgid "Created Asset Moves"
-msgstr ""
+msgstr "Asset"
 
 #. module: account_asset
 #: field:account.asset.asset,create_uid:0
@@ -317,7 +299,7 @@
 #: field:asset.depreciation.confirmation.wizard,create_uid:0
 #: field:asset.modify,create_uid:0
 msgid "Created by"
-msgstr ""
+msgstr "Dibuat oleh"
 
 #. module: account_asset
 #: field:account.asset.asset,create_date:0
@@ -327,7 +309,7 @@
 #: field:asset.depreciation.confirmation.wizard,create_date:0
 #: field:asset.modify,create_date:0
 msgid "Created on"
-msgstr ""
+msgstr "Dibuat pada"
 
 #. module: account_asset
 #: field:account.asset.asset,currency_id:0
@@ -337,12 +319,12 @@
 #. module: account_asset
 #: view:account.asset.asset:account_asset.view_account_asset_search
 msgid "Current"
-msgstr ""
+msgstr "Arus"
 
 #. module: account_asset
 #: field:account.asset.depreciation.line,amount:0
 msgid "Current Depreciation"
-msgstr ""
+msgstr "Penyusutan dan Minat"
 
 #. module: account_asset
 #: field:account.asset.history,date:0
@@ -363,7 +345,7 @@
 #: selection:account.asset.asset,method:0
 #: selection:account.asset.category,method:0
 msgid "Degressive"
-msgstr ""
+msgstr "Yg turun"
 
 #. module: account_asset
 #: field:account.asset.asset,method_progress_factor:0
@@ -395,7 +377,7 @@
 #. module: account_asset
 #: view:account.asset.category:account_asset.view_account_asset_category_form
 msgid "Depreciation Dates"
-msgstr ""
+msgstr "Tanggal"
 
 #. module: account_asset
 #: field:account.asset.depreciation.line,move_id:0
@@ -416,7 +398,7 @@
 #. module: account_asset
 #: view:asset.asset.report:account_asset.view_asset_asset_report_search
 msgid "Depreciation Month"
-msgstr ""
+msgstr "Penyusutan dan Minat"
 
 #. module: account_asset
 #: field:account.asset.depreciation.line,name:0
@@ -440,8 +422,7 @@
 
 #. module: account_asset
 #: field:account.asset.category,method_end:0
-#: field:account.asset.history,method_end:0
-#: field:asset.modify,method_end:0
+#: field:account.asset.history,method_end:0 field:asset.modify,method_end:0
 msgid "Ending date"
 msgstr "Tanggal akhir"
 
@@ -471,7 +452,7 @@
 #. module: account_asset
 #: view:account.asset.asset:account_asset.view_account_asset_asset_form
 msgid "General"
-msgstr ""
+msgstr "Umum"
 
 #. module: account_asset
 #: field:asset.asset.report,gross_value:0
@@ -481,44 +462,38 @@
 #. module: account_asset
 #: field:account.asset.asset,purchase_value:0
 msgid "Gross Value"
-msgstr ""
+msgstr "Berat kotor"
 
 #. module: account_asset
 #: view:asset.asset.report:account_asset.view_asset_asset_report_search
 msgid "Group By"
-msgstr ""
+msgstr "Dikelompokan berdasarkan .."
 
 #. module: account_asset
 #: view:account.asset.asset:account_asset.view_account_asset_asset_form
 #: field:account.asset.asset,history_ids:0
 msgid "History"
-msgstr ""
+msgstr "Pesan dan riwayat komunikasi"
 
 #. module: account_asset
 #: field:account.asset.history,name:0
 msgid "History name"
-msgstr ""
-
-#. module: account_asset
-#: field:account.asset.asset,id:0
-#: field:account.asset.category,id:0
-#: field:account.asset.depreciation.line,id:0
-#: field:account.asset.history,id:0
+msgstr "Tujuan sejarah"
+
+#. module: account_asset
+#: field:account.asset.asset,id:0 field:account.asset.category,id:0
+#: field:account.asset.depreciation.line,id:0 field:account.asset.history,id:0
 #: field:asset.asset.report,id:0
-#: field:asset.depreciation.confirmation.wizard,id:0
-#: field:asset.modify,id:0
+#: field:asset.depreciation.confirmation.wizard,id:0 field:asset.modify,id:0
 msgid "ID"
-msgstr ""
-
-#. module: account_asset
-#: help:account.asset.asset,prorata:0
-#: help:account.asset.category,prorata:0
+msgstr "ID"
+
+#. module: account_asset
+#: help:account.asset.asset,prorata:0 help:account.asset.category,prorata:0
 msgid ""
 "Indicates that the first depreciation entry for this asset have to be done "
 "from the purchase date instead of the first January"
-msgstr ""
-"Mengindikasikan bahwa entri depresiasi pertama untuk aset ini harus "
-"dilakukan dari tanggal pembelian, bukan dari tanggal satu Januari."
+msgstr "Mengindikasikan bahwa entri depresiasi pertama untuk aset ini harus dilakukan dari tanggal pembelian, bukan dari tanggal satu Januari."
 
 #. module: account_asset
 #: model:ir.model,name:account_asset.model_account_invoice
@@ -545,7 +520,7 @@
 #: model:ir.model,name:account_asset.model_account_move_line
 #, python-format
 msgid "Journal Items"
-msgstr ""
+msgstr "Item Jurnal"
 
 #. module: account_asset
 #: field:account.asset.asset,write_uid:0
@@ -555,7 +530,7 @@
 #: field:asset.depreciation.confirmation.wizard,write_uid:0
 #: field:asset.modify,write_uid:0
 msgid "Last Updated by"
-msgstr ""
+msgstr "Diperbaharui oleh"
 
 #. module: account_asset
 #: field:account.asset.asset,write_date:0
@@ -565,7 +540,7 @@
 #: field:asset.depreciation.confirmation.wizard,write_date:0
 #: field:asset.modify,write_date:0
 msgid "Last Updated on"
-msgstr ""
+msgstr "Diperbaharui pada"
 
 #. module: account_asset
 #: selection:account.asset.asset,method:0
@@ -596,8 +571,7 @@
 msgstr "Periode Depresiasi Berikutnya"
 
 #. module: account_asset
-#: field:account.asset.asset,note:0
-#: field:account.asset.category,note:0
+#: field:account.asset.asset,note:0 field:account.asset.category,note:0
 #: field:account.asset.history,note:0
 msgid "Note"
 msgstr "Catatan"
@@ -606,8 +580,7 @@
 #: view:account.asset.asset:account_asset.view_account_asset_asset_form
 #: view:account.asset.category:account_asset.view_account_asset_category_form
 #: view:account.asset.history:account_asset.view_account_asset_history_form
-#: view:asset.modify:account_asset.asset_modify_form
-#: field:asset.modify,note:0
+#: view:asset.modify:account_asset.asset_modify_form field:asset.modify,note:0
 msgid "Notes"
 msgstr "Catatan"
 
@@ -620,7 +593,7 @@
 #: selection:account.asset.history,method_time:0
 #: field:asset.modify,method_number:0
 msgid "Number of Depreciations"
-msgstr ""
+msgstr "Jumlah kolom"
 
 #. module: account_asset
 #: field:account.asset.asset,method_period:0
@@ -655,7 +628,7 @@
 #: view:asset.asset.report:account_asset.view_asset_asset_report_search
 #: field:asset.asset.report,move_check:0
 msgid "Posted"
-msgstr ""
+msgstr "Posted"
 
 #. module: account_asset
 #: field:asset.asset.report,posted_value:0
@@ -668,17 +641,16 @@
 msgstr "Baris depresiasi terposting"
 
 #. module: account_asset
-#: field:account.asset.asset,prorata:0
-#: field:account.asset.category,prorata:0
+#: field:account.asset.asset,prorata:0 field:account.asset.category,prorata:0
 msgid "Prorata Temporis"
-msgstr ""
+msgstr "Prorata Temporis"
 
 #. module: account_asset
 #: constraint:account.asset.asset:0
 msgid ""
 "Prorata temporis can be applied only for time method \"number of "
 "depreciations\"."
-msgstr ""
+msgstr "Temporis prorata dapat diterapkan hanya untuk metode waktu \"jumlah depresiasi\"."
 
 #. module: account_asset
 #: field:account.asset.asset,purchase_date:0
@@ -689,7 +661,7 @@
 #. module: account_asset
 #: view:asset.asset.report:account_asset.view_asset_asset_report_search
 msgid "Purchase Month"
-msgstr ""
+msgstr "Pembelian"
 
 #. module: account_asset
 #: field:asset.modify,name:0
@@ -726,12 +698,12 @@
 #. module: account_asset
 #: field:account.asset.depreciation.line,sequence:0
 msgid "Sequence"
-msgstr ""
+msgstr "Berurutan"
 
 #. module: account_asset
 #: view:account.asset.asset:account_asset.view_account_asset_asset_form
 msgid "Set to Close"
-msgstr ""
+msgstr "Untuk menutup"
 
 #. module: account_asset
 #: view:account.asset.asset:account_asset.view_account_asset_asset_form
@@ -741,12 +713,12 @@
 #. module: account_asset
 #: field:account.asset.category,open_asset:0
 msgid "Skip Draft State"
-msgstr ""
+msgstr "<p>Jika Anda tidak memberikan kontribusi atau mengembangkan di Odoo, melewati halaman ini.</p>"
 
 #. module: account_asset
 #: help:account.asset.category,method_period:0
 msgid "State here the time between 2 depreciations, in months"
-msgstr ""
+msgstr "Negara di sini waktu antara 2 depresiasi, di bulan"
 
 #. module: account_asset
 #: field:account.asset.depreciation.line,parent_state:0
@@ -754,8 +726,7 @@
 msgstr "Status Aktiva"
 
 #. module: account_asset
-#: field:account.asset.asset,state:0
-#: field:asset.asset.report,state:0
+#: field:account.asset.asset,state:0 field:asset.asset.report,state:0
 msgid "Status"
 msgstr "Status"
 
@@ -768,17 +739,9 @@
 #: help:account.asset.history,method_time:0
 msgid ""
 "The method to use to compute the dates and number of depreciation lines.\n"
-"Number of Depreciations: Fix the number of depreciation lines and the time "
-"between 2 depreciations.\n"
-"Ending Date: Choose the time between 2 depreciations and the date the "
-"depreciations won't go beyond."
-msgstr ""
-"Metode yang digunakan untuk menghitung tanggal dan angka pada baris "
-"depresiasi.\n"
-"Angka Depresiasi: Angka tetap dari baris depresiasi dan waktu antara 2 "
-"depresiasi.\n"
-"Tanggal Akhir: Pilih waktu antara 2 depresiasi dimana tanggal depresiasi "
-"tidak melebihinya."
+"Number of Depreciations: Fix the number of depreciation lines and the time between 2 depreciations.\n"
+"Ending Date: Choose the time between 2 depreciations and the date the depreciations won't go beyond."
+msgstr "Metode yang digunakan untuk menghitung tanggal dan angka pada baris depresiasi.\nAngka Depresiasi: Angka tetap dari baris depresiasi dan waktu antara 2 depresiasi.\nTanggal Akhir: Pilih waktu antara 2 depresiasi dimana tanggal depresiasi tidak melebihinya."
 
 #. module: account_asset
 #: help:account.asset.asset,method_number:0
@@ -813,21 +776,14 @@
 #: help:account.asset.asset,state:0
 msgid ""
 "When an asset is created, the status is 'Draft'.\n"
-"If the asset is confirmed, the status goes in 'Running' and the depreciation "
-"lines can be posted in the accounting.\n"
-"You can manually close an asset when the depreciation is over. If the last "
-"line of depreciation is posted, the asset automatically goes in that status."
-msgstr ""
-"Saat aktiva dibuat, statusnya adalah 'Draft'.\n"
-"Jika aktiva di konfirmasi, statusnya menjadi 'Berjalan' dan baris depresiasi "
-"dapat di posting pada pembukuan.\n"
-"Anda dapat menutup secara manual suatu aktiva saat depresiasi sudah "
-"berakhir. Jika baris akhir depresiasi dimasukkan, aktiva otomatis tertutup."
+"If the asset is confirmed, the status goes in 'Running' and the depreciation lines can be posted in the accounting.\n"
+"You can manually close an asset when the depreciation is over. If the last line of depreciation is posted, the asset automatically goes in that status."
+msgstr "Saat aktiva dibuat, statusnya adalah 'Draft'.\nJika aktiva di konfirmasi, statusnya menjadi 'Berjalan' dan baris depresiasi dapat di posting pada pembukuan.\nAnda dapat menutup secara manual suatu aktiva saat depresiasi sudah berakhir. Jika baris akhir depresiasi dimasukkan, aktiva otomatis tertutup."
 
 #. module: account_asset
 #: field:asset.asset.report,name:0
 msgid "Year"
-msgstr ""
+msgstr "Tahun"
 
 #. module: account_asset
 #: code:addons/account_asset/account_asset_invoice.py:53
@@ -841,9 +797,15 @@
 #: code:addons/account_asset/account_asset.py:81
 #, python-format
 msgid "You cannot delete an asset that contains posted depreciation lines."
-msgstr ""
+msgstr "Anda tidak dapat menghapus aset yang berisi garis depresiasi posted."
 
 #. module: account_asset
 #: view:asset.modify:account_asset.asset_modify_form
 msgid "months"
-msgstr "bulan"+msgstr "bulan"
+
+#. module: account_asset
+#: view:asset.depreciation.confirmation.wizard:account_asset.view_asset_depreciation_confirmation_wizard
+#: view:asset.modify:account_asset.asset_modify_form
+msgid "or"
+msgstr "atau"