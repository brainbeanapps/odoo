{
    "name" : "web",
    "category": "Hidden",
    "description":
        """
        OpenERP Web core module.
        This module provides the core of the OpenERP web client.
        """,
    "depends" : [],
    'active': True,
    'post_load' : 'wsgi_postload',
    'js' : [
        "static/lib/datejs/globalization/en-US.js",
        "static/lib/datejs/core.js",
        "static/lib/datejs/parser.js",
        "static/lib/datejs/sugarpak.js",
        "static/lib/datejs/extras.js",
        #"static/lib/jquery/jquery-1.6.4.js",
        "static/lib/jquery/jquery-1.7.2b1.js",
        "static/lib/jquery.MD5/jquery.md5.js",
        "static/lib/jquery.form/jquery.form.js",
        "static/lib/jquery.validate/jquery.validate.js",
        "static/lib/jquery.ba-bbq/jquery.ba-bbq.js",
        "static/lib/jquery.contextmenu/jquery.contextmenu.r2.packed.js",
        "static/lib/jquery.blockUI/jquery.blockUI.js",
        "static/lib/jquery.superfish/js/hoverIntent.js",
        "static/lib/jquery.superfish/js/superfish.js",
        "static/lib/jquery.ui/js/jquery-ui-1.8.17.custom.min.js",
        "static/lib/jquery.ui.timepicker/js/jquery-ui-timepicker-addon.js",
        "static/lib/jquery.ui.notify/js/jquery.notify.js",
        "static/lib/jquery.deferred-queue/jquery.deferred-queue.js",
        "static/lib/jquery.scrollTo/jquery.scrollTo-min.js",
        "static/lib/jquery.tipsy/jquery.tipsy.js",
        "static/lib/json/json2.js",
        "static/lib/qweb/qweb2.js",
        "static/lib/underscore/underscore.js",
        "static/lib/underscore/underscore.string.js",
        "static/lib/labjs/LAB.src.js",
<<<<<<< HEAD
        "static/lib/py.parse/lib/py.js",
        "static/lib/novajs/src/nova.js",
=======
        "static/lib/py.js/lib/py.js",
>>>>>>> d4d05566
        "static/src/js/boot.js",
        "static/src/js/core.js",
        "static/src/js/dates.js",
        "static/src/js/formats.js",
        "static/src/js/chrome.js",
        "static/src/js/views.js",
        "static/src/js/data.js",
        "static/src/js/data_export.js",
        "static/src/js/data_import.js",
        "static/src/js/search.js",
        "static/src/js/view_form.js",
        "static/src/js/view_page.js",
        "static/src/js/view_list.js",
        "static/src/js/view_list_editable.js",
        "static/src/js/view_tree.js",
        "static/src/js/view_editor.js"
    ],
    'css' : [
        "static/lib/jquery.superfish/css/superfish.css",
        "static/lib/jquery.ui/css/smoothness/jquery-ui-1.8.17.custom.css",
        "static/lib/jquery.ui.timepicker/css/jquery-ui-timepicker-addon.css",
        "static/lib/jquery.ui.notify/css/ui.notify.css",
        "static/lib/jquery.tipsy/tipsy.css",
        "static/src/css/base_old.css",
        "static/src/css/base.css",
        "static/src/css/data_export.css",
        "static/src/css/data_import.css",
    ],
    'qweb' : [
        "static/src/xml/*.xml",
    ],
}<|MERGE_RESOLUTION|>--- conflicted
+++ resolved
@@ -36,12 +36,8 @@
         "static/lib/underscore/underscore.js",
         "static/lib/underscore/underscore.string.js",
         "static/lib/labjs/LAB.src.js",
-<<<<<<< HEAD
-        "static/lib/py.parse/lib/py.js",
+        "static/lib/py.js/lib/py.js",
         "static/lib/novajs/src/nova.js",
-=======
-        "static/lib/py.js/lib/py.js",
->>>>>>> d4d05566
         "static/src/js/boot.js",
         "static/src/js/core.js",
         "static/src/js/dates.js",
