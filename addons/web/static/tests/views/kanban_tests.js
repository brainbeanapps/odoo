odoo.define('web.kanban_tests', function (require) {
"use strict";

var KanbanColumnProgressBar = require('web.KanbanColumnProgressBar');
var kanbanExamplesRegistry = require('web.kanban_examples_registry');
var KanbanRenderer = require('web.KanbanRenderer');
var KanbanView = require('web.KanbanView');
var mixins = require('web.mixins');
var testUtils = require('web.test_utils');
var Widget = require('web.Widget');
var widgetRegistry = require('web.widget_registry');

var createView = testUtils.createView;

QUnit.module('Views', {
    before: function () {
        this._initialKanbanProgressBarAnimate = KanbanColumnProgressBar.prototype.ANIMATE;
        KanbanColumnProgressBar.prototype.ANIMATE = false;
    },
    after: function () {
        KanbanColumnProgressBar.prototype.ANIMATE = this._initialKanbanProgressBarAnimate;
    },
    beforeEach: function () {
        this.data = {
            partner: {
                fields: {
                    foo: {string: "Foo", type: "char"},
                    bar: {string: "Bar", type: "boolean"},
                    int_field: {string: "int_field", type: "integer", sortable: true},
                    qux: {string: "my float", type: "float"},
                    product_id: {string: "something_id", type: "many2one", relation: "product"},
                    category_ids: { string: "categories", type: "many2many", relation: 'category'},
                    state: { string: "State", type: "selection", selection: [["abc", "ABC"], ["def", "DEF"], ["ghi", "GHI"]]},
                    date: {string: "Date Field", type: 'date'},
                    datetime: {string: "Datetime Field", type: 'datetime'},
                    image: {string: "Image", type: "binary"},
                },
                records: [
                    {id: 1, bar: true, foo: "yop", int_field: 10, qux: 0.4, product_id: 3, state: "abc", category_ids: [], 'image': 'R0lGODlhAQABAAD/ACwAAAAAAQABAAACAA=='},
                    {id: 2, bar: true, foo: "blip", int_field: 9, qux: 13, product_id: 5, state: "def", category_ids: [6]},
                    {id: 3, bar: true, foo: "gnap", int_field: 17, qux: -3, product_id: 3, state: "ghi", category_ids: [7]},
                    {id: 4, bar: false, foo: "blip", int_field: -4, qux: 9, product_id: 5, state: "ghi", category_ids: []},
                ]
            },
            product: {
                fields: {
                    id: {string: "ID", type: "integer"},
                    name: {string: "Display Name", type: "char"},
                },
                records: [
                    {id: 3, name: "hello"},
                    {id: 5, name: "xmo"},
                ]
            },
            category: {
                fields: {
                    name: {string: "Category Name", type: "char"},
                    color: {string: "Color index", type: "integer"},
                },
                records: [
                    {id: 6, name: "gold", color: 2},
                    {id: 7, name: "silver", color: 5},
                ]
            },
        };
    },
}, function () {

    QUnit.module('KanbanView');

    QUnit.test('basic ungrouped rendering', function (assert) {
        assert.expect(5);

        var kanban = createView({
            View: KanbanView,
            model: 'partner',
            data: this.data,
            arch: '<kanban class="o_kanban_test"><templates><t t-name="kanban-box">' +
                    '<div>' +
                    '<t t-esc="record.foo.value"/>' +
                    '<field name="foo"/>' +
                    '</div>' +
                '</t></templates></kanban>',
        });

        assert.ok(kanban.$('.o_kanban_view').hasClass('o_kanban_ungrouped'),
                        "should have classname 'o_kanban_ungrouped'");
        assert.ok(kanban.$('.o_kanban_view').hasClass('o_kanban_test'),
                        "should have classname 'o_kanban_test'");

        assert.strictEqual(kanban.$('.o_kanban_record:not(.o_kanban_ghost)').length, 4,
                        "should have 4 records");
        assert.strictEqual(kanban.$('.o_kanban_ghost').length, 6, "should have 6 ghosts");
        assert.strictEqual(kanban.$('.o_kanban_record:contains(gnap)').length, 1,
                        "should contain gnap");
        kanban.destroy();
    });

    QUnit.test('basic grouped rendering', function (assert) {
        assert.expect(11);

        var kanban = createView({
            View: KanbanView,
            model: 'partner',
            data: this.data,
            arch: '<kanban class="o_kanban_test">' +
                        '<field name="bar"/>' +
                        '<templates><t t-name="kanban-box">' +
                        '<div><field name="foo"/></div>' +
                    '</t></templates></kanban>',
            groupBy: ['bar'],
            mockRPC: function (route, args) {
                if (args.method === 'read_group') {
                    // the lazy option is important, so the server can fill in
                    // the empty groups
                    assert.ok(args.kwargs.lazy, "should use lazy read_group");
                }
                return this._super(route, args);
            },
        });

        assert.ok(kanban.$('.o_kanban_view').hasClass('o_kanban_grouped'),
                        "should have classname 'o_kanban_grouped'");
        assert.ok(kanban.$('.o_kanban_view').hasClass('o_kanban_test'),
                        "should have classname 'o_kanban_test'");
        assert.strictEqual(kanban.$('.o_kanban_group').length, 2, "should have " + 2 + " columns");
        assert.strictEqual(kanban.$('.o_kanban_group:nth-child(1) .o_kanban_record').length, 1,
                        "column should contain " + 1 + " record(s)");
        assert.strictEqual(kanban.$('.o_kanban_group:nth-child(2) .o_kanban_record').length, 3,
                        "column should contain " + 3 + " record(s)");
        // check available actions in kanban header's config dropdown
        assert.ok(kanban.$('.o_kanban_header:first .o_kanban_config .o_kanban_toggle_fold').length,
                        "should be able to fold the column");
        assert.ok(!kanban.$('.o_kanban_header:first .o_kanban_config .o_column_edit').length,
                        "should not be able to edit the column");
        assert.ok(!kanban.$('.o_kanban_header:first .o_kanban_config .o_column_delete').length,
                        "should not be able to delete the column");

        // the next line makes sure that reload works properly.  It looks useless,
        // but it actually test that a grouped local record can be reloaded without
        // changing its result.
        kanban.reload();
        assert.strictEqual(kanban.$('.o_kanban_group:nth-child(2) .o_kanban_record').length, 3,
                        "column should contain " + 3 + " record(s)");
        kanban.destroy();
    });

    QUnit.test('pager should be hidden in grouped mode', function (assert) {
        assert.expect(1);

        var kanban = createView({
            View: KanbanView,
            model: 'partner',
            data: this.data,
            arch: '<kanban class="o_kanban_test">' +
                        '<field name="bar"/>' +
                        '<templates><t t-name="kanban-box">' +
                        '<div><field name="foo"/></div>' +
                    '</t></templates></kanban>',
            groupBy: ['bar'],
        });
        kanban.renderPager();

        assert.ok(kanban.pager.$el.hasClass('o_hidden'),
                        "pager should be hidden in grouped kanban");
        kanban.destroy();
    });

    QUnit.test('pager, ungrouped, with default limit', function (assert) {
        assert.expect(3);

        var kanban = createView({
            View: KanbanView,
            model: 'partner',
            data: this.data,
            arch: '<kanban class="o_kanban_test">' +
                        '<templates><t t-name="kanban-box">' +
                        '<div><field name="foo"/></div>' +
                    '</t></templates></kanban>',
            mockRPC: function (route, args) {
                assert.strictEqual(args.limit, 40, "default limit should be 40 in Kanban");
                return this._super.apply(this, arguments);
            },
        });

        assert.ok(!kanban.pager.$el.hasClass('o_hidden'),
                        "pager should be visible in ungrouped kanban");
        assert.strictEqual(kanban.pager.state.size, 4, "pager's size should be 4");
        kanban.destroy();
    });

    QUnit.test('pager, ungrouped, with limit given in options', function (assert) {
        assert.expect(3);

        var kanban = createView({
            View: KanbanView,
            model: 'partner',
            data: this.data,
            arch: '<kanban class="o_kanban_test">' +
                        '<templates><t t-name="kanban-box">' +
                        '<div><field name="foo"/></div>' +
                    '</t></templates></kanban>',
            mockRPC: function (route, args) {
                assert.strictEqual(args.limit, 2, "limit should be 2");
                return this._super.apply(this, arguments);
            },
            viewOptions: {
                limit: 2,
            },
        });

        assert.strictEqual(kanban.pager.state.limit, 2, "pager's limit should be 2");
        assert.strictEqual(kanban.pager.state.size, 4, "pager's size should be 4");
        kanban.destroy();
    });

    QUnit.test('pager, ungrouped, with limit set on arch and given in options', function (assert) {
        assert.expect(3);

        // the limit given in the arch should take the priority over the one given in options
        var kanban = createView({
            View: KanbanView,
            model: 'partner',
            data: this.data,
            arch: '<kanban class="o_kanban_test" limit="3">' +
                        '<templates><t t-name="kanban-box">' +
                        '<div><field name="foo"/></div>' +
                    '</t></templates></kanban>',
            mockRPC: function (route, args) {
                assert.strictEqual(args.limit, 3, "limit should be 3");
                return this._super.apply(this, arguments);
            },
            viewOptions: {
                limit: 2,
            },
        });

        assert.strictEqual(kanban.pager.state.limit, 3, "pager's limit should be 3");
        assert.strictEqual(kanban.pager.state.size, 4, "pager's size should be 4");
        kanban.destroy();
    });

    QUnit.test('create in grouped on m2o', function (assert) {
        assert.expect(5);

        var kanban = createView({
            View: KanbanView,
            model: 'partner',
            data: this.data,
            arch: '<kanban class="o_kanban_test" on_create="quick_create">' +
                        '<field name="product_id"/>' +
                        '<templates><t t-name="kanban-box">' +
                            '<div><field name="foo"/></div>' +
                        '</t></templates>' +
                    '</kanban>',
            groupBy: ['product_id'],
        });
        kanban.renderButtons();

        assert.ok(kanban.$('.o_kanban_view').hasClass('ui-sortable'),
            "columns are sortable when grouped by a m2o field");
        assert.ok(kanban.$buttons.find('.o-kanban-button-new').hasClass('btn-primary'),
            "'create' button should be btn-primary for grouped kanban with at least one column");
        assert.ok(kanban.$('.o_kanban_view > div:last').hasClass('o_column_quick_create'),
            "column quick create should be enabled when grouped by a many2one field)");

        kanban.$buttons.find('.o-kanban-button-new').click(); // Click on 'Create'
        assert.ok(kanban.$('.o_kanban_group:first() > div:nth(1)').hasClass('o_kanban_quick_create'),
            "clicking on create should open the quick_create in the first column");

        assert.ok(kanban.$('span.o_column_title:contains(hello)').length,
            "should have a column title with a value from the many2one");
        kanban.destroy();
    });

    QUnit.test('create in grouped on char', function (assert) {
        assert.expect(4);

        var kanban = createView({
            View: KanbanView,
            model: 'partner',
            data: this.data,
            arch: '<kanban class="o_kanban_test" on_create="quick_create">' +
                        '<templates><t t-name="kanban-box">' +
                            '<div><field name="foo"/></div>' +
                        '</t></templates>' +
                    '</kanban>',
            groupBy: ['foo'],
        });

        assert.ok(!kanban.$('.o_kanban_view').hasClass('ui-sortable'),
            "columns aren't sortable when not grouped by a m2o field");
        assert.strictEqual(kanban.$('.o_kanban_group').length, 3, "should have " + 3 + " columns");
        assert.strictEqual(kanban.$('.o_kanban_group:first() .o_column_title').text(), "yop",
            "'yop' column should be the first column");
        assert.ok(!kanban.$('.o_kanban_view > div:last').hasClass('o_column_quick_create'),
            "column quick create should be disabled when not grouped by a many2one field)");
        kanban.destroy();
    });

    QUnit.test('quick create record without quick_create_view', function (assert) {
        assert.expect(16);

        var kanban = createView({
            View: KanbanView,
            model: 'partner',
            data: this.data,
            arch: '<kanban on_create="quick_create">' +
                        '<field name="bar"/>' +
                        '<templates><t t-name="kanban-box">' +
                        '<div><field name="foo"/></div>' +
                    '</t></templates></kanban>',
            groupBy: ['bar'],
            mockRPC: function (route, args) {
                assert.step(args.method || route);
                if (args.method === 'name_create') {
                    assert.strictEqual(args.args[0], 'new partner',
                        "should send the correct value");
                }
                return this._super.apply(this, arguments);
            },
        });

        assert.strictEqual(kanban.$('.o_kanban_group:first .o_kanban_record').length, 1,
            "first column should contain one record");

        // click on 'Create' -> should open the quick create in the first column
        kanban.$buttons.find('.o-kanban-button-new').click();
        var $quickCreate = kanban.$('.o_kanban_group:first .o_kanban_quick_create');

        assert.strictEqual($quickCreate.length, 1,
            "should have a quick create element in the first column");
        assert.strictEqual($quickCreate.find('.o_form_view.o_xxs_form_view').length, 1,
            "should have rendered an XXS form view");
        assert.strictEqual($quickCreate.find('input').length, 1,
            "should have only one input");
        assert.ok($quickCreate.find('input').hasClass('o_required_modifier'),
            "the field should be required");
        assert.strictEqual($quickCreate.find('input[placeholder=Title]').length, 1,
            "input placeholder should be 'Title'");

        // fill the quick create and validate
        $quickCreate.find('input').val('new partner').trigger('input');
        $quickCreate.find('button.o_kanban_add').click();

        assert.strictEqual(kanban.$('.o_kanban_group:first .o_kanban_record').length, 2,
            "first column should contain two records");

        assert.verifySteps([
            'read_group', // initial read_group
            '/web/dataset/search_read', // initial search_read (first column)
            '/web/dataset/search_read', // initial search_read (second column)
            'default_get', // quick create
            'name_create', // should perform a name_create to create the record
            'read', // read the created record
            'default_get', // reopen the quick create automatically
        ]);

        kanban.destroy();
    });

    QUnit.test('quick create record with quick_create_view', function (assert) {
        assert.expect(17);

        var kanban = createView({
            View: KanbanView,
            model: 'partner',
            data: this.data,
            arch: '<kanban on_create="quick_create" quick_create_view="some_view_ref">' +
                        '<field name="bar"/>' +
                        '<templates><t t-name="kanban-box">' +
                        '<div><field name="foo"/></div>' +
                    '</t></templates></kanban>',
            archs: {
                'partner,some_view_ref,form': '<form>' +
                    '<field name="foo"/>' +
                    '<field name="int_field"/>' +
                    '<field name="state" widget="priority"/>' +
                '</form>',
            },
            groupBy: ['bar'],
            mockRPC: function (route, args) {
                assert.step(args.method || route);
                if (args.method === 'create') {
                    assert.deepEqual(args.args[0], {
                        foo: 'new partner',
                        int_field: 4,
                        state: 'def',
                    }, "should send the correct values");
                }
                return this._super.apply(this, arguments);
            },
        });

        assert.strictEqual(kanban.$('.o_kanban_group:first .o_kanban_record').length, 1,
            "first column should contain one record");

        // click on 'Create' -> should open the quick create in the first column
        kanban.$buttons.find('.o-kanban-button-new').click();
        var $quickCreate = kanban.$('.o_kanban_group:first .o_kanban_quick_create');

        assert.strictEqual($quickCreate.length, 1,
            "should have a quick create element in the first column");
        assert.strictEqual($quickCreate.find('.o_form_view.o_xxs_form_view').length, 1,
            "should have rendered an XXS form view");
        assert.strictEqual($quickCreate.find('input').length, 2,
            "should have two inputs");
        assert.strictEqual($quickCreate.find('.o_field_widget').length, 3,
            "should have rendered three widgets");

        // fill the quick create and validate
        $quickCreate.find('.o_field_widget[name=foo]').val('new partner').trigger('input');
        $quickCreate.find('.o_field_widget[name=int_field]').val('4').trigger('input');
        $quickCreate.find('.o_field_widget[name=state] .o_priority_star:first').click();
        $quickCreate.find('button.o_kanban_add').click();

        assert.strictEqual(kanban.$('.o_kanban_group:first .o_kanban_record').length, 2,
            "first column should contain two records");

        assert.verifySteps([
            'read_group', // initial read_group
            '/web/dataset/search_read', // initial search_read (first column)
            '/web/dataset/search_read', // initial search_read (second column)
            'load_views', // form view in quick create
            'default_get', // quick create
            'create', // should perform a create to create the record
            'read', // read the created record
            'load_views', // form view in quick create (is actually in cache)
            'default_get', // reopen the quick create automatically
        ]);

        kanban.destroy();
    });

    QUnit.test('quick create record in grouped on m2o (no quick_create_view)', function (assert) {
        assert.expect(12);

        var kanban = createView({
            View: KanbanView,
            model: 'partner',
            data: this.data,
            arch: '<kanban on_create="quick_create">' +
                        '<field name="product_id"/>' +
                        '<templates><t t-name="kanban-box">' +
                            '<div><field name="foo"/></div>' +
                        '</t></templates>' +
                    '</kanban>',
            groupBy: ['product_id'],
            mockRPC: function (route, args) {
                assert.step(args.method || route);
                if (args.method === 'name_create') {
                    assert.strictEqual(args.args[0], 'new partner',
                        "should send the correct value");
                    assert.deepEqual(args.kwargs.context, {
                        default_product_id: 3,
                        default_qux: 2.5,
                    }, "should send the correct context");
                }
                return this._super.apply(this, arguments);
            },
            viewOptions: {
                context: {default_qux: 2.5},
            },
        });

        assert.strictEqual(kanban.$('.o_kanban_group:first .o_kanban_record').length, 2,
            "first column should contain two records");

        // click on 'Create', fill the quick create and validate
        kanban.$buttons.find('.o-kanban-button-new').click();
        var $quickCreate = kanban.$('.o_kanban_group:first .o_kanban_quick_create');
        $quickCreate.find('input').val('new partner').trigger('input');
        $quickCreate.find('button.o_kanban_add').click();

        assert.strictEqual(kanban.$('.o_kanban_group:first .o_kanban_record').length, 3,
            "first column should contain three records");

        assert.verifySteps([
            'read_group', // initial read_group
            '/web/dataset/search_read', // initial search_read (first column)
            '/web/dataset/search_read', // initial search_read (second column)
            'default_get', // quick create
            'name_create', // should perform a name_create to create the record
            'read', // read the created record
            'default_get', // reopen the quick create automatically
        ]);

        kanban.destroy();
    });

    QUnit.test('quick create record in grouped on m2o (with quick_create_view)', function (assert) {
        assert.expect(14);

        var kanban = createView({
            View: KanbanView,
            model: 'partner',
            data: this.data,
            arch: '<kanban on_create="quick_create" quick_create_view="some_view_ref">' +
                        '<field name="product_id"/>' +
                        '<templates><t t-name="kanban-box">' +
                        '<div><field name="foo"/></div>' +
                    '</t></templates></kanban>',
            archs: {
                'partner,some_view_ref,form': '<form>' +
                    '<field name="foo"/>' +
                    '<field name="int_field"/>' +
                    '<field name="state" widget="priority"/>' +
                '</form>',
            },
            groupBy: ['product_id'],
            mockRPC: function (route, args) {
                assert.step(args.method || route);
                if (args.method === 'create') {
                    assert.deepEqual(args.args[0], {
                        foo: 'new partner',
                        int_field: 4,
                        state: 'def',
                    }, "should send the correct values");
                    assert.deepEqual(args.kwargs.context, {
                        default_product_id: 3,
                        default_qux: 2.5,
                    }, "should send the correct context");
                }
                return this._super.apply(this, arguments);
            },
            viewOptions: {
                context: {default_qux: 2.5},
            },
        });

        assert.strictEqual(kanban.$('.o_kanban_group:first .o_kanban_record').length, 2,
            "first column should contain two records");

        // click on 'Create', fill the quick create and validate
        kanban.$buttons.find('.o-kanban-button-new').click();
        var $quickCreate = kanban.$('.o_kanban_group:first .o_kanban_quick_create');
        $quickCreate.find('.o_field_widget[name=foo]').val('new partner').trigger('input');
        $quickCreate.find('.o_field_widget[name=int_field]').val('4').trigger('input');
        $quickCreate.find('.o_field_widget[name=state] .o_priority_star:first').click();
        $quickCreate.find('button.o_kanban_add').click();

        assert.strictEqual(kanban.$('.o_kanban_group:first .o_kanban_record').length, 3,
            "first column should contain three records");

        assert.verifySteps([
            'read_group', // initial read_group
            '/web/dataset/search_read', // initial search_read (first column)
            '/web/dataset/search_read', // initial search_read (second column)
            'load_views', // form view in quick create
            'default_get', // quick create
            'create', // should perform a create to create the record
            'read', // read the created record
            'load_views', // form view in quick create (is actually in cache)
            'default_get', // reopen the quick create automatically
        ]);

        kanban.destroy();
    });

    QUnit.test('quick create record with default values and onchanges', function (assert) {
        assert.expect(11);

        this.data.partner.fields.int_field.default = 4;
        this.data.partner.onchanges = {
            foo: function (obj) {
                if (obj.foo) {
                    obj.int_field = 8;
                }
            },
        };

        var kanban = createView({
            View: KanbanView,
            model: 'partner',
            data: this.data,
            arch: '<kanban on_create="quick_create" quick_create_view="some_view_ref">' +
                        '<field name="bar"/>' +
                        '<templates><t t-name="kanban-box">' +
                        '<div><field name="foo"/></div>' +
                    '</t></templates></kanban>',
            archs: {
                'partner,some_view_ref,form': '<form>' +
                    '<field name="foo"/>' +
                    '<field name="int_field"/>' +
                '</form>',
            },
            groupBy: ['bar'],
            mockRPC: function (route, args) {
                assert.step(args.method || route);
                return this._super.apply(this, arguments);
            },
        });

        // click on 'Create' -> should open the quick create in the first column
        kanban.$buttons.find('.o-kanban-button-new').click();
        var $quickCreate = kanban.$('.o_kanban_group:first .o_kanban_quick_create');

        assert.strictEqual($quickCreate.length, 1,
            "should have a quick create element in the first column");
        assert.strictEqual($quickCreate.find('.o_field_widget[name=int_field]').val(), '4',
            "default value should be set");

        // fill the 'foo' field -> should trigger the onchange
        $quickCreate.find('.o_field_widget[name=foo]').val('new partner').trigger('input');

        assert.strictEqual($quickCreate.find('.o_field_widget[name=int_field]').val(), '8',
            "onchange should have been triggered");

        assert.verifySteps([
            'read_group', // initial read_group
            '/web/dataset/search_read', // initial search_read (first column)
            '/web/dataset/search_read', // initial search_read (second column)
            'load_views', // form view in quick create
            'default_get', // quick create
            'onchange', // default_get's onchange
            'onchange', // onchange due to 'foo' field change
        ]);

        kanban.destroy();
    });

    QUnit.test('quick create record with quick_create_view: modifiers', function (assert) {
        assert.expect(3);

        var kanban = createView({
            View: KanbanView,
            model: 'partner',
            data: this.data,
            arch: '<kanban quick_create_view="some_view_ref">' +
                        '<field name="bar"/>' +
                        '<templates><t t-name="kanban-box">' +
                        '<div><field name="foo"/></div>' +
                    '</t></templates></kanban>',
            archs: {
                'partner,some_view_ref,form': '<form>' +
                    '<field name="foo" required="1"/>' +
                    '<field name="int_field" attrs=\'{"invisible": [["foo", "=", false]]}\'/>' +
                '</form>',
            },
            groupBy: ['bar'],
        });

        // create a new record
        kanban.$('.o_kanban_group:first .o_kanban_quick_add').click();
        var $quickCreate = kanban.$('.o_kanban_group:first .o_kanban_quick_create');

        assert.ok($quickCreate.find('.o_field_widget[name=foo]').hasClass('o_required_modifier'),
            "foo field should be required");
        assert.ok($quickCreate.find('.o_field_widget[name=int_field]').hasClass('o_invisible_modifier'),
            "int_field should be invisible");

        // fill 'foo' field
        $quickCreate.find('.o_field_widget[name=foo]').val('new partner').trigger('input');

        assert.notOk($quickCreate.find('.o_field_widget[name=int_field]').hasClass('o_invisible_modifier'),
            "int_field should now be visible");

        kanban.destroy();
    });

    QUnit.test('quick create record and change state in grouped mode', function (assert) {
        assert.expect(1);

        this.data.partner.fields.kanban_state = {
            string: "Kanban State",
            type: "selection",
            selection: [["normal", "Grey"], ["done", "Green"], ["blocked", "Red"]],
        };

        var kanban = createView({
            View: KanbanView,
            model: 'partner',
            data: this.data,
            arch: '<kanban class="o_kanban_test" on_create="quick_create">' +
                        '<templates><t t-name="kanban-box">' +
                        '<div><field name="foo"/></div>' +
                        '<div class="oe_kanban_bottom_right">' +
                        '<field name="kanban_state" widget="state_selection"/>' +
                        '</div>' +
                        '</t></templates>' +
                  '</kanban>',
            groupBy: ['foo'],
        });

        // Quick create kanban record
        kanban.$('.o_kanban_header .o_kanban_quick_add i').first().click();
        var $quickAdd = kanban.$('.o_kanban_quick_create');
        $quickAdd.find('.o_input').val('Test');
        $quickAdd.find('.o_kanban_add').click();

        // Select state in kanban
        kanban.$('.o_status').first().click();
        kanban.$('.o_selection ul:first li:first').click();
        assert.ok(kanban.$('.o_status').first().hasClass('o_status_green'),
            "Kanban state should be done (Green)");
        kanban.destroy();
    });

    QUnit.test('quick create record: cancel and validate without using the buttons', function (assert) {
        assert.expect(8);

        var nbRecords = 4;
        var kanban = createView({
            View: KanbanView,
            model: 'partner',
            data: this.data,
            arch: '<kanban on_create="quick_create">' +
                        '<field name="bar"/>' +
                        '<templates><t t-name="kanban-box">' +
                        '<div><field name="foo"/></div>' +
                    '</t></templates></kanban>',
            groupBy: ['bar'],
            intercepts: {
                env_updated: function (event) {
                    assert.strictEqual(event.data.env.ids.length, nbRecords,
                        "should update the env with the records ids");
                },
            }
        });

        // click to add an element and cancel the quick creation by pressing ESC
        kanban.$('.o_kanban_header .o_kanban_quick_add i').first().click();

        var $quickCreate = kanban.$('.o_kanban_quick_create');
        assert.strictEqual($quickCreate.length, 1, "should have a quick create element");

        $quickCreate.find('input').trigger($.Event('keydown', {
            keyCode: $.ui.keyCode.ESCAPE,
            which: $.ui.keyCode.ESCAPE,
        }));
        assert.strictEqual(kanban.$('.o_kanban_quick_create').length, 0,
            "should have destroyed the quick create element");

        // click to add and element and click outside, should cancel the quick creation
        kanban.$('.o_kanban_header .o_kanban_quick_add i').first().click();
        kanban.$('.o_kanban_group .o_kanban_record:first').click();
        assert.strictEqual(kanban.$('.o_kanban_quick_create').length, 0,
            "the quick create should be destroyed when the user clicks outside");

        // click to really add an element
        kanban.$('.o_kanban_header .o_kanban_quick_add i').first().click();
        $quickCreate = kanban.$('.o_kanban_quick_create');
        $quickCreate.find('input').val('new partner').trigger('input');

        // clicking outside should no longer destroy the quick create as it is dirty
        kanban.$('.o_kanban_group .o_kanban_record:first').click();
        assert.strictEqual(kanban.$('.o_kanban_quick_create').length, 1,
            "the quick create should not have been destroyed");

        // confirm by pressing ENTER
        nbRecords = 5;
        $quickCreate.find('input').trigger($.Event('keydown', {
            keyCode: $.ui.keyCode.ENTER,
            which: $.ui.keyCode.ENTER,
        }));

        assert.strictEqual(this.data.partner.records.length, 5,
            "should have created a partner");
        assert.strictEqual(_.last(this.data.partner.records).name, "new partner",
            "should have correct name");

        kanban.destroy();
    });

    QUnit.test('quick create when first column is folded', function (assert) {
        assert.expect(6);

        var kanban = createView({
            View: KanbanView,
            model: 'partner',
            data: this.data,
            arch: '<kanban on_create="quick_create">' +
                        '<field name="bar"/>' +
                        '<templates><t t-name="kanban-box">' +
                        '<div><field name="foo"/></div>' +
                    '</t></templates></kanban>',
            groupBy: ['bar'],
        });

        assert.notOk(kanban.$('.o_kanban_group:first').hasClass('o_column_folded'),
            "first column should not be folded");

        // fold the first column
        kanban.$('.o_kanban_group:first .o_kanban_toggle_fold').click();

        assert.ok(kanban.$('.o_kanban_group:first').hasClass('o_column_folded'),
            "first column should be folded");

        // click on 'Create' to open the quick create in the first column
        kanban.$buttons.find('.o-kanban-button-new').click();

        assert.notOk(kanban.$('.o_kanban_group:first').hasClass('o_column_folded'),
            "first column should no longer be folded");
        var $quickCreate = kanban.$('.o_kanban_group:first .o_kanban_quick_create');
        assert.strictEqual($quickCreate.length, 1,
            "should have added a quick create element in first column");

        // fold again the first column
        kanban.$('.o_kanban_group:first .o_kanban_toggle_fold').click();

        assert.ok(kanban.$('.o_kanban_group:first').hasClass('o_column_folded'),
            "first column should be folded");
        assert.strictEqual(kanban.$('.o_kanban_quick_create').length, 0,
            "there should be no more quick create");

        kanban.destroy();
    });

    QUnit.test('quick create record: cancel when not dirty', function (assert) {
        assert.expect(9);

        var kanban = createView({
            View: KanbanView,
            model: 'partner',
            data: this.data,
            arch: '<kanban>' +
                        '<field name="bar"/>' +
                        '<templates><t t-name="kanban-box">' +
                        '<div><field name="foo"/></div>' +
                    '</t></templates></kanban>',
            groupBy: ['bar'],
        });

        assert.strictEqual(kanban.$('.o_kanban_group:first .o_kanban_record').length, 1,
            "first column should contain one record");

        // click to add an element
        kanban.$('.o_kanban_header .o_kanban_quick_add i').first().click();
        assert.strictEqual(kanban.$('.o_kanban_quick_create').length, 1,
            "should have open the quick create widget");

        // click again to add an element -> should have kept the quick create open
        kanban.$('.o_kanban_header .o_kanban_quick_add i').first().click();
        assert.strictEqual(kanban.$('.o_kanban_quick_create').length, 1,
            "should have kept the quick create open");

        // click outside: should remove the quick create
        kanban.$('.o_kanban_group .o_kanban_record:first').click();
        assert.strictEqual(kanban.$('.o_kanban_quick_create').length, 0,
            "the quick create should not have been destroyed");

        // click to reopen the quick create
        kanban.$('.o_kanban_header .o_kanban_quick_add i').first().click();
        assert.strictEqual(kanban.$('.o_kanban_quick_create').length, 1,
            "should have open the quick create widget");

        // press ESC: should remove the quick create
        kanban.$('.o_kanban_quick_create input').trigger($.Event('keydown', {
            keyCode: $.ui.keyCode.ESCAPE,
            which: $.ui.keyCode.ESCAPE,
        }));
        assert.strictEqual(kanban.$('.o_kanban_quick_create').length, 0,
            "quick create widget should have been removed");

        // click to reopen the quick create
        kanban.$('.o_kanban_header .o_kanban_quick_add i').first().click();
        assert.strictEqual(kanban.$('.o_kanban_quick_create').length, 1,
            "should have open the quick create widget");

        // click on 'Discard': should remove the quick create
        kanban.$('.o_kanban_header .o_kanban_quick_add i').first().click();
        kanban.$('.o_kanban_group .o_kanban_record:first').click();
        assert.strictEqual(kanban.$('.o_kanban_quick_create').length, 0,
            "the quick create should be destroyed when the user clicks outside");

        assert.strictEqual(kanban.$('.o_kanban_group:first .o_kanban_record').length, 1,
            "first column should still contain one record");

        kanban.destroy();
    });

    QUnit.test('quick create record: cancel when dirty', function (assert) {
        assert.expect(7);

        var kanban = createView({
            View: KanbanView,
            model: 'partner',
            data: this.data,
            arch: '<kanban>' +
                        '<field name="bar"/>' +
                        '<templates><t t-name="kanban-box">' +
                        '<div><field name="foo"/></div>' +
                    '</t></templates></kanban>',
            groupBy: ['bar'],
        });

        assert.strictEqual(kanban.$('.o_kanban_group:first .o_kanban_record').length, 1,
            "first column should contain one record");

        // click to add an element and edit it
        kanban.$('.o_kanban_header .o_kanban_quick_add i').first().click();
        assert.strictEqual(kanban.$('.o_kanban_quick_create').length, 1,
            "should have open the quick create widget");

        var $quickCreate = kanban.$('.o_kanban_quick_create');
        $quickCreate.find('input').val('some value').trigger('input');

        // click outside: should not remove the quick create
        kanban.$('.o_kanban_group .o_kanban_record:first').click();
        assert.strictEqual(kanban.$('.o_kanban_quick_create').length, 1,
            "the quick create should not have been destroyed");

        // press ESC: should remove the quick create
        $quickCreate.find('input').trigger($.Event('keydown', {
            keyCode: $.ui.keyCode.ESCAPE,
            which: $.ui.keyCode.ESCAPE,
        }));
        assert.strictEqual(kanban.$('.o_kanban_quick_create').length, 0,
            "quick create widget should have been removed");

        // click to reopen quick create and edit it
        kanban.$('.o_kanban_header .o_kanban_quick_add i').first().click();
        assert.strictEqual(kanban.$('.o_kanban_quick_create').length, 1,
            "should have open the quick create widget");

        $quickCreate = kanban.$('.o_kanban_quick_create');
        $quickCreate.find('input').val('some value').trigger('input');

        // click on 'Discard': should remove the quick create
        kanban.$('.o_kanban_quick_create .o_kanban_cancel').click();
        assert.strictEqual(kanban.$('.o_kanban_quick_create').length, 0,
            "the quick create should be destroyed when the user clicks outside");

        assert.strictEqual(kanban.$('.o_kanban_group:first .o_kanban_record').length, 1,
            "first column should still contain one record");

        kanban.destroy();
    });

    QUnit.test('quick create record and edit in grouped mode', function (assert) {
        assert.expect(6);

        var newRecordID;
        var kanban = createView({
            View: KanbanView,
            model: 'partner',
            data: this.data,
            arch: '<kanban class="o_kanban_test" on_create="quick_create">' +
                        '<field name="bar"/>' +
                        '<templates><t t-name="kanban-box">' +
                        '<div><field name="foo"/></div>' +
                    '</t></templates></kanban>',
            mockRPC: function (route, args) {
                var def = this._super.apply(this, arguments);
                if (args.method === 'name_create') {
                    def.then(function (result) {
                        newRecordID = result[0];
                    });
                }
                return def;
            },
            groupBy: ['bar'],
            intercepts: {
                switch_view: function (event) {
                    assert.strictEqual(event.data.mode, "edit",
                        "should trigger 'open_record' event in edit mode");
                    assert.strictEqual(event.data.res_id, newRecordID,
                        "should open the correct record");
                },
            },
        });

        assert.strictEqual(kanban.$('.o_kanban_group:first .o_kanban_record').length, 1,
            "first column should contain one record");

        // click to add and edit an element
        var $quickCreate = kanban.$('.o_kanban_quick_create');
        kanban.$('.o_kanban_header .o_kanban_quick_add i').first().click();
        $quickCreate = kanban.$('.o_kanban_quick_create');
        $quickCreate.find('input').val('new partner').trigger('input');
        $quickCreate.find('button.o_kanban_edit').click();

        assert.strictEqual(this.data.partner.records.length, 5,
            "should have created a partner");
        assert.strictEqual(_.last(this.data.partner.records).name, "new partner",
            "should have correct name");
        assert.strictEqual(kanban.$('.o_kanban_group:first .o_kanban_record').length, 2,
            "first column should now contain two records");

        kanban.destroy();
    });

    QUnit.test('quick create several records in a row', function (assert) {
        assert.expect(6);

        var kanban = createView({
            View: KanbanView,
            model: 'partner',
            data: this.data,
            arch: '<kanban class="o_kanban_test" on_create="quick_create">' +
                        '<field name="bar"/>' +
                        '<templates><t t-name="kanban-box">' +
                        '<div><field name="foo"/></div>' +
                    '</t></templates></kanban>',
            groupBy: ['bar'],
        });

        assert.strictEqual(kanban.$('.o_kanban_group:first .o_kanban_record').length, 1,
            "first column should contain one record");

        // click to add an element, fill the input and press ENTER
        kanban.$('.o_kanban_header .o_kanban_quick_add i').first().click();

        assert.strictEqual(kanban.$('.o_kanban_quick_create').length, 1,
            "the quick create should be open");

        kanban.$('.o_kanban_quick_create input')
            .val('new partner 1')
            .trigger('input')
            .trigger($.Event('keydown', {
                which: $.ui.keyCode.ENTER,
                keyCode: $.ui.keyCode.ENTER,
            }));

        assert.strictEqual(kanban.$('.o_kanban_group:first .o_kanban_record').length, 2,
            "first column should now contain two records");
        assert.strictEqual(kanban.$('.o_kanban_quick_create').length, 1,
            "the quick create should still be open");

        // create a second element in a row
        kanban.$('.o_kanban_quick_create input')
            .val('new partner 2')
            .trigger('input')
            .trigger($.Event('keydown', {
                which: $.ui.keyCode.ENTER,
                keyCode: $.ui.keyCode.ENTER,
            }));

        assert.strictEqual(kanban.$('.o_kanban_group:first .o_kanban_record').length, 3,
            "first column should now contain three records");
        assert.strictEqual(kanban.$('.o_kanban_quick_create').length, 1,
            "the quick create should still be open");

        kanban.destroy();
    });

    QUnit.test('quick create several records on slow network', function (assert) {
        assert.expect(6);

        var self = this;
        var def;
        var kanban = createView({
            View: KanbanView,
            model: 'partner',
            data: this.data,
            arch: '<kanban class="o_kanban_test" on_create="quick_create">' +
                        '<field name="bar"/>' +
                        '<templates><t t-name="kanban-box">' +
                        '<div><field name="foo"/></div>' +
                    '</t></templates></kanban>',
            groupBy: ['bar'],
            mockRPC: function (route, args) {
                var result = this._super.apply(this, arguments);
                if (args.method === 'name_create') {
                    return result.then(function (result) {
                        // simulate a dynamic default value for foo based on display_name,
                        // so that we can check that the record has been fetched before
                        // being displayed
                        var newRec = _.findWhere(self.data.partner.records, {id: result[0]});
                        newRec.foo = newRec.display_name;
                        return result;
                    });
                }
                if (args.method === 'read') {
                    return $.when(def).then(_.constant(result));
                }
                return result;
            },
        });

        assert.strictEqual(kanban.$('.o_kanban_group:first .o_kanban_record').length, 1,
            "first column should contain one record");

        // click to add a record, and add two in a row (first one will be delayed)
        kanban.$('.o_kanban_header .o_kanban_quick_add i').first().click();

        assert.strictEqual(kanban.$('.o_kanban_quick_create').length, 1,
            "the quick create should be open");

        def = $.Deferred();
        kanban.$('.o_kanban_quick_create input')
            .val('new partner 1')
            .trigger('input')
            .trigger($.Event('keydown', {
                which: $.ui.keyCode.ENTER,
                keyCode: $.ui.keyCode.ENTER,
            }));
        var firstDef = def;
        def = null;
        kanban.$('.o_kanban_quick_create input')
            .val('new partner 2')
            .trigger('input')
            .trigger($.Event('keydown', {
                which: $.ui.keyCode.ENTER,
                keyCode: $.ui.keyCode.ENTER,
            }));

        assert.strictEqual(kanban.$('.o_kanban_group:first .o_kanban_record').length, 2,
            "first column should now contain two records");
        assert.strictEqual(kanban.$('.o_kanban_group:first .o_kanban_record:first').text(),
            'new partner 2', "new record should have been fetched");

        firstDef.resolve();

        assert.strictEqual(kanban.$('.o_kanban_group:first .o_kanban_record').length, 3,
            "first column should now contain three records");
        assert.strictEqual(kanban.$('.o_kanban_group:first .o_kanban_record:first').text(),
            'new partner 1', "new record should have been fetched");

        kanban.destroy();
    });

    QUnit.test('quick create record fail in grouped', function (assert) {
        assert.expect(7);

        var kanban = createView({
            View: KanbanView,
            model: 'partner',
            data: this.data,
            arch: '<kanban class="o_kanban_test" on_create="quick_create">' +
                    '<field name="product_id"/>' +
                    '<templates><t t-name="kanban-box">' +
                        '<div><field name="foo"/></div>' +
                    '</t></templates>' +
                '</kanban>',
            archs: {
                'partner,false,form': '<form string="Partner">' +
                        '<field name="product_id"/>' +
                        '<field name="foo"/>' +
                    '</form>',
            },
            groupBy: ['product_id'],
            mockRPC: function (route, args) {
                if (args.method === 'name_create') {
                    return $.Deferred().reject({
                        code: 200,
                        data: {},
                        message: "Odoo server error",
                    }, $.Event());
                }
                return this._super.apply(this, arguments);
            },
        });

        assert.strictEqual(kanban.$('.o_kanban_group:first .o_kanban_record').length, 2,
            "there should be 2 records in first column");

        kanban.$buttons.find('.o-kanban-button-new').click(); // Click on 'Create'
        assert.ok(kanban.$('.o_kanban_group:first() > div:nth(1)').hasClass('o_kanban_quick_create'),
            "clicking on create should open the quick_create in the first column");

        kanban.$('.o_kanban_quick_create input')
            .val('test')
            .trigger('input')
            .trigger($.Event('keydown', {
                keyCode: $.ui.keyCode.ENTER,
                which: $.ui.keyCode.ENTER,
            }));

        assert.strictEqual($('.modal .o_form_view.o_form_editable').length, 1,
            "a form view dialog should have been opened (in edit)");
        assert.strictEqual($('.modal .o_field_many2one input').val(), 'hello',
            "the correct product_id should already be set");

        // specify a name and save
        $('.modal input[name=foo]').val('test').trigger('input');
        $('.modal-footer .btn-primary').click();

        assert.strictEqual($('.modal').length, 0, "the modal should be closed");
        assert.strictEqual(kanban.$('.o_kanban_group:first .o_kanban_record').length, 3,
            "there should be 3 records in first column");
        var $firstRecord = kanban.$('.o_kanban_group:first .o_kanban_record:first');
        assert.strictEqual($firstRecord.text(), 'test',
            "the first record of the first column should be the new one");

        kanban.destroy();
    });

    QUnit.test('quick create record in empty grouped kanban', function (assert) {
        assert.expect(3);

        var kanban = createView({
            View: KanbanView,
            model: 'partner',
            data: this.data,
            arch: '<kanban on_create="quick_create">' +
                    '<field name="product_id"/>' +
                    '<templates><t t-name="kanban-box">' +
                        '<div><field name="foo"/></div>' +
                    '</t></templates>' +
                '</kanban>',
            groupBy: ['product_id'],
            mockRPC: function (route, args) {
                if (args.method === 'read_group') {
                    // override read_group to return empty groups, as this is
                    // the case for several models (e.g. project.task grouped
                    // by stage_id)
                    var result = [
                        {__domain: [['product_id', '=', 3]], product_id_count: 0},
                        {__domain: [['product_id', '=', 5]], product_id_count: 0},
                    ];
                    return $.when(result);
                }
                return this._super.apply(this, arguments);
            },
        });

        assert.strictEqual(kanban.$('.o_kanban_group').length, 2,
            "there should be 2 columns");
        assert.strictEqual(kanban.$('.o_kanban_record').length, 0,
            "both columns should be empty");

        kanban.$buttons.find('.o-kanban-button-new').click();

        assert.strictEqual(kanban.$('.o_kanban_group:first .o_kanban_quick_create').length, 1,
            "should have opened the quick create in the first column");

        kanban.destroy();
    });

    QUnit.test('many2many_tags in kanban views', function (assert) {
        assert.expect(12);

        this.data.partner.records[0].category_ids = [6, 7];
        this.data.partner.records[1].category_ids = [7, 8];
        this.data.category.records.push({
            id: 8,
            name: "hello",
            color: 0,
        });

        var kanban = createView({
            View: KanbanView,
            model: 'partner',
            data: this.data,
            arch: '<kanban class="o_kanban_test">' +
                        '<templates><t t-name="kanban-box">' +
                            '<div class="oe_kanban_global_click">' +
                                '<field name="category_ids" widget="many2many_tags" options="{\'color_field\': \'color\'}"/>' +
                                '<field name="foo"/>' +
                                '<field name="state" widget="priority"/>' +
                            '</div>' +
                        '</t></templates>' +
                    '</kanban>',
            mockRPC: function (route) {
                assert.step(route);
                return this._super.apply(this, arguments);
            },
            intercepts: {
                switch_view: function (event) {
                    assert.deepEqual(_.pick(event.data, 'mode', 'model', 'res_id', 'view_type'), {
                        mode: 'readonly',
                        model: 'partner',
                        res_id: 1,
                        view_type: 'form',
                    }, "should trigger an event to open the clicked record in a form view");
                },
            },
        });

        var $first_record = kanban.$('.o_kanban_record:first()');
        assert.strictEqual($first_record.find('.o_field_many2manytags .o_tag').length, 2,
            'first record should contain 2 tags');
        assert.ok($first_record.find('.o_tag:first()').hasClass('o_tag_color_2'),
            'first tag should have color 2');
        assert.verifySteps(['/web/dataset/search_read', '/web/dataset/call_kw/category/read'],
            'two RPC should have been done (one search read and one read for the m2m)');

        // Checks that second records has only one tag as one should be hidden (color 0)
        assert.strictEqual(kanban.$('.o_kanban_record').eq(1).find('.o_tag').length, 1,
            'there should be only one tag in second record');

        // Write on the record using the priority widget to trigger a re-render in readonly
        kanban.$('.o_field_widget.o_priority a.o_priority_star.fa-star-o').first().click();
        assert.verifySteps([
            '/web/dataset/search_read',
            '/web/dataset/call_kw/category/read',
            '/web/dataset/call_kw/partner/write',
            '/web/dataset/call_kw/partner/read',
            '/web/dataset/call_kw/category/read'
        ], 'five RPCs should have been done (previous 2, 1 write (triggers a re-render), same 2 at re-render');
        assert.strictEqual(kanban.$('.o_kanban_record:first()').find('.o_field_many2manytags .o_tag').length, 2,
            'first record should still contain only 2 tags');

        // click on a tag (should trigger switch_view)
        kanban.$('.o_tag:contains(gold):first').click();

        kanban.destroy();
    });

    QUnit.test('can drag and drop a record from one column to the next', function (assert) {
        assert.expect(9);

        var envIDs = [1, 3, 2, 4]; // the ids that should be in the environment during this test
        this.data.partner.fields.sequence = {type: 'number', string: "Sequence"};
        var kanban = createView({
            View: KanbanView,
            model: 'partner',
            data: this.data,
            arch: '<kanban class="o_kanban_test" on_create="quick_create">' +
                        '<field name="product_id"/>' +
                        '<templates><t t-name="kanban-box">' +
                            '<div><field name="foo"/>' +
                                '<t t-if="widget.editable"><span class="thisiseditable">edit</span></t>' +
                            '</div>' +
                        '</t></templates>' +
                    '</kanban>',
            groupBy: ['product_id'],
            mockRPC: function (route, args) {
                if (route === '/web/dataset/resequence') {
                    assert.ok(true, "should call resequence");
                    return $.when(true);
                }
                return this._super(route, args);
            },
            intercepts: {
                env_updated: function (event) {
                    assert.deepEqual(event.data.env.ids, envIDs,
                        "should notify the environment with the correct ids");
                },
            },
        });
        assert.strictEqual(kanban.$('.o_kanban_group:nth-child(1) .o_kanban_record').length, 2,
                        "column should contain 2 record(s)");
        assert.strictEqual(kanban.$('.o_kanban_group:nth-child(2) .o_kanban_record').length, 2,
                        "column should contain 2 record(s)");

        assert.strictEqual(kanban.$('.thisiseditable').length, 4, "all records should be editable");
        var $record = kanban.$('.o_kanban_group:nth-child(1) .o_kanban_record:first');
        var $group = kanban.$('.o_kanban_group:nth-child(2)');
        envIDs = [3, 2, 4, 1]; // first record of first column moved to the bottom of second column
        testUtils.dragAndDrop($record, $group);

        assert.strictEqual(kanban.$('.o_kanban_group:nth-child(1) .o_kanban_record').length, 1,
                        "column should now contain 1 record(s)");
        assert.strictEqual(kanban.$('.o_kanban_group:nth-child(2) .o_kanban_record').length, 3,
                        "column should contain 3 record(s)");
        assert.strictEqual(kanban.$('.thisiseditable').length, 4, "all records should be editable");
        kanban.destroy();
    });

    QUnit.test('drag and drop a record, grouped by selection', function (assert) {
        assert.expect(6);

        var kanban = createView({
            View: KanbanView,
            model: 'partner',
            data: this.data,
            arch: '<kanban class="o_kanban_test" on_create="quick_create">' +
                        '<templates>' +
                            '<t t-name="kanban-box">' +
                                '<div><field name="state"/></div>' +
                            '</t>' +
                        '</templates>' +
                    '</kanban>',
            groupBy: ['state'],
            mockRPC: function (route, args) {
                if (route === '/web/dataset/resequence') {
                    assert.ok(true, "should call resequence");
                    return $.when(true);
                }
                if (args.model === 'partner' && args.method === 'write') {
                    assert.deepEqual(args.args[1], {state: 'def'});
                }
                return this._super(route, args);
            },
        });
        assert.strictEqual(kanban.$('.o_kanban_group:nth-child(1) .o_kanban_record').length, 1,
                        "column should contain 1 record(s)");
        assert.strictEqual(kanban.$('.o_kanban_group:nth-child(2) .o_kanban_record').length, 1,
                        "column should contain 1 record(s)");

        var $record = kanban.$('.o_kanban_group:nth-child(1) .o_kanban_record:first');
        var $group = kanban.$('.o_kanban_group:nth-child(2)');
        testUtils.dragAndDrop($record, $group);

        assert.strictEqual(kanban.$('.o_kanban_group:nth-child(1) .o_kanban_record').length, 0,
                        "column should now contain 0 record(s)");
        assert.strictEqual(kanban.$('.o_kanban_group:nth-child(2) .o_kanban_record').length, 2,
                        "column should contain 2 record(s)");
        kanban.destroy();
    });

    QUnit.test('prevent drag and drop of record if grouped by readonly', function (assert) {
        assert.expect(12);

        this.data.partner.fields.foo.readonly = true;
        var kanban = createView({
            View: KanbanView,
            model: 'partner',
            data: this.data,
            arch: '<kanban>' +
                        '<templates>' +
                            '<t t-name="kanban-box"><div>' +
                                '<field name="foo"/>' +
                                '<field name="state" readonly="1"/>' +
                            '</div></t>' +
                        '</templates>' +
                    '</kanban>',
            mockRPC: function (route, args) {
                if (route === '/web/dataset/resequence') {
                    return $.when();
                }
                if (args.model === 'partner' && args.method === 'write') {
                    throw new Error('should not be draggable');
                }
                return this._super(route, args);
            },
        });
        // simulate an update coming from the searchview, with another groupby given
        kanban.update({groupBy: ['state']});
        assert.strictEqual(kanban.$('.o_kanban_group:nth-child(1) .o_kanban_record').length, 1,
                        "column should contain 1 record(s)");
        assert.strictEqual(kanban.$('.o_kanban_group:nth-child(2) .o_kanban_record').length, 1,
                        "column should contain 1 record(s)");
        // drag&drop a record in another column
        var $record = kanban.$('.o_kanban_group:nth-child(1) .o_kanban_record:first');
        var $group = kanban.$('.o_kanban_group:nth-child(2)');
        testUtils.dragAndDrop($record, $group);
        // should not be draggable
        assert.strictEqual(kanban.$('.o_kanban_group:nth-child(1) .o_kanban_record').length, 1,
                        "column should now contain 1 record(s)");
        assert.strictEqual(kanban.$('.o_kanban_group:nth-child(2) .o_kanban_record').length, 1,
                        "column should contain 1 record(s)");

        // simulate an update coming from the searchview, with another groupby given
        kanban.update({groupBy: ['foo']});
        assert.strictEqual(kanban.$('.o_kanban_group:nth-child(1) .o_kanban_record').length, 1,
                        "column should contain 1 record(s)");
        assert.strictEqual(kanban.$('.o_kanban_group:nth-child(2) .o_kanban_record').length, 2,
                        "column should contain 2 record(s)");
        // drag&drop a record in another column
        $record = kanban.$('.o_kanban_group:nth-child(1) .o_kanban_record:first');
        $group = kanban.$('.o_kanban_group:nth-child(2)');
        testUtils.dragAndDrop($record, $group);
        // should not be draggable
        assert.strictEqual(kanban.$('.o_kanban_group:nth-child(1) .o_kanban_record').length, 1,
                        "column should now contain 1 record(s)");
        assert.strictEqual(kanban.$('.o_kanban_group:nth-child(2) .o_kanban_record').length, 2,
                        "column should contain 2 record(s)");

        // drag&drop a record in the same column
        var $record1 = kanban.$('.o_kanban_group:nth-child(2) .o_kanban_record:eq(0)');
        var $record2 = kanban.$('.o_kanban_group:nth-child(2) .o_kanban_record:eq(1)');
        assert.strictEqual($record1.text(), "blipDEF", "first record should be DEF");
        assert.strictEqual($record2.text(), "blipGHI", "second record should be GHI");
        testUtils.dragAndDrop($record2, $record1, {position: 'top'});
        // should still be able to resequence
        assert.strictEqual(kanban.$('.o_kanban_group:nth-child(2) .o_kanban_record:eq(0)').text(), "blipGHI",
            "records should have been resequenced");
        assert.strictEqual(kanban.$('.o_kanban_group:nth-child(2) .o_kanban_record:eq(1)').text(), "blipDEF",
            "records should have been resequenced");

        kanban.destroy();
    });

    QUnit.test('kanban view with default_group_by', function (assert) {
        assert.expect(7);
        this.data.partner.records.product_id = 1;
        this.data.product.records.push({id: 1, display_name: "third product"});

        var readGroupCount = 0;
        var kanban = createView({
            View: KanbanView,
            model: 'partner',
            data: this.data,
            arch: '<kanban class="o_kanban_test" default_group_by="bar">' +
                        '<field name="bar"/>' +
                        '<templates><t t-name="kanban-box">' +
                        '<div><field name="foo"/></div>' +
                    '</t></templates></kanban>',
            mockRPC: function (route, args) {
                if (route === '/web/dataset/call_kw/partner/read_group') {
                    readGroupCount++;
                    var correctGroupBy;
                    if (readGroupCount === 2) {
                        correctGroupBy = ['product_id'];
                    } else {
                        correctGroupBy = ['bar'];
                    }
                    // this is done three times
                    assert.ok(_.isEqual(args.kwargs.groupby, correctGroupBy),
                        "groupby args should be correct");
                }
                return this._super.apply(this, arguments);
            },
        });

        assert.ok(kanban.$('.o_kanban_view').hasClass('o_kanban_grouped'),
                        "should have classname 'o_kanban_grouped'");
        assert.strictEqual(kanban.$('.o_kanban_group').length, 2, "should have " + 2 + " columns");

        // simulate an update coming from the searchview, with another groupby given
        kanban.update({groupBy: ['product_id']});
        assert.strictEqual(kanban.$('.o_kanban_group').length, 2, "should now have " + 3 + " columns");

        // simulate an update coming from the searchview, removing the previously set groupby
        kanban.update({groupBy: []});
        assert.strictEqual(kanban.$('.o_kanban_group').length, 2, "should have " + 2 + " columns again");
        kanban.destroy();
    });

    QUnit.test('kanban view with create=False', function (assert) {
        assert.expect(1);

        var kanban = createView({
            View: KanbanView,
            model: 'partner',
            data: this.data,
            arch: '<kanban class="o_kanban_test" create="0">' +
                        '<templates><t t-name="kanban-box">' +
                        '<div><field name="foo"/></div>' +
                    '</t></templates></kanban>',
        });

        assert.ok(!kanban.$buttons || !kanban.$buttons.find('.o-kanban-button-new').length,
            "Create button shouldn't be there");
        kanban.destroy();
    });

    QUnit.test('clicking on a link triggers correct event', function (assert) {
        assert.expect(1);

        var kanban = createView({
            View: KanbanView,
            model: 'partner',
            data: this.data,
            arch: '<kanban class="o_kanban_test"><templates><t t-name="kanban-box">' +
                    '<div><a type="edit">Edit</a></div>' +
                '</t></templates></kanban>',
        });

        testUtils.intercept(kanban, 'switch_view', function (event) {
            assert.deepEqual(event.data, {
                view_type: 'form',
                res_id: 1,
                mode: 'edit',
                model: 'partner',
            });
        });
        kanban.$('a').first().click();
        kanban.destroy();
    });

    QUnit.test('environment is updated when (un)folding groups', function (assert) {
        assert.expect(3);

        var envIDs = [1, 3, 2, 4]; // the ids that should be in the environment during this test
        var kanban = createView({
            View: KanbanView,
            model: 'partner',
            data: this.data,
            arch: '<kanban>' +
                        '<field name="product_id"/>' +
                        '<templates><t t-name="kanban-box">' +
                            '<div><field name="foo"/></div>' +
                        '</t></templates>' +
                    '</kanban>',
            groupBy: ['product_id'],
            intercepts: {
                env_updated: function (event) {
                    assert.deepEqual(event.data.env.ids, envIDs,
                        "should notify the environment with the correct ids");
                },
            },
        });

        // fold the second group and check that the res_ids it contains are no
        // longer in the environment
        envIDs = [1, 3];
        kanban.$('.o_kanban_group:last .o_kanban_toggle_fold').click();

        // re-open the second group and check that the res_ids it contains are
        // back in the environment
        envIDs = [1, 3, 2, 4];
        kanban.$('.o_kanban_group:last .o_kanban_toggle_fold').click();

        kanban.destroy();
    });

    QUnit.test('create a column in grouped on m2o', function (assert) {
        assert.expect(14);

        var nbRPCs = 0;
        var kanban = createView({
            View: KanbanView,
            model: 'partner',
            data: this.data,
            arch: '<kanban class="o_kanban_test" on_create="quick_create">' +
                        '<field name="product_id"/>' +
                        '<templates><t t-name="kanban-box">' +
                            '<div><field name="foo"/></div>' +
                        '</t></templates>' +
                    '</kanban>',
            groupBy: ['product_id'],
            mockRPC: function (route, args) {
                nbRPCs++;
                if (args.method === 'name_create') {
                    assert.ok(true, "should call name_create");
                }
                //Create column will call resequence to set column order
                if (route === '/web/dataset/resequence') {
                    assert.ok(true, "should call resequence");
                    return $.when(true);
                }
                return this._super(route, args);
            },
        });
        assert.strictEqual(kanban.$('.o_column_quick_create').length, 1, "should have a quick create column");
        assert.notOk(kanban.$('.o_column_quick_create input').is(':visible'),
            "the input should not be visible");

        kanban.$('.o_quick_create_folded').click();

        assert.ok(kanban.$('.o_column_quick_create input').is(':visible'),
            "the input should be visible");

        // discard the column creation and click it again
        kanban.$('.o_column_quick_create input').trigger($.Event('keydown', {
            keyCode: $.ui.keyCode.ESCAPE,
            which: $.ui.keyCode.ESCAPE,
        }));
        assert.notOk(kanban.$('.o_column_quick_create input').is(':visible'),
            "the input should not be visible after discard");

        kanban.$('.o_quick_create_folded').click();
        assert.ok(kanban.$('.o_column_quick_create input').is(':visible'),
            "the input should be visible");

        kanban.$('.o_column_quick_create input').val('new value');
        kanban.$('.o_column_quick_create button.o_kanban_add').click();

        assert.strictEqual(kanban.$('.o_kanban_group:last span:contains(new value)').length, 1,
            "the last column should be the newly created one");
        assert.ok(_.isNumber(kanban.$('.o_kanban_group:last').data('id')),
            'the created column should have the correct id');
        assert.ok(!kanban.$('.o_kanban_group:last').hasClass('o_column_folded'),
            'the created column should not be folded');

        // fold and unfold the created column, and check that no RPC is done (as there is no record)
        nbRPCs = 0;
        kanban.$('.o_kanban_group:last .o_kanban_toggle_fold').click(); // fold the group
        assert.ok(kanban.$('.o_kanban_group:last').hasClass('o_column_folded'),
            'the created column should now be folded');
        kanban.$('.o_kanban_group:last').click();
        assert.ok(!kanban.$('.o_kanban_group:last').hasClass('o_column_folded'),
            'the created column should not be folded');
        assert.strictEqual(nbRPCs, 0, 'no rpc should have been done when folding/unfolding');

        // quick create a record
        kanban.$buttons.find('.o-kanban-button-new').click(); // Click on 'Create'
        assert.ok(kanban.$('.o_kanban_group:first() > div:nth(1)').hasClass('o_kanban_quick_create'),
            "clicking on create should open the quick_create in the first column");
        kanban.destroy();
    });

    QUnit.test('hide and display help message (ESC) in kanban quick create', function (assert) {
        assert.expect(2);

        var kanban = createView({
            View: KanbanView,
            model: 'partner',
            data: this.data,
            arch: '<kanban>' +
                        '<field name="product_id"/>' +
                        '<templates><t t-name="kanban-box">' +
                            '<div><field name="foo"/></div>' +
                        '</t></templates>' +
                    '</kanban>',
            groupBy: ['product_id'],
        });

        kanban.$('.o_quick_create_folded').click();

        assert.ok(kanban.$('.o_discard_msg').is(':visible'),
            'the ESC to discard message is visible');

        // click in the column, but outside the input (to lose focus)
        kanban.$('.o_kanban_header').click();
        assert.notOk(kanban.$('.o_discard_msg').is(':visible'),
            'the ESC to discard message is no longer visible');

        kanban.destroy();
    });

    QUnit.test('delete a column in grouped on m2o', function (assert) {
<<<<<<< HEAD
        assert.expect(28);
=======
        assert.expect(33);
>>>>>>> b9ce1aff

        testUtils.patch(KanbanRenderer, {
            _renderGrouped: function () {
                this._super.apply(this, arguments);
                // set delay and revert animation time to 0 so dummy drag and drop works
                if (this.$el.sortable('instance')) {
                    this.$el.sortable('option', {delay: 0, revert: 0});
                }
            },
        });

        var resequencedIDs;

        var kanban = createView({
            View: KanbanView,
            model: 'partner',
            data: this.data,
            arch: '<kanban class="o_kanban_test" on_create="quick_create">' +
                        '<field name="product_id"/>' +
                        '<templates><t t-name="kanban-box">' +
                            '<div><field name="foo"/></div>' +
                        '</t></templates>' +
                    '</kanban>',
            groupBy: ['product_id'],
            mockRPC: function (route, args) {
                if (route === '/web/dataset/resequence') {
                    resequencedIDs = args.ids;
                    assert.strictEqual(_.reject(args.ids, _.isNumber).length, 0,
                        "column resequenced should be existing records with IDs");
                    return $.when(true);
                }
                if (args.method) {
                    assert.step(args.method);
                }
                return this._super(route, args);
            },
        });

        // check the initial rendering
        assert.strictEqual(kanban.$('.o_kanban_group').length, 2, "should have two columns");
        assert.strictEqual(kanban.$('.o_kanban_group:first').data('id'), 3,
            'first column should be [3, "hello"]');
        assert.strictEqual(kanban.$('.o_kanban_group:last').data('id'), 5,
            'second column should be [5, "xmo"]');
        assert.strictEqual(kanban.$('.o_kanban_group:last .o_column_title').text(), 'xmo',
            'second column should have correct title');
        assert.strictEqual(kanban.$('.o_kanban_group:last .o_kanban_record').length, 2,
            "second column should have two records");

        // check available actions in kanban header's config dropdown
        assert.ok(kanban.$('.o_kanban_group:first .o_kanban_toggle_fold').length,
                        "should be able to fold the column");
        assert.ok(kanban.$('.o_kanban_group:first .o_column_edit').length,
                        "should be able to edit the column");
        assert.ok(kanban.$('.o_kanban_group:first .o_column_delete').length,
                        "should be able to delete the column");

        // delete second column (first cancel the confirm request, then confirm)
        kanban.$('.o_kanban_group:last .o_column_delete').click(); // click on delete
        assert.ok($('.modal').length, 'a confirm modal should be displayed');
        $('.modal .modal-footer .btn-default').click(); // click on cancel
        assert.strictEqual(kanban.$('.o_kanban_group:last').data('id'), 5,
            'column [5, "xmo"] should still be there');
        kanban.$('.o_kanban_group:last .o_column_delete').click(); // click on delete
        assert.ok($('.modal').length, 'a confirm modal should be displayed');
        $('.modal .modal-footer .btn-primary').click(); // click on confirm
        assert.strictEqual(kanban.$('.o_kanban_group:last').data('id'), 3,
            'last column should now be [3, "hello"]');
        assert.strictEqual(kanban.$('.o_kanban_group').length, 2, "should still have two columns");
        assert.ok(!_.isNumber(kanban.$('.o_kanban_group:first').data('id')),
            'first column should have no id (Undefined column)');
        // check available actions on 'Undefined' column
        assert.ok(kanban.$('.o_kanban_group:first .o_kanban_toggle_fold').length,
                        "should be able to fold the column");
        assert.ok(!kanban.$('.o_kanban_group:first .o_column_delete').length,
            'Undefined column could not be deleted');
        assert.ok(!kanban.$('.o_kanban_group:first .o_column_edit').length,
            'Undefined column could not be edited');
        assert.verifySteps(['read_group', 'unlink', 'read_group']);
        assert.strictEqual(kanban.renderer.widgets.length, 2,
            "the old widgets should have been correctly deleted");

        // test column drag and drop having an 'Undefined' column
        testUtils.dragAndDrop(
            kanban.$('.o_kanban_header_title:first'),
            kanban.$('.o_kanban_header_title:last'), {position: 'right'}
        );
        assert.strictEqual(resequencedIDs, undefined,
            "resequencing require at least 2 not Undefined columns");
        kanban.$('.o_column_quick_create input').val('once third column');
        kanban.$('.o_column_quick_create button.o_kanban_add').click();
        var newColumnID = kanban.$('.o_kanban_group:last').data('id');
        testUtils.dragAndDrop(
            kanban.$('.o_kanban_header_title:first'),
            kanban.$('.o_kanban_header_title:last'), {position: 'right'}
        );
        assert.deepEqual([3, newColumnID], resequencedIDs,
            "moving the Undefined column should not affect order of other columns")
        testUtils.dragAndDrop(
            kanban.$('.o_kanban_header_title:first'),
            kanban.$('.o_kanban_header_title:nth(1)'), {position: 'right'}
        );
        assert.deepEqual([newColumnID, 3], resequencedIDs,
            "moved column should be resequenced accordingly")

        kanban.destroy();
        testUtils.unpatch(KanbanRenderer);
    });

    QUnit.test('create a column, delete it and create another one', function (assert) {
        assert.expect(5);

        var kanban = createView({
            View: KanbanView,
            model: 'partner',
            data: this.data,
            arch: '<kanban on_create="quick_create">' +
                        '<field name="product_id"/>' +
                        '<templates><t t-name="kanban-box">' +
                            '<div><field name="foo"/></div>' +
                        '</t></templates>' +
                    '</kanban>',
            groupBy: ['product_id'],
        });

        assert.strictEqual(kanban.$('.o_kanban_group').length, 2, "should have two columns");

        kanban.$('.o_column_quick_create').click();
        kanban.$('.o_column_quick_create input').val('new column 1');
        kanban.$('.o_column_quick_create button.o_kanban_add').click();

        assert.strictEqual(kanban.$('.o_kanban_group').length, 3, "should have two columns");

        kanban.$('.o_kanban_group:last .o_column_delete').click();
        $('.modal .modal-footer .btn-primary').click();

        assert.strictEqual(kanban.$('.o_kanban_group').length, 2, "should have twos columns");

        kanban.$('.o_column_quick_create').click();
        kanban.$('.o_column_quick_create input').val('new column 2');
        kanban.$('.o_column_quick_create button.o_kanban_add').click();

        assert.strictEqual(kanban.$('.o_kanban_group').length, 3, "should have three columns");
        assert.strictEqual(kanban.$('.o_kanban_group:last span:contains(new column 2)').length, 1,
            "the last column should be the newly created one");
        kanban.destroy();
    });

    QUnit.test('edit a column in grouped on m2o', function (assert) {
        assert.expect(12);

        var nbRPCs = 0;
        var kanban = createView({
            View: KanbanView,
            model: 'partner',
            data: this.data,
            arch: '<kanban class="o_kanban_test" on_create="quick_create">' +
                        '<field name="product_id"/>' +
                        '<templates><t t-name="kanban-box">' +
                            '<div><field name="foo"/></div>' +
                        '</t></templates>' +
                    '</kanban>',
            groupBy: ['product_id'],
            archs: {
                'product,false,form': '<form string="Product"><field name="display_name"/></form>',
            },
            mockRPC: function (route, args) {
                nbRPCs++;
                return this._super(route, args);
            },
        });
        assert.strictEqual(kanban.$('.o_kanban_group[data-id=5] .o_column_title').text(), 'xmo',
            'title of the column should be "xmo"');

        // edit the title of column [5, 'xmo'] and close without saving
        kanban.$('.o_kanban_group[data-id=5] .o_column_edit').click(); // click on 'Edit'
        assert.ok($('.modal .o_form_editable').length, 'a form view should be open in a modal');
        assert.strictEqual($('.modal .o_form_editable input').val(), 'xmo',
            'the name should be "xmo"');
        $('.modal .o_form_editable input').val('ged').trigger('input'); // change the value
        nbRPCs = 0;
        $('.modal .modal-header .close').click(); // click on the cross to close the modal
        assert.ok(!$('.modal').length, 'the modal should be closed');
        assert.strictEqual(kanban.$('.o_kanban_group[data-id=5] .o_column_title').text(), 'xmo',
            'title of the column should still be "xmo"');
        assert.strictEqual(nbRPCs, 0, 'no RPC should have been done');

        // edit the title of column [5, 'xmo'] and discard
        kanban.$('.o_kanban_group[data-id=5] .o_column_edit').click(); // click on 'Edit'
        $('.modal .o_form_editable input').val('ged').trigger('input'); // change the value
        nbRPCs = 0;
        $('.modal .modal-footer .btn-default').click(); // click on discard
        assert.ok(!$('.modal').length, 'the modal should be closed');
        assert.strictEqual(kanban.$('.o_kanban_group[data-id=5] .o_column_title').text(), 'xmo',
            'title of the column should still be "xmo"');
        assert.strictEqual(nbRPCs, 0, 'no RPC should have been done');

        // edit the title of column [5, 'xmo'] and save
        kanban.$('.o_kanban_group[data-id=5] .o_column_edit').click(); // click on 'Edit'
        $('.modal .o_form_editable input').val('ged').trigger('input'); // change the value
        nbRPCs = 0;
        $('.modal .modal-footer .btn-primary').click(); // click on save
        assert.ok(!$('.modal').length, 'the modal should be closed');
        assert.strictEqual(kanban.$('.o_kanban_group[data-id=5] .o_column_title').text(), 'ged',
            'title of the column should be "ged"');
        assert.strictEqual(nbRPCs, 4, 'should have done 1 write, 1 read_group and 2 search_read');
        kanban.destroy();
    });

    QUnit.test('quick create column should be opened if there is no column', function (assert) {
        assert.expect(3);

        var kanban = createView({
            View: KanbanView,
            model: 'partner',
            data: this.data,
            arch: '<kanban class="o_kanban_test">' +
                        '<field name="product_id"/>' +
                        '<templates><t t-name="kanban-box">' +
                            '<div><field name="foo"/></div>' +
                        '</t></templates>' +
                    '</kanban>',
            groupBy: ['product_id'],
            domain: [['foo', '=', 'norecord']],
        });

        assert.strictEqual(kanban.$('.o_kanban_group').length, 0,
            "there should be no column");
        assert.strictEqual(kanban.$('.o_column_quick_create').length, 1,
            "should have a quick create column");
        assert.ok(kanban.$('.o_column_quick_create input').is(':visible'),
            "the quick create should be opened");

        kanban.destroy();
    });

    QUnit.test('quick create several columns in a row', function (assert) {
        assert.expect(10);

        var kanban = createView({
            View: KanbanView,
            model: 'partner',
            data: this.data,
            arch: '<kanban>' +
                        '<field name="product_id"/>' +
                        '<templates><t t-name="kanban-box">' +
                            '<div><field name="foo"/></div>' +
                        '</t></templates>' +
                    '</kanban>',
            groupBy: ['product_id'],
        });

        assert.strictEqual(kanban.$('.o_kanban_group').length, 2,
            "should have two columns");
        assert.strictEqual(kanban.$('.o_column_quick_create').length, 1,
            "should have a ColumnQuickCreate widget");
        assert.strictEqual(kanban.$('.o_column_quick_create .o_quick_create_folded:visible').length, 1,
            "the ColumnQuickCreate should be folded");
        assert.strictEqual(kanban.$('.o_column_quick_create .o_quick_create_unfolded:visible').length, 0,
            "the ColumnQuickCreate should be folded");

        // add a new column
        kanban.$('.o_column_quick_create .o_quick_create_folded').click();
        assert.strictEqual(kanban.$('.o_column_quick_create .o_quick_create_folded:visible').length, 0,
            "the ColumnQuickCreate should be unfolded");
        assert.strictEqual(kanban.$('.o_column_quick_create .o_quick_create_unfolded:visible').length, 1,
            "the ColumnQuickCreate should be unfolded");
        kanban.$('.o_column_quick_create input').val('New Column 1');
        kanban.$('.o_column_quick_create .btn-primary').click();
        assert.strictEqual(kanban.$('.o_kanban_group').length, 3,
            "should now have three columns");

        // add another column
        assert.strictEqual(kanban.$('.o_column_quick_create .o_quick_create_folded:visible').length, 0,
            "the ColumnQuickCreate should still be unfolded");
        assert.strictEqual(kanban.$('.o_column_quick_create .o_quick_create_unfolded:visible').length, 1,
            "the ColumnQuickCreate should still be unfolded");
        kanban.$('.o_column_quick_create input').val('New Column 2');
        kanban.$('.o_column_quick_create .btn-primary').click();
        assert.strictEqual(kanban.$('.o_kanban_group').length, 4,
            "should now have four columns");

        kanban.destroy();
    });

    QUnit.test('quick create column and examples', function (assert) {
        assert.expect(12);

        kanbanExamplesRegistry.add('test', [{
            name: "A first example",
            columns: ["Column 1", "Column 2", "Column 3"],
            description: "Some description",
        }, {
            name: "A second example",
            columns: ["Col 1", "Col 2"],
        }]);

        var kanban = createView({
            View: KanbanView,
            model: 'partner',
            data: this.data,
            arch: '<kanban examples="test">' +
                        '<field name="product_id"/>' +
                        '<templates><t t-name="kanban-box">' +
                            '<div><field name="foo"/></div>' +
                        '</t></templates>' +
                    '</kanban>',
            groupBy: ['product_id'],
        });

        assert.strictEqual(kanban.$('.o_column_quick_create').length, 1,
            "should have a ColumnQuickCreate widget");

        // open the quick create
        kanban.$('.o_column_quick_create .o_quick_create_folded').click();

        assert.strictEqual(kanban.$('.o_column_quick_create .o_kanban_examples:visible').length, 1,
            "should have a link to see examples");

        // click to see the examples
        kanban.$('.o_column_quick_create .o_kanban_examples').click();

        assert.strictEqual($('.modal .o_kanban_examples_dialog').length, 1,
            "should have open the examples dialog");
        assert.strictEqual($('.modal .o_kanban_examples_dialog_nav li').length, 2,
            "should have two examples (in the menu)");
        assert.strictEqual($('.modal .o_kanban_examples_dialog_nav a').text(),
            ' A first example  A second example ', "example names should be correct");
        assert.strictEqual($('.modal .o_kanban_examples_dialog_content .tab-pane').length, 2,
            "should have two examples");

        var $firstPane = $('.modal .o_kanban_examples_dialog_content .tab-pane:first');
        assert.strictEqual($firstPane.find('.o_kanban_examples_group').length, 3,
            "there should be 3 stages in the first example");
        assert.strictEqual($firstPane.find('h6').text(), 'Column 1Column 2Column 3',
            "column titles should be correct");
        assert.strictEqual($firstPane.find('.o_kanban_examples_description').text().trim(),
            "Some description", "the correct description should be displayed");

        var $secondPane = $('.modal .o_kanban_examples_dialog_content .tab-pane:nth(1)');
        assert.strictEqual($secondPane.find('.o_kanban_examples_group').length, 2,
            "there should be 2 stages in the second example");
        assert.strictEqual($secondPane.find('h6').text(), 'Col 1Col 2',
            "column titles should be correct");
        assert.strictEqual($secondPane.find('.o_kanban_examples_description').text().trim(),
            "", "there should be no description for the second example");

        kanban.destroy();
    });

    QUnit.test('if view was grouped at start, it stays grouped', function (assert) {
        assert.expect(1);

        var kanban = createView({
            View: KanbanView,
            model: 'partner',
            data: this.data,
            arch: '<kanban class="o_kanban_test" on_create="quick_create">' +
                        '<field name="product_id"/>' +
                        '<templates><t t-name="kanban-box">' +
                            '<div><field name="foo"/></div>' +
                        '</t></templates>' +
                    '</kanban>',
            groupBy: ['product_id'],
        });
        kanban.update({groupBy: []});

        assert.ok(kanban.$('.o_kanban_view').hasClass('o_kanban_grouped'));
        kanban.destroy();
    });

    QUnit.test('if view was not grouped at start, it can be grouped and ungrouped', function (assert) {
        assert.expect(3);

        var kanban = createView({
            View: KanbanView,
            model: 'partner',
            data: this.data,
            arch: '<kanban class="o_kanban_test" on_create="quick_create">' +
                        '<field name="product_id"/>' +
                        '<templates><t t-name="kanban-box">' +
                            '<div><field name="foo"/></div>' +
                        '</t></templates>' +
                    '</kanban>',
        });
        assert.notOk(kanban.$('.o_kanban_view').hasClass('o_kanban_grouped'), "should not be grouped");
        kanban.update({groupBy: ['product_id']});
        assert.ok(kanban.$('.o_kanban_view').hasClass('o_kanban_grouped'), "should be grouped");
        kanban.update({groupBy: []});
        assert.notOk(kanban.$('.o_kanban_view').hasClass('o_kanban_grouped'), "should not be grouped");
        kanban.destroy();
    });

    QUnit.test('no content helper when no data', function (assert) {
        assert.expect(3);

        var records = this.data.partner.records;

        this.data.partner.records = [];

        var kanban = createView({
            View: KanbanView,
            model: 'partner',
            data: this.data,
            arch: '<kanban class="o_kanban_test"><templates><t t-name="kanban-box">' +
                    '<div>' +
                    '<t t-esc="record.foo.value"/>' +
                    '<field name="foo"/>' +
                    '</div>' +
                '</t></templates></kanban>',
            viewOptions: {
                action: {
                    help: '<p class="hello">click to add a partner</p>'
                }
            },
        });

        assert.strictEqual(kanban.$('.o_view_nocontent').length, 1,
            "should display the no content helper");

        assert.strictEqual(kanban.$('.o_view_nocontent p.hello:contains(add a partner)').length, 1,
            "should have rendered no content helper from action");

        this.data.partner.records = records;
        kanban.reload();

        assert.strictEqual(kanban.$('.o_view_nocontent').length, 0,
            "should not display the no content helper");
        kanban.destroy();
    });

    QUnit.test('no nocontent helper for grouped kanban with empty groups', function (assert) {
        assert.expect(2);

        var kanban = createView({
            View: KanbanView,
            model: 'partner',
            data: this.data,
            arch: '<kanban>' +
                        '<field name="product_id"/>' +
                        '<templates><t t-name="kanban-box">' +
                            '<div><field name="foo"/></div>' +
                        '</t></templates>' +
                    '</kanban>',
            groupBy: ['product_id'],
            mockRPC: function (route, args) {
                if (args.method === 'read_group') {
                    // override read_group to return empty groups, as this is
                    // the case for several models (e.g. project.task grouped
                    // by stage_id)
                    return this._super.apply(this, arguments).then(function (result) {
                        _.each(result, function (group) {
                            group[args.kwargs.groupby[0] + '_count'] = 0;
                        });
                        return result;
                    });
                }
                return this._super.apply(this, arguments);
            },
            viewOptions: {
                action: {
                    help: "No content helper",
                },
            },
        });

        assert.strictEqual(kanban.$('.o_kanban_group').length, 2,
            "there should be two columns");
        assert.strictEqual(kanban.$('.o_kanban_record').length, 0,
            "there should be no records");

        kanban.destroy();
    });

    QUnit.test('no nocontent helper for grouped kanban with no records', function (assert) {
        assert.expect(4);

        this.data.partner.records = [];

        var kanban = createView({
            View: KanbanView,
            model: 'partner',
            data: this.data,
            arch: '<kanban>' +
                        '<templates><t t-name="kanban-box">' +
                            '<div><field name="foo"/></div>' +
                        '</t></templates>' +
                    '</kanban>',
            groupBy: ['product_id'],
            viewOptions: {
                action: {
                    help: "No content helper",
                },
            },
        });

        assert.strictEqual(kanban.$('.o_kanban_group').length, 0,
            "there should be no columns");
        assert.strictEqual(kanban.$('.o_kanban_record').length, 0,
            "there should be no records");
        assert.strictEqual(kanban.$('.o_view_nocontent').length, 0,
            "there should be no nocontent helper (we are in 'column creation mode')");
        assert.strictEqual(kanban.$('.o_column_quick_create').length, 1,
            "there should be a column quick create");
        kanban.destroy();
    });

    QUnit.test('no nocontent helper is shown when no longer creating column', function (assert) {
        assert.expect(3);

        this.data.partner.records = [];

        var kanban = createView({
            View: KanbanView,
            model: 'partner',
            data: this.data,
            arch: '<kanban>' +
                        '<templates><t t-name="kanban-box">' +
                            '<div><field name="foo"/></div>' +
                        '</t></templates>' +
                    '</kanban>',
            groupBy: ['product_id'],
            viewOptions: {
                action: {
                    help: "No content helper",
                },
            },
        });

        assert.strictEqual(kanban.$('.o_view_nocontent').length, 0,
            "there should be no nocontent helper (we are in 'column creation mode')");

        // creating a new column
        kanban.$('.o_column_quick_create .o_input').val('applejack');
        kanban.$('.o_column_quick_create .o_kanban_add').click();

        assert.strictEqual(kanban.$('.o_view_nocontent').length, 0,
            "there should be no nocontent helper (still in 'column creation mode')");

        // leaving column creation mode
        kanban.$('.o_column_quick_create .o_input').trigger($.Event('keydown', {
            keyCode: $.ui.keyCode.ESCAPE,
            which: $.ui.keyCode.ESCAPE,
        }));

        assert.strictEqual(kanban.$('.o_view_nocontent').length, 1,
            "there should be a nocontent helper");

        kanban.destroy();
    });

    QUnit.test('no nocontent helper is hidden when quick creating a column', function (assert) {
        assert.expect(2);

        this.data.partner.records = [];

        var kanban = createView({
            View: KanbanView,
            model: 'partner',
            data: this.data,
            arch: '<kanban>' +
                        '<templates><t t-name="kanban-box">' +
                            '<div><field name="foo"/></div>' +
                        '</t></templates>' +
                    '</kanban>',
            groupBy: ['product_id'],
            mockRPC: function (route, args) {
                if (args.method === 'read_group') {
                    var result = [
                        {__domain: [['product_id', '=', 3]], product_id_count: 0, product_id: [3, 'hello']},
                    ];
                    return $.when(result);
                }
                return this._super.apply(this, arguments);
            },
            viewOptions: {
                action: {
                    help: "No content helper",
                },
            },
        });

        assert.strictEqual(kanban.$('.o_view_nocontent').length, 1,
            "there should be a nocontent helper");

        kanban.$('.o_kanban_add_column').click();

        assert.strictEqual(kanban.$('.o_view_nocontent').length, 0,
            "there should be no nocontent helper (we are in 'column creation mode')");

        kanban.destroy();
    });

    QUnit.test('remove nocontent helper after adding a record', function (assert) {
        assert.expect(2);

        this.data.partner.records = [];

        var kanban = createView({
            View: KanbanView,
            model: 'partner',
            data: this.data,
            arch: '<kanban>' +
                        '<templates><t t-name="kanban-box">' +
                            '<div><field name="name"/></div>' +
                        '</t></templates>' +
                    '</kanban>',
            groupBy: ['product_id'],
            mockRPC: function (route, args) {
                if (args.method === 'read_group') {
                    var result = [
                        {__domain: [['product_id', '=', 3]], product_id_count: 0, product_id: [3, 'hello']},
                    ];
                    return $.when(result);
                }
                return this._super.apply(this, arguments);
            },
            viewOptions: {
                action: {
                    help: "No content helper",
                },
            },
        });

        assert.strictEqual(kanban.$('.o_view_nocontent').length, 1,
            "there should be a nocontent helper");

        // add a record
        kanban.$('.o_kanban_quick_add').click();
        kanban.$('.o_kanban_quick_create .o_input').val('twilight sparkle').trigger('input');
        kanban.$('button.o_kanban_add').click();

        assert.strictEqual(kanban.$('.o_view_nocontent').length, 0,
            "there should be no nocontent helper (there is now one record)");

        kanban.destroy();
    });

    QUnit.test('remove nocontent helper when adding a record', function (assert) {
        assert.expect(2);

        this.data.partner.records = [];

        var kanban = createView({
            View: KanbanView,
            model: 'partner',
            data: this.data,
            arch: '<kanban>' +
                        '<templates><t t-name="kanban-box">' +
                            '<div><field name="name"/></div>' +
                        '</t></templates>' +
                    '</kanban>',
            groupBy: ['product_id'],
            mockRPC: function (route, args) {
                if (args.method === 'read_group') {
                    var result = [
                        {__domain: [['product_id', '=', 3]], product_id_count: 0, product_id: [3, 'hello']},
                    ];
                    return $.when(result);
                }
                return this._super.apply(this, arguments);
            },
            viewOptions: {
                action: {
                    help: "No content helper",
                },
            },
        });

        assert.strictEqual(kanban.$('.o_view_nocontent').length, 1,
            "there should be a nocontent helper");

        // add a record
        kanban.$('.o_kanban_quick_add').click();
        kanban.$('.o_kanban_quick_create .o_input').val('twilight sparkle').trigger('input');

        assert.strictEqual(kanban.$('.o_view_nocontent').length, 0,
            "there should be no nocontent helper (there is now one record)");

        kanban.destroy();
    });

    QUnit.test('nocontent helper is displayed again after canceling quick create', function (assert) {
        assert.expect(1);

        this.data.partner.records = [];

        var kanban = createView({
            View: KanbanView,
            model: 'partner',
            data: this.data,
            arch: '<kanban>' +
                        '<templates><t t-name="kanban-box">' +
                            '<div><field name="name"/></div>' +
                        '</t></templates>' +
                    '</kanban>',
            groupBy: ['product_id'],
            mockRPC: function (route, args) {
                if (args.method === 'read_group') {
                    var result = [
                        {__domain: [['product_id', '=', 3]], product_id_count: 0, product_id: [3, 'hello']},
                    ];
                    return $.when(result);
                }
                return this._super.apply(this, arguments);
            },
            viewOptions: {
                action: {
                    help: "No content helper",
                },
            },
        });

        // add a record
        kanban.$('.o_kanban_quick_add').click();

        kanban.$('.o_kanban_view').click();

        assert.strictEqual(kanban.$('.o_view_nocontent').length, 1,
            "there should be again a nocontent helper");

        kanban.destroy();
    });


    QUnit.test('nocontent helper for grouped kanban with no records with no group_create', function (assert) {
        assert.expect(4);

        this.data.partner.records = [];

        var kanban = createView({
            View: KanbanView,
            model: 'partner',
            data: this.data,
            arch: '<kanban group_create="false">' +
                        '<templates><t t-name="kanban-box">' +
                            '<div><field name="foo"/></div>' +
                        '</t></templates>' +
                    '</kanban>',
            groupBy: ['product_id'],
            viewOptions: {
                action: {
                    help: "No content helper",
                },
            },
        });

        assert.strictEqual(kanban.$('.o_kanban_group').length, 0,
            "there should be no columns");
        assert.strictEqual(kanban.$('.o_kanban_record').length, 0,
            "there should be no records");
        assert.strictEqual(kanban.$('.o_view_nocontent').length, 0,
            "there should not be a nocontent helper");
        assert.strictEqual(kanban.$('.o_column_quick_create').length, 0,
            "there should not be a column quick create");
        kanban.destroy();
    });

    QUnit.test('buttons with modifiers', function (assert) {
        assert.expect(2);

        this.data.partner.records[1].bar = false; // so that test is more complete

        var kanban = createView({
            View: KanbanView,
            model: "partner",
            data: this.data,
            arch:
                '<kanban>' +
                    '<field name="foo"/>' +
                    '<field name="bar"/>' +
                    '<field name="state"/>' +
                    '<templates><div t-name="kanban-box">' +
                        '<button class="o_btn_test_1" type="object" name="a1" ' +
                            'attrs="{\'invisible\': [[\'foo\', \'!=\', \'yop\']]}"/>' +
                        '<button class="o_btn_test_2" type="object" name="a2" ' +
                            'attrs="{\'invisible\': [[\'bar\', \'=\', True]]}" ' +
                            'states="abc,def"/>' +
                    '</div></templates>' +
                '</kanban>',
        });

        assert.strictEqual(kanban.$(".o_btn_test_1").length, 1,
            "kanban should have one buttons of type 1");
        assert.strictEqual(kanban.$(".o_btn_test_2").length, 3,
            "kanban should have three buttons of type 2");
        kanban.destroy();
    });

    QUnit.test('button executes action and reloads', function (assert) {
        assert.expect(6);

        var kanban = createView({
            View: KanbanView,
            model: "partner",
            data: this.data,
            arch:
                '<kanban>' +
                    '<templates><div t-name="kanban-box">' +
                        '<field name="foo"/>' +
                        '<button type="object" name="a1" />' +
                    '</div></templates>' +
                '</kanban>',
            mockRPC: function (route) {
                assert.step(route);
                return this._super.apply(this, arguments);
            },
        });

        assert.ok(kanban.$('button[data-name="a1"]').length,
            "kanban should have at least one button a1");

        var count = 0;
        testUtils.intercept(kanban, 'execute_action', function (event) {
            count++;
            event.data.on_closed();
        });
        $('button[data-name="a1"]').first().click();
        assert.strictEqual(count, 1, "should have triggered a execute action");

        $('button[data-name="a1"]').first().click();
        assert.strictEqual(count, 1, "double-click on kanban actions should be debounced");

        assert.verifySteps([
            '/web/dataset/search_read',
            '/web/dataset/call_kw/partner/read'
        ], 'a read should be done after the call button to reload the record');

        kanban.destroy();
    });

    QUnit.test('button executes action and check domain', function (assert) {
        assert.expect(2);

        var data = this.data;
        data.partner.fields.active = {string: "Active", type: "boolean", default: true};
        for (var k in this.data.partner.records) {
            data.partner.records[k].active = true;
        }

        var kanban = createView({
            View: KanbanView,
            model: "partner",
            data: data,
            arch:
                '<kanban>' +
                    '<templates><div t-name="kanban-box">' +
                        '<field name="foo"/>' +
                        '<field name="active"/>' +
                        '<button type="object" name="a1" />' +
                        '<button type="object" name="toggle_active" />' +
                    '</div></templates>' +
                '</kanban>',
        });

        testUtils.intercept(kanban, 'execute_action', function (event) {
            data.partner.records[0].active = false;
            event.data.on_closed();
        });

        assert.strictEqual(kanban.$('.o_kanban_record:contains(yop)').length, 1, "should display 'yop' record");
        kanban.$('.o_kanban_record:contains(yop) button[data-name="toggle_active"]').click();
        assert.strictEqual(kanban.$('.o_kanban_record:contains(yop)').length, 0, "should remove 'yop' record from the view");

        kanban.destroy();
    });

    QUnit.test('button executes action with domain field not in view', function (assert) {
        assert.expect(1);

        var kanban = createView({
            View: KanbanView,
            model: "partner",
            data: this.data,
            domain: [['bar', '=', true]],
            arch:
                '<kanban>' +
                    '<templates><div t-name="kanban-box">' +
                        '<field name="foo"/>' +
                        '<button type="object" name="a1" />' +
                        '<button type="object" name="toggle_action" />' +
                    '</div></templates>' +
                '</kanban>',
        });

        testUtils.intercept(kanban, 'execute_action', function (event) {
            event.data.on_closed();
        });

        try {
            kanban.$('.o_kanban_record:contains(yop) button[data-name="toggle_action"]').click();
            assert.strictEqual(true, true, 'Everything went fine');
        } catch (e) {
            assert.strictEqual(true, false, 'Error triggered at action execution');
        }
        kanban.destroy();
    });

    QUnit.test('rendering date and datetime', function (assert) {
        assert.expect(2);

        this.data.partner.records[0].date = "2017-01-25";
        this.data.partner.records[1].datetime= "2016-12-12 10:55:05";

        var kanban = createView({
            View: KanbanView,
            model: 'partner',
            data: this.data,
            arch: '<kanban class="o_kanban_test">' +
                    '<field name="date"/>' +
                    '<field name="datetime"/>' +
                    '<templates><t t-name="kanban-box">' +
                        '<div>' +
                        '<t t-esc="record.date.raw_value"/>' +
                        '<t t-esc="record.datetime.raw_value"/>' +
                        '</div>' +
                    '</t></templates>' +
                '</kanban>',
        });

        // FIXME: this test is locale dependant. we need to do it right.
        assert.strictEqual(kanban.$('div.o_kanban_record:contains(Wed Jan 25)').length, 1,
            "should have formatted the date");
        assert.strictEqual(kanban.$('div.o_kanban_record:contains(Mon Dec 12)').length, 1,
            "should have formatted the datetime");
        kanban.destroy();
    });

    QUnit.test('evaluate conditions on relational fields', function (assert) {
        assert.expect(3);

        this.data.partner.records[0].product_id = false;

        var kanban = createView({
            View: KanbanView,
            model: 'partner',
            data: this.data,
            arch: '<kanban class="o_kanban_test">' +
                    '<field name="product_id"/>' +
                    '<field name="category_ids"/>' +
                    '<templates><t t-name="kanban-box">' +
                        '<div>' +
                        '<button t-if="!record.product_id.raw_value" class="btn_a">A</button>' +
                        '<button t-if="!record.category_ids.raw_value.length" class="btn_b">B</button>' +
                        '</div>' +
                    '</t></templates>' +
                '</kanban>',
        });

        assert.strictEqual($('.o_kanban_record:not(.o_kanban_ghost)').length, 4,
            "there should be 4 records");
        assert.strictEqual($('.o_kanban_record:not(.o_kanban_ghost) .btn_a').length, 1,
            "only 1 of them should have the 'Action' button");
        assert.strictEqual($('.o_kanban_record:not(.o_kanban_ghost) .btn_b').length, 2,
            "only 2 of them should have the 'Action' button");

        kanban.destroy();
    });

    QUnit.test('resequence columns in grouped by m2o', function (assert) {
        assert.expect(7);

        var envIDs = [1, 3, 2, 4]; // the ids that should be in the environment during this test
        var kanban = createView({
            View: KanbanView,
            model: 'partner',
            data: this.data,
            arch: '<kanban>' +
                        '<field name="product_id"/>' +
                        '<templates><t t-name="kanban-box">' +
                            '<div><field name="foo"/></div>' +
                        '</t></templates>' +
                    '</kanban>',
            groupBy: ['product_id'],
            mockRPC: function (route) {
                if (route === '/web/dataset/resequence') {
                    return $.when();
                }
                return this._super.apply(this, arguments);
            },
            intercepts: {
                env_updated: function (event) {
                    assert.deepEqual(event.data.env.ids, envIDs,
                        "should notify the environment with the correct ids");
                },
            },
        });

        assert.ok(kanban.$('.o_kanban_view').hasClass('ui-sortable'),
            "columns should be sortable");
        assert.strictEqual(kanban.$('.o_kanban_group').length, 2,
            "should have two columns");
        assert.strictEqual(kanban.$('.o_kanban_group:first').data('id'), 3,
            "first column should be id 3 before resequencing");

        // there is a 100ms delay on the d&d feature (jquery sortable) for
        // kanban columns, making it hard to test. So we rather bypass the d&d
        // for this test, and directly call the event handler
        envIDs = [2, 4, 1, 3]; // the columns will be inverted
        kanban._onResequenceColumn({data: {ids: [5, 3]}});
        kanban.update({}, {reload: false}); // re-render without reloading

        assert.strictEqual(kanban.$('.o_kanban_group:first').data('id'), 5,
            "first column should be id 5 before resequencing");

        kanban.destroy();
    });

    QUnit.test('properly evaluate more complex domains', function (assert) {
        assert.expect(1);

        var kanban = createView({
            View: KanbanView,
            model: 'partner',
            data: this.data,
            arch: '<kanban>' +
                    '<field name="foo"/>' +
                    '<field name="bar"/>' +
                    '<field name="category_ids"/>' +
                    '<templates>' +
                        '<t t-name="kanban-box">' +
                            '<div>' +
                                '<field name="foo"/>' +
                                '<button type="object" attrs="{\'invisible\':[\'|\', (\'bar\',\'=\',True), (\'category_ids\', \'!=\', [])]}" class="btn btn-primary pull-right btn-sm" name="channel_join_and_get_info">Join</button>' +
                            '</div>' +
                        '</t>' +
                    '</templates>' +
                '</kanban>',
        });

        assert.strictEqual(kanban.$('button.oe_kanban_action_button').length, 1,
            "only one button should be visible");
        kanban.destroy();
    });

    QUnit.test('edit the kanban color with the colorpicker', function (assert) {
        assert.expect(5);

        var writeOnColor;

        this.data.category.records[0].color = 12;

        var kanban = createView({
            View: KanbanView,
            model: 'category',
            data: this.data,
            arch: '<kanban>' +
                    '<field name="color"/>' +
                    '<templates>' +
                        '<t t-name="kanban-box">' +
                            '<div color="color">' +
                                '<div class="o_dropdown_kanban dropdown">' +
                                    '<a class="dropdown-toggle btn" data-toggle="dropdown" href="#">' +
                                            '<span class="fa fa-bars fa-lg"/>' +
                                    '</a>' +
                                    '<ul class="dropdown-menu" role="menu" aria-labelledby="dLabel">' +
                                        '<li>' +
                                            '<ul class="oe_kanban_colorpicker"/>' +
                                        '</li>' +
                                    '</ul>' +
                                '</div>' +
                                '<field name="name"/>' +
                            '</div>' +
                        '</t>' +
                    '</templates>' +
                '</kanban>',
            mockRPC: function (route, args) {
                if (args.method === 'write' && 'color' in args.args[1]) {
                    writeOnColor = true;
                }
                return this._super.apply(this, arguments);
            },
        });

        var $firstRecord = kanban.$('.o_kanban_record:first()');

        assert.strictEqual(kanban.$('.o_kanban_record.oe_kanban_color_12').length, 0,
            "no record should have the color 12");
        assert.strictEqual($firstRecord.find('.oe_kanban_colorpicker').length, 1,
            "there should be a color picker");
        assert.strictEqual($firstRecord.find('.oe_kanban_colorpicker').children().length, 12,
            "the color picker should have 12 children (the colors)");

        // Set a color
        $firstRecord.find('.oe_kanban_colorpicker a.oe_kanban_color_9').click();
        assert.ok(writeOnColor, "should write on the color field");
        $firstRecord = kanban.$('.o_kanban_record:first()'); // First record is reloaded here
        assert.ok($firstRecord.is('.oe_kanban_color_9'),
            "the first record should have the color 9");

        kanban.destroy();
    });

<<<<<<< HEAD
=======
    QUnit.test('archive kanban column, when active field is not in the view', function (assert) {
        assert.expect(3);

        this.data.partner.fields.active = {string: 'Active', type: 'char', default: true};

        var writeOnActive;
        var kanban = createView({
            View: KanbanView,
            model: 'partner',
            data: this.data,
            arch: '<kanban>' +
                '<field name="product_id"/>' +
                '<templates><t t-name="kanban-box">' +
                    '<div><field name="foo"/></div>' +
                '</t></templates>' +
            '</kanban>',
            groupBy: ['product_id'],
            mockRPC: function (route, args) {
                if (args.method === 'write' && 'active' in args.args[1]) {
                    writeOnActive = true;
                }
                return this._super.apply(this, arguments);
            },
        });

        var $first_column = kanban.$('.o_kanban_group:first()');
        assert.strictEqual($first_column.find('.o_kanban_record').length, 2,
            "there should be 2 partners in first column");
        $first_column.find('.o_column_archive').click();
        assert.ok(writeOnActive, "should write on the active field");
        assert.strictEqual($first_column.find('.o_kanban_record').length, 0,
            "there should not be partners anymore");

        kanban.destroy();
    });

    QUnit.test('archive new kanban column', function (assert) {
        assert.expect(16);

        this.data.partner.fields.active = {string: 'Active', type: 'char', default: true};

        var kanban = createView({
            View: KanbanView,
            model: 'partner',
            data: this.data,
            arch: '<kanban>' +
                '<field name="product_id"/>' +
                '<templates><t t-name="kanban-box">' +
                    '<div><field name="foo"/></div>' +
                '</t></templates>' +
            '</kanban>',
            groupBy: ['product_id'],
            mockRPC: function (route) {
                assert.step(route);
                return this._super.apply(this, arguments);
            },
        });
        var rpcs = ['/web/dataset/call_kw/partner/read_group', '/web/dataset/search_read', '/web/dataset/search_read'];
        assert.strictEqual(kanban.$('.o_kanban_group').length, 2,
            "there should be 2 columns");

        // create a column
        kanban.$('.o_column_quick_create').click();
        kanban.$('.o_column_quick_create input').val('new colum');
        kanban.$('.o_column_quick_create button.o_kanban_add').click();
        rpcs.push('/web/dataset/call_kw/product/name_create');
        rpcs.push('/web/dataset/resequence');
        assert.verifySteps(rpcs);

        // add a record inside
        kanban.$('.o_kanban_group:eq(2) .o_kanban_quick_add i').click();
        var $quickCreate = kanban.$('.o_kanban_group:eq(2) .o_kanban_quick_create');
        $quickCreate.find('input').val('new record');
        $quickCreate.find('button.o_kanban_add').click();
        assert.strictEqual(kanban.$('.o_kanban_group').length, 3,
            "there should be 3 columns");
        rpcs.push('/web/dataset/call_kw/partner/name_create');
        rpcs.push('/web/dataset/call_kw/partner/read');
        assert.verifySteps(rpcs);

        var $newColumn = kanban.$('.o_kanban_group:eq(2)');
        assert.strictEqual($newColumn.find('.o_kanban_record').length, 1,
            "there should be 1 record in the new column");
        $newColumn.find('.o_column_archive').click();
        assert.strictEqual($newColumn.find('.o_kanban_record').length, 0,
            "there should not be partners anymore");
        rpcs.push('/web/dataset/call_kw/partner/write');
        rpcs.push('/web/dataset/search_read');
        assert.verifySteps(rpcs, "a search_read should be done after archiving the records");

        kanban.destroy();
    });

>>>>>>> b9ce1aff
    QUnit.test('load more records in column', function (assert) {
        assert.expect(12);

        var envIDs = [1, 2, 4]; // the ids that should be in the environment during this test
        var kanban = createView({
            View: KanbanView,
            model: 'partner',
            data: this.data,
            arch: '<kanban>' +
                '<templates><t t-name="kanban-box">' +
                    '<div><field name="foo"/></div>' +
                '</t></templates>' +
            '</kanban>',
            groupBy: ['bar'],
            viewOptions: {
                limit: 2,
            },
            mockRPC: function (route, args) {
                if (route === '/web/dataset/search_read') {
                    assert.step([args.limit, args.offset]);
                }
                return this._super.apply(this, arguments);
            },
            intercepts:{
                env_updated: function (event) {
                    assert.deepEqual(event.data.env.ids, envIDs,
                        "should notify the environment with the correct ids");
                },
            },
        });

        assert.strictEqual(kanban.$('.o_kanban_group:eq(1) .o_kanban_record').length, 2,
            "there should be 2 records in the column");

        // load more
        envIDs = [1, 2, 3, 4]; // id 3 will be loaded
        kanban.$('.o_kanban_group:eq(1)').find('.o_kanban_load_more').click();

        assert.strictEqual(kanban.$('.o_kanban_group:eq(1) .o_kanban_record').length, 3,
            "there should now be 3 records in the column");

        assert.verifySteps([[2, undefined], [2, undefined], [2, 2]],
            "the records should be correctly fetched");

        // reload
        kanban.reload();
        assert.strictEqual(kanban.$('.o_kanban_group:eq(1) .o_kanban_record').length, 3,
            "there should still be 3 records in the column after reload");

        kanban.destroy();
    });

    QUnit.test('load more records in column with x2many', function (assert) {
        assert.expect(10);

        this.data.partner.records[0].category_ids = [7];
        this.data.partner.records[1].category_ids = [];
        this.data.partner.records[2].category_ids = [6];
        this.data.partner.records[3].category_ids = [];

        // record [2] will be loaded after

        var kanban = createView({
            View: KanbanView,
            model: 'partner',
            data: this.data,
            arch: '<kanban>' +
                '<templates><t t-name="kanban-box">' +
                    '<div>' +
                        '<field name="category_ids"/>' +
                        '<field name="foo"/>' +
                    '</div>' +
                '</t></templates>' +
            '</kanban>',
            groupBy: ['bar'],
            viewOptions: {
                limit: 2,
            },
            mockRPC: function (route, args) {
                if (args.model === 'category' && args.method === 'read') {
                    assert.step(args.args[0]);
                }
                if (route === '/web/dataset/search_read') {
                    if (args.limit) {
                        assert.strictEqual(args.limit, 2,
                            "the limit should be correctly set");
                    }
                    if (args.offset) {
                        assert.strictEqual(args.offset, 2,
                            "the offset should be correctly set at load more");
                    }
                }
                return this._super.apply(this, arguments);
            },
        });

        assert.strictEqual(kanban.$('.o_kanban_group:eq(1) .o_kanban_record').length, 2,
            "there should be 2 records in the column");

        assert.verifySteps([[7]], "only the appearing category should be fetched");

        // load more
        kanban.$('.o_kanban_group:eq(1)').find('.o_kanban_load_more').click();

        assert.strictEqual(kanban.$('.o_kanban_group:eq(1) .o_kanban_record').length, 3,
            "there should now be 3 records in the column");

        assert.verifySteps([[7], [6]], "the other categories should not be fetched");

        kanban.destroy();
    });

    QUnit.test('update buttons after column creation', function (assert) {
        assert.expect(2);

        this.data.partner.records = [];

        var kanban = createView({
            View: KanbanView,
            model: 'partner',
            data: this.data,
            arch: '<kanban>' +
                        '<templates><t t-name="kanban-box">' +
                        '<div><field name="foo"/></div>' +
                    '</t></templates></kanban>',
            groupBy: ['product_id'],
        });

        assert.ok(kanban.$buttons.find('.o-kanban-button-new').hasClass('o_hidden'),
            "Create button should be hidden");

        kanban.$('.o_column_quick_create').click();
        kanban.$('.o_column_quick_create input').val('new column');
        kanban.$('.o_column_quick_create button.o_kanban_add').click();

        assert.notOk(kanban.$buttons.find('.o-kanban-button-new').hasClass('o_hidden'),
            "Create button should now be visible");
        kanban.destroy();
    });

    QUnit.test('group_by_tooltip option when grouping on a many2one', function (assert) {
        assert.expect(12);
        delete this.data.partner.records[3].product_id;
        var kanban = createView({
            View: KanbanView,
            model: 'partner',
            data: this.data,
            arch: '<kanban default_group_by="bar">' +
                    '<field name="bar"/>' +
                    '<field name="product_id" '+
                        'options=\'{"group_by_tooltip": {"name": "Kikou"}}\'/>' +
                    '<templates><t t-name="kanban-box">' +
                    '<div><field name="foo"/></div>' +
                '</t></templates></kanban>',
            mockRPC: function (route, args) {
                if (route === '/web/dataset/call_kw/product/read') {
                    assert.strictEqual(args.args[0].length, 2,
                        "read on two groups");
                    assert.deepEqual(args.args[1], ['display_name', 'name'],
                        "should read on specified fields on the group by relation");
                }
                return this._super.apply(this, arguments);
            },
        });

        assert.ok(kanban.$('.o_kanban_view').hasClass('o_kanban_grouped'),
                        "should have classname 'o_kanban_grouped'");
        assert.strictEqual(kanban.$('.o_kanban_group').length, 2, "should have " + 2 + " columns");

        // simulate an update coming from the searchview, with another groupby given
        kanban.update({groupBy: ['product_id']});
        assert.strictEqual(kanban.$('.o_kanban_group').length, 3, "should have " + 3 + " columns");
        assert.strictEqual(kanban.$('.o_kanban_group:nth-child(1) .o_kanban_record').length, 1,
                        "column should contain 1 record(s)");
        assert.strictEqual(kanban.$('.o_kanban_group:nth-child(2) .o_kanban_record').length, 2,
                        "column should contain 2 record(s)");
        assert.strictEqual(kanban.$('.o_kanban_group:nth-child(3) .o_kanban_record').length, 1,
                        "column should contain 1 record(s)");
        assert.ok(kanban.$('.o_kanban_group:first span.o_column_title:contains(Undefined)').length,
            "first column should have a default title for when no value is provided");
        assert.strictEqual(kanban.$('.o_kanban_group:first .o_kanban_header_title').data('original-title'),
            "<p>1 records</p>",
            "first column should have a tooltip with the number of records, but not" +
            "the group_by_tooltip title and the many2one field value since it has no value");
        assert.ok(kanban.$('.o_kanban_group:eq(1) span.o_column_title:contains(hello)').length,
            "second column should have a title with a value from the many2one");
        assert.strictEqual(kanban.$('.o_kanban_group:eq(1) .o_kanban_header_title').data('original-title'),
            "<p>2 records</p><div>Kikou<br>hello</div>",
            "second column should have a tooltip with the number of records, the group_by_tooltip title and many2one field value");

        kanban.destroy();
    });

    QUnit.test('move a record then put it again in the same column', function (assert) {
        assert.expect(6);

        this.data.partner.records = [];

        var kanban = createView({
            View: KanbanView,
            model: 'partner',
            data: this.data,
            arch: '<kanban>' +
                    '<field name="product_id"/>' +
                    '<templates><t t-name="kanban-box">' +
                    '<div><field name="display_name"/></div>' +
                '</t></templates></kanban>',
            groupBy: ['product_id'],
        });

        kanban.$('.o_column_quick_create').click();
        kanban.$('.o_column_quick_create input').val('column1');
        kanban.$('.o_column_quick_create button.o_kanban_add').click();

        kanban.$('.o_column_quick_create').click();
        kanban.$('.o_column_quick_create input').val('column2');
        kanban.$('.o_column_quick_create button.o_kanban_add').click();

        kanban.$('.o_kanban_group:eq(1) .o_kanban_quick_add i').click();
        var $quickCreate = kanban.$('.o_kanban_group:eq(1) .o_kanban_quick_create');
        $quickCreate.find('input').val('new partner').trigger('input');
        $quickCreate.find('button.o_kanban_add').click();

        assert.strictEqual(kanban.$('.o_kanban_group:eq(0) .o_kanban_record').length, 0,
                        "column should contain 0 record");
        assert.strictEqual(kanban.$('.o_kanban_group:eq(1) .o_kanban_record').length, 1,
                        "column should contain 1 records");

        var $record = kanban.$('.o_kanban_group:eq(1) .o_kanban_record:eq(0)');
        var $group = kanban.$('.o_kanban_group:eq(0)');
        testUtils.dragAndDrop($record, $group);

        assert.strictEqual(kanban.$('.o_kanban_group:eq(0) .o_kanban_record').length, 1,
                        "column should contain 1 records");
        assert.strictEqual(kanban.$('.o_kanban_group:eq(1) .o_kanban_record').length, 0,
                        "column should contain 0 records");

        $record = kanban.$('.o_kanban_group:eq(0) .o_kanban_record:eq(0)');
        $group = kanban.$('.o_kanban_group:eq(1)');

        testUtils.dragAndDrop($record, $group);

        assert.strictEqual(kanban.$('.o_kanban_group:eq(0) .o_kanban_record').length, 0,
                        "column should contain 0 records");
        assert.strictEqual(kanban.$('.o_kanban_group:eq(1) .o_kanban_record').length, 1,
                        "column should contain 1 records");
        kanban.destroy();
    });

    QUnit.test('resequence a record twice', function (assert) {
        assert.expect(10);

        this.data.partner.records = [];

        var nbResequence = 0;
        var kanban = createView({
            View: KanbanView,
            model: 'partner',
            data: this.data,
            arch: '<kanban>' +
                    '<field name="product_id"/>' +
                    '<templates><t t-name="kanban-box">' +
                    '<div><field name="display_name"/></div>' +
                '</t></templates></kanban>',
            groupBy: ['product_id'],
            mockRPC: function (route) {
                if (route === '/web/dataset/resequence') {
                    nbResequence++;
                    return $.when();
                }
                return this._super.apply(this, arguments);
            },
        });

        kanban.$('.o_column_quick_create').click();
        kanban.$('.o_column_quick_create input').val('column1');
        kanban.$('.o_column_quick_create button.o_kanban_add').click();

        kanban.$('.o_kanban_group:eq(0) .o_kanban_quick_add i').click();
        var $quickCreate = kanban.$('.o_kanban_group:eq(0) .o_kanban_quick_create');
        $quickCreate.find('input').val('record1').trigger('input');
        $quickCreate.find('button.o_kanban_add').click();

        kanban.$('.o_kanban_group:eq(0) .o_kanban_quick_add i').click();
        $quickCreate = kanban.$('.o_kanban_group:eq(0) .o_kanban_quick_create');
        $quickCreate.find('input').val('record2').trigger('input');
        $quickCreate.find('button.o_kanban_add').click();

        assert.strictEqual(kanban.$('.o_kanban_group:eq(0) .o_kanban_record').length, 2,
                        "column should contain 2 records");
        assert.strictEqual(kanban.$('.o_kanban_group:eq(0) .o_kanban_record:eq(0)').text(), "record2",
                        "records should be correctly ordered");
        assert.strictEqual(kanban.$('.o_kanban_group:eq(0) .o_kanban_record:eq(1)').text(), "record1",
                        "records should be correctly ordered");

        var $record1 = kanban.$('.o_kanban_group:eq(0) .o_kanban_record:eq(1)');
        var $record2 = kanban.$('.o_kanban_group:eq(0) .o_kanban_record:eq(0)');
        testUtils.dragAndDrop($record1, $record2, {position: 'top'});

        assert.strictEqual(kanban.$('.o_kanban_group:eq(0) .o_kanban_record').length, 2,
                        "column should contain 2 records");
        assert.strictEqual(kanban.$('.o_kanban_group:eq(0) .o_kanban_record:eq(0)').text(), "record1",
                        "records should be correctly ordered");
        assert.strictEqual(kanban.$('.o_kanban_group:eq(0) .o_kanban_record:eq(1)').text(), "record2",
                        "records should be correctly ordered");

        testUtils.dragAndDrop($record2, $record1, {position: 'top'});

        assert.strictEqual(kanban.$('.o_kanban_group:eq(0) .o_kanban_record').length, 2,
                        "column should contain 2 records");
        assert.strictEqual(kanban.$('.o_kanban_group:eq(0) .o_kanban_record:eq(0)').text(), "record2",
                        "records should be correctly ordered");
        assert.strictEqual(kanban.$('.o_kanban_group:eq(0) .o_kanban_record:eq(1)').text(), "record1",
                        "records should be correctly ordered");
        assert.strictEqual(nbResequence, 2, "should have resequenced twice");
        kanban.destroy();
    });

    QUnit.test('basic support for widgets', function (assert) {
        assert.expect(1);

        var MyWidget = Widget.extend({
            init: function (parent, dataPoint) {
                this.data = dataPoint.data;
            },
            start: function () {
                this.$el.text(JSON.stringify(this.data));
            },
        });
        widgetRegistry.add('test', MyWidget);

        var kanban = createView({
            View: KanbanView,
            model: 'partner',
            data: this.data,
            arch: '<kanban class="o_kanban_test"><templates><t t-name="kanban-box">' +
                    '<div>' +
                    '<t t-esc="record.foo.value"/>' +
                    '<field name="foo" blip="1"/>' +
                    '<widget name="test"/>' +
                    '</div>' +
                '</t></templates></kanban>',
        });

        assert.strictEqual(kanban.$('.o_widget:eq(2)').text(), '{"foo":"gnap","id":3}',
            "widget should have been instantiated");

        kanban.destroy();
        delete widgetRegistry.map.test;
    });

    QUnit.test('column progressbars properly work', function (assert) {
        assert.expect(2);

        var kanban = createView({
            View: KanbanView,
            model: 'partner',
            data: this.data,
            arch:
                '<kanban>' +
                    '<field name="bar"/>' +
                    '<field name="int_field"/>' +
                    '<progressbar field="foo" colors=\'{"yop": "success", "gnap": "warning", "blip": "danger"}\' sum_field="int_field"/>' +
                    '<templates><t t-name="kanban-box">' +
                        '<div>' +
                            '<field name="name"/>' +
                        '</div>' +
                    '</t></templates>' +
                '</kanban>',
            groupBy: ['bar'],
        });

        assert.strictEqual(kanban.$('.o_kanban_counter').length, this.data.product.records.length,
            "kanban counters should have been created");

        assert.strictEqual(parseInt(kanban.$('.o_kanban_counter_side').last().text()), 36,
            "counter should display the sum of int_field values");
        kanban.destroy();
    });

    QUnit.test('column progressbars: creating a new column should create a new progressbar', function (assert) {
        assert.expect(1);

        var kanban = createView({
            View: KanbanView,
            model: 'partner',
            data: this.data,
            arch:
                '<kanban>' +
                    '<field name="product_id"/>' +
                    '<progressbar field="foo" colors=\'{"yop": "success", "gnap": "warning", "blip": "danger"}\'/>' +
                    '<templates><t t-name="kanban-box">' +
                        '<div>' +
                            '<field name="name"/>' +
                        '</div>' +
                    '</t></templates>' +
                '</kanban>',
            groupBy: ['product_id'],
        });

        var nbProgressBars = kanban.$('.o_kanban_counter').length;

        // Create a new column: this should create an empty progressbar
        var $columnQuickCreate = kanban.$('.o_column_quick_create');
        $columnQuickCreate.click();
        $columnQuickCreate.find('input').val('test');
        $columnQuickCreate.find('.btn-primary').click();

        assert.strictEqual(kanban.$('.o_kanban_counter').length, nbProgressBars + 1,
            "a new column with a new column progressbar should have been created");

        kanban.destroy();
    });

    QUnit.test('column progressbars on quick create properly update counter', function (assert) {
        assert.expect(1);

        var kanban = createView({
            View: KanbanView,
            model: 'partner',
            data: this.data,
            arch:
                '<kanban>' +
                    '<progressbar field="foo" colors=\'{"yop": "success", "gnap": "warning", "blip": "danger"}\'/>' +
                    '<templates><t t-name="kanban-box">' +
                        '<div>' +
                            '<field name="name"/>' +
                        '</div>' +
                    '</t></templates>' +
                '</kanban>',
            groupBy: ['bar'],
        });

        var initialCount = parseInt(kanban.$('.o_kanban_counter_side:first').text());
        kanban.$('.o_kanban_quick_add:first').click();
        kanban.$('.o_kanban_quick_create input').val('Test').trigger('input');
        kanban.$('.o_kanban_add').click();
        var lastCount = parseInt(kanban.$('.o_kanban_counter_side:first').text());
        assert.strictEqual(lastCount, initialCount + 1,
            "kanban counters should have updated on quick create");

        kanban.destroy();
    });

    QUnit.test('drag & drop records grouped by m2o with progressbar', function (assert) {
        assert.expect(4);

        this.data.partner.records[0].product_id = false;

        var kanban = createView({
            View: KanbanView,
            model: 'partner',
            data: this.data,
            arch:
                '<kanban>' +
                    '<progressbar field="foo" colors=\'{"yop": "success", "gnap": "warning", "blip": "danger"}\'/>' +
                    '<templates><t t-name="kanban-box">' +
                        '<div>' +
                            '<field name="int_field"/>' +
                        '</div>' +
                    '</t></templates>' +
                '</kanban>',
            groupBy: ['product_id'],
            mockRPC: function (route, args) {
                if (route === '/web/dataset/resequence') {
                    return $.when(true);
                }
                return this._super(route, args);
            },
        });

        assert.strictEqual(kanban.$('.o_kanban_group:eq(0) .o_kanban_counter_side').text(), "1",
            "counter should contain the correct value");

        testUtils.dragAndDrop(kanban.$('.o_kanban_group:eq(0) .o_kanban_record:eq(0)'), kanban.$('.o_kanban_group:eq(1)'));
        assert.strictEqual(kanban.$('.o_kanban_group:eq(0) .o_kanban_counter_side').text(), "0",
            "counter should contain the correct value");

        testUtils.dragAndDrop(kanban.$('.o_kanban_group:eq(1) .o_kanban_record:eq(2)'), kanban.$('.o_kanban_group:eq(0)'));
        assert.strictEqual(kanban.$('.o_kanban_group:eq(0) .o_kanban_counter_side').text(), "1",
            "counter should contain the correct value");

        testUtils.dragAndDrop(kanban.$('.o_kanban_group:eq(0) .o_kanban_record:eq(0)'), kanban.$('.o_kanban_group:eq(1)'));
        assert.strictEqual(kanban.$('.o_kanban_group:eq(0) .o_kanban_counter_side').text(), "0",
            "counter should contain the correct value");

        kanban.destroy();
    });

    QUnit.test('progress bar subgroup count recompute', function(assert) {
        assert.expect(2);

        var kanban = createView({
            View: KanbanView,
            model: 'partner',
            data: this.data,
            arch:
                '<kanban>' +
                    '<progressbar field="foo" colors=\'{"yop": "success", "gnap": "warning", "blip": "danger"}\'/>' +
                    '<templates><t t-name="kanban-box">' +
                        '<div>' +
                            '<field name="foo"/>' +
                        '</div>' +
                    '</t></templates>' +
                '</kanban>',
            groupBy: ['bar'],
        });

        var initialCount = parseInt(kanban.$('.o_kanban_counter_side').eq(1).text());
        assert.strictEqual(initialCount, 3,
            "Initial count should be Three");
        kanban.$('.bg-success-full').click();
        var lastCount = parseInt(kanban.$('.o_kanban_counter_side').eq(1).text());
        assert.strictEqual(lastCount, 0,
            "kanban counters should vary according to what subgroup is selected");

        kanban.destroy();
    });

    QUnit.test('column progressbars on quick create with quick_create_view are updated', function (assert) {
        assert.expect(1);

        var kanban = createView({
            View: KanbanView,
            model: 'partner',
            data: this.data,
            arch: '<kanban on_create="quick_create" quick_create_view="some_view_ref">' +
                    '<field name="int_field"/>' +
                    '<progressbar field="foo" colors=\'{"yop": "success", "gnap": "warning", "blip": "danger"}\' sum_field="int_field"/>' +
                    '<templates><t t-name="kanban-box">' +
                        '<div>' +
                            '<field name="name"/>' +
                        '</div>' +
                    '</t></templates>' +
                '</kanban>',
            archs: {
                'partner,some_view_ref,form': '<form>' +
                    '<field name="int_field"/>' +
                '</form>',
            },
            groupBy: ['bar'],
        });

        var initialCount = parseInt(kanban.$('.o_kanban_counter_side:first').text());

        // click on 'Create', fill the quick create and validate
        kanban.$buttons.find('.o-kanban-button-new').click();
        var $quickCreate = kanban.$('.o_kanban_group:first .o_kanban_quick_create');
        $quickCreate.find('.o_field_widget[name=int_field]').val('44').trigger('input');
        $quickCreate.find('button.o_kanban_add').click();

        var lastCount = parseInt(kanban.$('.o_kanban_counter_side:first').text());
        assert.strictEqual(lastCount, initialCount + 44,
            "kanban counters should have been updated on quick create");

        kanban.destroy();
    });

    QUnit.test('keep adding quickcreate in first column after a record from this column was moved', function (assert) {
        assert.expect(2);

        var kanban = createView({
            View: KanbanView,
            model: 'partner',
            data: this.data,
            arch:
                '<kanban on_create="quick_create">' +
                    '<field name="int_field"/>' +
                    '<templates><t t-name="kanban-box">' +
                        '<div><field name="foo"/></div>' +
                    '</t></templates>' +
                '</kanban>',
            groupBy: ['int_field'],
            mockRPC: function (route, args) {
                if (route === '/web/dataset/resequence') {
                    return $.when(true);
                }
                return this._super(route, args);
            },
        });

        var $quickCreateGroup;
        var $groups;
        _quickCreateAndTest();
        testUtils.dragAndDrop($groups.first().find('.o_kanban_record:first'), $groups.eq(1));
        _quickCreateAndTest();
        kanban.destroy();

        function _quickCreateAndTest() {
            kanban.$buttons.find('.o-kanban-button-new').click();
            $quickCreateGroup = kanban.$('.o_kanban_quick_create').closest('.o_kanban_group');
            $groups = kanban.$('.o_kanban_group');
            assert.strictEqual($quickCreateGroup[0], $groups[0],
                "quick create should have been added in the first column");
        }
    });

    QUnit.test('test displaying image', function (assert) {
        assert.expect(2);

        var kanban = createView({
            View: KanbanView,
            model: 'partner',
            data: this.data,
            arch: '<kanban class="o_kanban_test">' +
                      '<field name="id"/>' +
                      '<field name="image"/>' +
                      '<templates><t t-name="kanban-box"><div>' +
                          '<img t-att-src="kanban_image(\'partner\', \'image\', record.id.raw_value)"/>' +
                      '</div></t></templates>' +
                  '</kanban>',
        });

        var imageOnRecord = kanban.$('img[src*="/web/image"][src*="&id=1"]');
        assert.strictEqual(imageOnRecord.length, 1, "partner with image display image");

        var placeholders = kanban.$('img[src$="/web/static/src/img/placeholder.png"]');
        assert.strictEqual(placeholders.length, this.data.partner.records.length - 1,
            "partner with image should displaiy");

        kanban.destroy();
    });

    QUnit.test('check if the view destroys all widgets and instances', function (assert) {
        assert.expect(1);

        var instanceNumber = 0;
        testUtils.patch(mixins.ParentedMixin, {
            init: function () {
                instanceNumber++;
                return this._super.apply(this, arguments);
            },
            destroy: function () {
                if (!this.isDestroyed()) {
                    instanceNumber--;
                }
                return this._super.apply(this, arguments);
            }
        });

        var params = {
            View: KanbanView,
            model: 'partner',
            data: this.data,
            arch: '<kanban string="Partners">' +
                    '<field name="foo"/>' +
                    '<field name="bar"/>' +
                    '<field name="int_field"/>' +
                    '<field name="qux"/>' +
                    '<field name="product_id"/>' +
                    '<field name="category_ids"/>' +
                    '<field name="state"/>' +
                    '<field name="date"/>' +
                    '<field name="datetime"/>' +
                    '<templates><t t-name="kanban-box">' +
                        '<div><field name="foo"/></div>' +
                    '</t></templates>' +
                '</kanban>',
        };

        var kanban = createView(params);
        kanban.destroy();

        var initialInstanceNumber = instanceNumber;
        instanceNumber = 0;

        kanban = createView(params);

        // call destroy function of controller to ensure that it correctly destroys everything
        kanban.__destroy();

        assert.strictEqual(instanceNumber, initialInstanceNumber + 3, "every widget must be destroyed exept the parent");

        kanban.destroy();

        testUtils.unpatch(mixins.ParentedMixin);
    });

});

});<|MERGE_RESOLUTION|>--- conflicted
+++ resolved
@@ -1684,11 +1684,7 @@
     });
 
     QUnit.test('delete a column in grouped on m2o', function (assert) {
-<<<<<<< HEAD
-        assert.expect(28);
-=======
-        assert.expect(33);
->>>>>>> b9ce1aff
+        assert.expect(29);
 
         testUtils.patch(KanbanRenderer, {
             _renderGrouped: function () {
@@ -2782,102 +2778,6 @@
         kanban.destroy();
     });
 
-<<<<<<< HEAD
-=======
-    QUnit.test('archive kanban column, when active field is not in the view', function (assert) {
-        assert.expect(3);
-
-        this.data.partner.fields.active = {string: 'Active', type: 'char', default: true};
-
-        var writeOnActive;
-        var kanban = createView({
-            View: KanbanView,
-            model: 'partner',
-            data: this.data,
-            arch: '<kanban>' +
-                '<field name="product_id"/>' +
-                '<templates><t t-name="kanban-box">' +
-                    '<div><field name="foo"/></div>' +
-                '</t></templates>' +
-            '</kanban>',
-            groupBy: ['product_id'],
-            mockRPC: function (route, args) {
-                if (args.method === 'write' && 'active' in args.args[1]) {
-                    writeOnActive = true;
-                }
-                return this._super.apply(this, arguments);
-            },
-        });
-
-        var $first_column = kanban.$('.o_kanban_group:first()');
-        assert.strictEqual($first_column.find('.o_kanban_record').length, 2,
-            "there should be 2 partners in first column");
-        $first_column.find('.o_column_archive').click();
-        assert.ok(writeOnActive, "should write on the active field");
-        assert.strictEqual($first_column.find('.o_kanban_record').length, 0,
-            "there should not be partners anymore");
-
-        kanban.destroy();
-    });
-
-    QUnit.test('archive new kanban column', function (assert) {
-        assert.expect(16);
-
-        this.data.partner.fields.active = {string: 'Active', type: 'char', default: true};
-
-        var kanban = createView({
-            View: KanbanView,
-            model: 'partner',
-            data: this.data,
-            arch: '<kanban>' +
-                '<field name="product_id"/>' +
-                '<templates><t t-name="kanban-box">' +
-                    '<div><field name="foo"/></div>' +
-                '</t></templates>' +
-            '</kanban>',
-            groupBy: ['product_id'],
-            mockRPC: function (route) {
-                assert.step(route);
-                return this._super.apply(this, arguments);
-            },
-        });
-        var rpcs = ['/web/dataset/call_kw/partner/read_group', '/web/dataset/search_read', '/web/dataset/search_read'];
-        assert.strictEqual(kanban.$('.o_kanban_group').length, 2,
-            "there should be 2 columns");
-
-        // create a column
-        kanban.$('.o_column_quick_create').click();
-        kanban.$('.o_column_quick_create input').val('new colum');
-        kanban.$('.o_column_quick_create button.o_kanban_add').click();
-        rpcs.push('/web/dataset/call_kw/product/name_create');
-        rpcs.push('/web/dataset/resequence');
-        assert.verifySteps(rpcs);
-
-        // add a record inside
-        kanban.$('.o_kanban_group:eq(2) .o_kanban_quick_add i').click();
-        var $quickCreate = kanban.$('.o_kanban_group:eq(2) .o_kanban_quick_create');
-        $quickCreate.find('input').val('new record');
-        $quickCreate.find('button.o_kanban_add').click();
-        assert.strictEqual(kanban.$('.o_kanban_group').length, 3,
-            "there should be 3 columns");
-        rpcs.push('/web/dataset/call_kw/partner/name_create');
-        rpcs.push('/web/dataset/call_kw/partner/read');
-        assert.verifySteps(rpcs);
-
-        var $newColumn = kanban.$('.o_kanban_group:eq(2)');
-        assert.strictEqual($newColumn.find('.o_kanban_record').length, 1,
-            "there should be 1 record in the new column");
-        $newColumn.find('.o_column_archive').click();
-        assert.strictEqual($newColumn.find('.o_kanban_record').length, 0,
-            "there should not be partners anymore");
-        rpcs.push('/web/dataset/call_kw/partner/write');
-        rpcs.push('/web/dataset/search_read');
-        assert.verifySteps(rpcs, "a search_read should be done after archiving the records");
-
-        kanban.destroy();
-    });
-
->>>>>>> b9ce1aff
     QUnit.test('load more records in column', function (assert) {
         assert.expect(12);
 
