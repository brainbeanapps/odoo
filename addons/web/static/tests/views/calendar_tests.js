odoo.define('web.calendar_tests', function (require) {
"use strict";

var CalendarView = require('web.CalendarView');
var CalendarRenderer = require('web.CalendarRenderer');
var Dialog = require('web.Dialog');
var fieldUtils = require('web.field_utils');
var mixins = require('web.mixins');
var testUtils = require('web.test_utils');
var session = require('web.session');

var createActionManager = testUtils.createActionManager;

CalendarRenderer.include({
    getAvatars: function () {
        var res = this._super.apply(this, arguments);
        for (var k in res) {
            res[k] = res[k].replace(/src="([^"]+)"/, 'src="#test:\$1"');
        }
        return res;
    }
});


var createView = testUtils.createView;

var initialDate = new Date(2016, 11, 12, 8, 0, 0);
initialDate = new Date(initialDate.getTime() - initialDate.getTimezoneOffset()*60*1000);


QUnit.module('Views', {
    beforeEach: function () {
        session.uid = -1; // TO CHECK
        this.data = {
            event: {
                fields: {
                    id: {string: "ID", type: "integer"},
                    user_id: {string: "user", type: "many2one", relation: 'user', default: session.uid},
                    partner_id: {string: "user", type: "many2one", relation: 'partner', related: 'user_id.partner_id', default: 1},
                    name: {string: "name", type: "char"},
                    start_date: {string: "start date", type: "date"},
                    stop_date: {string: "stop date", type: "date"},
                    start: {string: "start datetime", type: "datetime"},
                    stop: {string: "stop datetime", type: "datetime"},
                    allday: {string: "allday", type: "boolean"},
                    partner_ids: {string: "attendees", type: "one2many", relation: 'partner', default: [[6, 0, [1]]]},
                    type: {string: "type", type: "integer"},
                },
                records: [
                    {id: 1, user_id: session.uid, partner_id: 1, name: "event 1", start: "2016-12-11 00:00:00", stop: "2016-12-11 00:00:00", allday: false, partner_ids: [1,2,3], type: 1},
                    {id: 2, user_id: session.uid, partner_id: 1, name: "event 2", start: "2016-12-12 10:55:05", stop: "2016-12-12 14:55:05", allday: false, partner_ids: [1,2], type: 3},
                    {id: 3, user_id: 4, partner_id: 4, name: "event 3", start: "2016-12-12 15:55:05", stop: "2016-12-12 16:55:05", allday: false, partner_ids: [1], type: 2},
                    {id: 4, user_id: session.uid, partner_id: 1, name: "event 4", start: "2016-12-14 15:55:05", stop: "2016-12-14 18:55:05", allday: true, partner_ids: [1], type: 2},
                    {id: 5, user_id: 4, partner_id: 4, name: "event 5", start: "2016-12-13 15:55:05", stop: "2016-12-20 18:55:05", allday: false, partner_ids: [2,3], type: 2},
                    {id: 6, user_id: session.uid, partner_id: 1, name: "event 6", start: "2016-12-18 08:00:00", stop: "2016-12-18 09:00:00", allday: false, partner_ids: [3], type: 3}
                ],
                check_access_rights: function () {
                    return $.when(true);
                }
            },
            user: {
                fields: {
                    id: {string: "ID", type: "integer"},
                    display_name: {string: "Displayed name", type: "char"},
                    partner_id: {string: "partner", type: "many2one", relation: 'partner'},
                    image: {string: "image", type: "integer"},
                },
                records: [
                    {id: session.uid, display_name: "user 1", partner_id: 1},
                    {id: 4, display_name: "user 4", partner_id: 4},
                ]
            },
            partner: {
                fields: {
                    id: {string: "ID", type: "integer"},
                    display_name: {string: "Displayed name", type: "char"},
                    image: {string: "image", type: "integer"},
                },
                records: [
                    {id: 1, display_name: "partner 1", image: 'AAA'},
                    {id: 2, display_name: "partner 2", image: 'BBB'},
                    {id: 3, display_name: "partner 3", image: 'CCC'},
                    {id: 4, display_name: "partner 4", image: 'DDD'}
                ]
            },
            filter_partner: {
                fields: {
                    id: {string: "ID", type: "integer"},
                    user_id: {string: "user", type: "many2one", relation: 'user'},
                    partner_id: {string: "partner", type: "many2one", relation: 'partner'},
                },
                records: [
                    {id: 1, user_id: session.uid, partner_id: 1},
                    {id: 2, user_id: session.uid, partner_id: 2},
                    {id: 3, user_id: 4, partner_id: 3}
                ]
            },
        };
    }
}, function () {

    QUnit.module('CalendarView');

    var archs = {
        "event,false,form":
            '<form>'+
                '<field name="name"/>'+
                '<field name="allday"/>'+
                '<group attrs=\'{"invisible": [["allday","=",True]]}\' >'+
                    '<field name="start"/>'+
                    '<field name="stop"/>'+
                '</group>'+
                '<group attrs=\'{"invisible": [["allday","=",False]]}\' >'+
                    '<field name="start_date"/>'+
                    '<field name="stop_date"/>'+
                '</group>'+
            '</form>',
        "event,1,form":
            '<form>' +
                '<field name="allday" invisible="1"/>' +
                '<field name="start" attrs=\'{"invisible": [["allday","=",false]]}\'/>' +
                '<field name="stop" attrs=\'{"invisible": [["allday","=",true]]}\'/>' +
            '</form>',
    };

    QUnit.test('simple calendar rendering', function (assert) {
        assert.expect(22);

        var calendar = createView({
            View: CalendarView,
            model: 'event',
            data: this.data,
            arch:
            '<calendar class="o_calendar_test" '+
                'event_open_popup="true" '+
                'date_start="start" '+
                'date_stop="stop" '+
                'all_day="allday" '+
                'mode="week" '+
                'attendee="partner_ids" '+
                'color="partner_id">'+
                    '<field name="name"/>'+
                    '<filter name="user_id" avatar_field="image"/>'+
                    '<field name="partner_ids" write_model="filter_partner" write_field="partner_id"/>'+
            '</calendar>',
            archs: archs,
            viewOptions: {
                initialDate: initialDate,
            },
        });

        assert.ok(calendar.$('.o_calendar_view').find('.fc-view-container').length, "should instance of fullcalendar");

        var $sidebar = calendar.$('.o_calendar_sidebar');

        assert.strictEqual($sidebar.find('.ui-state-active').text(), "12", "should highlight the target day");

        // test view scales

        assert.strictEqual(calendar.$('.fc-event').length, 9, "should display 9 events on the week (4 event + 5 days event)");
        assert.strictEqual($sidebar.find('.o_selected_range').length, 7, "week scale should highlight 7 days in mini calendar");

        calendar.$buttons.find('.o_calendar_button_day').trigger('click'); // display only one day
        assert.strictEqual(calendar.$('.fc-event').length, 2, "should display 2 events on the day");
        assert.strictEqual($sidebar.find('.o_selected_range').length, 1, "should highlight the target day in mini calendar");

        calendar.$buttons.find('.o_calendar_button_month').trigger('click'); // display all the month
        assert.strictEqual(calendar.$('.fc-event').length, 6, "should display 6 events on the month (5 events + 2 week event - 1 'event 6' is filtered)");
        assert.strictEqual($sidebar.find('.o_selected_range').length, 31, "month scale should highlight all days in mini calendar");

        // test filters

        assert.strictEqual($sidebar.find('.o_calendar_filter').length, 2, "should display 3 filters");

        var $typeFilter =  $sidebar.find('.o_calendar_filter:has(h3:contains(user))');
        assert.ok($typeFilter.length, "should display 'user' filter");
        assert.strictEqual($typeFilter.find('.o_calendar_filter_item').length, 2, "should display 2 filter items for 'user'");

        var $attendeesFilter =  $sidebar.find('.o_calendar_filter:has(h3:contains(attendees))');
        assert.ok($attendeesFilter.length, "should display 'attendees' filter");
        assert.strictEqual($attendeesFilter.find('.o_calendar_filter_item').length, 3, "should display 3 filter items for 'attendees' who use write_model (2 saved + Everything)");
        assert.ok($attendeesFilter.find('.o_field_many2one').length, "should display one2many search bar for 'attendees' filter");

        assert.strictEqual(calendar.$('.fc-event').length, 6,
            "should display 6 events ('event 5' counts for 2 because it spans two weeks and thus generate two fc-event elements)");
        calendar.$('.o_calendar_filter .o_checkbox input').first().click();  // Disable first filter
        assert.strictEqual(calendar.$('.fc-event').length, 4, "should now only display 4 event");
        calendar.$('.o_calendar_filter .o_checkbox input').eq(1).click();  // Disable second filter
        assert.strictEqual(calendar.$('.fc-event').length, 0, "should not display any event anymore");

        // test search bar in filter

        $sidebar.find('input[type="text"]').trigger('click');
        assert.strictEqual($('ul.ui-autocomplete li:not(.o_m2o_dropdown_option)').length, 2, "should display 2 choices in one2many autocomplete"); // TODO: remove :not(.o_m2o_dropdown_option) because can't have "create & edit" choice
        $('ul.ui-autocomplete li:first').trigger('click');
        assert.strictEqual($sidebar.find('.o_calendar_filter:has(h3:contains(attendees)) .o_calendar_filter_item').length, 4, "should display 4 filter items for 'attendees'");
        $sidebar.find('input[type="text"]').trigger('click');
        assert.strictEqual($('ul.ui-autocomplete li:not(.o_m2o_dropdown_option)').text(), "partner 4", "should display the last choice in one2many autocomplete"); // TODO: remove :not(.o_m2o_dropdown_option) because can't have "create & edit" choice
        $sidebar.find('.o_calendar_filter_item .o_remove').first().trigger('click');
        assert.ok($('.modal button.btn:contains(Ok)').length, "should display the confirm message");
        $('.modal button.btn:contains(Ok)').trigger('click');
        assert.strictEqual($sidebar.find('.o_calendar_filter:has(h3:contains(attendees)) .o_calendar_filter_item').length, 3, "click on remove then should display 3 filter items for 'attendees'");
        calendar.destroy();
    });

    QUnit.test('create and change events', function (assert) {
        assert.expect(26);

        var calendar = createView({
            View: CalendarView,
            model: 'event',
            data: this.data,
            arch:
            '<calendar class="o_calendar_test" '+
                'string="Events" ' +
                'event_open_popup="true" '+
                'date_start="start" '+
                'date_stop="stop" '+
                'all_day="allday" '+
                'mode="month" '+
                'readonly_form_view_id="1">'+
                    '<field name="name"/>'+
            '</calendar>',
            archs: archs,
            viewOptions: {
                initialDate: initialDate,
            },
        });

        assert.ok(calendar.$('.fc-month-view').length, "should display in month mode");

        // click on an existing event to open the formViewDialog

        calendar.$('.fc-event:contains(event 4) .fc-content').trigger('click');

        assert.ok($('.modal-body').length, "should open the form view in dialog when click on event");
        assert.ok($('.modal button.btn:contains(Edit)').length, "formViewDialog should be in readonly mode");
        assert.ok($('.modal button.btn:contains(Delete)').length, "formViewDialog should have a delete button");

        $('.modal button.btn:contains(Edit)').trigger('click');

        assert.ok($('.modal-body').length, "should switch the modal in edit mode");
        assert.notOk($('.modal button.btn:contains(Delete)').length, "formViewDialog should not have a delete button in edit mode");

        $('.modal-body input:first').val('event 4 modified').trigger('input');
        $('.modal button.btn:contains(Save)').trigger('click');

        assert.notOk($('.modal-body').length, "save button should close the modal");
        assert.ok(calendar.$('.fc-event:contains(event 4 modified)').length, "should display the updated records");

        // create a new event, quick create only

        var $cell = calendar.$('.fc-day-grid .fc-row:eq(2) .fc-day:eq(2)');

        testUtils.triggerMouseEvent($cell, "mousedown");
        testUtils.triggerMouseEvent($cell, "mouseup");

        assert.ok($('.modal-dialog.modal-sm').length, "should open the quick create dialog");

        $('.modal-body input:first').val('new event in quick create').trigger('input');
        $('.modal button.btn:contains(Create)').trigger('click').trigger('click');

        assert.strictEqual(calendar.$('.fc-event:contains(new event in quick create)').length, 1, "should display the new record");
        assert.strictEqual(calendar.$('td.fc-event-container[colspan]').length, 2, "should the new record have only one day");

        // create a new event, quick create only (validated by pressing enter key)

        testUtils.triggerMouseEvent($cell, "mousedown");
        testUtils.triggerMouseEvent($cell, "mouseup");

        assert.ok($('.modal-dialog.modal-sm').length, "should open the quick create dialog");

        $('.modal-body input:first')
            .val('new event in quick create validated by pressing enter key.')
            .trigger($.Event('keyup', {keyCode: $.ui.keyCode.ENTER}))
            .trigger($.Event('keyup', {keyCode: $.ui.keyCode.ENTER}));

        assert.strictEqual(calendar.$('.fc-event:contains(new event in quick create validated by pressing enter key.)').length, 1, "should display the new record by pressing enter key");


        // create a new event and edit it

        $cell = calendar.$('.fc-day-grid .fc-row:eq(4) .fc-day:eq(2)');

        testUtils.triggerMouseEvent($cell, "mousedown");
        testUtils.triggerMouseEvent($cell, "mouseup");

        assert.strictEqual($('.modal-dialog.modal-sm').length, 1, "should open the quick create dialog");

        $('.modal-body input:first').val('coucou').trigger('input');
        $('.modal button.btn:contains(Edit)').trigger('click');

        assert.strictEqual($('.modal-dialog.modal-lg .o_form_view').length, 1, "should open the slow create dialog");
        assert.strictEqual($('.modal-dialog.modal-lg .modal-title').text(), "Create: Events",
            "should use the string attribute as modal title");
        assert.strictEqual($('.modal-dialog.modal-lg .o_form_view input[name="name"]').val(), "coucou",
            "should have set the name from the quick create dialog");

        $('.modal-lg button.btn:contains(Save)').trigger('click');

        assert.strictEqual(calendar.$('.fc-event:contains(coucou)').length, 1, "should display the new record");

        // create a new event with 2 days

        $cell = calendar.$('.fc-day-grid .fc-row:eq(3) .fc-day:eq(2)');

        testUtils.triggerMouseEvent($cell, "mousedown");
        testUtils.triggerMouseEvent($cell.next(), "mousemove");
        testUtils.triggerMouseEvent($cell.next(), "mouseup");

        $('.modal input:first').val('new event in quick create 2').trigger('input');
        $('.modal button.btn:contains(Edit)').trigger('click');

        assert.strictEqual($('.modal-lg input:first').val(), 'new event in quick create 2', "should open the formViewDialog with default values");

        $('.modal-lg button.btn:contains(Save)').trigger('click');

        assert.notOk($('.modal').length, "should close dialogs");
        var $newevent2 = calendar.$('.fc-event:contains(new event in quick create 2)');
        assert.ok($newevent2.length, "should display the 2 days new record");
        assert.strictEqual($newevent2.closest('.fc-event-container').attr('colspan'), "2", "the new record should have 2 days");

        // delete the a record

        calendar.$('.fc-event:contains(event 4) .fc-content').trigger('click');
        $('.modal button.btn:contains(Delete)').trigger('click');
        assert.ok($('.modal button.btn:contains(Ok)').length, "should display the confirm message");
        $('.modal button.btn:contains(Ok)').trigger('click');
        assert.notOk(calendar.$('.fc-event:contains(event 4) .fc-content').length, "the record should be deleted");

        assert.strictEqual(calendar.$('.fc-event-container .fc-event').length, 10, "should display 10 events");
        // move to next month
        calendar.$buttons.find('.o_calendar_button_next').click();

        assert.strictEqual(calendar.$('.fc-event-container .fc-event').length, 0, "should display 0 events");

        calendar.destroy();
    });

    QUnit.test('quickcreate switching to actual create for required fields', function (assert) {
        assert.expect(4);

        var event = $.Event();
        var calendar = createView({
            View: CalendarView,
            model: 'event',
            data: this.data,
            arch:
            '<calendar class="o_calendar_test" '+
                'string="Events" ' +
                'event_open_popup="true" '+
                'date_start="start" '+
                'date_stop="stop" '+
                'all_day="allday" '+
                'mode="month" '+
                'readonly_form_view_id="1">'+
                    '<field name="name"/>'+
            '</calendar>',
            archs: archs,
            viewOptions: {
                initialDate: initialDate,
            },
            mockRPC: function (route, args) {
                if (args.method === "create") {
                    return $.Deferred().reject({
                        code: 200,
                        data: {},
                        message: "Odoo server error",
                    }, event);
                }
                return this._super(route, args);
            },
        });

        // create a new event
        var $cell = calendar.$('.fc-day-grid .fc-row:eq(2) .fc-day:eq(2)');
        testUtils.triggerMouseEvent($cell, "mousedown");
        testUtils.triggerMouseEvent($cell, "mouseup");

        assert.strictEqual($('.modal-dialog.modal-sm .modal-title').text(), 'Create',
            "should open the quick create dialog");

        $('.modal-body input:first').val('new event in quick create').trigger('input');
        $('.modal button.btn:contains(Create)').trigger('click').trigger('click');

        // If the event is not default-prevented, a traceback will be raised, which we do not want
        assert.ok(event.isDefaultPrevented(), "fail deferred event should have been default-prevented");

        assert.strictEqual($('.modal-dialog.modal-lg .modal-title').text(), 'Create: Events',
            "should have switched to a bigger modal for an actual create rather than quickcreate");
        assert.strictEqual($('.modal-dialog.modal-lg .modal-body .o_form_view.o_form_editable').length, 1,
            "should open the full event form view in a dialog");

        calendar.destroy();
    });

    QUnit.test('create event with timezone in week mode', function (assert) {
        assert.expect(5);

        this.data.event.records = [];

        var calendar = createView({
            View: CalendarView,
            model: 'event',
            data: this.data,
            arch:
            '<calendar class="o_calendar_test" '+
                'event_open_popup="true" '+
                'date_start="start" '+
                'date_stop="stop" '+
                'all_day="allday" '+
                'mode="week" '+
                'readonly_form_view_id="1">'+
                    '<field name="name"/>'+
                    '<field name="start"/>'+
                    '<field name="allday"/>'+
            '</calendar>',
            archs: archs,
            viewOptions: {
                initialDate: initialDate,
            },
            session: {
                getTZOffset: function () {
                    return 120;
                },
            },
            mockRPC: function (route, args) {
                if (args.method === "create") {
                    assert.deepEqual(args.kwargs.context, {
                        "default_name": null,
                        "default_start": "2016-12-13 06:00:00",
                        "default_stop": "2016-12-13 08:00:00",
                        "default_allday": null
                    },
                    "should send the context to create events");
                }
                return this._super(route, args);
            },
        });


        var $view = $('#qunit-fixture').contents();
        $view.prependTo('body'); // => select with click position

        var top = calendar.$('.fc-axis:contains(8am)').offset().top + 5;
        var left = calendar.$('.fc-day:eq(2)').offset().left + 5;

        try {
            testUtils.triggerPositionalMouseEvent(left, top, "mousedown");
        } catch (e) {
            calendar.destroy();
            $view.remove();
            throw new Error('The test fails to simulate a click in the screen. Your screen is probably too small or your dev tools is open.');
        }

        testUtils.triggerPositionalMouseEvent(left, top + 60, "mousemove");

        assert.strictEqual(calendar.$('.fc-content .fc-time').text(), "08:00 - 10:00",
            "should display the time in the calendar sticker");

        testUtils.triggerPositionalMouseEvent(left, top + 60, "mouseup");
        $('.modal input:first').val('new event').trigger('input');
        $('.modal button.btn:contains(Create)').trigger('click');
        var $newevent = calendar.$('.fc-event:contains(new event)');

        assert.strictEqual($newevent.text().replace(/[\s\n\r]+/g, ''), "08:00-10:00newevent12/13/201608:00:00False",
            "should display the new event with time, title and additional fields");

        assert.deepEqual($newevent.data('fcSeg').event.record,
            {
                display_name: "new event",
                start: fieldUtils.parse.datetime("2016-12-13 06:00:00", this.data.event.fields.start, {isUTC: true}),
                stop: fieldUtils.parse.datetime("2016-12-13 08:00:00", this.data.event.fields.stop, {isUTC: true}),
                allday: false,
                name: "new event",
                id: 1
            },
            "the new record should have the utc datetime (quickCreate)");

        // delete record

        $newevent.trigger('click');
        $('.modal button.btn-default:contains(Delete)').trigger('click');
        $('.modal button.btn-primary:contains(Ok)').trigger('click');
        assert.strictEqual(calendar.$('.fc-content').length, 0, "should delete the record");

        calendar.destroy();
        $view.remove();
    });

    QUnit.test('create event with timezone in week mode with formViewDialog', function (assert) {
        assert.expect(8);

        this.data.event.records = [];
        this.data.event.onchanges = {
            allday: function (obj) {
                if (obj.allday) {
                    obj.start_date = obj.start && obj.start.split(' ')[0] || obj.start_date;
                    obj.stop_date = obj.stop && obj.stop.split(' ')[0] || obj.stop_date || obj.start_date;
                } else {
                    obj.start = obj.start_date && (obj.start_date + ' 00:00:00') || obj.start;
                    obj.stop = obj.stop_date && (obj.stop_date + ' 00:00:00') || obj.stop || obj.start;
                }
            }
        };

        var calendar = createView({
            View: CalendarView,
            model: 'event',
            data: this.data,
            arch:
            '<calendar class="o_calendar_test" '+
                'event_open_popup="true" '+
                'date_start="start" '+
                'date_stop="stop" '+
                'all_day="allday" '+
                'mode="week" '+
                'readonly_form_view_id="1">'+
                    '<field name="name"/>'+
            '</calendar>',
            archs: archs,
            viewOptions: {
                initialDate: initialDate,
            },
            session: {
                getTZOffset: function () {
                    return 120;
                },
            },
            mockRPC: function (route, args) {
                if (args.method === "create") {
                    assert.deepEqual(args.kwargs.context, {
                        "default_name": "new event",
                        "default_start": "2016-12-13 06:00:00",
                        "default_stop": "2016-12-13 08:00:00",
                        "default_allday": null
                    },
                    "should send the context to create events");
                }
                if (args.method === "write") {
                    assert.deepEqual(args.args[1], expectedEvent,
                        "should move the event");
                }
                return this._super(route, args);
            },
        });

        var $view = $('#qunit-fixture').contents();
        $view.prependTo('body'); // => select with click position

        var top = calendar.$('.fc-axis:contains(8am)').offset().top + 5;
        var left = calendar.$('.fc-day:eq(2)').offset().left + 5;

        try {
            testUtils.triggerPositionalMouseEvent(left, top, "mousedown");
        } catch (e) {
            calendar.destroy();
            $view.remove();
            throw new Error('The test fails to simulate a click in the screen. Your screen is probably too small or your dev tools is open.');
        }
        testUtils.triggerPositionalMouseEvent(left, top + 60, "mousemove");
        testUtils.triggerPositionalMouseEvent(left, top + 60, "mouseup");
        $('.modal input:first').val('new event').trigger('input');
        $('.modal button.btn:contains(Edit)').trigger('click');

        assert.strictEqual($('.o_field_widget[name="start"] input').val(), "12/13/2016 08:00:00",
            "should display the datetime");

        $('.modal-lg .o_field_boolean[name="allday"] input').trigger('click');

        assert.strictEqual($('.o_field_widget[name="start_date"] input').val(), "12/13/2016",
            "should display the date");

        $('.modal-lg .o_field_boolean[name="allday"] input').trigger('click');

        assert.strictEqual($('.o_field_widget[name="start"] input').val(), "12/13/2016 02:00:00",
            "should display the datetime from the date with the timezone");

        // use datepicker to enter a date: 12/13/2016 08:00:00
        $('.o_field_widget[name="start"] input').trigger('click');
        $('.bootstrap-datetimepicker-widget .picker-switch a[data-action="togglePicker"]').trigger('click');
        $('.bootstrap-datetimepicker-widget .timepicker .timepicker-hour').trigger('click');
        $('.bootstrap-datetimepicker-widget .timepicker-hours td.hour:contains(08)').trigger('click');
        $('.bootstrap-datetimepicker-widget .picker-switch a[data-action="close"]').trigger('click');

        // use datepicker to enter a date: 12/13/2016 10:00:00
        $('.o_field_widget[name="stop"] input').trigger('click');
        $('.bootstrap-datetimepicker-widget .picker-switch a[data-action="togglePicker"]').trigger('click');
        $('.bootstrap-datetimepicker-widget .timepicker .timepicker-hour').trigger('click');
        $('.bootstrap-datetimepicker-widget .timepicker-hours td.hour:contains(10)').trigger('click');
        $('.bootstrap-datetimepicker-widget .picker-switch a[data-action="close"]').trigger('click');

        $('.modal-lg button.btn:contains(Save)').trigger('click');
        var $newevent = calendar.$('.fc-event:contains(new event)');

        assert.strictEqual($newevent.text().replace(/[\s\n\r]+/g, ''), "08:00-10:00newevent",
            "should display the new event with time and title");

        assert.deepEqual($newevent.data('fcSeg').event.record,
            {
                display_name: "new event",
                start: fieldUtils.parse.datetime("2016-12-13 06:00:00", this.data.event.fields.start, {isUTC: true}),
                stop: fieldUtils.parse.datetime("2016-12-13 08:00:00", this.data.event.fields.stop, {isUTC: true}),
                allday: false,
                name: "new event",
                id: 1
            },
            "the new record should have the utc datetime (formViewDialog)");

        var pos = calendar.$('.fc-content').offset();
        left = pos.left + 5;
        top = pos.top + 5;

        // Mode this event to another day
        var expectedEvent = {
          "allday": false,
          "start": "2016-12-12 06:00:00",
          "stop": "2016-12-12 08:00:00"
        };
        testUtils.triggerPositionalMouseEvent(left, top, "mousedown");
        left = calendar.$('.fc-day:eq(1)').offset().left + 5;
        testUtils.triggerPositionalMouseEvent(left, top, "mousemove");
        testUtils.triggerPositionalMouseEvent(left, top, "mouseup");

        // Move to "All day"
        expectedEvent = {
          "allday": true,
          "start": "2016-12-12 00:00:00",
          "stop": "2016-12-12 00:00:00"
        };
        testUtils.triggerPositionalMouseEvent(left, top, "mousedown");
        top = calendar.$('.fc-day:eq(1)').offset().top + 5;
        testUtils.triggerPositionalMouseEvent(left, top, "mousemove");
        testUtils.triggerPositionalMouseEvent(left, top, "mouseup");

        calendar.destroy();
        $view.remove();
    });

    QUnit.test('create all day event in week mode', function (assert) {
        assert.expect(3);

        this.data.event.records = [];

        var calendar = createView({
            View: CalendarView,
            model: 'event',
            data: this.data,
            arch:
            '<calendar class="o_calendar_test" '+
                'event_open_popup="true" '+
                'date_start="start" '+
                'date_stop="stop" '+
                'all_day="allday" '+
                'mode="week" '+
                'readonly_form_view_id="1">'+
                    '<field name="name"/>'+
            '</calendar>',
            archs: archs,
            viewOptions: {
                initialDate: initialDate,
            },
            session: {
                getTZOffset: function () {
                    return 120;
                },
            },
        });

        var $view = $('#qunit-fixture').contents();
        $view.prependTo('body'); // => select with click position


        var pos = calendar.$('.fc-bg td:eq(4)').offset();
        try {
            testUtils.triggerPositionalMouseEvent(pos.left+15, pos.top+15, "mousedown");
        } catch (e) {
            calendar.destroy();
            $view.remove();
            throw new Error('The test fails to simulate a click in the screen. Your screen is probably too small or your dev tools is open.');
        }
        pos = calendar.$('.fc-bg td:eq(5)').offset();
        testUtils.triggerPositionalMouseEvent(pos.left+15, pos.top+15, "mousemove");
        testUtils.triggerPositionalMouseEvent(pos.left+15, pos.top+15, "mouseup");

        $('.modal input:first').val('new event').trigger('input');
        $('.modal button.btn:contains(Create)').trigger('click');
        var $newevent = calendar.$('.fc-event:contains(new event)');

        assert.strictEqual($newevent.text().replace(/[\s\n\r]+/g, ''), "newevent",
            "should display the new event with time and title");
        assert.strictEqual($newevent.parent().attr('colspan'), "2",
            "should appear over two days.");

        assert.deepEqual($newevent.data('fcSeg').event.record,
            {
                display_name: "new event",
                start: fieldUtils.parse.datetime("2016-12-14 00:00:00", this.data.event.fields.start, {isUTC: true}),
                stop: fieldUtils.parse.datetime("2016-12-15 00:00:00", this.data.event.fields.stop, {isUTC: true}),
                allday: true,
                name: "new event",
                id: 1
            },
            "the new record should have the utc datetime (quickCreate)");

        calendar.destroy();
        $view.remove();
    });

    QUnit.test('create all day event in week mode (no quickCreate)', function (assert) {
        assert.expect(1);

        this.data.event.records = [];

        var calendar = createView({
            View: CalendarView,
            model: 'event',
            data: this.data,
            arch:
            '<calendar class="o_calendar_test" '+
                'date_start="start" '+
                'date_stop="stop" '+
                'mode="week" '+
                'quick_add="False" '+
                'readonly_form_view_id="1">'+
                    '<field name="name"/>'+
            '</calendar>',
            archs: archs,
            viewOptions: {
                initialDate: initialDate,
            },
            session: {
                getTZOffset: function () {
                    return 120;
                },
            },
            intercepts: {
                do_action: function (event) {
                    assert.deepEqual(event.data.action.context, {
                        "default_name": null,
                        "default_start": "2016-12-14 05:00:00",
                        "default_stop": "2016-12-15 17:00:00",
                    },
                    "should send the correct data to create events");
                },
            },
        });

        var $view = $('#qunit-fixture').contents();
        $view.prependTo('body'); // => select with click position


        var pos = calendar.$('.fc-bg td:eq(4)').offset();
        try {
            testUtils.triggerPositionalMouseEvent(pos.left+15, pos.top+15, "mousedown");
        } catch (e) {
            calendar.destroy();
            $view.remove();
            throw new Error('The test fails to simulate a click in the screen. Your screen is probably too small or your dev tools is open.');
        }
        pos = calendar.$('.fc-bg td:eq(5)').offset();
        testUtils.triggerPositionalMouseEvent(pos.left+15, pos.top+15, "mousemove");
        testUtils.triggerPositionalMouseEvent(pos.left+15, pos.top+15, "mouseup");

        calendar.destroy();
        $view.remove();
    });

    QUnit.test('create event in month mode', function (assert) {
        assert.expect(4);

        this.data.event.records = [];

        var calendar = createView({
            View: CalendarView,
            model: 'event',
            data: this.data,
            arch:
            '<calendar class="o_calendar_test" '+
                'event_open_popup="true" '+
                'date_start="start" '+
                'date_stop="stop" '+
                'mode="month" '+
                'readonly_form_view_id="1">'+
                    '<field name="name"/>'+
            '</calendar>',
            archs: archs,
            viewOptions: {
                initialDate: initialDate,
            },
            session: {
                getTZOffset: function () {
                    return 120;
                },
            },
            mockRPC: function (route, args) {
                if (args.method === "create") {
                    assert.deepEqual(args.args[0], {
                        "name": "new event",
                        "start": "2016-12-14 05:00:00",
                        "stop": "2016-12-15 17:00:00",
                    },
                    "should send the correct data to create events");
                }
                return this._super(route, args);
            },
        });

        var $view = $('#qunit-fixture').contents();
        $view.prependTo('body'); // => select with click position

        var pos = calendar.$('.fc-bg td:eq(20)').offset();
        try {
            testUtils.triggerPositionalMouseEvent(pos.left+15, pos.top+15, "mousedown");
        } catch (e) {
            calendar.destroy();
            $view.remove();
            throw new Error('The test fails to simulate a click in the screen. Your screen is probably too small or your dev tools is open.');
        }
        pos = calendar.$('.fc-bg td:eq(21)').offset();
        testUtils.triggerPositionalMouseEvent(pos.left+15, pos.top+15, "mousemove");
        testUtils.triggerPositionalMouseEvent(pos.left+15, pos.top+15, "mouseup");

        $('.modal input:first').val('new event').trigger('input');
        $('.modal button.btn:contains(Create)').trigger('click');
        var $newevent = calendar.$('.fc-event:contains(new event)');

        assert.strictEqual($newevent.text().replace(/[\s\n\r]+/g, ''), "newevent",
            "should display the new event with time and title");
        assert.strictEqual($newevent.parent().attr('colspan'), "2",
            "should appear over two days.");

        assert.deepEqual($newevent.data('fcSeg').event.record, {
            display_name: "new event",
            start: fieldUtils.parse.datetime("2016-12-14 05:00:00", this.data.event.fields.start, {isUTC: true}),
            stop: fieldUtils.parse.datetime("2016-12-15 17:00:00", this.data.event.fields.stop, {isUTC: true}),
            name: "new event",
            id: 1
        }, "the new record should have the utc datetime (quickCreate)");

        calendar.destroy();
        $view.remove();
    });

    QUnit.test('use mini calendar', function (assert) {
        assert.expect(12);

        var calendar = createView({
            View: CalendarView,
            model: 'event',
            data: this.data,
            arch:
            '<calendar class="o_calendar_test" '+
                'event_open_popup="true" '+
                'date_start="start" '+
                'date_stop="stop" '+
                'all_day="allday" '+
                'mode="week" '+
                'readonly_form_view_id="1">'+
                    '<field name="name"/>'+
            '</calendar>',
            archs: archs,
            viewOptions: {
                initialDate: initialDate,
            },
            session: {
                getTZOffset: function () {
                    return 120;
                },
            },
        });

        assert.strictEqual(calendar.$('.fc-agendaWeek-view').length, 1, "should be in week mode");
        assert.strictEqual(calendar.$('.fc-event').length, 9, "should display 9 events on the week (4 event + 5 days event)");
        calendar.$('.o_calendar_mini a:contains(19)').click();
        // Clicking on a day in another week should switch to the other week view
        assert.strictEqual(calendar.$('.fc-agendaWeek-view').length, 1, "should be in week mode");
        assert.strictEqual(calendar.$('.fc-event').length, 4, "should display 4 events on the week (1 event + 3 days event)");
        // Clicking on a day in the same week should switch to that particular day view
        calendar.$('.o_calendar_mini a:contains(18)').click();
        assert.strictEqual(calendar.$('.fc-agendaDay-view').length, 1, "should be in day mode");
        assert.strictEqual(calendar.$('.fc-event').length, 2, "should display 2 events on the day");
        // Clicking on the same day should toggle between day, month and week views
        calendar.$('.o_calendar_mini a:contains(18)').click();
        assert.strictEqual(calendar.$('.fc-month-view').length, 1, "should be in month mode");
        assert.strictEqual(calendar.$('.fc-event').length, 7, "should display 7 events on the month (event 5 is on multiple weeks and generates to .fc-event)");
        calendar.$('.o_calendar_mini a:contains(18)').click();
        assert.strictEqual(calendar.$('.fc-agendaWeek-view').length, 1, "should be in week mode");
        assert.strictEqual(calendar.$('.fc-event').length, 4, "should display 4 events on the week (1 event + 3 days event)");
        calendar.$('.o_calendar_mini a:contains(18)').click();
        assert.strictEqual(calendar.$('.fc-agendaDay-view').length, 1, "should be in day mode");
        assert.strictEqual(calendar.$('.fc-event').length, 2, "should display 2 events on the day");

        calendar.destroy();
    });

    QUnit.test('rendering, with many2many', function (assert) {
        assert.expect(5);

        this.data.event.fields.partner_ids.type = 'many2many';
        this.data.event.records[0].partner_ids = [1,2,3,4,5];
        this.data.partner.records.push({id: 5, display_name: "partner 5", image: 'EEE'});

        var calendar = createView({
            View: CalendarView,
            model: 'event',
            data: this.data,
            arch:
            '<calendar class="o_calendar_test" '+
                'event_open_popup="true" '+
                'date_start="start" '+
                'date_stop="stop" '+
                'all_day="allday"> '+
                    '<field name="partner_ids" avatar_field="image" write_model="filter_partner" write_field="partner_id"/>'+
            '</calendar>',
            archs: archs,
            viewOptions: {
                initialDate: initialDate,
            },
        });

        assert.strictEqual(calendar.$('.o_calendar_filter_items .o_cal_avatar').length, 3,
            "should have 3 avatars in the side bar");

        var $event1Avatars = calendar.$('.fc-event .o_calendar_avatars').first();
        assert.strictEqual($event1Avatars.find('img').length, 1, "should have 1 avatar");
        assert.strictEqual($event1Avatars.find('span').length, 0,
            "should not have a span for more attendees since there is only one");

        var $event2Avatars = calendar.$('.fc-event:contains(All day) .o_calendar_avatars');
        assert.strictEqual($event2Avatars.find('img').length, 3, "should have 3 avatars");
        assert.strictEqual($event2Avatars.find('span').text(), '+2',
            "should indicate there are 2 more attendees that we don't show");
        calendar.destroy();
    });

    QUnit.test('open form view', function (assert) {
        assert.expect(3);

        var calendar = createView({
            View: CalendarView,
            model: 'event',
            data: this.data,
            arch:
            '<calendar class="o_calendar_test" '+
                'string="Events" ' +
                'date_start="start" '+
                'date_stop="stop" '+
                'all_day="allday" '+
                'mode="month" '+
                'readonly_form_view_id="1">'+
                    '<field name="name"/>'+
            '</calendar>',
            archs: archs,
            viewOptions: {
                initialDate: initialDate,
            },
            mockRPC: function (route, args) {
                if (args.method === "get_formview_id") {
                    return $.Deferred().resolve('A view');
                }
                return this._super(route, args);
            },
        });

        // click on an existing event to open the form view

        testUtils.intercept(calendar, 'do_action', function (event) {
            assert.deepEqual(event.data.action,
                {
                    type: "ir.actions.act_window",
                    res_id: 4,
                    res_model: "event",
                    views: [['A view', "form"]],
                    target: "current",
                    context: {}
                },
                "should open the form view");
        });
        calendar.$('.fc-event:contains(event 4) .fc-content').trigger('click');

        // create a new event and edit it

        var $cell = calendar.$('.fc-day-grid .fc-row:eq(4) .fc-day:eq(2)');
        testUtils.triggerMouseEvent($cell, "mousedown");
        testUtils.triggerMouseEvent($cell, "mouseup");
        $('.modal-body input:first').val('coucou').trigger('input');

        testUtils.intercept(calendar, 'do_action', function (event) {
            assert.deepEqual(event.data.action,
                {
                    type: "ir.actions.act_window",
                    res_model: "event",
                    views: [[false, "form"]],
                    target: "current",
                    context: {
                        "default_name": "coucou",
                        "default_start": "2016-12-27 00:00:00",
                        "default_stop": "2016-12-27 00:00:00",
                        "default_allday": true
                    }
                },
                "should open the form view with the context default values");
        });

        $('.modal button.btn:contains(Edit)').trigger('click');

        calendar.destroy();

        assert.strictEqual($('#ui-datepicker-div:empty').length, 0, "should have a clean body");
    });

    QUnit.test('create and edit event in month mode (all_day: false)', function (assert) {
        assert.expect(2);

        var calendar = createView({
            View: CalendarView,
            model: 'event',
            data: this.data,
            arch:
            '<calendar class="o_calendar_test" '+
                'string="Events" ' +
                'date_start="start" '+
                'date_stop="stop" '+
                'mode="month" '+
                'readonly_form_view_id="1">'+
                    '<field name="name"/>'+
            '</calendar>',
            archs: archs,
            viewOptions: {
                initialDate: initialDate,
            },
            session: {
                getTZOffset: function () {
                    return -240;
                },
            },
        });

        // create a new event and edit it
        var $cell = calendar.$('.fc-day-grid .fc-row:eq(4) .fc-day:eq(2)');
        testUtils.triggerMouseEvent($cell, "mousedown");
        testUtils.triggerMouseEvent($cell, "mouseup");
        $('.modal-body input:first').val('coucou').trigger('input');

        testUtils.intercept(calendar, 'do_action', function (event) {
            assert.deepEqual(event.data.action,
                {
                    type: "ir.actions.act_window",
                    res_model: "event",
                    views: [[false, "form"]],
                    target: "current",
                    context: {
                        "default_name": "coucou",
                        "default_start": "2016-12-27 11:00:00", // 7:00 + 4h
                        "default_stop": "2016-12-27 23:00:00", // 19:00 + 4h
                    }
                },
                "should open the form view with the context default values");
        });

        $('.modal button.btn:contains(Edit)').trigger('click');

        calendar.destroy();
        assert.strictEqual($('#ui-datepicker-div:empty').length, 0, "should have a clean body");
    });

    QUnit.test('readonly date_start field', function (assert) {
        assert.expect(4);

        this.data.event.fields.start.readonly = true;

        var calendar = createView({
            View: CalendarView,
            model: 'event',
            data: this.data,
            arch:
            '<calendar class="o_calendar_test" '+
                'string="Events" ' +
                'date_start="start" '+
                'date_stop="stop" '+
                'all_day="allday" '+
                'mode="month" '+
                'readonly_form_view_id="1">'+
                    '<field name="name"/>'+
            '</calendar>',
            archs: archs,
            viewOptions: {
                initialDate: initialDate,
            },
            mockRPC: function (route, args) {
                if (args.method === "get_formview_id") {
                    return $.when(false);
                }
                return this._super(route, args);
            },
        });

        assert.strictEqual(calendar.$('.fc-resizer').length, 0, "should not have resize button");

        // click on an existing event to open the form view

        testUtils.intercept(calendar, 'do_action', function (event) {
            assert.deepEqual(event.data.action,
                {
                    type: "ir.actions.act_window",
                    res_id: 4,
                    res_model: "event",
                    views: [[false, "form"]],
                    target: "current",
                    context: {}
                },
                "should open the form view");
        });
        calendar.$('.fc-event:contains(event 4) .fc-content').trigger('click');

        // create a new event and edit it

        var $cell = calendar.$('.fc-day-grid .fc-row:eq(4) .fc-day:eq(2)');
        testUtils.triggerMouseEvent($cell, "mousedown");
        testUtils.triggerMouseEvent($cell, "mouseup");
        $('.modal-body input:first').val('coucou').trigger('input');

        testUtils.intercept(calendar, 'do_action', function (event) {
            assert.deepEqual(event.data.action,
                {
                    type: "ir.actions.act_window",
                    res_model: "event",
                    views: [[false, "form"]],
                    target: "current",
                    context: {
                        "default_name": "coucou",
                        "default_start": "2016-12-27 00:00:00",
                        "default_stop": "2016-12-27 00:00:00",
                        "default_allday": true
                    }
                },
                "should open the form view with the context default values");
        });

        $('.modal button.btn:contains(Edit)').trigger('click');

        calendar.destroy();

        assert.strictEqual($('#ui-datepicker-div:empty').length, 0, "should have a clean body");
    });

    QUnit.test('"all" filter', function (assert) {
        assert.expect(3);

        var calendar = createView({
            View: CalendarView,
            model: 'event',
            data: this.data,
            arch:
            '<calendar class="o_calendar_test" '+
                'event_open_popup="true" '+
                'date_start="start" '+
                'date_stop="stop" '+
                'all_day="allday" '+
                'mode="week" '+
                'attendee="partner_ids" '+
                'color="partner_id">'+
                    '<field name="name"/>'+
                    '<filter name="user_id" avatar_field="image"/>'+
                    '<field name="partner_ids" write_model="filter_partner" write_field="partner_id"/>'+
            '</calendar>',
            viewOptions: {
                initialDate: initialDate,
            },
        });

        assert.strictEqual(calendar.$('.fc-event').length, 9,
            "should display 9 events on the week");

        // Select the events only associated with partner 2
        calendar.$('.o_calendar_filter_item[data-id=2] input').click();
        assert.strictEqual(calendar.$('.fc-event').length, 4,
            "should display 4 events on the week");

        // Click on the 'all' filter to reload all events
        calendar.$('.o_calendar_filter_item[data-value=all] input').click();
        assert.strictEqual(calendar.$('.fc-event').length, 9,
            "should display 9 events on the week");

        calendar.destroy();
    });

    QUnit.test('create event with filters', function (assert) {
        assert.expect(7);

        this.data.event.fields.user_id.default = 5;
        this.data.event.fields.partner_id.default = 3;
        this.data.user.records.push({id: 5, display_name: "user 5", partner_id: 3});

        var calendar = createView({
            View: CalendarView,
            model: 'event',
            data: this.data,
            arch:
            '<calendar class="o_calendar_test" '+
                'event_open_popup="true" '+
                'date_start="start" '+
                'date_stop="stop" '+
                'all_day="allday" '+
                'mode="week" '+
                'attendee="partner_ids" '+
                'color="partner_id">'+
                    '<field name="name"/>'+
                    '<filter name="user_id" avatar_field="image"/>'+
                    '<field name="partner_ids" write_model="filter_partner" write_field="partner_id"/>'+
            '</calendar>',
            viewOptions: {
                initialDate: initialDate,
            },
        });

        var $view = $('#qunit-fixture').contents();
        $view.prependTo('body'); // => select with click position

        calendar.$('.o_calendar_filter_item[data-value=4] input').click();

        assert.strictEqual(calendar.$('.o_calendar_filter_item').length, 5, "should display 5 filter items");
        assert.strictEqual(calendar.$('.fc-event').length, 3, "should display 3 events");

        // quick create a record
        var left = calendar.$('.fc-bg td:eq(4)').offset().left+15;
        var top = calendar.$('.fc-slats tr:eq(4) td:first').offset().top+15;
        try {
            testUtils.triggerPositionalMouseEvent(left, top, "mousedown");
        } catch (e) {
            calendar.destroy();
            $view.remove();
            throw new Error('The test fails to simulate a click in the screen. Your screen is probably too small or your dev tools is open.');
        }
        testUtils.triggerPositionalMouseEvent(left, top + 200, "mousemove");
        testUtils.triggerPositionalMouseEvent(left, top + 200, "mouseup");

        $('.modal-body input:first').val('coucou').trigger('input');
        $('.modal button.btn:contains(Create)').trigger('click');

        assert.strictEqual(calendar.$('.o_calendar_filter_item').length, 6, "should add the missing filter (active)");
        assert.strictEqual(calendar.$('.fc-event').length, 4, "should display the created item");

        // change default value for quick create an hide record
        this.data.event.fields.user_id.default = 4;
        this.data.event.fields.partner_id.default = 4;

        // quick create and other record
        left = calendar.$('.fc-bg td:eq(3)').offset().left+15;
        top = calendar.$('.fc-slats tr:eq(4) td:first').offset().top+15;
        testUtils.triggerPositionalMouseEvent(left, top, "mousedown");
        testUtils.triggerPositionalMouseEvent(left, top + 200, "mousemove");
        testUtils.triggerPositionalMouseEvent(left, top + 200, "mouseup");

        $('.modal-body input:first').val('coucou 2').trigger('input');
        $('.modal button.btn:contains(Create)').trigger('click');

        assert.strictEqual(calendar.$('.o_calendar_filter_item').length, 6, "should have the same filters");
        assert.strictEqual(calendar.$('.fc-event').length, 4, "should not display the created item");

        calendar.$('.o_calendar_filter_item[data-value=4] input').click();

        assert.strictEqual(calendar.$('.fc-event').length, 11, "should display all records");

        calendar.destroy();
        $view.remove();
    });

    QUnit.test('create event with filters (no quickCreate)', function (assert) {
        assert.expect(4);

        this.data.event.fields.user_id.default = 5;
        this.data.event.fields.partner_id.default = 3;
        this.data.user.records.push({
            id: 5,
            display_name: "user 5",
            partner_id: 3
        });

        var calendar = createView({
            View: CalendarView,
            model: 'event',
            data: this.data,
            arch:
            '<calendar class="o_calendar_test" '+
                'event_open_popup="true" '+
                'date_start="start" '+
                'date_stop="stop" '+
                'all_day="allday" '+
                'mode="week" '+
                'attendee="partner_ids" '+
                'color="partner_id">'+
                    '<field name="name"/>'+
                    '<filter name="user_id" avatar_field="image"/>'+
                    '<field name="partner_ids" write_model="filter_partner" write_field="partner_id"/>'+
            '</calendar>',
            archs: {
                "event,false,form":
                    '<form>'+
                        '<group>'+
                            '<field name="name"/>'+
                            '<field name="start"/>'+
                            '<field name="stop"/>'+
                            '<field name="user_id"/>'+
                            '<field name="partner_id" invisible="1"/>'+
                        '</group>'+
                    '</form>',
            },
            viewOptions: {
                initialDate: initialDate,
            },
        });

        var $view = $('#qunit-fixture').contents();
        $view.prependTo('body'); // => select with click position

        calendar.$('.o_calendar_filter_item[data-value=4] input').click();

        assert.strictEqual(calendar.$('.o_calendar_filter_item').length, 5, "should display 5 filter items");
        assert.strictEqual(calendar.$('.fc-event').length, 3, "should display 3 events");

        // quick create a record
        var left = calendar.$('.fc-bg td:eq(4)').offset().left+15;
        var top = calendar.$('.fc-slats tr:eq(4) td:first').offset().top+15;
        try {
            testUtils.triggerPositionalMouseEvent(left, top, "mousedown");
        } catch (e) {
            calendar.destroy();
            $view.remove();
            throw new Error('The test fails to simulate a click in the screen. Your screen is probably too small or your dev tools is open.');
        }
        testUtils.triggerPositionalMouseEvent(left, top + 200, "mousemove");
        testUtils.triggerPositionalMouseEvent(left, top + 200, "mouseup");

        $('.modal-body input:first').val('coucou').trigger('input');

        $('.modal button.btn:contains(Edit)').trigger('click');
        $('.modal button.btn:contains(Save)').trigger('click');

        assert.strictEqual(calendar.$('.o_calendar_filter_item').length, 6, "should add the missing filter (active)");
        assert.strictEqual(calendar.$('.fc-event').length, 4, "should display the created item");

        calendar.destroy();
        $view.remove();
    });

    QUnit.test('Update event with filters', function (assert) {
        assert.expect(4);

        var records = this.data.user.records;
        records.push({
            id: 5,
            display_name: "user 5",
            partner_id: 3
        });

        this.data.event.onchanges = {
            user_id: function (obj) {
                obj.partner_id = _.findWhere(records, {id:obj.user_id}).partner_id;
            }
        };

        var calendar = createView({
            View: CalendarView,
            model: 'event',
            data: this.data,
            arch:
            '<calendar class="o_calendar_test" '+
                'event_open_popup="true" '+
                'date_start="start" '+
                'date_stop="stop" '+
                'all_day="allday" '+
                'mode="week" '+
                'attendee="partner_ids" '+
                'color="partner_id">'+
                    '<field name="name"/>'+
                    '<filter name="user_id" avatar_field="image"/>'+
                    '<field name="partner_ids" write_model="filter_partner" write_field="partner_id"/>'+
            '</calendar>',
            archs: {
                "event,false,form":
                    '<form>'+
                        '<group>'+
                            '<field name="name"/>'+
                            '<field name="start"/>'+
                            '<field name="stop"/>'+
                            '<field name="user_id"/>'+
                            '<field name="partner_ids" widget="many2many_tags"/>'+
                        '</group>'+
                    '</form>',
            },
            viewOptions: {
                initialDate: initialDate,
            },
        });

        calendar.$('.o_calendar_filter_item[data-value=4] input').click();

        assert.strictEqual(calendar.$('.o_calendar_filter_item').length, 5, "should display 5 filter items");
        assert.strictEqual(calendar.$('.fc-event').length, 3, "should display 3 events");

        calendar.$('.fc-event:contains(event 2) .fc-content').trigger('click');
        $('.modal button.btn:contains(Edit)').trigger('click');
        $('.modal .o_field_widget[name="user_id"] input').trigger('click');
        $('.ui-menu-item a:contains(user 5)').trigger('mouseenter').trigger('click');
        $('.modal button.btn:contains(Save)').trigger('click');

        assert.strictEqual(calendar.$('.o_calendar_filter_item').length, 6, "should add the missing filter (active)");
        assert.strictEqual(calendar.$('.fc-event').length, 3, "should display the updated item");

        calendar.destroy();
    });

    QUnit.test('change pager with filters', function (assert) {
        assert.expect(3);

        this.data.user.records.push({
            id: 5,
            display_name: "user 5",
            partner_id: 3
        });
        this.data.event.records.push({
            id: 7,
            user_id: 5,
            partner_id: 3,
            name: "event 7",
            start: "2016-12-06 04:00:00",
            stop: "2016-12-06 08:00:00",
            allday: false,
            partner_ids: [1,2,3],
            type: 1
        }, {
            id: 8,
            user_id: session.uid,
            partner_id: 1,
            name: "event 8",
            start: "2016-12-07 04:00:00",
            stop: "2016-12-07 08:00:00",
            allday: false,
            partner_ids: [1,2,3],
            type: 1
        },{
            id: 9,
            user_id: 4,
            partner_id: 4,
            name: "event 9",
            start: "2016-12-08 04:00:00",
            stop: "2016-12-08 08:00:00",
            allday: false,
            partner_ids: [1,2,3],
            type: 1
        });

        var calendar = createView({
            View: CalendarView,
            model: 'event',
            data: this.data,
            arch:
            '<calendar class="o_calendar_test" '+
                'event_open_popup="true" '+
                'date_start="start" '+
                'date_stop="stop" '+
                'all_day="allday" '+
                'mode="week" '+
                'attendee="partner_ids" '+
                'color="partner_id">'+
                    '<field name="name"/>'+
                    '<filter name="user_id" avatar_field="image"/>'+
                    '<field name="partner_ids" write_model="filter_partner" write_field="partner_id"/>'+
            '</calendar>',
            viewOptions: {
                initialDate: initialDate,
            },
        });

        calendar.$('.o_calendar_filter_item[data-value=4] input').click();
        $('.o_calendar_button_prev').click();

        assert.strictEqual(calendar.$('.o_calendar_filter_item').length, 6, "should display 6 filter items");
        assert.strictEqual(calendar.$('.fc-event').length, 2, "should display 2 events");
        assert.strictEqual(calendar.$('.fc-event .o_field_name').text().replace(/\s/g, ''), "event7event8",
            "should display 2 events");

        calendar.destroy();
    });

    QUnit.test('ensure events are still shown if filters give an empty domain', function (assert) {
        assert.expect(2);

        var calendar = createView({
            View: CalendarView,
            model: 'event',
            data: this.data,
            arch: '<calendar mode="week" date_start="start">' +
                    '<field name="partner_ids" write_model="filter_partner" write_field="partner_id"/>' +
                '</calendar>',
            viewOptions: {
                initialDate: initialDate,
            },
        });

        assert.strictEqual(calendar.$('.fc-event').length, 5,
            "should display 5 events");
        calendar.$('.o_calendar_filter_item[data-value=all] input[type=checkbox]').click();
        assert.strictEqual(calendar.$('.fc-event').length, 5,
            "should display 5 events");
        calendar.destroy();
    });

    QUnit.test('events starting at midnight', function (assert) {
        assert.expect(2);

        var calendar = createView({
            View: CalendarView,
            model: 'event',
            data: this.data,
            arch: '<calendar mode="week" date_start="start"/>',
            viewOptions: {
                initialDate: initialDate,
            },
        });

        // Click on Tuesday 12am
        var $view = $('#qunit-fixture').contents();
        $view.prependTo('body');
        var top = calendar.$('.fc-axis:contains(12am)').offset().top + 5;
        var left = calendar.$('.fc-day:eq(2)').offset().left + 5;
        try {
            testUtils.triggerPositionalMouseEvent(left, top, "mousedown");
            testUtils.triggerPositionalMouseEvent(left, top, "mouseup");
        } catch (e) {
            calendar.destroy();
            $view.remove();
            throw new Error('The test failed to simulate a click on the screen.' +
                'Your screen is probably too small or your dev tools are open.');
        }
        assert.ok($('.modal-dialog.modal-sm').length,
            "should open the quick create dialog");

        // Creating the event
        $('.modal-body input:first').val('new event in quick create').trigger('input');
        $('.modal button.btn:contains(Create)').trigger('click').trigger('click');
        assert.strictEqual(calendar.$('.fc-event:contains(new event in quick create)').length, 1,
            "should display the new record");

        calendar.destroy();
        $view.remove();
    });

    QUnit.test('set event as all day when field is date', function (assert) {
        assert.expect(1);

        this.data.event.records[0].start_date = "2016-12-14";

        var calendar = createView({
            View: CalendarView,
            model: 'event',
            data: this.data,
            arch:
            '<calendar class="o_calendar_test" '+
                'event_open_popup="true" '+
                'date_start="start_date" '+
                'all_day="allday" '+
                'mode="week" '+
                'attendee="partner_ids" '+
                'color="partner_id">'+
                    '<field name="name"/>'+
                    '<filter name="user_id" avatar_field="image"/>'+
                    '<field name="partner_ids" write_model="filter_partner" write_field="partner_id"/>'+
            '</calendar>',
            archs: archs,
            viewOptions: {
                initialDate: initialDate,
            },
        });
        assert.strictEqual(calendar.$('.fc-day-grid .fc-event-container').length, 1,
            "should be one event in the all day row");
        calendar.destroy();
    });

    QUnit.test('quickcreate avoid double event creation', function (assert) {
        assert.expect(1);
        var createCount = 0;
        var def = $.Deferred();
        var calendar = createView({
            View: CalendarView,
            model: 'event',
            data: this.data,
            arch: '<calendar class="o_calendar_test" '+
                'string="Events" ' +
                'event_open_popup="true" '+
                'date_start="start" '+
                'date_stop="stop" '+
                'all_day="allday" '+
                'mode="month" '+
                'readonly_form_view_id="1">'+
                    '<field name="name"/>'+
            '</calendar>',
            archs: archs,
            viewOptions: {
                initialDate: initialDate,
            },
            mockRPC: function (route, args) {
                var result = this._super(route, args);
                if (args.method === "create") {
                    createCount++;
                    return def.then(_.constant(result));
                }
                return result;
            },
        });

        // create a new event
        var $cell = calendar.$('.fc-day-grid .fc-row:eq(2) .fc-day:eq(2)');
        testUtils.triggerMouseEvent($cell, "mousedown");
        testUtils.triggerMouseEvent($cell, "mouseup");
        var $input = $('.modal-body input:first');
        $input.val('new event in quick create').trigger('input');
        // Simulate ENTER pressed on Create button (after a TAB)
        $input.trigger($.Event('keyup', {
            which: $.ui.keyCode.ENTER,
            keyCode: $.ui.keyCode.ENTER,
        }));
        $('.modal-footer button:first').click();
        def.resolve();
        assert.strictEqual(createCount, 1,
            "should create only one event");

        calendar.destroy();
    });

<<<<<<< HEAD
    QUnit.test('create an event (async dialog) [REQUIRE FOCUS]', function (assert) {
        assert.expect(3);

        var def = $.Deferred();
        testUtils.patch(Dialog, {
            open: function () {
                var _super = this._super.bind(this);
                def.then(_super);
                return this;
            },
        });
        var calendar = createView({
=======
    QUnit.test('check if the view destroys all widgets and instances', function (assert) {
        assert.expect(1);

        var instanceNumber = 0;
        testUtils.patch(mixins.ParentedMixin, {
            init: function () {
                instanceNumber++;
                return this._super.apply(this, arguments);
            },
            destroy: function () {
                if (!this.isDestroyed()) {
                    instanceNumber--;
                }
                return this._super.apply(this, arguments);
            }
        });

        var params = {
>>>>>>> c69d0015
            View: CalendarView,
            model: 'event',
            data: this.data,
            arch:
            '<calendar class="o_calendar_test" '+
<<<<<<< HEAD
                'string="Events" ' +
                'event_open_popup="true" '+
                'date_start="start" '+
                'date_stop="stop" '+
                'all_day="allday" '+
                'mode="month" '+
                'readonly_form_view_id="1">'+
                    '<field name="name"/>'+
=======
                'event_open_popup="true" '+
                'date_start="start_date" '+
                'all_day="allday" '+
                'mode="week" '+
                'attendee="partner_ids" '+
                'color="partner_id">'+
                    '<field name="name"/>'+
                    '<filter name="user_id" avatar_field="image"/>'+
                    '<field name="partner_ids" write_model="filter_partner" write_field="partner_id"/>'+
>>>>>>> c69d0015
            '</calendar>',
            archs: archs,
            viewOptions: {
                initialDate: initialDate,
            },
<<<<<<< HEAD
        });

        // create an event
        var $cell = calendar.$('.fc-day-grid .fc-row:eq(2) .fc-day:eq(2)');
        testUtils.triggerMouseEvent($cell, "mousedown");
        testUtils.triggerMouseEvent($cell, "mouseup");

        assert.strictEqual($('.modal').length, 0,
            "should not have opened the dialog yet");

        def.resolve();

        assert.strictEqual($('.modal').length, 1,
            "should have opened the dialog");
        assert.strictEqual($('.modal input')[0], document.activeElement,
            "should focus the input in the dialog");

        calendar.destroy();
        testUtils.unpatch(Dialog);
    });

    QUnit.test('calendar is configured to hide the groupby menu', function (assert) {
        assert.expect(2);

        var archs = {
            'event,1,calendar': '<calendar class="o_calendar_test" '+
                'date_start="start" '+
                'date_stop="stop" '+
                'all_day="allday"> '+
                    '<field name="name"/>'+
            '</calendar>',
            'event,false,search': '<search></search>',
        };

        var actions = [{
            id: 1,
            name: 'some action',
            res_model: 'event',
            type: 'ir.actions.act_window',
            views: [[1, 'calendar']]
        }];

        var actionManager = createActionManager({
            actions: actions,
            archs: archs,
            data: this.data,
        });

        actionManager.doAction(1);
        var $groupBy = actionManager.controlPanel.$('span.fa.fa-bars');
        assert.strictEqual($groupBy.length, 1, 'just making sure we have the groupby menu');
        assert.ok(!$groupBy.is(':visible'), 'groupby menu should not be visible');
        actionManager.destroy();
    });

=======
        };

        var calendar = createView(params);
        calendar.destroy();

        var initialInstanceNumber = instanceNumber;
        instanceNumber = 0;

        calendar = createView(params);

        // call destroy function of controller to ensure that it correctly destroys everything
        calendar.__destroy();

        assert.strictEqual(instanceNumber, initialInstanceNumber+1, "every widget must be destroyed exept the parent");

        calendar.destroy();

        testUtils.unpatch(mixins.ParentedMixin);
    });
>>>>>>> c69d0015
});

});<|MERGE_RESOLUTION|>--- conflicted
+++ resolved
@@ -1630,7 +1630,63 @@
         calendar.destroy();
     });
 
-<<<<<<< HEAD
+    QUnit.test('check if the view destroys all widgets and instances', function (assert) {
+        assert.expect(1);
+
+        var instanceNumber = 0;
+        testUtils.patch(mixins.ParentedMixin, {
+            init: function () {
+                instanceNumber++;
+                return this._super.apply(this, arguments);
+            },
+            destroy: function () {
+                if (!this.isDestroyed()) {
+                    instanceNumber--;
+                }
+                return this._super.apply(this, arguments);
+            }
+        });
+
+        var params = {
+            View: CalendarView,
+            model: 'event',
+            data: this.data,
+            arch:
+            '<calendar class="o_calendar_test" '+
+                'event_open_popup="true" '+
+                'date_start="start_date" '+
+                'all_day="allday" '+
+                'mode="week" '+
+                'attendee="partner_ids" '+
+                'color="partner_id">'+
+                    '<field name="name"/>'+
+                    '<filter name="user_id" avatar_field="image"/>'+
+                    '<field name="partner_ids" write_model="filter_partner" write_field="partner_id"/>'+
+            '</calendar>',
+            archs: archs,
+            viewOptions: {
+                initialDate: initialDate,
+            },
+        };
+
+        var calendar = createView(params);
+        calendar.destroy();
+
+        var initialInstanceNumber = instanceNumber;
+        instanceNumber = 0;
+
+        calendar = createView(params);
+
+        // call destroy function of controller to ensure that it correctly destroys everything
+        calendar.__destroy();
+
+        assert.strictEqual(instanceNumber, initialInstanceNumber + 3, "every widget must be destroyed exept the parent");
+
+        calendar.destroy();
+
+        testUtils.unpatch(mixins.ParentedMixin);
+    });
+
     QUnit.test('create an event (async dialog) [REQUIRE FOCUS]', function (assert) {
         assert.expect(3);
 
@@ -1643,32 +1699,11 @@
             },
         });
         var calendar = createView({
-=======
-    QUnit.test('check if the view destroys all widgets and instances', function (assert) {
-        assert.expect(1);
-
-        var instanceNumber = 0;
-        testUtils.patch(mixins.ParentedMixin, {
-            init: function () {
-                instanceNumber++;
-                return this._super.apply(this, arguments);
-            },
-            destroy: function () {
-                if (!this.isDestroyed()) {
-                    instanceNumber--;
-                }
-                return this._super.apply(this, arguments);
-            }
-        });
-
-        var params = {
->>>>>>> c69d0015
-            View: CalendarView,
-            model: 'event',
-            data: this.data,
-            arch:
-            '<calendar class="o_calendar_test" '+
-<<<<<<< HEAD
+            View: CalendarView,
+            model: 'event',
+            data: this.data,
+            arch:
+            '<calendar class="o_calendar_test" '+
                 'string="Events" ' +
                 'event_open_popup="true" '+
                 'date_start="start" '+
@@ -1677,23 +1712,11 @@
                 'mode="month" '+
                 'readonly_form_view_id="1">'+
                     '<field name="name"/>'+
-=======
-                'event_open_popup="true" '+
-                'date_start="start_date" '+
-                'all_day="allday" '+
-                'mode="week" '+
-                'attendee="partner_ids" '+
-                'color="partner_id">'+
-                    '<field name="name"/>'+
-                    '<filter name="user_id" avatar_field="image"/>'+
-                    '<field name="partner_ids" write_model="filter_partner" write_field="partner_id"/>'+
->>>>>>> c69d0015
             '</calendar>',
             archs: archs,
             viewOptions: {
                 initialDate: initialDate,
             },
-<<<<<<< HEAD
         });
 
         // create an event
@@ -1749,27 +1772,6 @@
         actionManager.destroy();
     });
 
-=======
-        };
-
-        var calendar = createView(params);
-        calendar.destroy();
-
-        var initialInstanceNumber = instanceNumber;
-        instanceNumber = 0;
-
-        calendar = createView(params);
-
-        // call destroy function of controller to ensure that it correctly destroys everything
-        calendar.__destroy();
-
-        assert.strictEqual(instanceNumber, initialInstanceNumber+1, "every widget must be destroyed exept the parent");
-
-        calendar.destroy();
-
-        testUtils.unpatch(mixins.ParentedMixin);
-    });
->>>>>>> c69d0015
 });
 
 });