<?xml version="1.0" encoding="UTF-8"?>
<!-- vim:fdl=1:
-->
<templates id="template" xml:space="preserve">
<t t-name="Interface">
    <div id="oe_loading" class="loading"></div>
    <div id="oe_notification" class="oe_notification">
        <div id="oe_notification_default">
            <a class="ui-notify-cross ui-notify-close" href="#">x</a>
            <h1>#{title}</h1>
            <p>#{text}</p>
        </div>
        <div id="oe_notification_alert" class="ui-state-error">
            <a class="ui-notify-cross ui-notify-close" href="#">x</a>
            <span style="float:left; margin:2px 5px 0 0;" class="ui-icon ui-icon-alert"></span>
            <h1>#{title}</h1>
            <p>#{text}</p>
        </div>
    </div>
    <table border="0" cellpadding="0" cellspacing="0" width="100%" height="100%" class="main_table">
    <tr>
        <td colspan="2" valign="top">
            <div id="oe_header" class="header"></div>
            <div id="oe_menu" class="menu"></div>
        </td>
    </tr>
    <tr>
        <td valign="top" class="login-container" colspan="2">
            <div id="oe_login" class="login"></div>
        </td>
    </tr>
    <tr class="db_options_row">
        <td valign="top" class="db_container">
            <div id="oe_database" class="database"></div>
        </td>
        <td valign="top">
        	<div id="oe_db_options"></div>
        </td>
    </tr>
    <tr>
        <td valign="top" id="oe_secondary_menu" class="secondary_menu">
        </td>
        <td valign="top" class="oe-application-container">
            <div id="oe_app" class="oe-application">
            </div>
        </td>
    </tr>
    <tr>
        <td colspan="2">
            <div id="oe_footer" class="oe_footer">
                <p class="oe_footer_powered">Powered by <a href="http://www.openerp.com">openerp.com</a>.</p>
            </div>
        </td>
    </tr>
    </table>
</t>
<t t-name="Loading">
    Loading...
</t>
<t t-name="Database">
    <ul class="db_options" style="padding: 0px; display: inline;">
        <li id="db-create">Create</li>
        <li id="db-drop">Drop</li>
        <li id="db-backup">Backup</li>
        <li id="db-restore">Restore</li>
        <li id="db-change-password">Password</li>
        <li id="back-to-login">Back to Login</li>
    </ul>
</t>
<t t-name="Database.CreateDB">
    <form name="create_db_form" class="oe_forms" method="POST">
        <table width="100%">
            <tr>
                <td class="option_string">
                    CREATE DATABASE
                </td>
            </tr>
        </table>
        <table align="center" class="db_option_table">
            <tr>
                <td><label for="super_admin_pwd">Master password:</label></td>
                <td><input type="password" name="super_admin_pwd" class="required" value="admin"/></td>
            </tr>
            <tr>
                <td><label for="db_name">New database name:</label></td>
                <td><input type="text" name="db_name" class="required"/></td>
            </tr>
            <tr>
                <td><label for="demo_data">Load Demonstration data:</label></td>
                <td><input type="checkbox" name="demo_data"/></td>
            </tr>
            <tr>
                <td><label for="db_lang">Default language:</label></td>
                <td>
                    <select name="db_lang" t-if="lang_list">
                        <t t-foreach="lang_list" t-as="lang">
                            <option t-att-value="lang[0]" t-att-selected="lang[0] === 'en_US' ? 'selected' : undefined"><t t-esc="lang[1]"/></option>
                        </t>
                    </select>
                </td>
            </tr>
            <tr>
                <td><label for="create_admin_pwd">Admin password:</label></td>
                <td><input type="password" name="create_admin_pwd" class="required"/></td>
            </tr>
            <tr>
                <td><label for="create_confirm_pwd">Confirm password:</label></td>
                <td><input type="password" name="create_confirm_pwd" class="required"
                           equalTo="input[name=create_admin_pwd]"/></td>
            </tr>
            <tr>
                <td colspan="2" align="right"><input type="submit" value="Create"/></td>
            </tr>
        </table>
    </form>
</t>
<t t-name="DropDB">
    <form name="drop_db_form" class="oe_forms" method="POST">
        <table width="100%">
            <tr>
                <td class="option_string">
                    DROP DATABASE
                </td>
            </tr>
        </table>
        <table align="center" class="db_option_table">
            <tr>
                <td><label for="drop_db">Database:</label></td>
                <td>
                    <select t-if="db_list" name="drop_db" autofocus="autofocus">
                        <t t-foreach="db_list" t-as="db">
                            <option t-att-value="db"><t t-esc="db"/></option>
                        </t>
                    </select>
                </td>
            </tr>
            <tr>
                <td><label for="drop_password">Master Password:</label></td>
                <td><input type="password" name="drop_pwd" class="required"/></td>
            </tr>
            <tr>
                <td colspan="2" align="right"><input type="submit" value="Drop"/></td>
            </tr>
        </table>
    </form>
</t>
<t t-name="BackupDB">
    <form name="backup_db_form" class="oe_forms" method="POST" target="backup-target"
          action="/web/database/backup">
        <input type="hidden" name="token"/>
        <table width="100%">
            <tr>
                <td class="option_string">
                    BACKUP DATABASE
                </td>
            </tr>
        </table>
        <table align="center" class="db_option_table">
            <tr>
                <td><label for="backup_db">Database:</label></td>
                <td>
                    <select t-if="db_list" name="backup_db" autofocus="autofocus">
                        <t t-foreach="db_list" t-as="db">
                            <option t-att-value="db"><t t-esc="db"/></option>
                        </t>
                    </select>
                </td>
            </tr>
            <tr>
                <td><label for="backup_pwd">Master Password:</label></td>
                <td><input type="password" name="backup_pwd" class="required"/></td>
            </tr>
            <tr>
                <td colspan="2" align="right"><input type="submit" value="Backup"/></td>
            </tr>
        </table>
    </form>
</t>
<t t-name="RestoreDB">
    <form name="restore_db_form" class="oe_forms" method="POST">
        <table width="100%">
            <tr>
                <td class="option_string">
                    RESTORE DATABASE
                </td>
            </tr>
        </table>
        <table align="center" class="db_option_table">
            <tr>
                <td><label for="restore_db">File:</label></td>
                <td><input type="file" name="db_file" class="required"
                         autofocus="autofocus"/></td>
            </tr>
            <tr>
                <td><label for="restore_pwd">Master Password:</label></td>
                <td><input type="password" name="restore_pwd" class="required"/></td>
            </tr>
        <tr>
                <td><label for="new_db">New database name:</label></td>
                <td><input type="text" name="new_db" class="required"/></td>
            </tr>
        <tr>
            <td colspan="2" align="right"><input type="submit" value="Restore"/></td>
            </tr>
        </table>
    </form>
</t>
<t t-name="Change_DB_Pwd">
    <form name="change_pwd_form" class="oe_forms" method="POST">
        <table width="100%">
            <tr>
                <td class="option_string">
                    CHANGE MASTER PASSWORD
                </td>
            </tr>
        </table>
        <table align="center" class="db_option_table">
            <tr>
                <td><label for="old_pwd">Master password:</label></td>
                <td><input type="password" name="old_pwd" class="required"
                           minlength="1" autofocus="autofocus"/></td>
            </tr>
            <tr>
            <td><label for="new_pwd">New master password:</label></td>
       	    <td><input type="password" name="new_pwd" class="required"
                       minlength="1"/></td>
            </tr>
   	    <tr>
                <td><label for="confirm_pwd">Confirm new master password:</label></td>
                <td><input type="password" name="confirm_pwd" class="required"
                           equalTo="input[name=new_pwd]" minlength="1"/></td>
            </tr>
            <tr>
                <td colspan="2" align="right"><input type="submit" value="Change Password"/></td>
            </tr>
        </table>
    </form>
</t>
<t t-name="Login">
    <form class="oe_forms">
        <fieldset>
            <legend style="">
                <img src="/web/static/src/img/stock_person.png" alt="" />
            </legend>
            <div class="oe_box2">
                <table align="center" cellspacing="2px" cellpadding="0">
                    <tr>
                        <td><label for="db">Database:</label></td>
                        <td>
                            <t t-if="!db_list">
                                <input type="text" name="db" t-att-value="selected_db || ''" autofocus="true"/>
                            </t>
                            <t t-if="db_list">
                                <select name="db">
                                    <t t-foreach="db_list" t-as="db">
                                        <t t-if="selected_db === db">
                                            <option t-att-value="db" selected="true">
                                                <t t-esc="db"/></option>
                                        </t>
                                        <t t-if="selected_db !== db">
                                            <option t-att-value="db"><t t-esc="db"/></option>
                                        </t>
                                    </t>
                                </select>
                            </t>
                        </td>
                    </tr>
                    <tr>
                        <td><label for="login">User:</label></td>
                        <td><input type="text" name="login"
                            t-att-value="selected_login || ''" autofocus="true"/></td>
                    </tr>
                    <tr>
                        <td><label for="password">Password:</label></td>
                        <td><input type="password" name="password"
                                t-att-value="selected_password || ''"/></td>
                    </tr>
                    <tr>
                        <td></td>
                        <td>
                        	<button type="button" id="oe-db-config">Database</button>
                            <button type="submit" name="submit">Login</button>
                        </td>
                    </tr>
                </table>
            </div>
        </fieldset>
        <div class="login_error_message">Bad username or password</div>
    </form>
    <div class="oe_login_right_pane">
        <p>We think that daily job activities can be more intuitive, efficient, automated, .. and even fun.</p>
        <h3>OpenERP's vision to be:</h3>

        <table cellpadding="0" cellspacing="0" width="100%" style="border:none;">
            <tbody>
            <tr>
                <td>
                    <img src="/web/static/src/img/product.png"/>
                </td>
                <td>
                    <strong>Full featured</strong><br />
                    Today's enterprise challenges are multiple. We provide one module for each need.
                </td>
            </tr>
            <tr>
                <td>
                    <img src="/web/static/src/img/accessories-archiver.png"/>
                </td>
                <td>
                    <strong>Open Source</strong><br />
                    To Build a great product, we rely on the knowledge of thousands of contributors.
                </td>
            </tr>
            <tr>
                <td>
                    <img src="/web/static/src/img/partner.png" />
                </td>
                <td>
                    <strong>User Friendly</strong><br />
                    In order to be productive, people need clean and easy to use interface.
                </td>
            </tr>
            </tbody>
        </table>

    </div>
</t>
<t t-name="Header">
    <div>
        <a t-att-href="'/' + widget.qs" class="company_logo_link">
            <div class="company_logo" />
        </a>
    </div>
</t>
<t t-name="Header-content">
    <h1 class="header_title">
        <t t-esc="user.company_id[1]"/> (<t t-esc="widget.session.db"/>)<br/>
        <small class="username"><t t-esc="user.name"/></small>
    </h1>
    <div class="header_corner">
        <ul class="block">
            <li>
                <a t-att-href="'/' + widget.qs" title="Home" class="home"><img src="/web/static/src/img/header-home.png" width="16" height="16" border="0"/></a>
            </li>
            <!--
            <li>
                <a href="#requests" title="Requests" class="requests"><img src="/web/static/src/img/header-requests.png" width="16" height="16" border="0"/><small>1</small></a>
            </li>
            -->
            <li class="preferences">
                <a href="#preferences" title="Preferences" class="preferences"><img src="/web/static/src/img/header-preferences.png" width="16" height="16" border="0"/></a>
            </li>
            <li>
                <a href="#about" title="About" class="about"><img src="/web/static/src/img/header-about.png" width="16" height="16" border="0"/></a>
            </li>
            <!--
            <li>
                <a href="http://doc.openerp.com/v6.0/book?version=$version" title="Help" target="_blank" class="help"><img src="/web/static/src/img/header-help.png" width="16" height="16" border="0"/></a>
            </li>
            -->
        </ul>
        <div class="block">
            <a href="#logout" class="logout">LOGOUT</a>
        </div>

    </div>
    <div class="oe-shortcuts"> </div>
</t>
<ul t-name="Shortcuts">
    <li t-foreach="shortcuts" t-as="shortcut"
            t-att-data-id="shortcut.res_id"
            t-att-data-shortcut-id="shortcut.id"
        ><t t-esc="shortcut.name"/></li>
</ul>
<t t-name="Menu">
    <table align="center">
        <tr>
        <t t-foreach="data.children" t-as="menu">
            <td>
                <a href="#" t-att-data-menu="menu.id">
                    <t t-esc="menu.name"/>
                </a>
            </td>
        </t>
        </tr>
    </table>
</t>
<t t-name="Menu.secondary">
    <div style="display: none" class="menu_accordion" t-att-data-menu-parent="menu.id">
        <t t-foreach="menu.children" t-as="menu">
            <t t-set="header">h3</t>
            <t t-call="Menu.secondary.children"/>
        </t>
    </div>
</t>
<t t-name="Menu.secondary.children">
    &lt;<t t-esc="header"/>&gt;
        <a href="#" t-attf-id="menu_#{menu.id}">
            <span><t t-esc="menu.name"/></span>
        </a>
    &lt;/<t t-esc="header"/>&gt;
    <div class="menu_content">
        <t t-foreach="menu.children" t-as="menu">
            <t t-if="!menu.children.length">
                <a href="#" class="leaf" t-att-data-menu="menu.id">
                    <span><t t-esc="menu.name"/></span>
                </a>
            </t>
            <t t-if="menu.children.length">
                <div class="submenu_accordion">
                    <t t-call="Menu.secondary.children">
                        <t t-set="header">h4</t>
                    </t>
                </div>
            </t>
        </t>
    </div>
</t>
<t t-name="ViewManager">
    <table class="view-manager-main-table">
    <tr>
        <td class="view-manager-main-content">
            <div class="oe-view-manager-header">
                <div class="oe_vm_switch">
                    <t t-if="views.length != 1" t-foreach="views" t-as="view">
                        <button type="button" t-att-data-view-type="view.view_type">
                            <t t-esc="view.view_type"/>
                        </button>
                    </t>
                </div>
            </div>
            <div t-attf-id="#{prefix}_search" t-opentag="true"/>
            <t t-foreach="views" t-as="view">
                <div t-attf-id="#{prefix}_view_#{view.view_type}"/>
            </t>
        </td>
        <td class="view-manager-main-sidebar" height="100%">
            <t t-foreach="views" t-as="view">
                <div t-attf-id="#{prefix}_sidebar_#{view.view_type}" class="sidebar-main-div closed-sidebar" style="display: none"/>
            </t>
        </td>
    </tr>
    </table>
</t>

<t t-extend="ViewManager" t-name="ViewManagerAction">
    <t t-jquery=".oe-view-manager-header" t-operation="prepend">
        <blockquote t-if="self.action.help and !self.flags.low_profile
                         and !(self.action.id in self.session.hidden_menutips)">
            <p><t t-esc="self.action.help"/></p>
            <div>
                <button type="button" name="hide">Hide this tip</button>
                <button type="button" name="disable">Disable all tips</button>
            </div>
        </blockquote>
    	<a class="oe-shortcut-toggle" title="Add / Remove Shortcut..."
    	   href="javascript: void(0)"> </a>
        <h2 class="oe_view_title">
            <t t-esc="self.action.name"/>
            <button t-if="self.session.debug" class="oe_get_xml_view">
                View#<span></span>
            </button>
        </h2>
    </t>
    <t t-jquery=".oe-view-manager-header" t-operation="after">
        <ul class="oe-view-manager-logs"></ul>
    </t>
</t>

<t t-name="Sidebar">
    <a class="toggle-sidebar"></a>
    <div class="sidebar-content">
        <div class="sidebar-actions">
        </div>
    </div>
</t>
<t t-name="Sidebar.section">
    <h2><t t-esc="name"/></h2>
    <div t-att-id="section_id" t-att-class="classname">
        <ul t-if="items">
            <li t-foreach="items" t-as="item" t-att-class="item.classname">
                <a class="oe_sidebar_action_a" t-att-id="item.element_id" t-att-title="item.title" href="#">
                    <t t-esc="item.label"/>
                </a>
            </li>
        </ul>
    </div>
</t>
<t t-name="TranslateDialog">
    <ul class="oe_translate_tabs">
        <li><a t-attf-href="##{widget.element_id}_fields">Fields</a></li>
        <li><a t-attf-href="##{widget.element_id}_view">View labels</a></li>
        <li><a t-attf-href="##{widget.element_id}_sidebar">Sidebar Relates</a></li>
    </ul>
    <div t-attf-id="#{widget.element_id}_fields">
        <table t-if="widget.view.translatable_fields" class="oe_frame oe_forms oe_translation_form" border="0" cellpadding="0" cellspacing="0" width="100%">
        <tr>
            <td class="oe_form_separator" width="1%" nowrap="nowrap">
                <div class="separator horizontal">Field</div>
            </td>
            <th t-foreach="widget.languages" align="left">
                <div class="separator horizontal"><t t-esc="name"/></div>
            </th>
        </tr>
        <tr t-foreach="widget.view.translatable_fields" t-as="field">
            <td class="oe_form_frame_cell" width="1%" nowrap="nowrap">
                <label class="oe_label"><t t-esc="field.string"/>:</label>
            </td>
            <td t-foreach="widget.languages" t-as="lg" class="oe_form_frame_cell">
                <input t-if="field.type == 'char'" type="text" t-attf-name="#{lg.code}-#{field.name}" value="" data-value="" class="oe_trad_field" style="width: 100%"/>
                <textarea t-if="field.type == 'text'" t-attf-name="#{lg.code}-#{field.name}" data-value="" class="oe_trad_field" style="width: 100%"></textarea>
            </td>
        </tr>
        </table>
    </div>
    <div t-attf-id="#{widget.element_id}_view">
        Translate view
    </div>
    <div t-attf-id="#{widget.element_id}_sidebar">
        Translate sidebar
    </div>
</t>
<t t-name="TreeView">
    <select t-if="toolbar" style="width: 30%">
    </select>
    <table class="oe-treeview-table">
        <thead>
            <tr>
                <th t-foreach="fields_view" t-as="field"
                    t-if="!field.attrs.modifiers.tree_invisible"
                    class="treeview-header">
                    <t t-esc="fields[field.attrs.name].string" />
                </th>
            </tr>
        </thead>
        <tbody>
        </tbody>
    </table>
</t>
<tr t-name="TreeView.rows"
        t-foreach="records" t-as="record"
        t-att-id="'treerow_' + record.id"
        t-att-data-id="record.id" t-att-data-level="level + 1">
    <t t-set="children" t-value="record[children_field]"/>
    <t t-set="has_children" t-value="children and children.length"/>

    <td t-foreach="fields_view" t-as="field"
        t-if="!field.attrs.modifiers.tree_invisible"
        t-att-data-id="record.id"
        t-att-style="!field_index ? 'background-position: ' + 19*level + 'px; padding-left: ' + 19*level + 'px' : undefined"
        t-att-class="!field_index and has_children ? 'treeview-tr' : 'treeview-td'">
        <span t-if="!field.attrs.modifiers.invisible">
            <t t-esc="render(record[field.attrs.name], fields[field.attrs.name])" />
        </span>
    </td>
</tr>
<table t-name="ListView" class="oe-listview-content">
    <t t-set="columns_count" t-value="visible_columns.length + (options.selectable ? 1 : 0) + (options.deletable ? 1 : 0)"/>
    <thead class="ui-widget-header">
        <tr t-if="options.action_buttons !== false or options.pager !== false">
            <th t-att-colspan="columns_count">
                <table>
                    <tr>
                        <td t-if="options.action_buttons !== false" class="oe-actions">
                            <button type="button" class="oe-list-add"
                                    t-if="options.addable">
                                <t t-esc="options.addable"/>
                            </button>
                            <button type="button" class="oe-list-delete"
                                    t-if="options.selectable and options.deletable">
                                Delete
                            </button>
                        </td>
                        <th t-if="options.pager !== false" class="oe-list-pager">
                            <button type="button" disabled="disabled"
                                    data-pager-action="first">First</button>
                            <button type="button" disabled="disabled"
                                    data-pager-action="previous"
                                    >&lt;</button>

                            <span class="oe-pager-state">
                            </span>

                            <button type="button" disabled="disabled"
                                    data-pager-action="next">&gt;</button>
                            <button type="button" disabled="disabled"
                                    data-pager-action="last">Last</button>
                        </th>
                    </tr>
                </table>
            </th>
        </tr>
        <tr t-if="options.header" class="oe-listview-header-columns">
            <t t-foreach="columns" t-as="column">
                <th t-if="column.meta">
                    <t t-esc="column.string"/>
                </th>
            </t>
            <th t-if="options.selectable" width="1"/>
            <t t-foreach="columns" t-as="column">
                <th t-if="!column.meta and column.invisible !== '1'" t-att-data-id="column.id"
                    t-att-class="((options.sortable and column.tag !== 'button') ? 'oe-sortable' : null)">
                    <t t-if="column.tag !== 'button'"
                        ><t t-esc="column.string"/></t>
                </th>
            </t>
            <th t-if="options.deletable" width="1"/>
        </tr>
    </thead>
    <tfoot class="ui-widget-header">
        <tr>
            <td t-if="options.selectable"/>
            <td t-foreach="aggregate_columns" t-as="column" class="oe-list-footer oe-number"
                t-att-data-field="column.id" t-att-title="column.label">
            </td>
            <td t-if="options.deletable"/>
        </tr>
    </tfoot>
</table>
<t t-name="ListView.rows" t-foreach="records.length" t-as="index">
    <t t-call="ListView.row">
        <t t-set="record" t-value="records.at(index)"/>
        <t t-set="row_parity" t-value="index_parity"/>
    </t>
</t>
<tr t-name="ListView.row" t-att-class="row_parity"
        t-att-data-id="record.get('id')">
    <t t-foreach="columns" t-as="column">
        <td t-if="column.meta">

        </td>
    </t>
    <th t-if="options.selectable" class="oe-record-selector" width="1">
        <input type="checkbox"/>
    </th>
    <t t-foreach="columns" t-as="column">
        <t t-set="align" t-value="column.type === 'integer' or column.type == 'float'"/>
        <td t-if="!column.meta and column.invisible !== '1'" t-att-title="column.help"
            t-att-class="'oe-field-cell' + (align ? ' oe-number' : '')"
            t-att-data-field="column.id">
            <t t-raw="render_cell(record.toForm().data, column)"/>
        </td>
    </t>
    <td t-if="options.deletable" class='oe-record-delete' width="1">
        <button type="button" name="delete">♻</button>
    </td>
</tr>
<t t-name="ListView.row.form">
    <t t-raw="frame.render()"/>
</t>
<t t-name="FormView">
    <div class="oe_form_header" t-att-id="view.element_id + '_header'">
        <div class="oe_form_buttons" t-if="view.options.action_buttons !== false">
            <!--<button type="button" class="oe_form_button_save">
                <span class="oe_form_on_update">Save</span>
                <span class="oe_form_on_create">Create</span>
            </button>-->
            <button type="button" class="oe_form_button_save_edit">
                <span class="oe_form_on_update">Save &amp; Edit</span>
                <span class="oe_form_on_create">Create &amp; Edit</span>
            </button>
            <!--<button type="button" class="oe_form_button_cancel">Cancel</button>-->
            <button type="button" class="oe_form_button_new">New</button>
            <button type="button" class="oe_form_button_duplicate oe_form_on_update">Duplicate</button>
        </div>
        <div class="oe_form_pager" t-if="view.options.pager !== false">
            <button type="button" data-pager-action="first">First</button>
            <button type="button" data-pager-action="previous">&lt;&lt;</button>

            <span class="oe_pager_index">0</span> / <span class="oe_pager_count">0</span>

            <button type="button" data-pager-action="next">&gt;&gt;</button>
            <button type="button" data-pager-action="last">Last</button>
        </div>
    </div>
    <t t-raw="frame.render()"/>
</t>
<t t-name="FormView.sidebar.attachments">
    <div class="oe-sidebar-attachments-toolbar">
        <div class="oe-binary-file-set" style="float: right">
            <form class="oe-binary-form" t-attf-target="#{element_id}_iframe"
                method="post" enctype="multipart/form-data" action="/web/binary/upload_attachment">
                <input type="hidden" name="session_id" t-att-value="session.session_id"/>
                <input type="hidden" name="callback" t-attf-value="#{element_id}_iframe"/>
                <input type="hidden" name="model" t-att-value="view.dataset.model"/>
                <input type="hidden" name="id" t-att-value="view.datarecord.id"/>
                <button class="button" type="button">
                    <img src="/web/static/src/img/throbber.gif" width="16" height="16" style="display: none"/>
                    <span>Add</span>
                </button>
                <input type="file" class="oe-binary-file" name="ufile" title="Add attachment"
                    t-att-onclick="view.datarecord.id ? null : 'alert(\'No record selected ! You can only attach to existing record.\'); return false;'"/>
            </form>
            <iframe t-attf-id="#{element_id}_iframe" t-attf-name="#{element_id}_iframe" style="display: none"> </iframe>
        </div>
    </div>
    <br style="clear: both"/>
    <ul class="oe-sidebar-attachments-items">
        <li t-foreach="attachments" t-as="attachment">
            <t t-if="attachment.type == 'binary'" t-set="attachment.url" t-value="'/web/binary/saveas?session_id='
                + session.session_id + '&amp;model=ir.attachment&amp;id=' + attachment.id
                + '&amp;field=datas&amp;fieldname=name&amp;t=' + (new Date().getTime())"/>
            <a class="oe-sidebar-attachments-link" t-att-href="attachment.url" target="_blank">
                <t t-esc="attachment.name"/>
            </a>
            <a href="#" class="oe-sidebar-attachment-delete" t-att-data-id="attachment.id" t-attf-title="Delete the attachment #{attachment.name}">
                <img src="/web/static/src/img/attachments-close.png" width="15" height="15" border="0"/>
            </a>
        </li>
    </ul>
</t>
<t t-name="Widget">
    Unhandled widget
    <t t-raw="console.log('Unhandled widget', widget)"/>
</t>
<t t-name="WidgetFrame">
    <table border="0" width="100%" cellpadding="0" cellspacing="0" class="oe_frame oe_forms">
    <tr t-foreach="widget.table" t-as="row">
        <t t-foreach="row" t-as="td">
            <td t-att-colspan="td.colspan gt 1 ? td.colspan : undefined"
                t-att-width="td.width"
                t-att-nowrap="td.nowrap or td.is_field_m2o? 'true' : undefined"
                t-att-valign="td.table ? 'top' : undefined"
                t-att-id="td.element_id"
                t-attf-class="oe_form_frame_cell #{td.classname}"
            >
                <t t-raw="td.render()"/>
            </td>
        </t>
    </tr>
    </table>
</t>
<t t-name="WidgetNotebook">
    <ul>
        <li t-foreach="widget.pages" t-as="page" t-att-id="page.element_tab_id">
            <a t-att-href="'#' + page.element_id">
                <t t-esc="page.string"/>
            </a>
        </li>
    </ul>
    <t t-foreach="widget.pages" t-as="page">
        <t t-raw="page.render()"/>
    </t>
</t>
<t t-name="WidgetNotebookPage">
    <div t-att-id="widget.element_id">
        <t t-call="WidgetFrame"/>
    </div>
</t>
<t t-name="WidgetSeparator">
    <div t-if="widget.orientation !== 'vertical'" t-att-class="'separator ' + widget.orientation">
        <t t-esc="widget.string"/>
    </div>
</t>
<t t-name="WidgetLabel">
    <label t-att-for="widget.element_id + '_field'"
           t-att-class="'oe_label' + (widget.help ? '_help' : '')"
           t-att-title="widget.help">
        <t t-esc="widget.string"/>
        <span t-if="widget.help">?</span>
        <t t-if="widget.string and widget.node.tag != 'label'">:</t>
    </label>
</t>
<t t-name="WidgetParagraph">
    <p class="oe_form_paragraph"><t t-esc="widget.string"/></p>
</t>
<t t-name="FieldChar">
    <input type="text" size="1"
        t-att-name="widget.name"
        t-att-id="widget.element_id + '_field'"
        t-att-class="'field_' + widget.type"
        t-attf-style="width: #{widget.field.translate ? '99' : '100'}%"
    />
    <img class="oe_field_translate" t-if="widget.field.translate" src="/web/static/src/img/icons/terp-translate.png" width="16" height="16" border="0"/>
</t>
<t t-name="FieldEmail">
    <table cellpadding="0" cellspacing="0" border="0" width="100%">
    <tr>
        <td width="100%">
            <t t-call="FieldChar"/>
        </td>
        <td width="16">
            <button type="button" class="button" title="Send an e-mail with your default e-mail client">
                <img src="/web/static/src/img/icons/terp-mail-message-new.png"/>
            </button>
        </td>
    </tr>
    </table>
</t>
<t t-name="FieldUrl">
    <table cellpadding="0" cellspacing="0" border="0" width="100%">
    <tr>
        <td width="100%">
            <t t-call="FieldChar"/>
        </td>
        <td width="16">
            <button type="button" class="button" title="Open this resource">
                <img src="/web/static/src/img/icons/gtk-ok.png"/>
            </button>
        </td>
    </tr>
    </table>
</t>
<t t-name="FieldText">
    <textarea rows="6"
        t-att-name="widget.name"
        t-att-id="widget.element_id + '_field'"
        t-att-class="'field_' + widget.type"
        t-attf-style="width: #{widget.field.translate ? '99' : '100'}%"
    ></textarea>
    <img class="oe_field_translate" t-if="widget.field.translate" src="/web/static/src/img/icons/terp-translate.png" width="16" height="16" border="0"/>
</t>
<t t-name="FieldDate">
    <t t-call="FieldChar"/>
    <img class="oe_input_icon oe_datepicker_trigger" src="/web/static/src/img/ui/field_calendar.png"
         title="Select date" width="16" height="16" border="0"/>
    <div class="oe_datepicker ui-widget-content ui-corner-all" style="display: none; position: absolute; z-index: 1;">
        <div class="oe_datepicker_container"/>
        <button type="button" class="oe_datepicker_close ui-state-default ui-priority-primary ui-corner-all" style="float: right;">Done</button>
    </div>
</t>
<t t-name="FieldSelection">
    <select
        t-att-name="widget.name"
        t-att-id="widget.element_id + '_field'"
        t-att-class="'field_' + widget.type"
        style="width: 100%">
            <t t-foreach="widget.values" t-as="option">
                <option><t t-esc="option[1]"/></option>
            </t>
    </select>
</t>
<t t-name="FieldMany2One">
    <div t-att-id="widget.element_id" class="oe-m2o">
        <input t-att-id="widget.element_id + '_input'" type="text" size="1" style="width: 100%;"/>
        <span class="oe-m2o-drop-down-button" t-att-id="widget.element_id + '_drop_down'">
            <img src="/web/static/src/img/down-arrow.png" /></span>
        <span class="oe-m2o-cm-button" t-att-id="widget.name + '_open'">
            <img src="/web/static/src/img/icons/gtk-index.png"/></span>
        <div t-att-id="widget.cm_id" class="contextMenu" style="display:none">
        </div>
    </div>
</t>
<t t-name="FieldMany2One.context_menu">
    <ul>
        <li t-att-id="widget.cm_id + '_open'" style="color:grey">Open...</li>
        <li t-att-id="widget.cm_id + '_create'">Create...</li>
        <li t-att-id="widget.cm_id + '_search'" class="oe_m2o_menu_item_mandatory">Search...</li>
        <t t-set="i" t-value="0"/>
        <t t-foreach="widget.related_entries" t-as="entry">
            <li t-att-id="widget.cm_id + '_related_' + i" style="color:grey" class="oe_m2o_menu_item_mandatory">
                ... <t t-esc="(entry[2] || {})['name'] || ''"/>
            </li>
            <t t-set="i" t-value="i+1"/>
        </t>
    </ul>
</t>
<t t-name="FieldOne2Many">
    <div t-att-id="widget.element_id">
    </div>
</t>
<t t-name="FieldMany2Many">
    <div t-att-id="widget.list_id"></div>
</t>
<t t-name="FieldReference">
    <table border="0" width="100%" cellpadding="0" cellspacing="0" class="oe_frame oe_forms">
    <tr>
        <td t-att-id="widget.selection.element_id" class="oe_form_frame_cell oe_form_selection">
            <t t-raw="widget.selection.render()"/>
        </td>
        <td t-att-id="widget.m2o.element_id" class="oe_form_frame_cell oe_form_many2one" nowrap="true">
            <t t-raw="widget.m2o.render()"/>
        </td>
    </tr>
    </table>
</t>
<t t-name="FieldBoolean">
    <input type="checkbox"
        t-att-name="widget.name"
        t-att-id="widget.element_id + '_field'"
        t-att-class="'field_' + widget.type"/>
</t>
<t t-name="FieldProgressBar">
    <div t-opentag="true" class="oe-progressbar">
        <span></span>
    </div>
</t>
<t t-name="FieldBinaryImage">
    <table cellpadding="0" cellspacing="0" border="0">
    <tr>
        <td align="center">
            <img src="/web/static/src/img/placeholder.png" class="oe-binary-image"
                t-att-border="widget.readonly ? 0 : 1"
                t-att-id="widget.element_id + '_field'"
                t-att-name="widget.name"
                t-att-class="'field_' + widget.type"
                t-att-width="widget.node.attrs.img_width || widget.node.attrs.width"
                t-att-height="widget.node.attrs.img_height || widget.node.attrs.height"
            />
        </td>
    </tr>
    <tr>
        <td align="center" valign="bottom" height="25">
            <div class="oe-binary">
                <table cellspacing="0" cellpadding="0" border="0">
                <tr>
                    <td>
                        <div class="oe-binary-file-set" style="width: 40px; height:22px;">
                            <form class="oe-binary-form" t-att-target="widget.iframe"
                                method="post" enctype="multipart/form-data" action="/web/binary/upload">
                                <input type="hidden" name="session_id" value=""/>
                                <input type="hidden" name="callback" t-att-value="widget.iframe"/>
                                <button class="button" type="button" title="Set Image">
                                    <img src="/web/static/src/img/icons/STOCK_DIRECTORY.png"/>
                                </button>
                                <input type="file" class="oe-binary-file" name="ufile"/>
                            </form>
                        </div>
                    </td>
                    <td>
                        <button class="button oe-binary-file-clear" type="button" title="Clear">
                            <img src="/web/static/src/img/icons/STOCK_MISSING_IMAGE.png"/>
                        </button>
                    </td>
                </tr>
                </table>
            </div>
            <div class="oe-binary-progress" style="display: none">
                <img src="/web/static/src/img/throbber.gif" width="16" height="16"/>
                <b>Uploading ...</b>
            </div>
            <iframe t-att-id="widget.iframe" t-att-name="widget.iframe" style="display: none"> </iframe>
        </td>
    </tr>
    </table>
</t>
<t t-name="FieldBinaryFile">
    <table cellpadding="0" cellspacing="0" border="0" width="100%">
    <tr>
        <td width="100%">
            <input type="text" size="1"
                t-att-name="widget.name"
                t-att-id="widget.element_id + '_field'"
                t-att-class="'field_' + widget.type" style="width: 100%"
            />
        </td>
        <td class="oe-binary" nowrap="true">
            <table cellspacing="0" cellpadding="0" border="0">
            <tr>
                <td>
                    <div class="oe-binary-file-set" style="width: 80px; height:22px;">
                        <form class="oe-binary-form" t-att-target="widget.iframe"
                            method="post" enctype="multipart/form-data" action="/web/binary/upload">
                            <input type="hidden" name="session_id" value=""/>
                            <input type="hidden" name="callback" t-att-value="widget.iframe"/>
                            <button class="button" type="button" title="Set Image">
                                <img src="/web/static/src/img/icons/STOCK_DIRECTORY.png"/>
                                <span>Select</span>
                            </button>
                            <input type="file" class="oe-binary-file" name="ufile"/>
                        </form>
                    </div>
                </td>
                <td>
                    <button class="button oe-binary-file-save" type="button" title="Save As">
                        <img src="/web/static/src/img/icons/gtk-save.png"/>
                        <span>Save As</span>
                    </button>
                </td>
                <td>
                    <button class="button oe-binary-file-clear" type="button" title="Clear">
                        <img src="/web/static/src/img/icons/STOCK_MISSING_IMAGE.png"/>
                        <span>Clear</span>
                    </button>
                </td>
            </tr>
            </table>
        </td>
        <td class="oe-binary-progress" style="display: none" nowrap="true">
            <img src="/web/static/src/img/throbber.gif" width="16" height="16"/>
            <b>Uploading ...</b>
            <iframe t-att-id="widget.iframe" t-att-name="widget.iframe" style="display: none"> </iframe>
        </td>
    </tr>
    </table>
</t>
<t t-name="WidgetButton">
    <button type="button"
        t-att-id="widget.element_id + '_button'"
        t-att-title="widget.help"
        style="width: 100%" class="button">
        <img t-if="widget.node.attrs.icon" t-att-src="'/web/static/src/img/icons/' + widget.node.attrs.icon + '.png'" width="16" height="16"/>
        <span t-if="widget.string"><t t-esc="widget.string"/></span>
    </button>
</t>
<t t-name="SearchView">
    <form class="oe_forms">
        <t t-call="SearchView.render_lines"/>
        <div class="oe_search-view-buttons" style="text-align: right;">
            <input type="submit" value="Search"/>
            <input type="reset" value="Clear"/>
            <button class="oe_search-view-custom-filter-btn"><span>Advanced Filter</span></button>
            <select class="oe_search-view-filters-management">
            </select>
        </div>
    </form>
</t>
<t t-name="SearchView.managed-filters">
    <option value="_filters">-- Filters --</option>
    <t t-set="i" t-value="0"/>
    <t t-foreach="filters" t-as="filter">
        <option t-att-value="'get:' + i"><t t-esc="filter.name"/></option>
        <t t-set="i" t-value="i+1"/>
    </t>
    <option value="_actions">-- Actions --</option>
    <option value="save_filter">Save Filter</option>
    <option value="manage_filters">Manage Filters</option>
</t>
<t t-name="SearchView.managed-filters.add">
    <div>
        <p>Filter Name:</p>
        <input type="text"/>
        <p>(Any existing filter with the same name will be replaced)</p>
    </div>
</t>
<t t-name="SearchView.render_lines">
    <table class="oe-searchview-render-line" border="0" cellspacing="0" cellpadding="0"
           t-foreach="lines" t-as="line">
        <tr>
            <td t-foreach="line" t-as="widget">
                <t t-raw="widget.render(defaults)"/>
            </td>
        </tr>
    </table>
</t>
<button t-name="SearchView.filter" type="button"
        t-att-id="element_id"
        t-att-title="attrs.help"
        t-att-class="classes.join(' ')"
        t-att-autofocus="attrs.default_focus === '1' ? 'autofocus' : undefined">
    <img t-if="attrs.icon" t-att-src="'/web/static/src/img/icons/' + attrs.icon + '.png'" width="16" height="16"/>
    <br t-if="attrs.icon and attrs.string"/>
    <t t-esc="attrs.string"/>
</button>
<span t-name="SearchView.filters" class="filter_label_group"
    ><t t-foreach="filters" t-as="filter"
        ><t t-raw="filter.render(defaults)"/></t
></span>
<t t-name="SearchView.field">
    <label t-att-class="'oe_label' + (attrs.help ? '_help' : '')"
           t-att-title="attrs.help"
           t-att-for="element_id">
        <t t-esc="attrs.string || attrs.name"/>
        <span t-if="attrs.help">?</span>
    </label>
    <div style="white-space: nowrap;">
        <input type="text" size="15" t-att-name="attrs.name"
               t-att-autofocus="attrs.default_focus === '1' ? 'autofocus' : undefined"
               t-att-id="element_id"
               t-att-value="defaults[attrs.name] || ''"/>
        <t t-if="filters.length" t-raw="filters.render(defaults)"/>
    </div>
</t>
<t t-name="SearchView.field.selection">
    <label t-att-title="attrs.help"
           t-att-class="'oe_label' + (attrs.help ? '_help' : '')"
           t-att-for="element_id">
        <t t-esc="attrs.string || attrs.name"/>
        <span t-if="attrs.help">?</span>
    </label>
    <div style="white-space: nowrap;">
        <select t-att-name="attrs.name" t-att-id="element_id"
                t-att-autofocus="attrs.default_focus === '1' || undefined">
            <option/>
            <t t-foreach="attrs.selection" t-as="option">
                <t t-set="selected" t-value="defaults[attrs.name] === option[0]"/>
                <option t-if="selected"
                        t-att-value="option[0]" selected="selected">
                    <t t-esc="option[1]"/>
                </option>
                <option t-if="!selected" t-att-value="option[0]">
                    <t t-esc="option[1]"/>
                </option>
            </t>
        </select>
        <t t-if="filters.length" t-raw="filters.render(defaults)"/>
    </div>
</t>
<t t-name="SearchView.util.expand">
    <div t-att-class="'searchview_group ' + (expand == '0' ? 'folded' : 'expanded')"
         t-att-id="element_id">
        <a t-if="label" class="searchview_group_string" href="#">
            <t t-esc="label"/>
        </a>
        <div class="searchview_group_content">
            <t t-raw="content"/>
        </div>
    </div>
</t>
<t t-name="SearchView.group">
    <t t-call="SearchView.util.expand">
        <t t-set="expand" t-value="attrs.expand"/>
        <t t-set="label" t-value="attrs.string"/>
        <t t-set="content">
            <t t-call="SearchView.render_lines"/>
        </t>
    </t>
</t>
<t t-name="SearchView.extended_search">
    <t t-call="SearchView.util.expand">
        <t t-set="expand" t-value="false"/>
        <t t-set="label" t-value="'Advanced Filters'"/>
        <t t-set="content">
            <div class="searchview_extended_groups_list">
            </div>
        </t>
    </t>
</t>
<t t-name="SearchView.extended_search.group">
    <div t-att-id="element_id" class="searchview_extended_group">
        <select class="searchview_extended_group_choice">
            <option value="any">Any of the following conditions must match</option>
            <option value="all">All the following conditions must match</option>
            <option value="none">None of the following conditions must match</option>
        </select>
        <a class="searchview_extended_delete_group"
                href="javascript:void(0)"><span></span></a>
        <div class="searchview_extended_propositions_list">
        </div>
        <a class="searchview_extended_add_proposition" href="javascript:void(0)">
            <span>Add condition</span></a>
        <div class="oe_adv_filters_and"><span>and</span></div>
    </div>
</t>
<t t-name="SearchView.extended_search.proposition">
    <div t-att-id="element_id">
        <select class="searchview_extended_prop_field">
            <t t-foreach="attrs.fields" t-as="field">
                <option t-if="typeof field.store === 'undefined' || field.store || field.fnct_search"
                        t-att="{'selected': field === attrs.selected ? 'selected' : null}"
                        t-att-value="field.name">
                    <t t-esc="field.string"/>
                </option>
            </t>
        </select>
        <select class="searchview_extended_prop_op"/>
        <span class="searchview_extended_prop_value"/>
        <a class="searchview_extended_delete_prop"
                href="javascript:void(0)"><span> </span></a>
    </div>
</t>
<t t-name="SearchView.extended_search.proposition.char">
    <input t-att-id="element_id" class="field_char"/>
</t>
<t t-name="SearchView.extended_search.proposition.datetime">
    <input t-att-id="element_id" class="field_datetime"/>
</t>
<t t-name="SearchView.extended_search.proposition.date">
    <input t-att-id="element_id" class="field_date"/>
</t>
<t t-name="SearchView.extended_search.proposition.integer">
    <input type="number" t-att-id="element_id" class="field_integer" step="1"/>
</t>
<t t-name="SearchView.extended_search.proposition.float">
    <input type="number" t-att-id="element_id" class="field_float" step="0.01"/>
</t>
<t t-name="SearchView.extended_search.proposition.boolean">
</t>
<t t-name="SearchView.extended_search.proposition.selection">
    <select t-att-id="element_id">
        <t t-foreach="field.selection" t-as="element">
        <option t-att-value="element[0]"><t t-esc="element[1]"/></option>
        </t>
    </select>
</t>
<t t-name="DialogWarning">
    <table cellspacing="0" cellpadding="0" border="0" class="oe-dialog-warning">
    <tr>
        <td><img src="/web/static/src/img/warning.png" class="oe-dialog-icon"/></td>
        <td>
            <p>
                <t t-js="d">
                    var message = d.message ? d.message : d.error.data.fault_code;
                    d.html_error = context.engine.tools.html_escape(message)
                        .replace(/\n/g, '<br/>');
                </t>
                <t t-raw="html_error"/>
            </p>
        </td>
    </tr>
    </table>
</t>
<t t-name="DialogTraceback">
    <pre><t t-esc="error.message"/></pre>
    <hr/>
    <pre><t t-esc="error.data.debug"/></pre>
</t>
<t t-name="SelectCreatePopup">
    <div t-att-id="element_id">
        <table style="width:100%">
            <tr style="width:100%">
                <td style="width:100%">
                    <div t-att-id="element_id + '_search'" style="width:100%"></div>
                </td>
            </tr>
            <tr style="width:100%">
                <td style="width:100%">
                    <div t-att-id="element_id + '_view_list'" style="width:100%"></div>
                </td>
            </tr>
        </table>
        <div t-att-id="element_id + '_view_form'" style="width:100%"></div>
    </div>
</t>
<t t-name="SelectCreatePopup.search.buttons">
    <button type="button" class="oe_selectcreatepopup-search-select" disabled="disabled">Select</button>
    <button type="button" class="oe_selectcreatepopup-search-close">Cancel</button>
</t>
<t t-name="SelectCreatePopup.form.buttons">
    <t t-if="widget.options.disable_multiple_selection">
        <button type="button" class="oe_selectcreatepopup-form-save">Save</button>
    </t>
    <t t-if="! widget.options.disable_multiple_selection">
        <button type="button" class="oe_selectcreatepopup-form-save-new">Save &amp; New</button>
        <button type="button" class="oe_selectcreatepopup-form-save">Save &amp; Close</button>
    </t>
    <button type="button" class="oe_selectcreatepopup-form-close">Cancel</button>
</t>
<t t-name="FormOpenPopup">
    <div t-att-id="element_id">
        <div t-att-id="element_id + '_view_form'" style="width:100%"></div>
    </div>
</t>
<t t-name="FormOpenPopup.form.buttons">
    <button type="button" class="oe_formopenpopup-form-save">Save</button>
    <button type="button" class="oe_formopenpopup-form-close">Cancel</button>
</t>
<t t-name="ListView.row.frame" t-extend="WidgetFrame">
    <t t-jquery="tr">
        $(document.createElement('t'))
            .append(this.contents())
            .attr({
                't-foreach': this.attr('t-foreach'),
                't-as': this.attr('t-as')
            })
            .replaceAll(this)
            .after($(document.createElement('td')).append(
                $(document.createElement('button')).attr({
                    'class': 'oe-edit-row-save', 'type': 'button'}).text('Save')))
            .before($(document.createElement('td')).append(
                $(document.createElement('button')).attr({
                    'class': 'oe-edit-row-cancel', 'type': 'button'}).text('Cancel')))
            .unwrap();
    </t>
</t>

<t t-name="ExportView">
    <a id="exportview" href="javascript: void(0)" style="text-decoration: none;color: #3D3D3D;">Export</a>
</t>
<table t-name="ExportTreeView" class="oe-export"
       style="background-color: #F3F3F3;">
    <tr>
        <td colspan="3">
            This wizard will export all data that matches the current search criteria to a CSV file.
            You can export all data or only the fields that can be reimported after modification.
        </td>
    </tr>
    <tr>
        <td colspan="3">
            <label for="import_compat">Export Type:</label>
            <select id="import_compat" name="import_compat">
                <option value="yes">Import Compatible Export</option>
                <option value="">Export all Data</option>
            </select>

            <label for="export_format">Export Formats</label>
            <select id="export_format" name="export_format"></select>
        </td>
    </tr>

    <tr>
        <th>Available fields</th>
        <th/>
        <th>
            Fields to export
            <a style="color: blue; text-decoration: none;" href="#" id="export_new_list">Save fields list</a>
            <div id="savenewlist"></div>
            <div id="ExistsExportList"></div>
        </th>
    </tr>
    <tr style="height: 400px;">
        <td class="oe_export_fields_selector_left">
            <div id="left_field_panel">
            </div>
        </td>
        <td class="oe_export_fields_selector_center">
            <button id="add_field">Add</button>
            <button id="remove_field">Remove</button>
            <button id="remove_all_field">Remove All</button>
        </td>
        <td class="oe_export_fields_selector_right">
            <select name="fields_list" id="fields_list"
                    multiple="multiple"></select>
        </td>
    </tr>
</table>

<table t-name="ExportTreeView-Secondary"
       id="field-tree-structure" class="oe_export_fields_selector_export"
       cellspacing="0" cellpadding="0">
    <tr><th class="oe_export_tree_header"> Name </th></tr>
    <t t-call="ExportTreeView-Secondary.children"/>
</table>
<tr t-name="ExportTreeView-Secondary.children"
    t-foreach="fields" t-as="field"
    t-att-id="'treerow-' + field.id" class="oe_export_row">
    <td>
        <table class="tree_grid" border="0">
            <tr class="oe_export_row">
                <t t-foreach="(field.id).split('/')" t-as="level" >
                    <t t-if="(field.id).split('/')[0] != level">
                        <td width="18">&amp;nbsp;</td>
                    </t>
                </t>
                <td valign="top" align="left" style="cursor: pointer;" width="18">
                    <t t-if="field.children">
                        <t t-if="(field.id).split('/').length != 3">
                            <img t-att-id="'parentimg-' + field.id" src="/web/static/src/img/expand.gif" width="16" height="16" border="0"/>
                        </t>
                    </t>
                </td>
                <td id="tree-column" valign="middle" align="left" style="cursor: pointer;">
                    <a t-att-id="'export-' + field.id"  t-att-string="field.string" href="javascript: void(0);" style="text-decoration: none;">
                        <t t-esc="field.string"/>
                    </a>
                </td>
            </tr>
        </table>
    </td>
</tr>

<t t-name="ExportNewList">
    <tr>
        <th><label>Save as:</label></th>
        <td><input size="10" type="text" id="savelist_name"/></td>
        <td><button class="oe_export_button_export" id="add_export_list">Ok</button></td>
    </tr>
</t>

<t t-name="Exists.ExportList">
    <label for="saved_export_list">Saved exports:</label>

    <select id="saved_export_list">
        <option></option>
        <t t-foreach="existing_exports" t-as="export">
            <option t-att-value="export.id"><t t-esc="export.name"/></option>
        </t>
    </select>
    <button class="oe_export_button_export" id="delete_export_list" type="button">Delete</button>
</t>
<t t-name="Change_Pwd">
    <form name="change_password_form" class="oe_forms" method="POST">
        <table align="center">
            <tr>
                <td><label for="old_pwd">Old Password:</label></td>
                <td><input type="password" name="old_pwd"
                           minlength="1" autofocus="autofocus"/></td>
            </tr>
            <tr>
            <td><label for="new_password">New Password:</label></td>
            <td><input type="password" name="new_password"
                       minlength="1" autofocus="autofocus"/></td>
            </tr>
            <tr>
                <td><label for="confirm_pwd">Confirm Password:</label></td>
                <td><input type="password" name="confirm_pwd"
                             minlength="1"/></td>
            </tr>
            <tr>
                <td colspan="2" align="right"><input type="submit" value="Change Password"/></td>
            </tr>
        </table>
    </form>
</t>

<t t-name="ImportView">
    <a id="importview" href="javascript: void(0)" style="text-decoration: none;color: #3D3D3D;">Import</a>
</t>
<t t-name="ImportDataView">
<form name="import_data" id="import_data" action="" method="post" enctype="multipart/form-data">
    <input type="hidden" name="session_id" t-att-value="session.session_id"/>
    <input type="hidden" name="model" t-att-value="widget_parent.model"/>
    <table cellspacing="5" border="0" width="100%">
        <tr>
            <td width="100%" valign="middle" colspan="4">
                <h2 class="separator horizontal">1. Import a .CSV file</h2>
            </td>
        </tr>
        <tr>
            <td width="100%" valign="middle" colspan="4">
                Select a .CSV file to import. If you need a sample of file to import,
                you should use the export tool with the "Import Compatible" option.
            </td>
        </tr>
        <tr>
            <td>
                <label>CSV File:</label>
                <input type="file" id="csvfile" size="50" name="csvfile"/>
            </td>
        </tr>
        <tr>
            <td height="10px"></td>
        </tr>
        <tr>
            <td width="100%" valign="middle" colspan="4">
                <h2 class="separator horizontal">2. Check your file format</h2>
            </td>
        </tr>
        <tr>
            <td width="100%" colspan="4">
                <div id="result"></div>
            </td>
        </tr>
        <tr>
            <td width="100%" colspan="4">
                <fieldset>
                    <legend style="cursor:pointer;">CSV Options</legend>
                    <table style="display:none">
                        <tr>
                            <td><label>Separator:</label></td>
                            <td><input type="text" name="csvsep" id="csv_separator" value=","/></td>
                            <td><label>Delimiter:</label></td>
                            <td><input type="text" name="csvdel" id="csv_delimiter" value='"'/></td>
                        </tr>
                        <tr>
                            <td><label>Encoding:</label></td>
                            <td>
                                <select name="csvcode" id="csv_encoding">
                                    <option value="utf-8">UTF-8</option>
                                    <option value="latin1">Latin 1</option>
                                </select>
                            </td>
                            <td><label>Lines to skip:</label></td>
                            <td><input type="text" name="csvskip" id="csv_skip" value="1"/></td>
                        </tr>
                    </table>
                </fieldset>
            </td>
        </tr>
    </table>
</form>
</t>
<t t-name="ImportView-result">
    <t t-if="error">
        <p style="white-space:pre-line;">The import failed due to:<t t-esc="error.message"/></p>
        <t t-if="error.preview">
            <p>Here is a preview of the file we could not import:</p>
            <pre><t t-esc="error.preview"/></pre>
        </t>
    </t>
    <table t-if="records" class="oe_import_grid" width="100%" style="margin: 5px 0;">
        <t t-foreach="records" t-as="record">
            <tr t-if="record=='header'" class="oe_import_grid-header">
                <td t-foreach="records.header" t-as="header" class="oe_import_grid-cell"><t t-esc="header[0]"/></td>
            </tr>
            <tr t-if="record=='sel'">
                <td t-foreach="records.header" t-as="header">
                    <select id="sel_field" class="select_fld">
                        <option selected="selected" value=""></option>
                        <option t-foreach="records.sel" t-as="selection" t-att="{'selected': header[0] === selection ? 'selected' : null}"
                                t-att-value="selection"><t t-esc="selection"/></option>
                    </select>
                </td>
            </tr>
            <tr t-if="record=='row'" t-foreach="records.row" t-as="row" class="oe_import_grid-row">
                <td t-foreach="row" t-as="column" class="oe_import_grid-cell"><t t-esc="column"/></td>
            </tr>
        </t>
    </table>
</t>

<t t-name="About-Page">
    <div>
        <h1>OpenERP Web</h1>
        <h3 style="padding:0 5px 5px">Version <t t-esc="version_info.version"/></h3>
        <p>
            Copyright © 2011-TODAY OpenERP SA. All Rights Reserved.<br />
            OpenERP is a trademark of the <a target="_blank" href="http://openerp.com/" style="text-decoration: underline;">OpenERP SA Company</a>.
        </p>
        <p>
            Licenced under the terms of <a target="_blank" href="http://www.gnu.org/licenses/agpl.html" style="text-decoration: underline;">GNU Affero General Public License</a>
        </p>
        <br />
        <h1>About OpenERP</h1>
        <p>
            <a target="_blank" href="http://openerp.com/" style="text-decoration: underline;">OpenERP</a> is a free enterprise-scale software system that is designed to boost
            productivity and profit through data integration. It connects, improves and
            manages business processes in areas such as sales, finance, supply chain,
            project management, production, services, CRM, etc...
        </p>
        <p>
            The system is platform-independent, and can be installed on Windows, Mac OS X,
            and various Linux and other Unix-based distributions. Its architecture enables
            new functionality to be rapidly created, modifications to be made to a
            production system and migration to a new version to be straightforward.
        </p>
        <p>
            Depending on your needs, OpenERP is available through a web or application client.
        </p>
    </div>
</t>
<<<<<<< HEAD

<t t-name="FieldStatus">
    <div t-att-id="widget.element_id"></div>
</t>
=======
>>>>>>> b1d49ca3
<t t-name="FieldStatus.content">
    <ul class="oe-arrow-list">
        <t t-set="size" t-value="widget.to_show.length"/>
        <t t-foreach="_.range(size)" t-as="i">
            <li t-att-class="widget.to_show[i][0] === widget.selected_value ? 'oe-arrow-list-selected' : ''">
                <span class="oe-arrow-list-before" t-if="i &gt; 0"></span><span><t t-esc="widget.to_show[i][1]"/></span><span class="oe-arrow-list-after" t-if="i &lt; size - 1"></span>
            </li>
        </t>
    </ul>
</t>
<t t-name="EmptyComponent">
    <div></div>
</t>
</templates><|MERGE_RESOLUTION|>--- conflicted
+++ resolved
@@ -1509,13 +1509,6 @@
         </p>
     </div>
 </t>
-<<<<<<< HEAD
-
-<t t-name="FieldStatus">
-    <div t-att-id="widget.element_id"></div>
-</t>
-=======
->>>>>>> b1d49ca3
 <t t-name="FieldStatus.content">
     <ul class="oe-arrow-list">
         <t t-set="size" t-value="widget.to_show.length"/>
