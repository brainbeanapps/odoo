odoo.define('web.PivotRenderer', function (require) {
"use strict";

var AbstractRenderer = require('web.AbstractRenderer');
var core = require('web.core');
var field_utils = require('web.field_utils');

var QWeb = core.qweb;

var PivotRenderer = AbstractRenderer.extend({
    tagName: 'table',
    className: 'table-hover table-sm table-bordered',
    events: _.extend({}, AbstractRenderer.prototype.events, {
        'hover td': '_onTdHover',
    }),

    /**
<<<<<<< HEAD
     * @overide
     *
     * @param {Widget} parent
     * @param {Object} state
     * @param {Object} params
     */
    init: function (parent, state, params) {
        this._super.apply(this, arguments);
        this.compare = state.compare;
        this.timeRangeDescription = params.timeRangeDescription;
        this.comparisonTimeRangeDescription = params.comparisonTimeRangeDescription;
    },

    //--------------------------------------------------------------------------
    // Public
    //--------------------------------------------------------------------------

    /**
     * @override
     * @param {Object} state
     * @param {Object} params
     */
    updateState: function (state, params) {
        if (params.context !== undefined) {
            var timeRangeMenuData = params.context.timeRangeMenuData;
            if (timeRangeMenuData) {
                this.timeRangeDescription = timeRangeMenuData.timeRangeDescription;
                this.comparisonTimeRangeDescription = timeRangeMenuData.comparisonTimeRangeDescription;
            } else {
                this.timeRangeDescription = undefined;
                this.comparisonTimeRangeDescription = undefined;
            }
        }
        this.compare = state.compare;
        return this._super.apply(this, arguments);
=======
     * @override
     * @param {Object} [params.widgets] mapping (fieldName -> widget) used to
     *  format the cells
     */
    init: function (parent, state, params) {
        this._super.apply(this, arguments);
        this.fieldWidgets = params.widgets || {};
>>>>>>> d78f23df
    },

    //--------------------------------------------------------------------------
    // Private
    //--------------------------------------------------------------------------

    /**
     * Used to determine whether or not to display the no content helper.
     *
     * @private
     * @returns {boolean}
     */
    _hasContent: function () {
        return this.state.has_data && this.state.measures.length;
    },
    /**
     * @override
     * @private
     * @returns {Deferred}
     */
    _render: function () {
        if (!this._hasContent()) {
            // display the nocontent helper
            this._replaceElement(QWeb.render('PivotView.nodata'));
            return this._super.apply(this, arguments);
        }

        if (!this.$el.is('table')) {
            // coming from the no content helper, so the root element has to be
            // re-rendered before rendering and appending its content
            this.renderElement();
        }
        var $fragment = $(document.createDocumentFragment());
        var $table = $('<table>').appendTo($fragment);
        var $thead = $('<thead>').appendTo($table);
        var $tbody = $('<tbody>').appendTo($table);
        var nbr_measures = this.state.measures.length;
        var nbrCols = (this.state.mainColWidth === 1) ?
            nbr_measures :
            (this.state.mainColWidth + 1) * nbr_measures;
        var i;
        if (this.compare) {
            for (i=0; i < 3 * nbrCols + 1; i++) {
                $table.prepend($('<col>'));
            }
        } else {
            for (i=0; i < nbrCols + 1; i++) {
                $table.prepend($('<col>'));
            }
        }
        this._renderHeaders($thead, this.state.headers, nbrCols);
        this._renderRows($tbody, this.state.rows);
        // todo: make sure the next line does something
        $table.find('.o_pivot_header_cell_opened,.o_pivot_header_cell_closed').tooltip();
        this.$el.html($table.contents());
        return this._super.apply(this, arguments);
    },
    /**
     * @private
     * @param {jQueryElement} $thead
     * @param {jQueryElement} headers
     */
    _renderHeaders: function ($thead, headers, nbrCols) {
        var self = this;
        var i, j, cell, $row, $cell;

        var groupbyLabels = _.map(this.state.colGroupBys, function (gb) {
            return self.state.fields[gb.split(':')[0]].string;
        });

        for (i = 0; i < headers.length; i++) {
            $row = $('<tr>');
            for (j = 0; j < headers[i].length; j++) {
                cell = headers[i][j];
                if (i == 0 && j == 0) {
                    $cell = $('<th>')
                        .text(cell.title)
                        .attr('rowspan', cell.height + 1)
                        .attr('colspan', cell.width);
                } else {
                    $cell = $('<th>')
                        .text(cell.title)
                        .attr('rowspan', cell.height)
                        .attr('colspan', (cell.width && self.compare) ? 3 * cell.width : cell.width || (self.compare && cell.measure && 3));
                }
                if (i > 0) {
                    $cell.attr('title', groupbyLabels[i-1]);
                }
                if (cell.expanded !== undefined) {
                    $cell.addClass(cell.expanded ? 'o_pivot_header_cell_opened' : 'o_pivot_header_cell_closed');
                    $cell.data('id', cell.id);
                }
                if (cell.measure) {
                    $cell.addClass('o_pivot_measure_row text-muted')
                        .text(this.state.fields[cell.measure].string);
                    $cell.data('id', cell.id).data('measure', cell.measure);
                    if (!this.compare && cell.id === this.state.sortedColumn.id && cell.measure === this.state.sortedColumn.measure) {
                        $cell.addClass('o_pivot_measure_row_sorted_' + this.state.sortedColumn.order);
                        if (this.state.sortedColumn.order == 'asc') {
                            $cell.attr('aria-sorted', 'ascending');
                        } else {
                            $cell.attr('aria-sorted', 'descending');
                        }
                    }
                }
                $row.append($cell);

                $cell.toggleClass('d-none d-md-table-cell', (cell.expanded !== undefined) || (cell.measure !== undefined && j < headers[i].length - this.state.measures.length));
                if (cell.height > 1) {
                    $cell.css('padding', 0);
                }
            }
            $thead.append($row);
        }
        if (this.compare) {
            var colLabels = [this.timeRangeDescription, this.comparisonTimeRangeDescription, 'Variation'];
            $row = $('<tr>');
            for (i = 0; i < 3 * nbrCols; i++) {
                $cell = $('<th>')
                    .text(colLabels[i % 3])
                    .attr('rowspan', 1)
                    .attr('colspan', 1);
                $row.append($cell);
            }
            $thead.append($row);
        }
    },
    /**
     * @private
     * @param {jQueryElement} $tbody
     * @param {jQueryElement} rows
     */
    _renderRows: function ($tbody, rows) {
        var self = this;
        var i, j, value, measure, name, formatter, $row, $cell, $header;
        var nbrMeasures = this.state.measures.length;
        var length = rows[0].values.length;
        var shouldDisplayTotal = this.state.mainColWidth > 1;

        var groupbyLabels = _.map(this.state.rowGroupBys, function (gb) {
            return self.state.fields[gb.split(':')[0]].string;
        });
        var measureTypes = this.state.measures.map(function (name) {
            var type = self.state.fields[name].type;
            return type === 'many2one' ? 'integer' : type;
        });
        for (i = 0; i < rows.length; i++) {
            $row = $('<tr>');
            $header = $('<td>')
                .text(rows[i].title)
                .data('id', rows[i].id)
                .css('padding-left', (5 + rows[i].indent * 30) + 'px')
                .addClass(rows[i].expanded ? 'o_pivot_header_cell_opened' : 'o_pivot_header_cell_closed');
            if (rows[i].indent > 0) $header.attr('title', groupbyLabels[rows[i].indent - 1]);
            $header.appendTo($row);
            for (j = 0; j < length; j++) {
                value = rows[i].values[j];
<<<<<<< HEAD
                name = this.state.measures[j % nbrMeasures];
                formatter = field_utils.format[measureTypes[j % nbrMeasures]];
                measure = this.state.fields[name];
                if (this.compare) {
                    if (value instanceof Object) {
                        for (var origin in value) {
                            $cell = $('<td>')
                                .data('id', rows[i].id)
                                .data('col_id', rows[i].col_ids[Math.floor(j / nbrMeasures)])
                                .data('type' , origin)
                                .toggleClass('o_empty', false)
                                .addClass('o_pivot_cell_value text-right');
                            if (origin === 'data') {
                                $cell.append($('<div>', {class: 'o_value'}).html(formatter(
                                    value[origin],
                                    measure
                                )));
                            } else if (origin === 'comparisonData') {
                                $cell.append($('<div>', {class: 'o_comparison_value'}).html(formatter(
                                    value[origin],
                                    measure
                                )));
                            } else {
                                $cell.append($('<div>', {class: 'o_variation' + value[origin].signClass}).html(
                                    field_utils.format.percentage(
                                        value[origin].magnitude,
                                        measure
                                    )
                                ));
                            }
                            if (((j >= length - this.state.measures.length) && shouldDisplayTotal) || i === 0){
                                $cell.css('font-weight', 'bold');
                            }
                            $cell.toggleClass('d-none d-md-table-cell', j < length - nbrMeasures);
                            $row.append($cell);
                        }
                    } else {
                        for (var l=0; l < 3; l++) {
                            $cell = $('<td>')
                                .data('id', rows[i].id)
                                .toggleClass('o_empty', true)
                                .addClass('o_pivot_cell_value text-right');
                            $row.append($cell);
                        }
                    }
                } else {
                    $cell = $('<td>')
                                .data('id', rows[i].id)
                                .data('col_id', rows[i].col_ids[Math.floor(j / nbrMeasures)])
                                .toggleClass('o_empty', !value)
                                .addClass('o_pivot_cell_value text-right');
                    if (value !== undefined) {
                        $cell.append($('<div>', {class: 'o_value'}).html(formatter(value, measure)));
                    }
                    if (((j >= length - this.state.measures.length) && shouldDisplayTotal) || i === 0){
                        $cell.css('font-weight', 'bold');
                    }
                    $row.append($cell);
=======
                if (value !== undefined) {
                    name = this.state.measures[j % nbrMeasures];
                    measure = this.state.fields[name];
                    var formatter = this.fieldWidgets[name] || measureTypes[j % nbrMeasures];
                    value = field_utils.format[formatter](value, measure);
                }
                $cell = $('<td>')
                            .data('id', rows[i].id)
                            .data('col_id', rows[i].col_ids[Math.floor(j / nbrMeasures)])
                            .toggleClass('o_empty', !value)
                            .text(value)
                            .addClass('o_pivot_cell_value text-right');
                if (((j >= length - this.state.measures.length) && shouldDisplayTotal) || i === 0){
                    $cell.css('font-weight', 'bold');
                }
                $row.append($cell);
>>>>>>> d78f23df

                    $cell.toggleClass('d-none d-md-table-cell', j < length - nbrMeasures);
                }
            }
            $tbody.append($row);
        }
    },

    //--------------------------------------------------------------------------
    // Handlers
    //--------------------------------------------------------------------------

    /**
     * @private
     * @param {MouseEvent} event
     */
    _onTdHover: function (event) {
        var $td = $(event.target);
        $td.closest('table').find('col:eq(' + $td.index()+')').toggleClass('hover');
    }

});

return PivotRenderer;
});<|MERGE_RESOLUTION|>--- conflicted
+++ resolved
@@ -15,7 +15,6 @@
     }),
 
     /**
-<<<<<<< HEAD
      * @overide
      *
      * @param {Widget} parent
@@ -25,6 +24,7 @@
     init: function (parent, state, params) {
         this._super.apply(this, arguments);
         this.compare = state.compare;
+        this.fieldWidgets = params.widgets || {};
         this.timeRangeDescription = params.timeRangeDescription;
         this.comparisonTimeRangeDescription = params.comparisonTimeRangeDescription;
     },
@@ -51,15 +51,6 @@
         }
         this.compare = state.compare;
         return this._super.apply(this, arguments);
-=======
-     * @override
-     * @param {Object} [params.widgets] mapping (fieldName -> widget) used to
-     *  format the cells
-     */
-    init: function (parent, state, params) {
-        this._super.apply(this, arguments);
-        this.fieldWidgets = params.widgets || {};
->>>>>>> d78f23df
     },
 
     //--------------------------------------------------------------------------
@@ -217,9 +208,8 @@
             $header.appendTo($row);
             for (j = 0; j < length; j++) {
                 value = rows[i].values[j];
-<<<<<<< HEAD
                 name = this.state.measures[j % nbrMeasures];
-                formatter = field_utils.format[measureTypes[j % nbrMeasures]];
+                formatter = field_utils.format[this.fieldWidgets[name] || measureTypes[j % nbrMeasures]];
                 measure = this.state.fields[name];
                 if (this.compare) {
                     if (value instanceof Object) {
@@ -276,24 +266,6 @@
                         $cell.css('font-weight', 'bold');
                     }
                     $row.append($cell);
-=======
-                if (value !== undefined) {
-                    name = this.state.measures[j % nbrMeasures];
-                    measure = this.state.fields[name];
-                    var formatter = this.fieldWidgets[name] || measureTypes[j % nbrMeasures];
-                    value = field_utils.format[formatter](value, measure);
-                }
-                $cell = $('<td>')
-                            .data('id', rows[i].id)
-                            .data('col_id', rows[i].col_ids[Math.floor(j / nbrMeasures)])
-                            .toggleClass('o_empty', !value)
-                            .text(value)
-                            .addClass('o_pivot_cell_value text-right');
-                if (((j >= length - this.state.measures.length) && shouldDisplayTotal) || i === 0){
-                    $cell.css('font-weight', 'bold');
-                }
-                $row.append($cell);
->>>>>>> d78f23df
 
                     $cell.toggleClass('d-none d-md-table-cell', j < length - nbrMeasures);
                 }
