openerp.web.form = function (instance) {
var _t = instance.web._t,
   _lt = instance.web._lt;
var QWeb = instance.web.qweb;

/** @namespace */
instance.web.form = {};

instance.web.views.add('form', 'instance.web.FormView');
instance.web.FormView = instance.web.View.extend({
    /**
     * Indicates that this view is not searchable, and thus that no search
     * view should be displayed (if there is one active).
     */
    searchable: false,
    template: "FormView",
    display_name: _lt('Form'),
    view_type: "form",
    /**
     * @constructs instance.web.FormView
     * @extends instance.web.View
     *
     * @param {instance.web.Session} session the current openerp session
     * @param {instance.web.DataSet} dataset the dataset this view will work with
     * @param {String} view_id the identifier of the OpenERP view object
     * @param {Object} options
     *                  - resize_textareas : [true|false|max_height]
     *
     * @property {instance.web.Registry} registry=instance.web.form.widgets widgets registry for this form view instance
     */
    init: function(parent, dataset, view_id, options) {
        this._super(parent);
        this.set_default_options(options);
        this.dataset = dataset;
        this.model = dataset.model;
        this.view_id = view_id || false;
        this.fields_view = {};
        this.fields = {};
        this.fields_order = [];
        this.datarecord = {};
        this.default_focus_field = null;
        this.default_focus_button = null;
        this.fields_registry = instance.web.form.widgets;
        this.tags_registry = instance.web.form.tags;
        this.has_been_loaded = $.Deferred();
        this.translatable_fields = [];
        _.defaults(this.options, {
            "not_interactible_on_create": false,
            "initial_mode": "view",
        });
        this.is_initialized = $.Deferred();
        this.mutating_mutex = new $.Mutex();
        this.on_change_mutex = new $.Mutex();
        this.reload_mutex = new $.Mutex();
        this.mode = null;
        this.rendering_engine = new instance.web.form.FormRenderingEngineReadonly(this);
        this.qweb = null; // A QWeb instance will be created if the view is a QWeb template
    },
    destroy: function() {
        _.each(this.get_widgets(), function(w) {
            w.destroy();
        });
        this._super();
    },
    on_loaded: function(data) {
        var self = this;
        if (!data) {
            throw new Error("No data provided.");
        }
        if (this.arch) {
            throw "Form view does not support multiple calls to on_loaded";
        }
        this.fields_order = [];
        this.fields_view = data;

        this.rendering_engine.set_fields_registry(this.fields_registry);
        this.rendering_engine.set_tags_registry(this.tags_registry);
        if (!this.extract_qweb_template(data)) {
            this.rendering_engine.set_fields_view(data);
            var $dest = this.$element.hasClass("oe_form_container") ? this.$element : this.$element.find('.oe_form_container');
            this.rendering_engine.render_to($dest);
        }

        this.$sidebar = this.options.$sidebar || this.$element.find('.oe_form_sidebar');

        this.$buttons = $(QWeb.render("FormView.buttons", {'widget':self}));
        if (this.options.$buttons) {
            this.$buttons.appendTo(this.options.$buttons);
        } else {
            this.$element.find('.oe_form_buttons').replaceWith(this.$buttons);
        }
        this.$buttons
            .on('click','button.oe_form_button_save',this.on_button_save)
            .on('click','button.oe_form_button_cancel',this.on_button_cancel)
            .on('click','button.oe_form_button_edit',this.on_button_edit)
            .on('click','button.oe_form_button_create',this.on_button_create)
            .on('click','button.oe_form_button_duplicate',this.on_button_duplicate)
            .on('click','button.oe_form_button_delete',this.on_button_delete);

        this.$pager = $(QWeb.render("FormView.pager", {'widget':self}));
        if (this.options.$pager) {
            this.$pager.appendTo(this.options.$pager);
        } else {
            this.$element.find('.oe_form_pager').replaceWith(this.$pager);
        }
        this.$pager.on('click','a[data-pager-action]',function() {
            var action = $(this).data('pager-action');
            self.on_pager_action(action);
        });

        if (!this.sidebar && this.options.$sidebar) {
            this.sidebar = new instance.web.Sidebar(this);
            this.sidebar.appendTo(this.$sidebar);
            if(this.fields_view.toolbar) {
                this.sidebar.add_toolbar(this.fields_view.toolbar);
            }
            this.sidebar.add_items('other', [{
                label: _t('Set Default'),
                form: this,
                callback: function (item) {
                    item.form.open_defaults_dialog();
                }
            }]);
        }
        this.on("change:mode", this, this.switch_mode);
        this.set({mode: this.options.initial_mode});
        this.has_been_loaded.resolve();
        return $.when();
    },
    extract_qweb_template: function(fvg) {
        for (var i=0, ii=fvg.arch.children.length; i < ii; i++) {
            var child = fvg.arch.children[i];
            if (child.tag === "templates") {
                this.qweb = new QWeb2.Engine();
                this.qweb.add_template(instance.web.json_node_to_xml(child));
                if (!this.qweb.has_template('form')) {
                    throw new Error("No QWeb template found for form view");
                }
                return true;
            }
        }
        this.qweb = null;
        return false;
    },
    get_fvg_from_qweb: function(record) {
        var view = this.qweb.render('form', this.get_qweb_context(record));
        var fvg = _.clone(this.fields_view);
        fvg.arch = instance.web.xml_to_json(instance.web.str_to_xml(view).firstChild);
        return fvg;
    },
    get_qweb_context: function(record) {
        var self = this,
            new_record = {};
        _.each(record, function(value_, name) {
            var r = _.clone(self.fields_view.fields[name] || {});
            if ((r.type === 'date' || r.type === 'datetime') && value_) {
                r.raw_value = instance.web.auto_str_to_date(value_);
            } else {
                r.raw_value = value_;
            }
            r.value = instance.web.format_value(value_, r);
            new_record[name] = r;
        });
        return {
            record : new_record,
            new_record : !record.id
        };
    },
    kill_current_form: function() {
        _.each(this.getChildren(), function(el) {
            el.destroy();
        });
        this.fields = {};
        this.fields_order = [];
        this.default_focus_field = null;
        this.default_focus_button = null;
        this.translatable_fields = [];
        this.$element.find('.oe_form_container').empty();
    },
    do_load_state: function(state, warm) {
        if (state.id && this.datarecord.id != state.id) {
            if (!this.dataset.get_id_index(state.id)) {
                this.dataset.ids.push(state.id);
            }
            this.dataset.select_id(state.id);
            if (warm) {
                this.do_show();
            }
        }
    },
    do_show: function () {
        var self = this;
        if (this.sidebar) {
            this.sidebar.$element.show();
        }
        if (this.$buttons) {
            this.$buttons.show();
            this.$buttons.find('.oe_form_button_save').removeClass('oe_form_button_save_dirty');
        }
        if (this.$pager) {
            this.$pager.show();
        }
        this.$element.show().css('visibility', 'hidden');
        this.$element.removeClass('oe_form_dirty');
        return this.has_been_loaded.pipe(function() {
            var result;
            if (self.dataset.index === null) {
                // null index means we should start a new record
                result = self.on_button_new();
            } else {
                result = self.dataset.read_index(_.keys(self.fields_view.fields), {
                    context : { 'bin_size' : true }
                }).pipe(self.on_record_loaded);
            }
            result.pipe(function() {
                self.$element.css('visibility', 'visible');
            });
            return result;
        });
    },
    do_hide: function () {
        if (this.sidebar) {
            this.sidebar.$element.hide();
        }
        if (this.$buttons) {
            this.$buttons.hide();
        }
        if (this.$pager) {
            this.$pager.hide();
        }
        this._super();
    },
    on_record_loaded: function(record) {
        var self = this, set_values = [];
        if (!record) {
            this.do_warn("Form", "The record could not be found in the database.", true);
            return $.Deferred().reject();
        }
        this.datarecord = record;

        if (this.qweb) {
            this.kill_current_form();
            this.rendering_engine.set_fields_view(this.get_fvg_from_qweb(record));
            var $dest = this.$element.hasClass("oe_form_container") ? this.$element : this.$element.find('.oe_form_container');
            this.rendering_engine.render_to($dest);
        }

        _(this.fields).each(function (field, f) {
            field._dirty_flag = false;
            var result = field.set_value(self.datarecord[f] || false);
            set_values.push(result);
        });
        return $.when.apply(null, set_values).pipe(function() {
            if (!record.id) {
                // New record: Second pass in order to trigger the onchanges
                // respecting the fields order defined in the view
                _.each(self.fields_order, function(field_name) {
                    if (record[field_name] !== undefined) {
                        var field = self.fields[field_name];
                        field._dirty_flag = true;
                        self.do_onchange(field);
                    }
                });
            }
            self.on_form_changed();
            self.is_initialized.resolve();
            self.do_update_pager(record.id == null);
            if (self.sidebar) {
               self.sidebar.do_attachement_update(self.dataset, self.datarecord.id);
            }
            if (self.default_focus_field) {
                self.default_focus_field.focus();
            }
            if (record.id) {
                self.do_push_state({id:record.id});
            }
            self.$element.removeClass('oe_form_dirty');
            self.$buttons.find('.oe_form_button_save').removeClass('oe_form_button_save_dirty');
        });
    },
    on_form_changed: function() {
        this.trigger("view_content_has_changed");
    },
    do_notify_change: function() {
        this.$element.addClass('oe_form_dirty');
        this.$buttons.find('.oe_form_button_save').addClass('oe_form_button_save_dirty');
    },
    on_pager_action: function(action) {
        if (this.can_be_discarded()) {
            switch (action) {
                case 'first':
                    this.dataset.index = 0;
                    break;
                case 'previous':
                    this.dataset.previous();
                    break;
                case 'next':
                    this.dataset.next();
                    break;
                case 'last':
                    this.dataset.index = this.dataset.ids.length - 1;
                    break;
            }
            this.reload();
        }
    },
    do_update_pager: function(hide_index) {
        var index = hide_index ? '-' : this.dataset.index + 1;
        this.$pager.find('button').prop('disabled', this.dataset.ids.length < 2).end()
                   .find('span.oe_pager_index').html(index).end()
                   .find('span.oe_pager_count').html(this.dataset.ids.length);
    },
    parse_on_change: function (on_change, widget) {
        var self = this;
        var onchange = _.str.trim(on_change);
        var call = onchange.match(/^\s?(.*?)\((.*?)\)\s?$/);
        if (!call) {
            return null;
        }

        var method = call[1];
        if (!_.str.trim(call[2])) {
            return {method: method, args: [], context_index: null}
        }

        var argument_replacement = {
            'False': function () {return false;},
            'True': function () {return true;},
            'None': function () {return null;},
            'context': function (i) {
                context_index = i;
                var ctx = new instance.web.CompoundContext(self.dataset.get_context(), widget.build_context() ? widget.build_context() : {});
                return ctx;
            }
        };
        var parent_fields = null, context_index = null;
        var args = _.map(call[2].split(','), function (a, i) {
            var field = _.str.trim(a);

            // literal constant or context
            if (field in argument_replacement) {
                return argument_replacement[field](i);
            }
            // literal number
            if (/^-?\d+(\.\d+)?$/.test(field)) {
                return Number(field);
            }
            // form field
            if (self.fields[field]) {
                var value_ = self.fields[field].get_value();
                return value_ == null ? false : value_;
            }
            // parent field
            var splitted = field.split('.');
            if (splitted.length > 1 && _.str.trim(splitted[0]) === "parent" && self.dataset.parent_view) {
                if (parent_fields === null) {
                    parent_fields = self.dataset.parent_view.get_fields_values([self.dataset.child_name]);
                }
                var p_val = parent_fields[_.str.trim(splitted[1])];
                if (p_val !== undefined) {
                    return p_val == null ? false : p_val;
                }
            }
            // string literal
            var first_char = field[0], last_char = field[field.length-1];
            if ((first_char === '"' && last_char === '"')
                || (first_char === "'" && last_char === "'")) {
                return field.slice(1, -1);
            }

            throw new Error("Could not get field with name '" + field +
                            "' for onchange '" + onchange + "'");
        });

        return {
            method: method,
            args: args,
            context_index: context_index
        };
    },
    do_onchange: function(widget, processed) {
        var self = this;
        return this.on_change_mutex.exec(function() {
            try {
                var response = {}, can_process_onchange = $.Deferred();
                processed = processed || [];
                processed.push(widget.name);
                var on_change = widget.node.attrs.on_change;
                if (on_change) {
                    var change_spec = self.parse_on_change(on_change, widget);
                    if (change_spec) {
                        var ajax = {
                            url: '/web/dataset/onchange',
                            async: false
                        };
                        can_process_onchange = self.rpc(ajax, {
                            model: self.dataset.model,
                            method: change_spec.method,
                            args: [(self.datarecord.id == null ? [] : [self.datarecord.id])].concat(change_spec.args),
                            context_id: change_spec.context_index == undefined ? null : change_spec.context_index + 1
                        }).then(function(r) {
                            _.extend(response, r);
                        });
                    } else {
                        console.warn("Wrong on_change format", on_change);
                    }
                }
                // fail if onchange failed
                if (can_process_onchange.isRejected()) {
                    return can_process_onchange;
                }

                if (widget.field['change_default']) {
                    var fieldname = widget.name, value_;
                    if (response.value && (fieldname in response.value)) {
                        // Use value from onchange if onchange executed
                        value_ = response.value[fieldname];
                    } else {
                        // otherwise get form value for field
                        value_ = self.fields[fieldname].get_value();
                    }
                    var condition = fieldname + '=' + value_;

                    if (value_) {
                        can_process_onchange = self.rpc({
                            url: '/web/dataset/call',
                            async: false
                        }, {
                            model: 'ir.values',
                            method: 'get_defaults',
                            args: [self.model, condition]
                        }).then(function (results) {
                            if (!results.length) { return; }
                            if (!response.value) {
                                response.value = {};
                            }
                            for(var i=0; i<results.length; ++i) {
                                // [whatever, key, value]
                                var triplet = results[i];
                                response.value[triplet[1]] = triplet[2];
                            }
                        });
                    }
                }
                if (can_process_onchange.isRejected()) {
                    return can_process_onchange;
                }

                return self.on_processed_onchange(response, processed);
            } catch(e) {
                console.error(e);
                return $.Deferred().reject();
            }
        });
    },
    on_processed_onchange: function(response, processed) {
        try {
        var result = response;
        if (result.value) {
            for (var f in result.value) {
                if (!result.value.hasOwnProperty(f)) { continue; }
                var field = this.fields[f];
                // If field is not defined in the view, just ignore it
                if (field) {
                    var value_ = result.value[f];
                    if (field.get_value() != value_) {
                        field.set_value(value_);
                        field._dirty_flag = true;
                        if (!_.contains(processed, field.name)) {
                            this.do_onchange(field, processed);
                        }
                    }
                }
            }
            this.on_form_changed();
        }
        if (!_.isEmpty(result.warning)) {
        	instance.web.dialog($(QWeb.render("CrashManagerWarning", result.warning)), {
                modal: true,
                buttons: [
                    {text: _t("Ok"), click: function() { $(this).dialog("close"); }}
                ]
            });
        }
        if (result.domain) {
            function edit_domain(node) {
                var new_domain = result.domain[node.attrs.name];
                if (new_domain) {
                    node.attrs.domain = new_domain;
                }
                _(node.children).each(edit_domain);
            }
            edit_domain(this.fields_view.arch);
        }
        return $.Deferred().resolve();
        } catch(e) {
            console.error(e);
            return $.Deferred().reject();
        }
    },
    switch_mode: function() {
        var mode = this.get("mode");
        var self = this;
        if(mode=="view") {
            self.$buttons.find('.oe_form_buttons_edit').hide();
            self.$buttons.find('.oe_form_buttons_view').show();
            _.each(this.fields,function(field){
                field.set({"force_readonly": true});
            });
        } else {
            self.$buttons.find('.oe_form_buttons_edit').show();
            self.$buttons.find('.oe_form_buttons_view').hide();
            _.each(this.fields,function(field){
                field.set({"force_readonly": false});
            });
        }
        self.mode = mode;
    },
    on_button_save: function() {
        var self = this;
        return this.do_save().then(function(result) {
            self.set({mode: "view"});
        });
    },
    on_button_cancel: function() {
        if (this.can_be_discarded()) {
            this.set({mode: "view"});
        }
    },
    on_button_new: function() {
        var self = this;
        this.set({mode: "edit"});
        var def = $.Deferred();
        $.when(this.has_been_loaded).then(function() {
            if (self.can_be_discarded()) {
                var keys = _.keys(self.fields_view.fields);
                if (keys.length) {
                    self.dataset.default_get(keys).pipe(self.on_record_loaded).then(function() {
                        def.resolve();
                    });
                } else {
                    self.on_record_loaded({}).then(function() {
                        def.resolve();
                    });
                }
            }
        });
        return def.promise();
    },
    on_button_edit: function() {
        return this.set({mode: "edit"});
    },
    on_button_create: function() {
        this.dataset.index = null;
        this.do_show();
    },
    on_button_duplicate: function() {
        var self = this;
        var def = $.Deferred();
        $.when(this.has_been_loaded).then(function() {
            self.dataset.call('copy', [self.datarecord.id, {}, self.dataset.context]).then(function(new_id) {
                return self.on_created({ result : new_id });
            }).then(function() {
                return self.set({mode: "edit"});
            }).then(function() {
                def.resolve();
            });
        });
        return def.promise();
    },
    on_button_delete: function() {
        var self = this;
        var def = $.Deferred();
        $.when(this.has_been_loaded).then(function() {
            if (self.datarecord.id && confirm(_t("Do you really want to delete this record?"))) {
                self.dataset.unlink([self.datarecord.id]).then(function() {
                    self.on_pager_action('next');
                    def.resolve();
                });
            } else {
                $.async_when().then(function () {
                    def.reject();
                })
            }
        });
        return def.promise();
    },
    can_be_discarded: function() {
        return !this.$element.is('.oe_form_dirty') || confirm(_t("Warning, the record has been modified, your changes will be discarded."));
    },
    /**
     * Triggers saving the form's record. Chooses between creating a new
     * record or saving an existing one depending on whether the record
     * already has an id property.
     *
     * @param {Function} success callback on save success
     * @param {Boolean} [prepend_on_create=false] if ``do_save`` creates a new record, should that record be inserted at the start of the dataset (by default, records are added at the end)
     */
    do_save: function(success, prepend_on_create) {
        var self = this;
        return this.mutating_mutex.exec(function() { return self.is_initialized.pipe(function() {
            try {
            var form_invalid = false,
                values = {},
                first_invalid_field = null;
            for (var f in self.fields) {
                f = self.fields[f];
                if (!f.is_valid()) {
                    form_invalid = true;
                    if (!first_invalid_field) {
                        first_invalid_field = f;
                    }
                } else if (f.name !== 'id' && !f.get("readonly") && (!self.datarecord.id || f._dirty_flag)) {
                    // Special case 'id' field, do not save this field
                    // on 'create' : save all non readonly fields
                    // on 'edit' : save non readonly modified fields
                    values[f.name] = f.get_value();
                }
            }
            if (form_invalid) {
                self.set({'display_invalid_fields': true});
                first_invalid_field.focus();
                self.on_invalid();
                return $.Deferred().reject();
            } else {
                self.set({'display_invalid_fields': false});
                var save_deferral;
                if (!self.datarecord.id) {
                    //console.log("FormView(", self, ") : About to create", values);
                    save_deferral = self.dataset.create(values).pipe(function(r) {
                        return self.on_created(r, undefined, prepend_on_create);
                    }, null);
                } else if (_.isEmpty(values) && ! self.force_dirty) {
                    //console.log("FormView(", self, ") : Nothing to save");
                    save_deferral = $.Deferred().resolve({}).promise();
                } else {
                    self.force_dirty = false;
                    //console.log("FormView(", self, ") : About to save", values);
                    save_deferral = self.dataset.write(self.datarecord.id, values, {}).pipe(function(r) {
                        return self.on_saved(r);
                    }, null);
                }
                return save_deferral.then(success);
            }
            } catch (e) {
                console.error(e);
                return $.Deferred().reject();
            }
        });});
    },
    on_invalid: function() {
        var msg = "<ul>";
        _.each(this.fields, function(f) {
            if (!f.is_valid()) {
                msg += "<li>" + f.node.attrs.string + "</li>";
            }
        });
        msg += "</ul>";
        this.do_warn("The following fields are invalid :", msg);
    },
    on_saved: function(r, success) {
        if (!r.result) {
            // should not happen in the server, but may happen for internal purpose
            return $.Deferred().reject();
        } else {
            return $.when(this.reload()).pipe(function () {
                return $.when(r).then(success); }, null);
        }
    },
    /**
     * Updates the form' dataset to contain the new record:
     *
     * * Adds the newly created record to the current dataset (at the end by
     *   default)
     * * Selects that record (sets the dataset's index to point to the new
     *   record's id).
     * * Updates the pager and sidebar displays
     *
     * @param {Object} r
     * @param {Function} success callback to execute after having updated the dataset
     * @param {Boolean} [prepend_on_create=false] adds the newly created record at the beginning of the dataset instead of the end
     */
    on_created: function(r, success, prepend_on_create) {
        if (!r.result) {
            // should not happen in the server, but may happen for internal purpose
            return $.Deferred().reject();
        } else {
            this.datarecord.id = r.result;
            if (!prepend_on_create) {
                this.dataset.alter_ids(this.dataset.ids.concat([this.datarecord.id]));
                this.dataset.index = this.dataset.ids.length - 1;
            } else {
                this.dataset.alter_ids([this.datarecord.id].concat(this.dataset.ids));
                this.dataset.index = 0;
            }
            this.do_update_pager();
            if (this.sidebar) {
                this.sidebar.do_attachement_update(this.dataset, this.datarecord.id);
            }
            //instance.log("The record has been created with id #" + this.datarecord.id);
            this.reload();
            return $.when(_.extend(r, {created: true})).then(success);
        }
    },
    on_action: function (action) {
        console.debug('Executing action', action);
    },
    reload: function() {
        var self = this;
        return this.reload_mutex.exec(function() {
            if (self.dataset.index == null) {
                self.do_prev_view();
                return $.Deferred().reject().promise();
            }
            if (self.dataset.index == null || self.dataset.index < 0) {
                return $.when(self.on_button_new());
            } else {
                return self.dataset.read_index(_.keys(self.fields_view.fields), {
                    context : { 'bin_size' : true }
                }).pipe(self.on_record_loaded);
            }
        });
    },
    get_widgets: function() {
        return _.filter(this.getChildren(), function(obj) {
            return obj instanceof instance.web.form.Widget;
        });
    },
    get_fields_values: function(blacklist) {
    	blacklist = blacklist || [];
        var values = {};
        var ids = this.get_selected_ids();
        values["id"] = ids.length > 0 ? ids[0] : false;
        _.each(this.fields, function(value_, key) {
        	if (_.include(blacklist, key))
        		return;
            var val = value_.get_value();
            values[key] = val;
        });
        return values;
    },
    get_selected_ids: function() {
        var id = this.dataset.ids[this.dataset.index];
        return id ? [id] : [];
    },
    recursive_save: function() {
        var self = this;
        return $.when(this.do_save()).pipe(function(res) {
            if (self.dataset.parent_view)
                return self.dataset.parent_view.recursive_save();
        });
    },
    is_dirty: function() {
        return _.any(this.fields, function (value_) {
            return value_._dirty_flag;
        });
    },
    is_interactible_record: function() {
        var id = this.datarecord.id;
        if (!id) {
            if (this.options.not_interactible_on_create)
                return false;
        } else if (typeof(id) === "string") {
            if(instance.web.BufferedDataSet.virtual_id_regex.test(id))
                return false;
        }
        return true;
    },
    sidebar_context: function () {
        return this.do_save().pipe(_.bind(function() {return this.get_fields_values();}, this));
    },
    open_defaults_dialog: function () {
        var self = this;
        var fields = _.chain(this.fields)
            .map(function (field, name) {
                var value_ = field.get_value();
                // ignore fields which are empty, invisible, readonly, o2m
                // or m2m
                if (!value_
                        || field.get('invisible')
                        || field.get("readonly")
                        || field.field.type === 'one2many'
                        || field.field.type === 'many2many') {
                    return false;
                }
                var displayed;
                switch(field.field.type) {
                case 'selection':
                    displayed = _(field.values).find(function (option) {
                            return option[0] === value_;
                        })[1];
                    break;
                case 'many2one':
                    displayed = value_;
                    break;
                default:
                    displayed = value_;
                }

                return {
                    name: name,
                    string: field.node_atts.string,
                    value: value_,
                    displayed: displayed,
                    // convert undefined to false
                    change_default: !!field.field.change_default
                }
            })
            .compact()
            .sortBy(function (field) { return field.node_atts.string; })
            .value();
        var conditions = _.chain(fields)
            .filter(function (field) { return field.change_default; })
            .value();

        var d = new instance.web.Dialog(this, {
            title: _t("Set Default"),
            args: {
                fields: fields,
                conditions: conditions
            },
            buttons: [
                {text: _t("Close"), click: function () { d.close(); }},
                {text: _t("Save default"), click: function () {
                    var $defaults = d.$element.find('#formview_default_fields');
                    var field_to_set = $defaults.val();
                    if (!field_to_set) {
                        $defaults.parent().addClass('oe_form_invalid');
                        return;
                    }
                    var condition = d.$element.find('#formview_default_conditions').val(),
                        all_users = d.$element.find('#formview_default_all').is(':checked');
                    new instance.web.DataSet(self, 'ir.values').call(
                        'set_default', [
                            self.dataset.model,
                            field_to_set,
                            self.fields[field_to_set].get_value(),
                            all_users,
                            false,
                            condition || false
                    ]).then(function () { d.close(); });
                }}
            ]
        });
        d.template = 'FormView.set_default';
        d.open();
    },
    register_field: function(field, name) {
        this.fields[name] = field;
        this.fields_order.push(name);
        if (this.get_field(name).translate) {
            this.translatable_fields.push(field);
        }
        field.on('changed_value', this, function() {
            field._dirty_flag = true;
            if (field.is_syntax_valid()) {
                this.do_onchange(field);
                this.on_form_changed(true);
                this.do_notify_change();
            }
        });
    },
    get_field: function(field_name) {
        return this.fields_view.fields[field_name];
    },
    is_create_mode: function() {
        return !this.datarecord.id;
    },
});

/**
 * Interface to be implemented by rendering engines for the form view.
 */
instance.web.form.FormRenderingEngineInterface = {
    set_fields_view: function(fields_view) {},
    set_fields_registry: function(fields_registry) {},
    render_to: function($element) {},
};

/**
 * Default rendering engine for the form view.
 * 
 * It is necessary to set the view using set_view() before usage.
 */
instance.web.form.FormRenderingEngine = instance.web.Class.extend({
    init: function(view) {
        this.view = view;
    },
    set_fields_view: function(fvg) {
        this.fvg = fvg;
    },
    set_tags_registry: function(tags_registry) {
        this.tags_registry = tags_registry;
    },
    set_fields_registry: function(fields_registry) {
        this.fields_registry = fields_registry;
    },
    render_to: function($target) {
        var self = this;
        this.$target = $target;

        // TODO: I know this will save the world and all the kitten for a moment,
        //       but one day, we will have to get rid of xml2json
        var xml = instance.web.json_node_to_xml(this.fvg.arch);
        this.$form = $('<div class="oe_form">' + xml + '</div>');
        if (this.fvg.arch.attrs && this.fvg.arch.attrs['layout'] !== 'manual') {
            this.$form.attr('layout', 'auto');
        }

        this.fields_to_init = [];
        this.tags_to_init = [];
        this.labels = {};
        this.process(this.$form);

        this.$form.appendTo(this.$target);

        _.each(this.fields_to_init, function($elem) {
            var name = $elem.attr("name");
            if (!self.fvg.fields[name]) {
                throw new Error("Field '" + name + "' specified in view could not be found.");
            }
            var obj = self.fields_registry.get_any([$elem.attr('widget'), self.fvg.fields[name].type]);
            if (!obj) {
                throw new Error("Widget type '"+ key + "' is not implemented");
            }
            var w = new (obj)(self.view, instance.web.xml_to_json($elem[0]));
            var $label = self.labels[$elem.attr("name")];
            if ($label) {
                w.set_input_id($label.attr("for"));
            }
            self.alter_field(w);
            self.view.register_field(w, $elem.attr("name"));
            w.replace($elem);
        });
        _.each(this.tags_to_init, function($elem) {
            var tag_name = $elem[0].tagName.toLowerCase();
            var obj = self.tags_registry.get_object(tag_name);
            var w = new (obj)(self.view, instance.web.xml_to_json($elem[0]));
            w.replace($elem);
        })
        // TODO: return a deferred
    },
    render_element: function(template, layout/* dictionaries */) {
        var dicts = [].slice.call(arguments).slice(2);
        dicts.unshift({ 'layout' : layout });
        var dict = _.extend.apply(_, dicts);
        dict['classnames'] = dict['class'] || ''; // class is a reserved word and might caused problem to Safari when used from QWeb
        var alt_template = template + '.' + layout;
        template = QWeb.has_template(alt_template) ? alt_template : template;
        return $(QWeb.render(template, dict));
    },
    alter_field: function(field) {
    },
    toggle_layout_debugging: function() {
        if (!this.$target.has('.oe_layout_debug_cell:first').length) {
            this.$target.find('[title]').removeAttr('title');
            this.$target.find('.oe_form_group_cell').each(function() {
                var text = 'W:' + ($(this).attr('width') || '') + ' - C:' + $(this).attr('colspan');
                $(this).attr('title', text);
            });
        }
        this.$target.toggleClass('oe_layout_debugging');
    },
    process: function($tag, layout) {
        var self = this;
        if ($tag.attr('layout') === 'auto') {
            $tag.addClass('oe_form_autolayout');
        }
        layout = $tag.attr('layout') || layout || 'auto';
        $tag.removeAttr('layout');
        var tagname = $tag[0].nodeName.toLowerCase();
        if (this.tags_registry.contains(tagname)) {
            this.tags_to_init.push($tag);
            return $tag;
        }
        var fn = self['process_' + tagname];
        if (fn) {
            var args = [].slice.call(arguments);
            args[0] = $tag;
            args[1] = layout;
            return fn.apply(self, args);
        } else {
            // generic tag handling, just process children
            $tag.children().each(function() {
                self.process($(this), layout);
            });
            self.handle_common_properties($tag, $tag);
            $tag.removeAttr("modifiers");
            return $tag;
        }
    },
    process_sheet: function() {
        this.process_form.apply(this, arguments);
    },
    process_form: function($form, layout) {
        var $new_form = this.render_element('FormRenderingForm', layout, $form.getAttributes());
        var $dst = (layout === 'auto') ? $new_form.find('group:first') : $new_form;
        $new_form.attr("modifiers", $form.attr("modifiers"));
        $form.children().appendTo($dst);
        if ($form[0] === this.$form[0]) {
            // If root element, replace it
            this.$form = $new_form;
        } else {
            $form.before($new_form).remove();
        }
        this.process($new_form);
    },
    preprocess_field: function($field) {
        var self = this;
        var name = $field.attr('name'),
            field_colspan = parseInt($field.attr('colspan'), 10),
            field_modifiers = JSON.parse($field.attr('modifiers') || '{}');

        if ($field.attr('nolabel') === '1')
            return;
        $field.attr('nolabel', '1');
        var found = false;
        this.$form.find('label[for="' + name + '"]').each(function(i ,el) {
            $(el).parents().each(function(unused, tag) {
                var name = tag.tagName.toLowerCase();
                if (name === "field" || name in self.tags_registry.map)
                    found = true;
            });
        });
        if (found)
            return;

        $label = $('<label/>').attr({
            'for' : name,
            "modifiers": JSON.stringify({invisible: field_modifiers.invisible}),
            "string": $field.attr('string'),
            "help": $field.attr('help'),
        });
        $label.insertBefore($field);
        if (field_colspan > 1) {
            $field.attr('colspan', field_colspan - 1);
        }
        return $label;
    },
    process_field: function($field, layout) {
        var $label = this.preprocess_field($field);
        if ($label)
            this.process($label, layout);
        this.fields_to_init.push($field);
        return $field;
    },
    process_group: function($group, layout) {
        var self = this;
        if ($group.parent().is('.oe_form_group_cell')) {
            $group.parent().addClass('oe_form_group_nested');
        }
        $group.children('field').each(function() {
            self.preprocess_field($(this));
        });
        var $new_group = this.render_element('FormRenderingGroup', layout, $group.getAttributes()),
            $table;
        if ($new_group.is('table')) {
            $table = $new_group;
        } else {
            $table = $new_group.find('table:first');
        }
        $table.addClass('oe_form_group');
        var $tr, $td,
            cols = parseInt($group.attr('col') || 4, 10),
            row_cols = cols;

        var children = [];
        $group.children().each(function(a,b,c) {
            var $child = $(this),
                colspan = parseInt($child.attr('colspan') || 1, 10),
                tagName = $child[0].tagName.toLowerCase();
            if (tagName === 'newline') {
                $tr = null;
                return;
            }
            if (!$tr || row_cols < colspan) {
                $tr = $('<tr/>').addClass('oe_form_group_row').appendTo($table);
                row_cols = cols;
            }
            row_cols -= colspan;

            $td = $('<td/>').addClass('oe_form_group_cell').attr('colspan', colspan);
            // invisibility transfer
            var field_modifiers = JSON.parse($child.attr('modifiers') || '{}');
            var invisible = field_modifiers.invisible;
            field_modifiers.invisible = undefined;
            $child.attr('modifiers', JSON.stringify(field_modifiers));
            self.handle_common_properties($td, $("<dummy>").attr("modifiers", JSON.stringify({invisible: invisible})));

            $tr.append($td.append($child));
            children.push($child[0]);
        });
        if (row_cols && $td) {
            $td.attr('colspan', parseInt($td.attr('colspan'), 10) + row_cols);
        }
        $group.before($new_group).remove();

        // Now compute width of cells
        $table.find('> tbody > tr').each(function() {
            var to_compute = [],
                row_cols = cols,
                total = 100;
            $(this).children().each(function() {
                var $td = $(this),
                    $child = $td.children(':first');
                switch ($child[0].tagName.toLowerCase()) {
                    case 'separator':
                        if ($child.attr('orientation') === 'vertical') {
                            $td.addClass('oe_vertical_separator').attr('width', '1');
                            $td.empty();
                            row_cols--;
                        }
                        break;
                    case 'label':
                        if ($child.attr('for')) {
                            $td.attr('width', '1%');
                            row_cols--;
                            total--;
                        }
                        break;
                    default:
                        to_compute.push($td);
                }
            });
            var unit = Math.floor(total / row_cols);
            _.each(to_compute, function($td, i) {
                var width = parseInt($td.attr('colspan'), 10) * unit;
                $td.attr('width', ((i == to_compute.length - 1) ? total : width) + '%');
                total -= width;
            });
        });
        _.each(children, function(el) {
            self.process($(el));
        });
        this.handle_common_properties($new_group, $group);
        return $new_group;
    },
    process_notebook: function($notebook, layout) {
        var self = this;
        var pages = [];
        $notebook.find('> page').each(function() {
            var $page = $(this);
            var page_attrs = $page.getAttributes();
            page_attrs.id = _.uniqueId('notebook_page_');
            pages.push(page_attrs);
            var $new_page = self.render_element('FormRenderingNotebookPage', layout, page_attrs);
            var $dst = (layout === 'auto') ? $new_page.find('group:first') : $new_page;
            $page.children().appendTo($dst);
            $page.before($new_page).remove();
            self.handle_common_properties($new_page, $page);
        });
        var $new_notebook = this.render_element('FormRenderingNotebook', layout, { pages : pages });
        $notebook.children().appendTo($new_notebook);
        $notebook.before($new_notebook).remove();
        $new_notebook.children().each(function() {
            self.process($(this));
        });
        $new_notebook.tabs();
        this.handle_common_properties($new_notebook, $notebook);
        return $new_notebook;
    },
    process_separator: function($separator, layout) {
        var $new_separator = this.render_element('FormRenderingSeparator', layout, $separator.getAttributes());
        $separator.before($new_separator).remove();
        this.handle_common_properties($new_separator, $separator);
        return $new_separator;
    },
    process_label: function($label, layout) {
        var name = $label.attr("for"),
            field_orm = this.fvg.fields[name];
        var dict = {
            string: $label.attr('string') || (field_orm || {}).string || '',
            help: $label.attr('help') || (field_orm || {}).help || '',
            _for: name ? _.uniqueId('oe-field-input-') : undefined,
        };
        var align = parseFloat(dict.align);
        if (isNaN(align) || align === 1) {
            align = 'right';
        } else if (align === 0) {
            align = 'left';
        } else {
            align = 'center';
        }
        dict.align = align;
        var $new_label = this.render_element('FormRenderingLabel', layout, dict);
        $label.before($new_label).remove();
        this.handle_common_properties($new_label, $label);
        if (name) {
            this.labels[name] = $new_label;
        }
        return $new_label;
    },
    handle_common_properties: function($new_element, $node) {
        var str_modifiers = $node.attr("modifiers") || "{}"
        var modifiers = JSON.parse(str_modifiers);
        if (modifiers.invisible !== undefined)
            new instance.web.form.InvisibilityChanger(this.view, this.view, modifiers.invisible, $new_element);
        $new_element.addClass($node.attr("class") || "");
    },
});

instance.web.form.FormRenderingEngineReadonly = instance.web.form.FormRenderingEngine.extend({
    alter_field: function(field) {
        field.set({"force_readonly": true});
    },
});

instance.web.form.FormDialog = instance.web.Dialog.extend({
    init: function(parent, options, view_id, dataset) {
        this._super(parent, options);
        this.dataset = dataset;
        this.view_id = view_id;
        return this;
    },
    start: function() {
        this._super();
        this.form = new instance.web.FormView(this, this.dataset, this.view_id, {
            pager: false
        });
        this.form.appendTo(this.$element);
        this.form.on_created.add_last(this.on_form_dialog_saved);
        this.form.on_saved.add_last(this.on_form_dialog_saved);
        return this;
    },
    select_id: function(id) {
        if (this.form.dataset.select_id(id)) {
            return this.form.do_show();
        } else {
            this.do_warn("Could not find id in dataset");
            return $.Deferred().reject();
        }
    },
    on_form_dialog_saved: function(r) {
        this.close();
    }
});

instance.web.form.compute_domain = function(expr, fields) {
    var stack = [];
    for (var i = expr.length - 1; i >= 0; i--) {
        var ex = expr[i];
        if (ex.length == 1) {
            var top = stack.pop();
            switch (ex) {
                case '|':
                    stack.push(stack.pop() || top);
                    continue;
                case '&':
                    stack.push(stack.pop() && top);
                    continue;
                case '!':
                    stack.push(!top);
                    continue;
                default:
                    throw new Error(_.str.sprintf(
                        _t("Unknown operator %s in domain %s"),
                        ex, JSON.stringify(expr)));
            }
        }

        var field = fields[ex[0]];
        if (!field) {
            throw new Error(_.str.sprintf(
                _t("Unknown field %s in domain %s"),
                ex[0], JSON.stringify(expr)));
        }
        var field_value = field.get_value ? field.get_value() : field.value;
        var op = ex[1];
        var val = ex[2];

        switch (op.toLowerCase()) {
            case '=':
            case '==':
                stack.push(field_value == val);
                break;
            case '!=':
            case '<>':
                stack.push(field_value != val);
                break;
            case '<':
                stack.push(field_value < val);
                break;
            case '>':
                stack.push(field_value > val);
                break;
            case '<=':
                stack.push(field_value <= val);
                break;
            case '>=':
                stack.push(field_value >= val);
                break;
            case 'in':
                if (!_.isArray(val)) val = [val];
                stack.push(_(val).contains(field_value));
                break;
            case 'not in':
                if (!_.isArray(val)) val = [val];
                stack.push(!_(val).contains(field_value));
                break;
            default:
                console.warn(
                    _t("Unsupported operator %s in domain %s"),
                    op, JSON.stringify(expr));
        }
    }
    return _.all(stack, _.identity);
};

/**
 * Must be applied over an class already possessing the GetterSetterMixin.
 *
 * Apply the result of the "invisible" domain to this.$element.
 */
instance.web.form.InvisibilityChangerMixin = {
    init: function(field_manager, invisible_domain) {
        this._ic_field_manager = field_manager
        this._ic_invisible_modifier = invisible_domain;
        this._ic_field_manager.on("view_content_has_changed", this, function() {
            var result = this._ic_invisible_modifier === undefined ? false :
                instance.web.form.compute_domain(this._ic_invisible_modifier, this._ic_field_manager.fields);
            this.set({"invisible": result});
        });
        this.set({invisible: this._ic_invisible_modifier === true});
    },
    start: function() {
        var check_visibility = function() {
            if (this.get("invisible")) {
                this.$element.hide();
            } else {
                this.$element.show();
            }
        };
        this.on("change:invisible", this, check_visibility);
        _.bind(check_visibility, this)();
    },
};

instance.web.form.InvisibilityChanger = instance.web.Class.extend(_.extend({}, instance.web.GetterSetterMixin, instance.web.form.InvisibilityChangerMixin, {
    init: function(parent, field_manager, invisible_domain, $element) {
        this.setParent(parent);
        instance.web.GetterSetterMixin.init.call(this);
        instance.web.form.InvisibilityChangerMixin.init.call(this, field_manager, invisible_domain);
        this.$element = $element;
        this.start();
    },
}));

instance.web.form.Widget = instance.web.Widget.extend(_.extend({}, instance.web.form.InvisibilityChangerMixin, {
    /**
     * @constructs instance.web.form.Widget
     * @extends instance.web.Widget
     *
     * @param view
     * @param node
     */
    init: function(view, node) {
        this._super(view);
        this.view = view;
        this.node = node;
        this.modifiers = JSON.parse(this.node.attrs.modifiers || '{}');
        instance.web.form.InvisibilityChangerMixin.init.call(this, view, this.modifiers.invisible);

        this.view.on("view_content_has_changed", this, this.process_modifiers);
    },
    renderElement: function() {
        this._super();
        this.$element.addClass(this.node.attrs["class"] || "");
    },
    start: function() {
        this._super();
        instance.web.form.InvisibilityChangerMixin.start.call(this);
    },
    destroy: function() {
        $.fn.tipsy.clear();
        this._super.apply(this, arguments);
    },
    process_modifiers: function() {
        var compute_domain = instance.web.form.compute_domain;
        var to_set = {};
        for (var a in this.modifiers) {
            if (!_.include(["invisible"], a)) {
                var val = compute_domain(this.modifiers[a], this.view.fields);
                to_set[a] = val;
            }
        }
        this.set(to_set);
    },
    do_attach_tooltip: function(widget, trigger, options) {
        widget = widget || this;
        trigger = trigger || this.$element;
        options = _.extend({
                delayIn: 500,
                delayOut: 0,
                fade: true,
                title: function() {
                    var template = widget.template + '.tooltip';
                    if (!QWeb.has_template(template)) {
                        template = 'WidgetLabel.tooltip';
                    }
                    return QWeb.render(template, {
                        debug: instance.connection.debug,
                        widget: widget
                })},
                gravity: $.fn.tipsy.autoBounds(50, 'nw'),
                html: true,
                opacity: 0.85,
                trigger: 'hover'
            }, options || {});
        trigger.tipsy(options);
    },
    _build_view_fields_values: function(blacklist) {
        var a_dataset = this.view.dataset;
        var fields_values = this.view.get_fields_values(blacklist);
        var active_id = a_dataset.ids[a_dataset.index];
        _.extend(fields_values, {
            active_id: active_id || false,
            active_ids: active_id ? [active_id] : [],
            active_model: a_dataset.model,
            parent: {}
        });
        if (a_dataset.parent_view) {
        	fields_values.parent = a_dataset.parent_view.get_fields_values([a_dataset.child_name]);
        }
        return fields_values;
    },
    _build_eval_context: function(blacklist) {
        var a_dataset = this.view.dataset;
        return new instance.web.CompoundContext(a_dataset.get_context(), this._build_view_fields_values(blacklist));
    },
    /**
     * Builds a new context usable for operations related to fields by merging
     * the fields'context with the action's context.
     */
    build_context: function(blacklist) {
        // only use the model's context if there is not context on the node
        var v_context = this.node.attrs.context;
        if (! v_context) {
            v_context = (this.field || {}).context || {};
        }
        
        if (v_context.__ref || true) { //TODO: remove true
            var fields_values = this._build_eval_context(blacklist);
            v_context = new instance.web.CompoundContext(v_context).set_eval_context(fields_values);
        }
        return v_context;
    },
    build_domain: function() {
        var f_domain = this.field.domain || [];
        var n_domain = this.node.attrs.domain || null;
        // if there is a domain on the node, overrides the model's domain
        var final_domain = n_domain !== null ? n_domain : f_domain;
        if (!(final_domain instanceof Array) || true) { //TODO: remove true
            var fields_values = this._build_eval_context();
            final_domain = new instance.web.CompoundDomain(final_domain).set_eval_context(fields_values);
        }
        return final_domain;
    }
}));

instance.web.form.WidgetButton = instance.web.form.Widget.extend({
    template: 'WidgetButton',
    init: function(view, node) {
        this._super(view, node);
        this.force_disabled = false;
        this.string = (this.node.attrs.string || '').replace(/_/g, '');
        if (this.node.attrs.default_focus == '1') {
            // TODO fme: provide enter key binding to widgets
            this.view.default_focus_button = this;
        }
        this.view.on('view_content_has_changed', this, this.check_disable);
    },
    start: function() {
        this._super.apply(this, arguments);
        this.$element.click(this.on_click);
        if (this.node.attrs.help || instance.connection.debug) {
            this.do_attach_tooltip();
        }
    },
    on_click: function() {
        var self = this;
        this.force_disabled = true;
        this.check_disable();
        this.execute_action().always(function() {
            self.force_disabled = false;
            self.check_disable();
        });
    },
    execute_action: function() {
        var self = this;
        var exec_action = function() {
            if (self.node.attrs.confirm) {
                var def = $.Deferred();
                var dialog = instance.web.dialog($('<div/>').text(self.node.attrs.confirm), {
                    title: _t('Confirm'),
                    modal: true,
                    buttons: [
                        {text: _t("Cancel"), click: function() {
                                def.resolve();
                                $(this).dialog("close");
                            }
                        },
                        {text: _t("Ok"), click: function() {
                                self.on_confirmed().then(function() {
                                    def.resolve();
                                });
                                $(this).dialog("close");
                            }
                        }
                    ]
                });
                return def.promise();
            } else {
                return self.on_confirmed();
            }
        };
        if (!this.node.attrs.special) {
            this.view.force_dirty = true;
            return this.view.recursive_save().pipe(exec_action);
        } else {
            return exec_action();
        }
    },
    on_confirmed: function() {
        var self = this;

        var context = this.node.attrs.context;
        if (context && context.__ref) {
            context = new instance.web.CompoundContext(context);
            context.set_eval_context(this._build_eval_context());
        }

        return this.view.do_execute_action(
            _.extend({}, this.node.attrs, {context: context}),
            this.view.dataset, this.view.datarecord.id, function () {
                self.view.reload();
            });
    },
    check_disable: function() {
        var disabled = (this.force_disabled || !this.view.is_interactible_record());
        this.$element.prop('disabled', disabled);
        this.$element.css('color', disabled ? 'grey' : '');
    }
});

/**
 * Interface implemented by the form view or any other object
 * able to provide the features necessary for the fields to work.
 * 
 * Properties:
 *     - display_invalid_fields : if true, all fields where is_valid() return true should
 *     be displayed as invalid.
 * Events:
 *     - view_content_has_changed : when the values of the fields have changed. When
 *     this event is triggered all fields should reprocess their modifiers.
 */
instance.web.form.FieldManagerInterface = {
    /**
     * Must return the asked field as in fields_get.
     */
    get_field: function(field_name) {},
    /**
     * Called by the field when the translate button is clicked.
     */
    open_translate_dialog: function(field) {},
    /**
     * Returns true when the view is in create mode.
     */
    is_create_mode: function() {},
};

/**
 * Interface to be implemented by fields.
 * 
 * Properties:
 *     - readonly: boolean. If set to true the field should appear in readonly mode.
 *     - force_readonly: boolean, When it is true, the field should always appear
 *      in read only mode, no matter what the value of the "readonly" property can be.
 * Events:
 *     - changed_value: triggered to inform the view to check on_changes
 * 
 */
instance.web.form.FieldInterface = {
    /**
     * Constructor takes 2 arguments:
     * - field_manager: Implements FieldManagerInterface
     * - node: the "<field>" node in json form
     */
    init: function(field_manager, node) {},
    /**
     * Called by the form view to indicate the value of the field.
     * 
     * set_value() may return an object that can be passed to $.when() that represents the moment when
     * the field has finished all operations necessary before the user can effectively use the widget.
     * 
     * Multiple calls to set_value() can occur at any time and must be handled correctly by the implementation,
     * regardless of any asynchronous operation currently running and the status of any promise that a
     * previous call to set_value() could have returned.
     * 
     * set_value() must be able, at any moment, to handle the syntax returned by the "read" method of the
     * osv class in the OpenERP server as well as the syntax used by the set_value() (see below). It must
     * also be able to handle any other format commonly used in the _defaults key on the models in the addons
     * as well as any format commonly returned in a on_change. It must be able to autodetect those formats as
     * no information is ever given to know which format is used.
     */
    set_value: function(value_) {},
    /**
     * Get the current value of the widget.
     * 
     * Must always return a syntaxically correct value to be passed to the "write" method of the osv class in
     * the OpenERP server, although it is not assumed to respect the constraints applied to the field.
     * For example if the field is marqued as "required", a call to get_value() can return false.
     * 
     * get_value() can also be called *before* a call to set_value() and, in that case, is supposed to
     * return a defaut value according to the type of field.
     * 
     * This method is always assumed to perform synchronously, it can not return a promise.
     * 
     * If there was no user interaction to modify the value of the field, it is always assumed that
     * get_value() return the same semantic value than the one passed in the last call to set_value(),
     * altough the syntax can be different. This can be the case for type of fields that have a different
     * syntax for "read" and "write" (example: m2o: set_value([0, "Administrator"]), get_value() => 0).
     */
    get_value: function() {},
    /**
     * Inform the current object of the id it should use to match a html <label> that exists somewhere in the
     * view.
     */
    set_input_id: function(id) {},
    /**
     * Returns true if is_syntax_valid() returns true and the value is semantically
     * valid too according to the semantic restrictions applied to the field.
     */
    is_valid: function() {},
    /**
     * Returns true if the field holds a value which is syntaxically correct, ignoring
     * the potential semantic restrictions applied to the field.
     */
    is_syntax_valid: function() {},
    /**
     * Must set the focus on the field.
     */
    focus: function() {},
};

/**
 * Abstract class for classes implementing FieldInterface.
 * 
 * Properties:
 *     - effective_readonly: when it is true, the widget is displayed as readonly. Vary depending
 *      the values of the "readonly" property and the "force_readonly" property on the field manager.
 *     - value: useful property to hold the value of the field. By default, set_value() and get_value()
 *     set and retrieve the value property. Changing the value property also triggers automatically
 *     a 'changed_value' event that inform the view to trigger on_changes.
 * 
 */
instance.web.form.AbstractField = instance.web.form.Widget.extend(/** @lends instance.web.form.AbstractField# */{
    /**
     * @constructs instance.web.form.AbstractField
     * @extends instance.web.form.Widget
     *
     * @param field_manager
     * @param node
     */
    init: function(field_manager, node) {
        this._super(field_manager, node);
        this.field_manager = field_manager;
        this.name = this.node.attrs.name;
        this.set({'value': false});
        this.field = this.field_manager.get_field(this.name);
        this.set({required: this.modifiers['required'] === true});
        
        // some events to make the property "effective_readonly" sync automatically with "readonly" and
        // "force_readonly"
        this.set({"readonly": this.modifiers['readonly'] === true});
        var test_effective_readonly = function() {
            this.set({"effective_readonly": this.get("readonly") || !!this.get("force_readonly")});
        };
        this.on("change:readonly", this, test_effective_readonly);
        this.on("change:force_readonly", this, test_effective_readonly);
        _.bind(test_effective_readonly, this)();
        
        this.on("change:value", this, function() {
            if (! this._inhibit_on_change)
                this.trigger('changed_value');
            this._check_css_flags();
        });
    },
    start: function() {
        this._super.apply(this, arguments);
        if (this.field.translate) {
            this.$element.addClass('oe_form_field_translatable');
            this.$element.find('.oe_field_translate').click(_.bind(function() {
                this.field_manager.open_translate_dialog(this);
            }, this));
        }
        if (instance.connection.debug) {
            this.do_attach_tooltip(this, this.$element);
        }
        if (!this.disable_utility_classes) {
            var set_required = function() {
                this.$element.toggleClass('oe_form_required', this.get("required"));
            };
            this.on("change:required", this, set_required);
            _.bind(set_required, this)();
        }
    },
    set_value: function(value_) {
        this._inhibit_on_change = true;
        this.set({'value': value_});
        this._inhibit_on_change = false;
    },
    get_value: function() {
        return this.get('value');
    },
    is_valid: function() {
        return this.is_syntax_valid() && (! this.get('required') || ! this.is_false());
    },
    is_syntax_valid: function() {
        return true;
    },
    /**
     * Method useful to implement to ease validity testing. Must return true if the current
     * value is similar to false in OpenERP.
     */
    is_false: function() {
        return this.get('value') === false;
    },
    _check_css_flags: function(show_invalid) {
        if (this.field.translate) {
            this.$element.find('.oe_field_translate').toggle(!this.field_manager.is_create_mode());
        }
        if (!this.disable_utility_classes) {
            if (this.field_manager.get('display_invalid_fields')) {
                this.$element.toggleClass('oe_form_invalid', !this.is_valid());
            }
        }
    },
    focus: function() {
    },
    /**
     * Utility method to focus an element, but only after a small amount of time.
     */
    delay_focus: function($elem) {
        setTimeout(function() {
            $elem.focus();
        }, 50);
    },
    /**
     * Utility method to get the widget options defined in the field xml description.
     */
    get_definition_options: function() {
        if (!this.definition_options) {
            var str = this.node.attrs.options || '{}';
            this.definition_options = JSON.parse(str);
        }
        return this.definition_options;
    },
    set_input_id: function(id) {
        this.id_for_label = id;
    },
});

/**
 * A mixin to apply on any field that has to completely re-render when its readonly state
 * switch.
 */
instance.web.form.ReinitializeFieldMixin =  {
    /**
     * Default implementation of start(), use it or call explicitly initialize_field().
     */
    start: function() {
        this._super();
        this.initialize_field();
    },
    initialize_field: function() {
        this.on("change:effective_readonly", this, function() {
            this.destroy_content();
            this.renderElement();
            this.initialize_content();
            this.render_value();
        });
        this.initialize_content();
        this.render_value();
    },
    /**
     * Called to destroy anything that could have been created previously, called before a
     * re-initialization.
     */
    destroy_content: function() {},
    /**
     * Called to initialize the content.
     */
    initialize_content: function() {},
    /**
     * Called to render the value. Should also be explicitly called at the end of a set_value().
     */
    render_value: function() {},
};

instance.web.form.FieldChar = instance.web.form.AbstractField.extend(_.extend({}, instance.web.form.ReinitializeFieldMixin, {
    template: 'FieldChar',
    init: function (field_manager, node) {
        this._super(field_manager, node);
        this.password = this.node.attrs.password === 'True' || this.node.attrs.password === '1';
    },
    initialize_content: function() {
        var self = this;
        this.$element.find('input').change(function() {
            self.set({'value': instance.web.parse_value(self.$element.find('input').val(), self)});
        });
    },
    set_value: function(value_) {
        this._super(value_);
        this.render_value();
    },
    render_value: function() {
        var show_value = instance.web.format_value(this.get('value'), this, '');
        if (!this.get("effective_readonly")) {
            this.$element.find('input').val(show_value);
        } else {
            if (this.password) {
                show_value = new Array(show_value.length + 1).join('*');
            }
            this.$element.text(show_value);
        }
    },
    is_syntax_valid: function() {
        if (!this.get("effective_readonly")) {
            try {
                var value_ = instance.web.parse_value(this.$element.find('input').val(), this, '');
                return true;
            } catch(e) {
                return false;
            }
        }
        return true;
    },
    is_false: function() {
        return this.get('value') === '';
    },
    focus: function() {
        this.delay_focus(this.$element.find('input:first'));
    }
}));

instance.web.form.FieldID = instance.web.form.FieldChar.extend({
    
});

instance.web.form.FieldEmail = instance.web.form.FieldChar.extend({
    template: 'FieldEmail',
    initialize_content: function() {
        this._super();
        this.$element.find('button').click(this.on_button_clicked);
    },
    render_value: function() {
        if (!this.get("effective_readonly")) {
            this._super();
        } else {
            this.$element.find('a')
                    .attr('href', 'mailto:' + this.get('value'))
                    .text(this.get('value'));
        }
    },
    on_button_clicked: function() {
        if (!this.get('value') || !this.is_syntax_valid()) {
            this.do_warn("E-mail error", "Can't send email to invalid e-mail address");
        } else {
            location.href = 'mailto:' + this.get('value');
        }
    }
});

instance.web.form.FieldUrl = instance.web.form.FieldChar.extend({
    template: 'FieldUrl',
    initialize_content: function() {
        this._super();
        this.$element.find('button').click(this.on_button_clicked);
    },
    render_value: function() {
        if (!this.get("effective_readonly")) {
            this._super();
        } else {
            var tmp = this.get('value');
            var s = /(\w+):(.+)/.exec(tmp);
            if (!s) {
                tmp = "http://" + this.get('value');
            }
            this.$element.find('a').attr('href', tmp).text(tmp);
        }
    },
    on_button_clicked: function() {
        if (!this.get('value')) {
            this.do_warn("Resource error", "This resource is empty");
        } else {
            var url = $.trim(this.get('value'));
            if(/^www\./i.test(url))
                url = 'http://'+url;
            window.open(url);
        }
    }
});

instance.web.form.FieldFloat = instance.web.form.FieldChar.extend({
    is_field_number: true,
    init: function (field_manager, node) {
        this._super(field_manager, node);
        this.set({'value': 0});
        if (this.node.attrs.digits) {
            this.digits = py.eval(node.attrs.digits);
        } else {
            this.digits = this.field.digits;
        }
    },
    set_value: function(value_) {
        if (value_ === false || value_ === undefined) {
            // As in GTK client, floats default to 0
            value_ = 0;
        }
        this._super.apply(this, [value_]);
    }
});

instance.web.DateTimeWidget = instance.web.OldWidget.extend({
    template: "web.datetimepicker",
    jqueryui_object: 'datetimepicker',
    type_of_date: "datetime",
    init: function(parent) {
        this._super(parent);
        this.name = parent.name;
    },
    start: function() {
        var self = this;
        this.$input = this.$element.find('input.oe_datepicker_master');
        this.$input_picker = this.$element.find('input.oe_datepicker_container');
        this.$input.change(this.on_change);
        this.picker({
            onSelect: this.on_picker_select,
            changeMonth: true,
            changeYear: true,
            showWeek: true,
            showButtonPanel: true
        });
        this.$element.find('img.oe_datepicker_trigger').click(function() {
            if (!self.get("effective_readonly") && !self.picker('widget').is(':visible')) {
                self.picker('setDate', self.get('value') ? instance.web.auto_str_to_date(self.get('value')) : new Date());
                self.$input_picker.show();
                self.picker('show');
                self.$input_picker.hide();
            }
        });
        this.set_readonly(false);
        this.set({'value': false});
    },
    picker: function() {
        return $.fn[this.jqueryui_object].apply(this.$input_picker, arguments);
    },
    on_picker_select: function(text, instance_) {
        var date = this.picker('getDate');
        this.$input.val(date ? this.format_client(date) : '').change();
    },
    set_value: function(value_) {
        this.set({'value': value_});
        this.$input.val(value_ ? this.format_client(value_) : '');
    },
    get_value: function() {
        return this.get('value');
    },
    set_value_from_ui_: function() {
        var value_ = this.$input.val() || false;
        this.set({'value': this.parse_client(value_)});
    },
    set_readonly: function(readonly) {
        this.readonly = readonly;
        this.$input.prop('readonly', this.readonly);
        this.$element.find('img.oe_datepicker_trigger').toggleClass('oe_input_icon_disabled', readonly);
    },
    is_valid_: function() {
        var value_ = this.$input.val();
        if (value_ === "") {
            return true;
        } else {
            try {
                this.parse_client(value_);
                return true;
            } catch(e) {
                return false;
            }
        }
    },
    parse_client: function(v) {
        return instance.web.parse_value(v, {"widget": this.type_of_date});
    },
    format_client: function(v) {
        return instance.web.format_value(v, {"widget": this.type_of_date});
    },
    on_change: function() {
        if (this.is_valid_()) {
            this.set_value_from_ui_();
        }
    }
});

instance.web.DateWidget = instance.web.DateTimeWidget.extend({
    jqueryui_object: 'datepicker',
    type_of_date: "date"
});

instance.web.form.FieldDatetime = instance.web.form.AbstractField.extend(_.extend({}, instance.web.form.ReinitializeFieldMixin, {
    template: "EmptyComponent",
    build_widget: function() {
        return new instance.web.DateTimeWidget(this);
    },
    destroy_content: function() {
        if (this.datewidget) {
            this.datewidget.destroy();
            this.datewidget = undefined;
        }
    },
    initialize_content: function() {
        if (!this.get("effective_readonly")) {
            this.datewidget = this.build_widget();
            this.datewidget.on_change.add_last(_.bind(function() {
                this.set({'value': this.datewidget.get_value()});
            }, this));
            this.datewidget.appendTo(this.$element);
        }
    },
    set_value: function(value_) {
        this._super(value_);
        this.render_value();
    },
    render_value: function() {
        if (!this.get("effective_readonly")) {
            this.datewidget.set_value(this.get('value'));
        } else {
            this.$element.text(instance.web.format_value(this.get('value'), this, ''));
        }
    },
    is_syntax_valid: function() {
        if (!this.get("effective_readonly")) {
            return this.datewidget.is_valid_();
        }
        return true;
    },
    is_false: function() {
        return this.get('value') === '';
    },
    focus: function() {
        if (this.datewidget && this.datewidget.$input)
            this.delay_focus(this.datewidget.$input);
    }
}));

instance.web.form.FieldDate = instance.web.form.FieldDatetime.extend({
    build_widget: function() {
        return new instance.web.DateWidget(this);
    }
});

instance.web.form.FieldText = instance.web.form.AbstractField.extend(_.extend({}, instance.web.form.ReinitializeFieldMixin, {
    template: 'FieldText',
    initialize_content: function() {
        this.$textarea = this.$element.find('textarea');
        this.resized = false;
        if (!this.get("effective_readonly")) {
            this.$textarea.change(_.bind(function() {
                this.set({'value': instance.web.parse_value(this.$textarea.val(), this)});
            }, this));
        } else {
            this.$textarea.attr('disabled', 'disabled');
        }
    },
    set_value: function(value_) {
        this._super.apply(this, arguments);
        this.render_value();
    },
    render_value: function() {
        var show_value = instance.web.format_value(this.get('value'), this, '');
        this.$textarea.val(show_value);
        if (!this.resized && this.view.options.resize_textareas) {
            this.do_resize(this.view.options.resize_textareas);
            this.resized = true;
        }
    },
    is_syntax_valid: function() {
        if (!this.get("effective_readonly")) {
            try {
                var value_ = instance.web.parse_value(this.$textarea.val(), this, '');
                return true;
            } catch(e) {
                return false;
            }
        }
        return true;
    },
    is_false: function() {
        return this.get('value') === '';
    },
    focus: function($element) {
        this.delay_focus(this.$textarea);
    },
    do_resize: function(max_height) {
        max_height = parseInt(max_height, 10);
        var $input = this.$textarea,
            $div = $('<div style="position: absolute; z-index: 1000; top: 0"/>').width($input.width()),
            new_height;
        $div.text($input.val());
        _.each('font-family,font-size,white-space'.split(','), function(style) {
            $div.css(style, $input.css(style));
        });
        $div.appendTo($('body'));
        new_height = $div.height();
        if (new_height < 90) {
            new_height = 90;
        }
        if (!isNaN(max_height) && new_height > max_height) {
            new_height = max_height;
        }
        $div.remove();
        $input.height(new_height);
    },
}));

instance.web.form.FieldBoolean = instance.web.form.AbstractField.extend({
    template: 'FieldBoolean',
    start: function() {
        this._super.apply(this, arguments);
        this.$checkbox = $("input", this.$element);
        this.$element.click(_.bind(function() {
            this.set({'value': this.$checkbox.is(':checked')});
        }, this));
        var check_readonly = function() {
            this.$checkbox.prop('disabled', this.get("effective_readonly"));
        };
        this.on("change:effective_readonly", this, check_readonly);
        _.bind(check_readonly, this)();
    },
    set_value: function(value_) {
        this._super.apply(this, arguments);
        this.$checkbox[0].checked = value_;
    },
    focus: function() {
        this.delay_focus(this.$checkbox);
    }
});

instance.web.form.FieldProgressBar = instance.web.form.AbstractField.extend({
    template: 'FieldProgressBar',
    start: function() {
        this._super.apply(this, arguments);
        this.$element.progressbar({
            value: this.get('value'),
            disabled: this.get("effective_readonly")
        });
    },
    set_value: function(value_) {
        this._super.apply(this, arguments);
        var show_value = Number(value_);
        if (isNaN(show_value)) {
            show_value = 0;
        }
        var formatted_value = instance.web.format_value(show_value, { type : 'float' }, '0');
        this.$element.progressbar('option', 'value', show_value).find('span').html(formatted_value + '%');
    }
});

instance.web.form.FieldTextXml = instance.web.form.AbstractField.extend({
// to replace view editor
});

instance.web.form.FieldSelection = instance.web.form.AbstractField.extend(_.extend({}, instance.web.form.ReinitializeFieldMixin, {
    template: 'FieldSelection',
    init: function(field_manager, node) {
        var self = this;
        this._super(field_manager, node);
        this.values = _.clone(this.field.selection);
        _.each(this.values, function(v, i) {
            if (v[0] === false && v[1] === '') {
                self.values.splice(i, 1);
            }
        });
        this.values.unshift([false, '']);
    },
    initialize_content: function() {
        // Flag indicating whether we're in an event chain containing a change
        // event on the select, in order to know what to do on keyup[RETURN]:
        // * If the user presses [RETURN] as part of changing the value of a
        //   selection, we should just let the value change and not let the
        //   event broadcast further (e.g. to validating the current state of
        //   the form in editable list view, which would lead to saving the
        //   current row or switching to the next one)
        // * If the user presses [RETURN] with a select closed (side-effect:
        //   also if the user opened the select and pressed [RETURN] without
        //   changing the selected value), takes the action as validating the
        //   row
        var ischanging = false;
        this.$element.find('select')
            .change(_.bind(function() {
                this.set({'value': this.values[this.$element.find('select')[0].selectedIndex][0]});
            }, this))
            .change(function () { ischanging = true; })
            .click(function () { ischanging = false; })
            .keyup(function (e) {
                if (e.which !== 13 || !ischanging) { return; }
                e.stopPropagation();
                ischanging = false;
            });
    },
    set_value: function(value_) {
        value_ = value_ === null ? false : value_;
        value_ = value_ instanceof Array ? value_[0] : value_;
        this._super(value_);
        this.render_value();
    },
    render_value: function() {
        if (!this.get("effective_readonly")) {
            var index = 0;
            for (var i = 0, ii = this.values.length; i < ii; i++) {
                if (this.values[i][0] === this.get('value')) index = i;
            }
            this.$element.find('select')[0].selectedIndex = index;
        } else {
            var self = this;
            var option = _(this.values)
                .detect(function (record) { return record[0] === self.get('value'); }); 
            this.$element.text(option ? option[1] : this.values[0][1]);
        }
    },
    is_syntax_valid: function() {
        if (this.get("effective_readonly")) {
            return true;
        }
        var value_ = this.values[this.$element.find('select')[0].selectedIndex];
        return !! value_;
    },
    focus: function() {
        this.delay_focus(this.$element.find('select:first'));
    }
}));

// jquery autocomplete tweak to allow html
(function() {
    var proto = $.ui.autocomplete.prototype,
        initSource = proto._initSource;

    function filter( array, term ) {
        var matcher = new RegExp( $.ui.autocomplete.escapeRegex(term), "i" );
        return $.grep( array, function(value_) {
            return matcher.test( $( "<div>" ).html( value_.label || value_.value || value_ ).text() );
        });
    }

    $.extend( proto, {
        _initSource: function() {
            if ( this.options.html && $.isArray(this.options.source) ) {
                this.source = function( request, response ) {
                    response( filter( this.options.source, request.term ) );
                };
            } else {
                initSource.call( this );
            }
        },

        _renderItem: function( ul, item) {
            return $( "<li></li>" )
                .data( "item.autocomplete", item )
                .append( $( "<a></a>" )[ this.options.html ? "html" : "text" ]( item.label ) )
                .appendTo( ul );
        }
    });
})();

instance.web.form.dialog = function(content, options) {
    options = _.extend({
        width: '90%',
        height: 'auto',
        min_width: '800px'
    }, options || {});
    var dialog = new instance.web.Dialog(null, options, content).open();
    return dialog.$element;
};

instance.web.form.FieldMany2One = instance.web.form.AbstractField.extend(_.extend({}, instance.web.form.ReinitializeFieldMixin, {
    template: "FieldMany2One",
    init: function(field_manager, node) {
        this._super(field_manager, node);
        this.limit = 7;
        this.set({'value': false});
        this.display_value = {};
        this.last_search = [];
<<<<<<< HEAD
        this.tmp_value = undefined;
        this.orderer = new openerp.web.DropMisordered();
=======
        this.floating = false;
        this.inhibit_on_change = false;
>>>>>>> f5c37eab
    },
    start: function() {
        this._super();
        instance.web.form.ReinitializeFieldMixin.start.call(this);
        this.on("change:value", this, function() {
            this.floating = false;
            this.render_value();
        });
    },
    initialize_content: function() {
        if (!this.get("effective_readonly"))
            this.render_editable();
        this.render_value();
    },
    render_editable: function() {
        var self = this;
        this.$input = this.$element.find("input");
        
        self.$input.tipsy({
            title: function() {
                return "No element was selected, you should create or select one from the dropdown list.";
            },
            trigger:'manual',
            fade: true,
        });
        
        this.$drop_down = this.$element.find(".oe-m2o-drop-down-button");
<<<<<<< HEAD
        this.$menu_btn = this.$element.find(".oe-m2o-cm-button");

        // context menu
        var init_context_menu_def = $.Deferred().then(function(e) {
            var rdataset = new openerp.web.DataSet(self, "ir.values", self.build_context());
            rdataset.call("get", ['action', 'client_action_relate',
                [[self.field.relation, false]], false, rdataset.get_context()], false, 0)
                .then(function(result) {
                self.related_entries = result;

                var $cmenu = $("#" + self.cm_id);
                $cmenu.append(QWeb.render("FieldMany2One.context_menu", {widget: self}));
                var bindings = {};
                bindings[self.cm_id + "_search"] = function() {
                    if (self.readonly)
                        return;
                    self._search_create_popup("search");
                };
                bindings[self.cm_id + "_create"] = function() {
                    if (self.readonly)
                        return;
                    self._search_create_popup("form");
                };
                bindings[self.cm_id + "_open"] = function() {
                    if (!self.value) {
                        return;
                    }
                    var pop = new openerp.web.form.FormOpenPopup(self.view);
                    pop.show_element(
                        self.field.relation,
                        self.value[0],
                        self.build_context(),
                        {
                            title: _t("Open: ") + (self.string || self.name)
                        }
                    );
                    pop.on_write_completed.add_last(function() {
                        self.set_value(self.value[0]);
                    });
                };
                _.each(_.range(self.related_entries.length), function(i) {
                    bindings[self.cm_id + "_related_" + i] = function() {
                        self.open_related(self.related_entries[i]);
                    };
                });
                var cmenu = self.$menu_btn.contextMenu(self.cm_id, {'noRightClick': true,
                    bindings: bindings, itemStyle: {"color": ""},
                    onContextMenu: function() {
                        if(self.value) {
                            $("#" + self.cm_id + " .oe_m2o_menu_item_mandatory").removeClass("oe-m2o-disabled-cm");
                        } else {
                            $("#" + self.cm_id + " .oe_m2o_menu_item_mandatory").addClass("oe-m2o-disabled-cm");
                        }
                        if (!self.readonly) {
                            $("#" + self.cm_id + " .oe_m2o_menu_item_noreadonly").removeClass("oe-m2o-disabled-cm");
                        } else {
                            $("#" + self.cm_id + " .oe_m2o_menu_item_noreadonly").addClass("oe-m2o-disabled-cm");
                        }
                        return true;
                    }, menuStyle: {width: "200px"}
                });
                $.async_when().then(function() {self.$menu_btn.trigger(e);});
=======
        this.$follow_button = $(".oe-m2o-cm-button", this.$element);
        
        this.$follow_button.click(function() {
            if (!self.get('value')) {
                return;
            }
            var pop = new instance.web.form.FormOpenPopup(self.view);
            pop.show_element(
                self.field.relation,
                self.get("value"),
                self.build_context(),
                {
                    title: _t("Open: ") + (self.string || self.name)
                }
            );
            pop.on_write_completed.add_last(function() {
                self.display_value = {};
                self.render_value();
>>>>>>> f5c37eab
            });
        });

        // some behavior for input
        this.$input.keyup(function() {
            if (self.$input.val() === "") {
                self.set({value: false});
            } else {
                self.floating = true;
            }
        });
        this.$drop_down.click(function() {
            if (self.$input.autocomplete("widget").is(":visible")) {
                self.$input.autocomplete("close");
            } else {
                if (self.get("value") && ! self.floating) {
                    self.$input.autocomplete("search", "");
                } else {
                    self.$input.autocomplete("search");
                }
                self.$input.focus();
            }
        });
        var tip_def = $.Deferred();
        var untip_def = $.Deferred();
        var tip_delay = 200;
        var tip_duration = 3000;
        var anyoneLoosesFocus = function() {
            if (self.floating) {
                if (self.last_search.length > 0) {
                    if (self.last_search[0][0] != self.get("value")) {
                        self.display_value = {};
                        self.display_value["" + self.last_search[0][0]] = self.last_search[0][1];
                        self.set({value: self.last_search[0][0]});
                    } else {
                        self.render_value();
                    }
                } else {
                    self.set({value: false});
                }
            }
            if (! self.get("value")) {
                tip_def.reject();
                untip_def.reject();
                tip_def = $.Deferred();
                tip_def.then(function() {
                    self.$input.tipsy("show");
                });
                setTimeout(function() {
                    tip_def.resolve();
                    untip_def.reject();
                    untip_def = $.Deferred();
                    untip_def.then(function() {
                        self.$input.tipsy("hide");
                    });
                    setTimeout(function() {untip_def.resolve();}, tip_duration);
                }, tip_delay);
            } else {
                tip_def.reject();
            }
        };
        this.$input.focusout(anyoneLoosesFocus);

        var isSelecting = false;
        // autocomplete
        this.$input.autocomplete({
            source: function(req, resp) { self.get_search_result(req, resp); },
            select: function(event, ui) {
                isSelecting = true;
                var item = ui.item;
                if (item.id) {
                    self.display_value = {};
                    self.display_value["" + item.id] = item.name;
                    self.set({value: item.id});
                } else if (item.action) {
                    self.floating = true;
                    item.action();
                    return false;
                }
            },
            focus: function(e, ui) {
                e.preventDefault();
            },
            html: true,
            close: anyoneLoosesFocus,
            minLength: 0,
            delay: 0
        });
        this.$input.autocomplete("widget").addClass("openerp");
        // used to correct a bug when selecting an element by pushing 'enter' in an editable list
        this.$input.keyup(function(e) {
            if (e.which === 13) {
                if (isSelecting)
                    e.stopPropagation();
            }
            isSelecting = false;
        });
    },
    // autocomplete component content handling
    get_search_result: function(request, response) {
        var search_val = request.term;
        var self = this;

<<<<<<< HEAD
        var dataset = new openerp.web.DataSet(this, this.field.relation, self.build_context());
=======
        if (this.abort_last) {
            this.abort_last();
            delete this.abort_last;
        }
        var dataset = new instance.web.DataSetStatic(this, this.field.relation, self.build_context());
>>>>>>> f5c37eab

        this.orderer.add(dataset.name_search(
                search_val, self.build_domain(), 'ilike', this.limit + 1)).then(function(data) {
            self.last_search = data;
            // possible selections for the m2o
            var values = _.map(data, function(x) {
                return {
                    label: _.str.escapeHTML(x[1]),
                    value:x[1],
                    name:x[1],
                    id:x[0]
                };
            });

            // search more... if more results that max
            if (values.length > self.limit) {
                values = values.slice(0, self.limit);
                values.push({label: _t("<em>   Search More...</em>"), action: function() {
                    dataset.name_search(search_val, self.build_domain(), 'ilike'
                    , false, function(data) {
                        self._search_create_popup("search", data);
                    });
                }});
            }
            // quick create
            var raw_result = _(data.result).map(function(x) {return x[1];});
            if (search_val.length > 0 &&
                !_.include(raw_result, search_val) &&
                (!self.get("value") || self.floating)) {
                values.push({label: _.str.sprintf(_t('<em>   Create "<strong>%s</strong>"</em>'),
                        $('<span />').text(search_val).html()), action: function() {
                    self._quick_create(search_val);
                }});
            }
            // create...
            values.push({label: _t("<em>   Create and Edit...</em>"), action: function() {
                self._search_create_popup("form", undefined, {"default_name": search_val});
            }});

            response(values);
        });
    },
    _quick_create: function(name) {
        var self = this;
        var slow_create = function () {
            self._search_create_popup("form", undefined, {"default_name": name});
        };
        if (self.get_definition_options().quick_create === undefined || self.get_definition_options().quick_create) {
<<<<<<< HEAD
            new openerp.web.DataSet(this, this.field.relation, self.build_context())
                .name_create(name, function(data) {
                    self._change_int_ext_value(data);
                }).fail(function(error, event) {
                    event.preventDefault();
                    slow_create();
                });
=======
            var dataset = new instance.web.DataSetStatic(this, this.field.relation, self.build_context());
            dataset.name_create(name, function(data) {
                self.display_value = {};
                self.display_value["" + data[0]] = data[1];
                self.set({value: data[0]});
            }).fail(function(error, event) {
                event.preventDefault();
                slow_create();
            });
>>>>>>> f5c37eab
        } else
            slow_create();
    },
    // all search/create popup handling
    _search_create_popup: function(view, ids, context) {
        var self = this;
        var pop = new instance.web.form.SelectCreatePopup(this);
        pop.select_element(
            self.field.relation,
            {
                title: (view === 'search' ? _t("Search: ") : _t("Create: ")) + (this.string || this.name),
                initial_ids: ids ? _.map(ids, function(x) {return x[0]}) : undefined,
                initial_view: view,
                disable_multiple_selection: true
            },
            self.build_domain(),
            new instance.web.CompoundContext(self.build_context(), context || {})
        );
        pop.on_select_elements.add(function(element_ids) {
<<<<<<< HEAD
            new openerp.web.DataSet(self, self.field.relation, self.build_context())
                .name_get([element_ids[0]], function(data) {
                    self._change_int_ext_value(data[0]);
                });
=======
            self.set({value: element_ids[0]});
>>>>>>> f5c37eab
        });
    },
    render_value: function(no_recurse) {
        var self = this;
        if (! this.get("value")) {
            this.display_string("");
            return;
        }
        var display = this.display_value["" + this.get("value")];
        if (display) {
            this.display_string(display);
            return;
        }
        if (! no_recurse) {
            var dataset = new instance.web.DataSetStatic(this, this.field.relation, self.view.dataset.get_context());
            dataset.name_get([self.get("value")], function(data) {
                self.display_value["" + self.get("value")] = data[0][1];
                self.render_value(true);
            });
        }
    },
    display_string: function(str) {
        var self = this;
<<<<<<< HEAD
        this.tmp_value = value;
        self.update_dom();
        self.on_value_changed();
        var real_set_value = function(rval) {
            self.tmp_value = undefined;
            self.value = rval;
            self.original_value = undefined;
            self._change_int_ext_value(rval);
        };
        if (value && !(value instanceof Array)) {
            // name_get in a m2o does not use the context of the field
            new openerp.web.DataSet(this, this.field.relation, self.view.dataset.get_context())
                .name_get([value], function(data) {
                    real_set_value(data[0]);
                }).fail(function() {self.tmp_value = undefined;});
=======
        if (!this.get("effective_readonly")) {
            this.$input.val(str);
>>>>>>> f5c37eab
        } else {
            this.$element.find('a')
                 .unbind('click')
                 .text(str)
                 .click(function () {
                    self.do_action({
                        type: 'ir.actions.act_window',
                        res_model: self.field.relation,
                        res_id: self.get("value"),
                        context: self.build_context(),
                        views: [[false, 'form']],
                        target: 'current'
                    });
                    return false;
                 });
        }
    },
    set_value: function(value_) {
        var self = this;
        if (value_ instanceof Array) {
            this.display_value = {};
            this.display_value["" + value_[0]] = value_[1];
            value_ = value_[0];
        }
        value_ = value_ || false;
        this.inhibit_on_change = true;
        this._super(value_);
        this.inhibit_on_change = false;
    },
    is_false: function() {
        return ! this.get("value");
    },
    focus: function () {
        this.delay_focus(this.$input);
    }
}));

/*
# Values: (0, 0,  { fields })    create
#         (1, ID, { fields })    update
#         (2, ID)                remove (delete)
#         (3, ID)                unlink one (target id or target of relation)
#         (4, ID)                link
#         (5)                    unlink all (only valid for one2many)
*/
var commands = {
    // (0, _, {values})
    CREATE: 0,
    'create': function (values) {
        return [commands.CREATE, false, values];
    },
    // (1, id, {values})
    UPDATE: 1,
    'update': function (id, values) {
        return [commands.UPDATE, id, values];
    },
    // (2, id[, _])
    DELETE: 2,
    'delete': function (id) {
        return [commands.DELETE, id, false];
    },
    // (3, id[, _]) removes relation, but not linked record itself
    FORGET: 3,
    'forget': function (id) {
        return [commands.FORGET, id, false];
    },
    // (4, id[, _])
    LINK_TO: 4,
    'link_to': function (id) {
        return [commands.LINK_TO, id, false];
    },
    // (5[, _[, _]])
    DELETE_ALL: 5,
    'delete_all': function () {
        return [5, false, false];
    },
    // (6, _, ids) replaces all linked records with provided ids
    REPLACE_WITH: 6,
    'replace_with': function (ids) {
        return [6, false, ids];
    }
};
instance.web.form.FieldOne2Many = instance.web.form.AbstractField.extend({
    multi_selection: false,
    disable_utility_classes: true,
    init: function(field_manager, node) {
        this._super(field_manager, node);
        lazy_build_o2m_kanban_view();
        this.is_loaded = $.Deferred();
        this.initial_is_loaded = this.is_loaded;
        this.is_setted = $.Deferred();
        this.form_last_update = $.Deferred();
        this.init_form_last_update = this.form_last_update;
    },
    start: function() {
        this._super.apply(this, arguments);

        var self = this;

        this.dataset = new instance.web.form.One2ManyDataSet(this, this.field.relation);
        this.dataset.o2m = this;
        this.dataset.parent_view = this.view;
        this.dataset.child_name = this.name;
        //this.dataset.child_name = 
        this.dataset.on_change.add_last(function() {
            self.trigger_on_change();
        });

        this.is_setted.then(function() {
            self.load_views();
        });
        this.is_loaded.then(function() {
            self.on("change:effective_readonly", self, function() {
                self.is_loaded = self.is_loaded.pipe(function() {
                    self.viewmanager.destroy();
                    return $.when(self.load_views()).then(function() {
                        self.reload_current_view();
                    });
                });
            });
        });
    },
    trigger_on_change: function() {
        var tmp = this.doing_on_change;
        this.doing_on_change = true;
        this.trigger('changed_value');
        this.doing_on_change = tmp;
    },
    load_views: function() {
        var self = this;
        
        var modes = this.node.attrs.mode;
        modes = !!modes ? modes.split(",") : ["tree"];
        var views = [];
        _.each(modes, function(mode) {
            var view = {
                view_id: false,
                view_type: mode == "tree" ? "list" : mode,
                options: {}
            };
            if (self.field.views && self.field.views[mode]) {
                view.embedded_view = self.field.views[mode];
            }
            if(view.view_type === "list") {
                view.options.selectable = self.multi_selection;
                if (self.get("effective_readonly")) {
                    view.options.addable = null;
                    view.options.deletable = null;
                    view.options.isClarkGable = false;
                }
            } else if (view.view_type === "form") {
                if (self.get("effective_readonly")) {
                    view.view_type = 'form';
                }
                view.options.not_interactible_on_create = true;
            }
            views.push(view);
        });
        this.views = views;

        this.viewmanager = new instance.web.ViewManager(this, this.dataset, views, {
            $sidebar: false,
        });
        this.viewmanager.template = 'One2Many.viewmanager';
        this.viewmanager.registry = instance.web.views.extend({
            list: 'instance.web.form.One2ManyListView',
            form: 'instance.web.form.One2ManyFormView',
            kanban: 'instance.web.form.One2ManyKanbanView',
        });
        var once = $.Deferred().then(function() {
            self.init_form_last_update.resolve();
        });
        var def = $.Deferred().then(function() {
            self.initial_is_loaded.resolve();
        });
        this.viewmanager.on_controller_inited.add_last(function(view_type, controller) {
            controller.o2m = self;
            if (view_type == "list") {
                if (self.get("effective_readonly"))
                    controller.set_editable(false);
            } else if (view_type === "form") {
                if (self.get("effective_readonly")) {
                    $(".oe_form_buttons", controller.$element).children().remove();
                }
                controller.on_record_loaded.add_last(function() {
                    once.resolve();
                });
                controller.on_pager_action.add_first(function() {
                    self.save_any_view();
                });
            } else if (view_type == "graph") {
                self.reload_current_view()
            }
            def.resolve();
        });
        this.viewmanager.on_mode_switch.add_first(function(n_mode, b, c, d, e) {
            $.when(self.save_any_view()).then(function() {
                if(n_mode === "list")
                    $.async_when().then(function() {self.reload_current_view();});
            });
        });
        this.is_setted.then(function() {
            $.async_when().then(function () {
                self.viewmanager.appendTo(self.$element);
            });
        });
        return def;
    },
    reload_current_view: function() {
        var self = this;
        return self.is_loaded = self.is_loaded.pipe(function() {
            var active_view = self.viewmanager.active_view;
            var view = self.viewmanager.views[active_view].controller;
            if(active_view === "list") {
                return view.reload_content();
            } else if (active_view === "form") {
                if (self.dataset.index === null && self.dataset.ids.length >= 1) {
                    self.dataset.index = 0;
                }
                var act = function() {
                    return view.do_show();
                };
                self.form_last_update = self.form_last_update.pipe(act, act);
                return self.form_last_update;
            } else if (view.do_search) {
                return view.do_search(self.build_domain(), self.dataset.get_context(), []);
            }
        }, undefined);
    },
    set_value: function(value_) {
        value_ = value_ || [];
        var self = this;
        this.dataset.reset_ids([]);
        if(value_.length >= 1 && value_[0] instanceof Array) {
            var ids = [];
            _.each(value_, function(command) {
                var obj = {values: command[2]};
                switch (command[0]) {
                    case commands.CREATE:
                        obj['id'] = _.uniqueId(self.dataset.virtual_id_prefix);
                        obj.defaults = {};
                        self.dataset.to_create.push(obj);
                        self.dataset.cache.push(_.extend(_.clone(obj), {values: _.clone(command[2])}));
                        ids.push(obj.id);
                        return;
                    case commands.UPDATE:
                        obj['id'] = command[1];
                        self.dataset.to_write.push(obj);
                        self.dataset.cache.push(_.extend(_.clone(obj), {values: _.clone(command[2])}));
                        ids.push(obj.id);
                        return;
                    case commands.DELETE:
                        self.dataset.to_delete.push({id: command[1]});
                        return;
                    case commands.LINK_TO:
                        ids.push(command[1]);
                        return;
                    case commands.DELETE_ALL:
                        self.dataset.delete_all = true;
                        return;
                }
            });
            this._super(ids);
            this.dataset.set_ids(ids);
        } else if (value_.length >= 1 && typeof(value_[0]) === "object") {
            var ids = [];
            this.dataset.delete_all = true;
            _.each(value_, function(command) {
                var obj = {values: command};
                obj['id'] = _.uniqueId(self.dataset.virtual_id_prefix);
                obj.defaults = {};
                self.dataset.to_create.push(obj);
                self.dataset.cache.push(_.clone(obj));
                ids.push(obj.id);
            });
            this._super(ids);
            this.dataset.set_ids(ids);
        } else {
            this._super(value_);
            this.dataset.reset_ids(value_);
        }
        if (this.dataset.index === null && this.dataset.ids.length > 0) {
            this.dataset.index = 0;
        }
        self.is_setted.resolve();
        return self.reload_current_view();
    },
    get_value: function() {
        var self = this;
        if (!this.dataset)
            return [];
        this.save_any_view();
        var val = this.dataset.delete_all ? [commands.delete_all()] : [];
        val = val.concat(_.map(this.dataset.ids, function(id) {
            var alter_order = _.detect(self.dataset.to_create, function(x) {return x.id === id;});
            if (alter_order) {
                return commands.create(alter_order.values);
            }
            alter_order = _.detect(self.dataset.to_write, function(x) {return x.id === id;});
            if (alter_order) {
                return commands.update(alter_order.id, alter_order.values);
            }
            return commands.link_to(id);
        }));
        return val.concat(_.map(
            this.dataset.to_delete, function(x) {
                return commands['delete'](x.id);}));
    },
    save_any_view: function() {
        if (this.doing_on_change)
            return false;
    	return this.session.synchronized_mode(_.bind(function() {
	        if (this.viewmanager && this.viewmanager.views && this.viewmanager.active_view &&
	            this.viewmanager.views[this.viewmanager.active_view] &&
	            this.viewmanager.views[this.viewmanager.active_view].controller) {
	            var view = this.viewmanager.views[this.viewmanager.active_view].controller;
	            if (this.viewmanager.active_view === "form") {
	                if (!view.is_initialized.isResolved()) {
	                    return false;
	                }
	                var res = $.when(view.do_save());
	                if (!res.isResolved() && !res.isRejected()) {
	                    console.warn("Asynchronous get_value() is not supported in form view.");
	                }
	                return res;
	            } else if (this.viewmanager.active_view === "list") {
	                var res = $.when(view.ensure_saved());
	                if (!res.isResolved() && !res.isRejected()) {
	                    console.warn("Asynchronous get_value() is not supported in list view.");
	                }
	                return res;
	            }
	        }
	        return false;
	    }, this));
    },
    is_syntax_valid: function() {
        if (!this.viewmanager.views[this.viewmanager.active_view])
            return true;
        var view = this.viewmanager.views[this.viewmanager.active_view].controller;
        if (this.viewmanager.active_view === "form") {
            for (var f in view.fields) {
                f = view.fields[f];
                if (!f.is_valid()) {
                    return false;
                }
            }
        }
        return true;
    },
});

instance.web.form.One2ManyDataSet = instance.web.BufferedDataSet.extend({
    get_context: function() {
        this.context = this.o2m.build_context([this.o2m.name]);
        return this.context;
    }
});

instance.web.form.One2ManyListView = instance.web.ListView.extend({
    _template: 'One2Many.listview',
    do_add_record: function () {
        if (this.options.editable) {
            this._super.apply(this, arguments);
        } else {
            var self = this;
            var pop = new instance.web.form.SelectCreatePopup(this);
            pop.on_default_get.add(self.dataset.on_default_get);
            pop.select_element(
                self.o2m.field.relation,
                {
                    title: _t("Create: ") + self.name,
                    initial_view: "form",
                    alternative_form_view: self.o2m.field.views ? self.o2m.field.views["form"] : undefined,
                    create_function: function(data, callback, error_callback) {
                        return self.o2m.dataset.create(data).then(function(r) {
                            self.o2m.dataset.set_ids(self.o2m.dataset.ids.concat([r.result]));
                            self.o2m.dataset.on_change();
                        }).then(callback, error_callback);
                    },
                    read_function: function() {
                        return self.o2m.dataset.read_ids.apply(self.o2m.dataset, arguments);
                    },
                    parent_view: self.o2m.view,
                    child_name: self.o2m.name,
                    form_view_options: {'not_interactible_on_create':true}
                },
                self.o2m.build_domain(),
                self.o2m.build_context()
            );
            pop.on_select_elements.add_last(function() {
                self.o2m.reload_current_view();
            });
        }
    },
    do_activate_record: function(index, id) {
        var self = this;
        var pop = new instance.web.form.FormOpenPopup(self.o2m.view);
        pop.show_element(self.o2m.field.relation, id, self.o2m.build_context(), {
            title: _t("Open: ") + self.name,
            auto_write: false,
            alternative_form_view: self.o2m.field.views ? self.o2m.field.views["form"] : undefined,
            parent_view: self.o2m.view,
            child_name: self.o2m.name,
            read_function: function() {
                return self.o2m.dataset.read_ids.apply(self.o2m.dataset, arguments);
            },
            form_view_options: {'not_interactible_on_create':true},
            readonly: self.o2m.get("effective_readonly")
        });
        pop.on_write.add(function(id, data) {
            self.o2m.dataset.write(id, data, {}, function(r) {
                self.o2m.reload_current_view();
            });
        });
    },
    do_button_action: function (name, id, callback) {
        var self = this;
        var def = $.Deferred().then(callback).then(function() {self.o2m.view.reload();});
        return this._super(name, id, _.bind(def.resolve, def));
    }
});

instance.web.form.One2ManyFormView = instance.web.FormView.extend({
    form_template: 'One2Many.formview',
    on_loaded: function(data) {
        this._super(data);
        var self = this;
        this.$buttons.find('button.oe_form_button_create').click(function() {
            self.do_save().then(self.on_button_new);
        });
    },
    do_notify_change: function() {
        if (this.dataset.parent_view) {
            this.dataset.parent_view.do_notify_change();
        } else {
            this._super.apply(this, arguments);
        }
    }
});

var lazy_build_o2m_kanban_view = function() {
if (! instance.web_kanban || instance.web.form.One2ManyKanbanView)
    return;
instance.web.form.One2ManyKanbanView = instance.web_kanban.KanbanView.extend({
    open_record: function(id) {
        var self = this;
        var pop = new instance.web.form.FormOpenPopup(self.o2m.view);
        pop.show_element(self.o2m.field.relation, id, self.o2m.build_context(), {
            title: _t("Open: ") + self.name,
            auto_write: false,
            alternative_form_view: self.o2m.field.views ? self.o2m.field.views["form"] : undefined,
            parent_view: self.o2m.view,
            child_name: self.o2m.name,
            read_function: function() {
                return self.o2m.dataset.read_ids.apply(self.o2m.dataset, arguments);
            },
            form_view_options: {'not_interactible_on_create':true},
            readonly: self.o2m.get("effective_readonly"),
        });
        pop.on_write.add(function(id, data) {
            self.o2m.dataset.write(id, data, {}, function(r) {
                self.o2m.reload_current_view();
            });
        });
        
    },
});
}

/*
 * TODO niv: clean those deferred stuff, it could be better
 */
instance.web.form.FieldMany2Many = instance.web.form.AbstractField.extend({
    multi_selection: false,
    disable_utility_classes: true,
    init: function(field_manager, node) {
        this._super(field_manager, node);
        this.is_loaded = $.Deferred();
        this.initial_is_loaded = this.is_loaded;
        this.is_setted = $.Deferred();
    },
    start: function() {
        this._super.apply(this, arguments);

        var self = this;

        this.dataset = new instance.web.form.Many2ManyDataSet(this, this.field.relation);
        this.dataset.m2m = this;
        this.dataset.on_unlink.add_last(function(ids) {
            self.dataset_changed();
        });
        
        this.is_setted.then(function() {
            self.load_view();
        });
        this.is_loaded.then(function() {
            self.on("change:effective_readonly", self, function() {
                self.is_loaded = self.is_loaded.pipe(function() {
                    self.list_view.destroy();
                    return $.when(self.load_view()).then(function() {
                        self.reload_content();
                    });
                });
            });
        })
    },
    set_value: function(value_) {
        value_ = value_ || [];
        if (value_.length >= 1 && value_[0] instanceof Array) {
            value_ = value_[0][2];
        }
        this._super(value_);
        this.dataset.set_ids(value_);
        var self = this;
        self.reload_content();
        this.is_setted.resolve();
    },
    load_view: function() {
        var self = this;
        this.list_view = new instance.web.form.Many2ManyListView(this, this.dataset, false, {
                    'addable': self.get("effective_readonly") ? null : _t("Add"),
                    'deletable': self.get("effective_readonly") ? false : true,
                    'selectable': self.multi_selection,
                    'isClarkGable': self.get("effective_readonly") ? false : true
            });
        var embedded = (this.field.views || {}).tree;
        if (embedded) {
            this.list_view.set_embedded_view(embedded);
        }
        this.list_view.m2m_field = this;
        var loaded = $.Deferred();
        this.list_view.on_loaded.add_last(function() {
            self.initial_is_loaded.resolve();
            loaded.resolve();
        });
        $.async_when().then(function () {
            self.list_view.appendTo(self.$element);
        });
        return loaded;
    },
    reload_content: function() {
        var self = this;
        this.is_loaded = this.is_loaded.pipe(function() {
            return self.list_view.reload_content();
        });
    },
    dataset_changed: function() {
        this.set({'value': [commands.replace_with(this.dataset.ids)]});
    },
});

instance.web.form.Many2ManyDataSet = instance.web.DataSetStatic.extend({
    get_context: function() {
        this.context = this.m2m.build_context();
        return this.context;
    }
});

/**
 * @class
 * @extends instance.web.ListView
 */
instance.web.form.Many2ManyListView = instance.web.ListView.extend(/** @lends instance.web.form.Many2ManyListView# */{
    do_add_record: function () {
        var pop = new instance.web.form.SelectCreatePopup(this);
        pop.select_element(
            this.model,
            {
                title: _t("Add: ") + this.name
            },
            new instance.web.CompoundDomain(this.m2m_field.build_domain(), ["!", ["id", "in", this.m2m_field.dataset.ids]]),
            this.m2m_field.build_context()
        );
        var self = this;
        pop.on_select_elements.add(function(element_ids) {
            _.each(element_ids, function(one_id) {
                if(! _.detect(self.dataset.ids, function(x) {return x == one_id;})) {
                    self.dataset.set_ids([].concat(self.dataset.ids, [one_id]));
                    self.m2m_field.dataset_changed();
                    self.reload_content();
                }
            });
        });
    },
    do_activate_record: function(index, id) {
        var self = this;
        var pop = new instance.web.form.FormOpenPopup(this);
        pop.show_element(this.dataset.model, id, this.m2m_field.build_context(), {
            title: _t("Open: ") + this.name,
            readonly: this.getParent().get("effective_readonly")
        });
        pop.on_write_completed.add_last(function() {
            self.reload_content();
        });
    }
});

/**
 * @class
 * @extends instance.web.OldWidget
 */
instance.web.form.SelectCreatePopup = instance.web.OldWidget.extend(/** @lends instance.web.form.SelectCreatePopup# */{
    template: "SelectCreatePopup",
    /**
     * options:
     * - initial_ids
     * - initial_view: form or search (default search)
     * - disable_multiple_selection
     * - alternative_form_view
     * - create_function (defaults to a naive saving behavior)
     * - parent_view
     * - child_name
     * - form_view_options
     * - list_view_options
     * - read_function
     */
    select_element: function(model, options, domain, context) {
        var self = this;
        this.model = model;
        this.domain = domain || [];
        this.context = context || {};
        this.options = _.defaults(options || {}, {"initial_view": "search", "create_function": function() {
            return self.create_row.apply(self, arguments);
        }, read_function: null});
        this.initial_ids = this.options.initial_ids;
        this.created_elements = [];
        this.renderElement();
        instance.web.form.dialog(this.$element, {
            close: function() {
                self.check_exit();
            },
            title: options.title || ""
        });
        this.start();
    },
    start: function() {
        this._super();
        var self = this;
        this.dataset = new instance.web.ProxyDataSet(this, this.model,
            this.context);
        this.dataset.create_function = function() {
            return self.options.create_function.apply(null, arguments).then(function(r) {
                self.created_elements.push(r.result);
            });
        };
        this.dataset.write_function = function() {
            return self.write_row.apply(self, arguments);
        };
        this.dataset.read_function = this.options.read_function;
        this.dataset.parent_view = this.options.parent_view;
        this.dataset.child_name = this.options.child_name;
        this.dataset.on_default_get.add(this.on_default_get);
        if (this.options.initial_view == "search") {
            self.rpc('/web/session/eval_domain_and_context', {
                domains: [],
                contexts: [this.context]
            }, function (results) {
                var search_defaults = {};
                _.each(results.context, function (value_, key) {
                    var match = /^search_default_(.*)$/.exec(key);
                    if (match) {
                        search_defaults[match[1]] = value_;
                    }
                });
                self.setup_search_view(search_defaults);
            });
        } else { // "form"
            this.new_object();
        }
    },
    stop: function () {
        this.$element.dialog('close');
        this._super();
    },
    setup_search_view: function(search_defaults) {
        var self = this;
        if (this.searchview) {
            this.searchview.destroy();
        }
        this.searchview = new instance.web.SearchView(this,
                this.dataset, false,  search_defaults);
        this.searchview.on_search.add(function(domains, contexts, groupbys) {
            if (self.initial_ids) {
                self.do_search(domains.concat([[["id", "in", self.initial_ids]], self.domain]),
                    contexts, groupbys);
                self.initial_ids = undefined;
            } else {
                self.do_search(domains.concat([self.domain]), contexts.concat(self.context), groupbys);
            }
        });
        this.searchview.on_loaded.add_last(function () {
            self.view_list = new instance.web.form.SelectCreateListView(self,
                    self.dataset, false,
                    _.extend({'deletable': false,
                        'selectable': !self.options.disable_multiple_selection
                    }, self.options.list_view_options || {}));
            self.view_list.popup = self;
            self.view_list.appendTo($(".oe-select-create-popup-view-list", self.$element)).pipe(function() {
                self.view_list.do_show();
            }).pipe(function() {
                self.searchview.do_search();
            });
            self.view_list.on_loaded.add_last(function() {
                var $buttons = self.view_list.$element.find(".oe-actions");
                $buttons.prepend(QWeb.render("SelectCreatePopup.search.buttons"));
                var $cbutton = $buttons.find(".oe_selectcreatepopup-search-close");
                $cbutton.click(function() {
                    self.destroy();
                });
                var $sbutton = $buttons.find(".oe_selectcreatepopup-search-select");
                if(self.options.disable_multiple_selection) {
                    $sbutton.hide();
                }
                $sbutton.click(function() {
                    self.on_select_elements(self.selected_ids);
                    self.destroy();
                });
            });
        });
        this.searchview.appendTo($(".oe-select-create-popup-view-list", self.$element));
    },
    do_search: function(domains, contexts, groupbys) {
        var self = this;
        this.rpc('/web/session/eval_domain_and_context', {
            domains: domains || [],
            contexts: contexts || [],
            group_by_seq: groupbys || []
        }, function (results) {
            self.view_list.do_search(results.domain, results.context, results.group_by);
        });
    },
    create_row: function() {
        var self = this;
        var wdataset = new instance.web.DataSetSearch(this, this.model, this.context, this.domain);
        wdataset.parent_view = this.options.parent_view;
        wdataset.child_name = this.options.child_name;
        return wdataset.create.apply(wdataset, arguments);
    },
    write_row: function() {
        var self = this;
        var wdataset = new instance.web.DataSetSearch(this, this.model, this.context, this.domain);
        wdataset.parent_view = this.options.parent_view;
        wdataset.child_name = this.options.child_name;
        return wdataset.write.apply(wdataset, arguments);
    },
    on_select_elements: function(element_ids) {
    },
    on_click_element: function(ids) {
        this.selected_ids = ids || [];
        if(this.selected_ids.length > 0) {
            this.$element.find(".oe_selectcreatepopup-search-select").removeAttr('disabled');
        } else {
            this.$element.find(".oe_selectcreatepopup-search-select").attr('disabled', "disabled");
        }
    },
    new_object: function() {
        var self = this;
        if (this.searchview) {
            this.searchview.hide();
        }
        if (this.view_list) {
            this.view_list.$element.hide();
        }
        this.dataset.index = null;
        this.view_form = new instance.web.FormView(this, this.dataset, false, self.options.form_view_options);
        if (this.options.alternative_form_view) {
            this.view_form.set_embedded_view(this.options.alternative_form_view);
        }
        this.view_form.appendTo(this.$element.find(".oe-select-create-popup-view-form"));
        this.view_form.on_loaded.add_last(function() {
            var $buttons = self.view_form.$element.find(".oe_form_buttons");
            $buttons.html(QWeb.render("SelectCreatePopup.form.buttons", {widget:self}));
            var $nbutton = $buttons.find(".oe_selectcreatepopup-form-save-new");
            $nbutton.click(function() {
                $.when(self.view_form.do_save()).then(function() {
                    self.view_form.reload_mutex.exec(function() {
                        self.view_form.on_button_new();
                    });
                });
            });
            var $nbutton = $buttons.find(".oe_selectcreatepopup-form-save");
            $nbutton.click(function() {
                $.when(self.view_form.do_save()).then(function() {
                    self.view_form.reload_mutex.exec(function() {
                        self.check_exit();
                    });
                });
            });
            var $cbutton = $buttons.find(".oe_selectcreatepopup-form-close");
            $cbutton.click(function() {
                self.check_exit();
            });
        });
        this.view_form.do_show();
    },
    check_exit: function() {
        if (this.created_elements.length > 0) {
            this.on_select_elements(this.created_elements);
        }
        this.destroy();
    },
    on_default_get: function(res) {}
});

instance.web.form.SelectCreateListView = instance.web.ListView.extend({
    do_add_record: function () {
        this.popup.new_object();
    },
    select_record: function(index) {
        this.popup.on_select_elements([this.dataset.ids[index]]);
        this.popup.destroy();
    },
    do_select: function(ids, records) {
        this._super(ids, records);
        this.popup.on_click_element(ids);
    }
});

/**
 * @class
 * @extends instance.web.OldWidget
 */
instance.web.form.FormOpenPopup = instance.web.OldWidget.extend(/** @lends instance.web.form.FormOpenPopup# */{
    template: "FormOpenPopup",
    /**
     * options:
     * - alternative_form_view
     * - auto_write (default true)
     * - read_function
     * - parent_view
     * - child_name
     * - form_view_options
     * - readonly
     */
    show_element: function(model, row_id, context, options) {
        this.model = model;
        this.row_id = row_id;
        this.context = context || {};
        this.options = _.defaults(options || {}, {"auto_write": true});
        this.renderElement();
        instance.web.dialog(this.$element, {
            title: options.title || '',
            modal: true,
            width: 960,
            height: 600
        });
        this.start();
    },
    start: function() {
        this._super();
        this.dataset = new instance.web.form.FormOpenDataset(this, this.model, this.context);
        this.dataset.fop = this;
        this.dataset.ids = [this.row_id];
        this.dataset.index = 0;
        this.dataset.parent_view = this.options.parent_view;
        this.dataset.child_name = this.options.child_name;
        this.setup_form_view();
    },
    on_write: function(id, data) {
        if (!this.options.auto_write)
            return;
        var self = this;
        var wdataset = new instance.web.DataSetSearch(this, this.model, this.context, this.domain);
        wdataset.parent_view = this.options.parent_view;
        wdataset.child_name = this.options.child_name;
        wdataset.write(id, data, {}, function(r) {
            self.on_write_completed();
        });
    },
    on_write_completed: function() {},
    setup_form_view: function() {
        var self = this;
        var FormClass = instance.web.views.get_object('form');
        var options = _.clone(self.options.form_view_options) || {};
        options.initial_mode = this.options.readonly ? "view" : "edit";
        this.view_form = new FormClass(this, this.dataset, false, options);
        if (this.options.alternative_form_view) {
            this.view_form.set_embedded_view(this.options.alternative_form_view);
        }
        this.view_form.appendTo(this.$element.find(".oe-form-open-popup-form-view"));
        this.view_form.on_loaded.add_last(function() {
            var $buttons = self.view_form.$element.find(".oe_form_buttons");
            $buttons.html(QWeb.render("FormOpenPopup.form.buttons"));
            var $nbutton = $buttons.find(".oe_formopenpopup-form-save");
            $nbutton.click(function() {
                self.view_form.do_save().then(function() {
                    self.destroy();
                });
            });
            var $cbutton = $buttons.find(".oe_formopenpopup-form-close");
            $cbutton.click(function() {
                self.destroy();
            });
            if (self.options.readonly) {
                $nbutton.hide();
                $cbutton.text(_t("Close"));
            }
            self.view_form.do_show();
        });
        this.dataset.on_write.add(this.on_write);
    }
});

instance.web.form.FormOpenDataset = instance.web.ProxyDataSet.extend({
    read_ids: function() {
        if (this.fop.options.read_function) {
            return this.fop.options.read_function.apply(null, arguments);
        } else {
            return this._super.apply(this, arguments);
        }
    }
});

instance.web.form.FieldReference = instance.web.form.AbstractField.extend(_.extend({}, instance.web.form.ReinitializeFieldMixin, {
    template: 'FieldReference',
    init: function(field_manager, node) {
        this._super(field_manager, node);
        this.fields_view = {
            fields: {
                selection: {
                    selection: this.view.fields_view.fields[this.name].selection
                },
                m2o: {
                    relation: null
                }
            }
        };
        this.get_fields_values = this.view.get_fields_values;
        this.get_selected_ids = this.view.get_selected_ids;
        this.do_onchange = this.on_form_changed = this.do_notify_change = this.on_nop;
        this.dataset = this.view.dataset;
        this.view_id = 'reference_' + _.uniqueId();
        this.fields = {};
        this.fields_order = [];
        this.reference_ready = true;
    },
    on_nop: function() {
    },
    on_selection_changed: function() {
        if (this.reference_ready) {
            var sel = this.selection.get_value();
            this.m2o.field.relation = sel;
            this.m2o.set_value(false);
            this.m2o.$element.toggle(sel !== false);
        }
    },
    destroy_content: function() {
        if (this.selection) {
            this.selection.destroy();
            this.selection = undefined;
        }
        if (this.m2o) {
            this.m2o.destroy();
            this.m2o = undefined;
        }
    },
    initialize_content: function() {
        this.selection = new instance.web.form.FieldSelection(this, { attrs: {
            name: 'selection',
            widget: 'selection'
        }});
        this.selection.set({readonly: this.get('effective_readonly')});
        this.selection.on("change:value", this, this.on_selection_changed);
        this.selection.$element = $(".oe_form_view_reference_selection", this.$element);
        this.selection.renderElement();
        this.selection.start();

        this.m2o = new instance.web.form.FieldMany2One(this, { attrs: {
            name: 'm2o',
            widget: 'many2one'
        }});
        this.m2o.set({"readonly": this.get("effective_readonly")});
        this.m2o.on("change:value", this, this.data_changed);
        this.m2o.$element = $(".oe_form_view_reference_m2o", this.$element);
        this.m2o.renderElement();
        this.m2o.start();
    },
    is_false: function() {
        return typeof(this.get_value()) !== 'string';
    },
    set_value: function(value_) {
        this._super(value_);
        this.render_value();
    },
    render_value: function() {
        this.reference_ready = false;
        var vals = [], sel_val, m2o_val;
        if (typeof(this.get('value')) === 'string') {
            vals = this.get('value').split(',');
        }
        sel_val = vals[0] || false;
        m2o_val = vals[1] ? parseInt(vals[1], 10) : false;
        if (!this.get("effective_readonly")) {
            this.selection.set_value(sel_val);
        }
        this.m2o.field.relation = sel_val;
        this.m2o.set_value(m2o_val);
        this.m2o.$element.toggle(sel_val !== false);
        this.reference_ready = true;
    },
    data_changed: function() {
        var model = this.selection.get_value(),
            id = this.m2o.get_value();
        if (typeof(model) === 'string' && typeof(id) === 'number') {
            this.set({'value': model + ',' + id});
        } else {
            this.set({'value': false});
        }
    },
}));

instance.web.form.FieldBinary = instance.web.form.AbstractField.extend(_.extend({}, instance.web.form.ReinitializeFieldMixin, {
    init: function(field_manager, node) {
        this._super(field_manager, node);
        this.iframe = this.element_id + '_iframe';
        this.binary_value = false;
    },
    initialize_content: function() {
        this.$element.find('input.oe-binary-file').change(this.on_file_change);
        this.$element.find('button.oe-binary-file-save').click(this.on_save_as);
        this.$element.find('.oe-binary-file-clear').click(this.on_clear);
    },
    human_filesize : function(size) {
        var units = ['B', 'KB', 'MB', 'GB', 'TB', 'PB', 'EB', 'ZB', 'YB'];
        var i = 0;
        while (size >= 1024) {
            size /= 1024;
            ++i;
        }
        return size.toFixed(2) + ' ' + units[i];
    },
    on_file_change: function(e) {
        // TODO: on modern browsers, we could directly read the file locally on client ready to be used on image cropper
        // http://www.html5rocks.com/tutorials/file/dndfiles/
        // http://deepliquid.com/projects/Jcrop/demos.php?demo=handler
        window[this.iframe] = this.on_file_uploaded;
        if ($(e.target).val() != '') {
            this.$element.find('form.oe-binary-form input[name=session_id]').val(this.session.session_id);
            this.$element.find('form.oe-binary-form').submit();
            this.$element.find('.oe-binary-progress').show();
            this.$element.find('.oe-binary').hide();
        }
    },
    on_file_uploaded: function(size, name, content_type, file_base64) {
        delete(window[this.iframe]);
        if (size === false) {
            this.do_warn("File Upload", "There was a problem while uploading your file");
            // TODO: use openerp web crashmanager
            console.warn("Error while uploading file : ", name);
        } else {
            this.on_file_uploaded_and_valid.apply(this, arguments);
        }
        this.$element.find('.oe-binary-progress').hide();
        this.$element.find('.oe-binary').show();
    },
    on_file_uploaded_and_valid: function(size, name, content_type, file_base64) {
    },
    on_save_as: function() {
        $.blockUI();
        this.session.get_file({
            url: '/web/binary/saveas_ajax',
            data: {data: JSON.stringify({
                model: this.view.dataset.model,
                id: (this.view.datarecord.id || ''),
                field: this.name,
                filename_field: (this.node.attrs.filename || ''),
                context: this.view.dataset.get_context()
            })},
            complete: $.unblockUI,
            error: instance.webclient.crashmanager.on_rpc_error
        });
    },
    on_clear: function() {
        if (this.get('value') !== false) {
            this.binary_value = false;
            this.set({'value': false});
        }
        return false;
    }
}));

instance.web.form.FieldBinaryFile = instance.web.form.FieldBinary.extend({
    template: 'FieldBinaryFile',
    initialize_content: function() {
        this._super();
        if (this.get("effective_readonly")) {
            var self = this;
            this.$element.find('a').click(function() {
                if (self.get('value')) {
                    self.on_save_as();
                }
                return false;
            });
        }
    },
    set_value: function(value_) {
        this._super.apply(this, arguments);
        this.render_value();
    },
    render_value: function() {
        if (!this.get("effective_readonly")) {
            var show_value;
            if (this.node.attrs.filename) {
                show_value = this.view.datarecord[this.node.attrs.filename] || '';
            } else {
                show_value = (this.get('value') != null && this.get('value') !== false) ? this.get('value') : '';
            }
            this.$element.find('input').eq(0).val(show_value);
        } else {
            this.$element.find('a').show(!!this.get('value'));
            if (this.get('value')) {
                var show_value = _t("Download") + " " + (this.view.datarecord[this.node.attrs.filename] || '');
                this.$element.find('a').text(show_value);
            }
        }
    },
    on_file_uploaded_and_valid: function(size, name, content_type, file_base64) {
        this.binary_value = true;
        this.set({'value': file_base64});
        var show_value = name + " (" + this.human_filesize(size) + ")";
        this.$element.find('input').eq(0).val(show_value);
        this.set_filename(name);
    },
    set_filename: function(value_) {
        var filename = this.node.attrs.filename;
        if (this.view.fields[filename]) {
            this.view.fields[filename].set({value: value_});
        }
    },
    on_clear: function() {
        this._super.apply(this, arguments);
        this.$element.find('input').eq(0).val('');
        this.set_filename('');
    }
});

instance.web.form.FieldBinaryImage = instance.web.form.FieldBinary.extend({
    template: 'FieldBinaryImage',
    initialize_content: function() {
        this._super();
        this.$placeholder = $(".oe_form_field-binary-image-placeholder", this.$element);
        if (!this.get("effective_readonly"))
            this.$element.find('.oe-binary').show();
        else
            this.$element.find('.oe-binary').hide();
    },
    set_value: function(value_) {
        this._super.apply(this, arguments);
        this.render_value();
    },
    render_value: function() {
        var url;
        if (this.get('value') && this.get('value').substr(0, 10).indexOf(' ') == -1) {
            url = 'data:image/png;base64,' + this.get('value');
        } else if (this.get('value')) {
            url = '/web/binary/image?session_id=' + this.session.session_id + '&model=' +
                this.view.dataset.model +'&id=' + (this.view.datarecord.id || '') + '&field=' + this.name + '&t=' + (new Date().getTime());
        } else {
            url = "/web/static/src/img/placeholder.png";
        }
        var rendered = QWeb.render("FieldBinaryImage-img", {widget: this, url: url});;
        this.$placeholder.html(rendered);
    },
    on_file_change: function() {
        this.render_value();
        this._super.apply(this, arguments);
    },
    on_file_uploaded_and_valid: function(size, name, content_type, file_base64) {
        this.set({'value': file_base64});
        this.binary_value = true;
        this.render_value();
    },
    on_clear: function() {
        this._super.apply(this, arguments);
        this.render_value();
    }
});

instance.web.form.FieldStatus = instance.web.form.AbstractField.extend({
    template: "EmptyComponent",
    start: function() {
        this._super();
        this.selected_value = null;

        this.render_list();
    },
    set_value: function(value_) {
        this._super(value_);
        this.selected_value = value_;

        this.render_list();
    },
    render_list: function() {
        var self = this;
        var shown = _.map(((this.node.attrs || {}).statusbar_visible || "").split(","),
            function(x) { return _.str.trim(x); });
        shown = _.select(shown, function(x) { return x.length > 0; });

        if (shown.length == 0) {
            this.to_show = this.field.selection;
        } else {
            this.to_show = _.select(this.field.selection, function(x) {
                return _.indexOf(shown, x[0]) !== -1 || x[0] === self.selected_value;
            });
        }

        var content = instance.web.qweb.render("FieldStatus.content", {widget: this, _:_});
        this.$element.html(content);

        var colors = JSON.parse((this.node.attrs || {}).statusbar_colors || "{}");
        var color = colors[this.selected_value];
        if (color) {
            var elem = this.$element.find("li.oe-arrow-list-selected span");
            elem.css("border-color", color);
            if (this.check_white(color))
                elem.css("color", "white");
            elem = this.$element.find("li.oe-arrow-list-selected .oe-arrow-list-before");
            elem.css("border-left-color", "rgba(0,0,0,0)");
            elem = this.$element.find("li.oe-arrow-list-selected .oe-arrow-list-after");
            elem.css("border-color", "rgba(0,0,0,0)");
            elem.css("border-left-color", color);
        }
    },
    check_white: function(color) {
        var div = $("<div></div>");
        div.css("display", "none");
        div.css("color", color);
        div.appendTo($("body"));
        var ncolor = div.css("color");
        div.remove();
        var res = /^\s*rgb\s*\(\s*(\d+)\s*,\s*(\d+)\s*,\s*(\d+)\s*\)\s*$/.exec(ncolor);
        if (!res) {
            return false;
        }
        var comps = [parseInt(res[1]), parseInt(res[2]), parseInt(res[3])];
        var lum = comps[0] * 0.3 + comps[1] * 0.59 + comps[1] * 0.11;
        if (lum < 128) {
            return true;
        }
        return false;
    }
});

/**
 * Registry of form widgets, called by :js:`instance.web.FormView`
 */
instance.web.form.widgets = new instance.web.Registry({
    'char' : 'instance.web.form.FieldChar',
    'id' : 'instance.web.form.FieldID',
    'email' : 'instance.web.form.FieldEmail',
    'url' : 'instance.web.form.FieldUrl',
    'text' : 'instance.web.form.FieldText',
    'date' : 'instance.web.form.FieldDate',
    'datetime' : 'instance.web.form.FieldDatetime',
    'selection' : 'instance.web.form.FieldSelection',
    'many2one' : 'instance.web.form.FieldMany2One',
    'many2many' : 'instance.web.form.FieldMany2Many',
    'one2many' : 'instance.web.form.FieldOne2Many',
    'one2many_list' : 'instance.web.form.FieldOne2Many',
    'reference' : 'instance.web.form.FieldReference',
    'boolean' : 'instance.web.form.FieldBoolean',
    'float' : 'instance.web.form.FieldFloat',
    'integer': 'instance.web.form.FieldFloat',
    'float_time': 'instance.web.form.FieldFloat',
    'progressbar': 'instance.web.form.FieldProgressBar',
    'image': 'instance.web.form.FieldBinaryImage',
    'binary': 'instance.web.form.FieldBinaryFile',
    'statusbar': 'instance.web.form.FieldStatus'
});

instance.web.form.tags = new instance.web.Registry({
    'button' : 'instance.web.form.WidgetButton',
});

};

// vim:et fdc=0 fdl=0 foldnestmax=3 fdm=syntax:<|MERGE_RESOLUTION|>--- conflicted
+++ resolved
@@ -2289,13 +2289,9 @@
         this.set({'value': false});
         this.display_value = {};
         this.last_search = [];
-<<<<<<< HEAD
-        this.tmp_value = undefined;
-        this.orderer = new openerp.web.DropMisordered();
-=======
         this.floating = false;
         this.inhibit_on_change = false;
->>>>>>> f5c37eab
+        this.orderer = new openerp.web.DropMisordered();
     },
     start: function() {
         this._super();
@@ -2323,70 +2319,6 @@
         });
         
         this.$drop_down = this.$element.find(".oe-m2o-drop-down-button");
-<<<<<<< HEAD
-        this.$menu_btn = this.$element.find(".oe-m2o-cm-button");
-
-        // context menu
-        var init_context_menu_def = $.Deferred().then(function(e) {
-            var rdataset = new openerp.web.DataSet(self, "ir.values", self.build_context());
-            rdataset.call("get", ['action', 'client_action_relate',
-                [[self.field.relation, false]], false, rdataset.get_context()], false, 0)
-                .then(function(result) {
-                self.related_entries = result;
-
-                var $cmenu = $("#" + self.cm_id);
-                $cmenu.append(QWeb.render("FieldMany2One.context_menu", {widget: self}));
-                var bindings = {};
-                bindings[self.cm_id + "_search"] = function() {
-                    if (self.readonly)
-                        return;
-                    self._search_create_popup("search");
-                };
-                bindings[self.cm_id + "_create"] = function() {
-                    if (self.readonly)
-                        return;
-                    self._search_create_popup("form");
-                };
-                bindings[self.cm_id + "_open"] = function() {
-                    if (!self.value) {
-                        return;
-                    }
-                    var pop = new openerp.web.form.FormOpenPopup(self.view);
-                    pop.show_element(
-                        self.field.relation,
-                        self.value[0],
-                        self.build_context(),
-                        {
-                            title: _t("Open: ") + (self.string || self.name)
-                        }
-                    );
-                    pop.on_write_completed.add_last(function() {
-                        self.set_value(self.value[0]);
-                    });
-                };
-                _.each(_.range(self.related_entries.length), function(i) {
-                    bindings[self.cm_id + "_related_" + i] = function() {
-                        self.open_related(self.related_entries[i]);
-                    };
-                });
-                var cmenu = self.$menu_btn.contextMenu(self.cm_id, {'noRightClick': true,
-                    bindings: bindings, itemStyle: {"color": ""},
-                    onContextMenu: function() {
-                        if(self.value) {
-                            $("#" + self.cm_id + " .oe_m2o_menu_item_mandatory").removeClass("oe-m2o-disabled-cm");
-                        } else {
-                            $("#" + self.cm_id + " .oe_m2o_menu_item_mandatory").addClass("oe-m2o-disabled-cm");
-                        }
-                        if (!self.readonly) {
-                            $("#" + self.cm_id + " .oe_m2o_menu_item_noreadonly").removeClass("oe-m2o-disabled-cm");
-                        } else {
-                            $("#" + self.cm_id + " .oe_m2o_menu_item_noreadonly").addClass("oe-m2o-disabled-cm");
-                        }
-                        return true;
-                    }, menuStyle: {width: "200px"}
-                });
-                $.async_when().then(function() {self.$menu_btn.trigger(e);});
-=======
         this.$follow_button = $(".oe-m2o-cm-button", this.$element);
         
         this.$follow_button.click(function() {
@@ -2405,7 +2337,6 @@
             pop.on_write_completed.add_last(function() {
                 self.display_value = {};
                 self.render_value();
->>>>>>> f5c37eab
             });
         });
 
@@ -2509,15 +2440,7 @@
         var search_val = request.term;
         var self = this;
 
-<<<<<<< HEAD
-        var dataset = new openerp.web.DataSet(this, this.field.relation, self.build_context());
-=======
-        if (this.abort_last) {
-            this.abort_last();
-            delete this.abort_last;
-        }
-        var dataset = new instance.web.DataSetStatic(this, this.field.relation, self.build_context());
->>>>>>> f5c37eab
+        var dataset = new instance.web.DataSet(this, this.field.relation, self.build_context());
 
         this.orderer.add(dataset.name_search(
                 search_val, self.build_domain(), 'ilike', this.limit + 1)).then(function(data) {
@@ -2566,25 +2489,15 @@
             self._search_create_popup("form", undefined, {"default_name": name});
         };
         if (self.get_definition_options().quick_create === undefined || self.get_definition_options().quick_create) {
-<<<<<<< HEAD
-            new openerp.web.DataSet(this, this.field.relation, self.build_context())
+            new instance.web.DataSet(this, this.field.relation, self.build_context())
                 .name_create(name, function(data) {
-                    self._change_int_ext_value(data);
+                    self.display_value = {};
+                    self.display_value["" + data[0]] = data[1];
+                    self.set({value: data[0]});
                 }).fail(function(error, event) {
                     event.preventDefault();
                     slow_create();
                 });
-=======
-            var dataset = new instance.web.DataSetStatic(this, this.field.relation, self.build_context());
-            dataset.name_create(name, function(data) {
-                self.display_value = {};
-                self.display_value["" + data[0]] = data[1];
-                self.set({value: data[0]});
-            }).fail(function(error, event) {
-                event.preventDefault();
-                slow_create();
-            });
->>>>>>> f5c37eab
         } else
             slow_create();
     },
@@ -2604,14 +2517,7 @@
             new instance.web.CompoundContext(self.build_context(), context || {})
         );
         pop.on_select_elements.add(function(element_ids) {
-<<<<<<< HEAD
-            new openerp.web.DataSet(self, self.field.relation, self.build_context())
-                .name_get([element_ids[0]], function(data) {
-                    self._change_int_ext_value(data[0]);
-                });
-=======
             self.set({value: element_ids[0]});
->>>>>>> f5c37eab
         });
     },
     render_value: function(no_recurse) {
@@ -2635,26 +2541,8 @@
     },
     display_string: function(str) {
         var self = this;
-<<<<<<< HEAD
-        this.tmp_value = value;
-        self.update_dom();
-        self.on_value_changed();
-        var real_set_value = function(rval) {
-            self.tmp_value = undefined;
-            self.value = rval;
-            self.original_value = undefined;
-            self._change_int_ext_value(rval);
-        };
-        if (value && !(value instanceof Array)) {
-            // name_get in a m2o does not use the context of the field
-            new openerp.web.DataSet(this, this.field.relation, self.view.dataset.get_context())
-                .name_get([value], function(data) {
-                    real_set_value(data[0]);
-                }).fail(function() {self.tmp_value = undefined;});
-=======
         if (!this.get("effective_readonly")) {
             this.$input.val(str);
->>>>>>> f5c37eab
         } else {
             this.$element.find('a')
                  .unbind('click')
