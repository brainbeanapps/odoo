odoo.define('board.dashboard_tests', function (require) {
"use strict";

var BoardView = require('board.BoardView');

var ListController = require('web.ListController');
var testUtils = require('web.test_utils');
<<<<<<< HEAD
=======
var FormView = require('web.FormView');
var ListRenderer = require('web.ListRenderer');
>>>>>>> 90f8f17f

var createView = testUtils.createView;

QUnit.module('Dashboard', {
    beforeEach: function () {
        this.data = {
            board: {
                fields: {
                },
                records: [
                ]
            },
            partner: {
                fields: {
                    display_name: {string: "Displayed name", type: "char", searchable: true},
                    foo: {string: "Foo", type: "char", default: "My little Foo Value", searchable: true},
                },
                records: [{
                    id: 1,
                    display_name: "first record",
                    foo: "yop",
                }, {
                    id: 2,
                    display_name: "second record",
                    foo: "lalala",
                }, {
                    id: 4,
                    display_name: "aaa",
                    foo: "abc",
                }],
            },
        };
    }
});

QUnit.test('dashboard basic rendering', function (assert) {
    assert.expect(4);

    var form = createView({
        View: BoardView,
        model: 'board',
        data: this.data,
        arch: '<form string="My Dashboard">' +
            '</form>',
    });

    assert.notOk(form.renderer.$el.hasClass('o_dashboard'),
        "should not have the o_dashboard css class");

    form.destroy();

    form = createView({
        View: BoardView,
        model: 'board',
        data: this.data,
        arch: '<form string="My Dashboard">' +
                '<board style="2-1">' +
                    '<column></column>' +
                '</board>' +
            '</form>',
    });

    assert.ok(form.renderer.$el.hasClass('o_dashboard'),
        "with a dashboard, the renderer should have the proper css class");
    assert.strictEqual(form.$('.o_dashboard .o_view_nocontent').length, 1,
        "should have a no content helper");
    assert.strictEqual(form.get('title'), "My Dashboard",
        "should have the correct title");
    form.destroy();
});

QUnit.test('display the no content helper', function (assert) {
    assert.expect(1);

    var form = createView({
        View: BoardView,
        model: 'board',
        data: this.data,
        arch: '<form string="My Dashboard">' +
                '<board style="2-1">' +
                    '<column></column>' +
                '</board>' +
            '</form>',
        viewOptions: {
            action: {
                help: '<p class="hello">click to add a partner</p>'
            }
        },
    });

    assert.strictEqual(form.$('.o_dashboard .o_view_nocontent').length, 1,
        "should have a no content helper with action help");
    form.destroy();
});

QUnit.test('basic functionality, with one sub action', function (assert) {
    assert.expect(25);

    var form = createView({
        View: BoardView,
        model: 'board',
        data: this.data,
        arch: '<form string="My Dashboard">' +
                '<board style="2-1">' +
                    '<column>' +
                        '<action context="{}" view_mode="list" string="ABC" name="51" domain="[[\'foo\', \'!=\', \'False\']]"></action>' +
                    '</column>' +
                '</board>' +
            '</form>',
        mockRPC: function (route, args) {
            if (route === '/web/action/load') {
                assert.step('load action');
                return $.when({
                    res_model: 'partner',
                    views: [[4, 'list']],
                });
            }
            if (route === '/web/dataset/search_read') {
                assert.deepEqual(args.domain, [['foo', '!=', 'False']], "the domain should be passed");
            }
            if (route === '/web/view/add_custom') {
                assert.step('add custom');
                return $.when(true);
            }
            return this._super.apply(this, arguments);
        },
        archs: {
            'partner,4,list':
                '<tree string="Partner"><field name="foo"/></tree>',
        },
    });

    assert.strictEqual(form.$('.oe_dashboard_links').length, 1,
        "should have rendered a link div");
    assert.strictEqual(form.$('table.oe_dashboard[data-layout="2-1"]').length, 1,
        "should have rendered a table");
    assert.strictEqual(form.$('td.o_list_record_selector').length, 0,
        "td should not have a list selector");
    assert.strictEqual(form.$('h2 span.oe_header_txt:contains(ABC)').length, 1,
        "should have rendered a header with action string");
    assert.strictEqual(form.$('tr.o_data_row').length, 3,
        "should have rendered 3 data rows");

    assert.ok(form.$('.oe_content').is(':visible'), "content is visible");

    form.$('.oe_fold').click();

    assert.notOk(form.$('.oe_content').is(':visible'), "content is no longer visible");

    form.$('.oe_fold').click();

    assert.ok(form.$('.oe_content').is(':visible'), "content is visible again");
    assert.verifySteps(['load action', 'add custom', 'add custom']);

    assert.strictEqual($('.modal').length, 0, "should have no modal open");

    form.$('button.oe_dashboard_link_change_layout').click();

    assert.strictEqual($('.modal').length, 1, "should have opened a modal");
    assert.strictEqual($('.modal li[data-layout="2-1"] i.oe_dashboard_selected_layout').length, 1,
        "should mark currently selected layout");

    $('.modal .oe_dashboard_layout_selector li[data-layout="1-1"]').click();

    assert.strictEqual($('.modal').length, 0, "should have no modal open");
    assert.strictEqual(form.$('table.oe_dashboard[data-layout="1-1"]').length, 1,
        "should have rendered a table with correct layout");


    assert.strictEqual(form.$('.oe_action').length, 1, "should have one displayed action");
    form.$('span.oe_close').click();

    assert.strictEqual($('.modal').length, 1, "should have opened a modal");

    // confirm the close operation
    $('.modal button.btn-primary').click();

    assert.strictEqual($('.modal').length, 0, "should have no modal open");
    assert.strictEqual(form.$('.oe_action').length, 0, "should have no displayed action");

    assert.verifySteps(['load action', 'add custom', 'add custom', 'add custom', 'add custom']);
    form.destroy();
});

QUnit.test('can sort a sub list', function (assert) {
    assert.expect(2);

    this.data.partner.fields.foo.sortable = true;

    var form = createView({
        View: BoardView,
        model: 'board',
        data: this.data,
        arch: '<form string="My Dashboard">' +
                '<board style="2-1">' +
                    '<column>' +
                        '<action context="{}" view_mode="list" string="ABC" name="51" domain="[]"></action>' +
                    '</column>' +
                '</board>' +
            '</form>',
        mockRPC: function (route) {
            if (route === '/web/action/load') {
                return $.when({
                    res_model: 'partner',
                    views: [[4, 'list']],
                });
            }
            return this._super.apply(this, arguments);
        },
        archs: {
            'partner,4,list':
                '<tree string="Partner"><field name="foo"/></tree>',
        },
    });

    assert.strictEqual($('tr.o_data_row').text(), 'yoplalalaabc',
        "should have correct initial data");

    form.$('th.o_column_sortable:contains(Foo)').click();

    assert.strictEqual($('tr.o_data_row').text(), 'abclalalayop',
        "data should have been sorted");
    form.destroy();
});

QUnit.test('can open a record', function (assert) {
    assert.expect(1);

    var form = createView({
        View: BoardView,
        model: 'board',
        data: this.data,
        arch: '<form string="My Dashboard">' +
                '<board style="2-1">' +
                    '<column>' +
                        '<action context="{}" view_mode="list" string="ABC" name="51" domain="[]"></action>' +
                    '</column>' +
                '</board>' +
            '</form>',
        mockRPC: function (route) {
            if (route === '/web/action/load') {
                return $.when({
                    res_model: 'partner',
                    views: [[4, 'list']],
                });
            }
            return this._super.apply(this, arguments);
        },
        archs: {
            'partner,4,list':
                '<tree string="Partner"><field name="foo"/></tree>',
        },
        intercepts: {
            do_action: function (event) {
                assert.deepEqual(event.data.action, {
                    res_id: 1,
                    res_model: 'partner',
                    type: 'ir.actions.act_window',
                    views: [[false, 'form']],
                }, "should do a do_action with correct parameters");
            },
        },
    });

    form.$('tr.o_data_row td:contains(yop)').click();
    form.destroy();
});

QUnit.test('can drag and drop a view', function (assert) {
    assert.expect(4);

    var form = createView({
        View: BoardView,
        model: 'board',
        data: this.data,
        arch: '<form string="My Dashboard">' +
                '<board style="2-1">' +
                    '<column>' +
                        '<action context="{}" view_mode="list" string="ABC" name="51" domain="[]"></action>' +
                    '</column>' +
                '</board>' +
            '</form>',
        mockRPC: function (route) {
            if (route === '/web/action/load') {
                return $.when({
                    res_model: 'partner',
                    views: [[4, 'list']],
                });
            }
            if (route === '/web/view/add_custom') {
                assert.step('add custom');
                return $.when(true);
            }
            return this._super.apply(this, arguments);
        },
        archs: {
            'partner,4,list':
                '<tree string="Partner"><field name="foo"/></tree>',
        },
    });

    assert.strictEqual(form.$('td.index_0 .oe_action').length, 1,
        "initial action is in column 0");

    testUtils.dragAndDrop(form.$('.oe_dashboard_column.index_0 .oe_header'),
        form.$('.oe_dashboard_column.index_1'));
    assert.strictEqual(form.$('td.index_0 .oe_action').length, 0,
        "initial action is not in column 0");
    assert.strictEqual(form.$('td.index_1 .oe_action').length, 1,
        "initial action is in in column 1");

    form.destroy();
});

QUnit.test('twice the same action in a dashboard', function (assert) {
    assert.expect(2);

    var form = createView({
        View: BoardView,
        model: 'board',
        data: this.data,
        arch: '<form string="My Dashboard">' +
                '<board style="2-1">' +
                    '<column>' +
                        '<action context="{}" view_mode="list" string="ABC" name="51" domain="[]"></action>' +
                        '<action context="{}" view_mode="kanban" string="DEF" name="51" domain="[]"></action>' +
                    '</column>' +
                '</board>' +
            '</form>',
        mockRPC: function (route) {
            if (route === '/web/action/load') {
                return $.when({
                    res_model: 'partner',
                    views: [[4, 'list'],[5, 'kanban']],
                });
            }
            if (route === '/web/view/add_custom') {
                assert.step('add custom');
                return $.when(true);
            }
            return this._super.apply(this, arguments);
        },
        archs: {
            'partner,4,list':
                '<tree string="Partner"><field name="foo"/></tree>',
            'partner,5,kanban':
                '<kanban><templates><t t-name="kanban-box">' +
                    '<div><field name="foo"/></div>' +
                '</t></templates></kanban>',
        },
    });

    var $firstAction = form.$('.oe_action:contains(ABC)');
    assert.strictEqual($firstAction.find('.o_list_view').length, 1,
        "list view should be displayed in 'ABC' block");
    var $secondAction = form.$('.oe_action:contains(DEF)');
    assert.strictEqual($secondAction.find('.o_kanban_view').length, 1,
        "kanban view should be displayed in 'DEF' block");

    form.destroy();
});

QUnit.test('non-existing action in a dashboard', function (assert) {
    assert.expect(1);

    var form = createView({
        View: BoardView,
        model: 'board',
        data: this.data,
        arch: '<form string="My Dashboard">' +
                '<board style="2-1">' +
                    '<column>' +
                        '<action context="{}" view_mode="kanban" string="ABC" name="51" domain="[]"></action>' +
                    '</column>' +
                '</board>' +
            '</form>',
        intercepts: {
            load_views: function () {
                throw new Error('load_views should not be called');
            }
        },
        mockRPC: function (route) {
            if (route === '/board/static/src/img/layout_1-1-1.png') {
                return $.when();
            }
            if (route === '/web/action/load') {
                // server answer if the action doesn't exist anymore
                return $.when(false);
            }
            return this._super.apply(this, arguments);
        },
    });

    assert.strictEqual(form.$('.oe_action:contains(ABC)').length, 1,
        "there should be a box for the non-existing action");

    form.destroy();
});

QUnit.test('clicking on a kanban\'s button should trigger the action', function (assert) {
    assert.expect(2);

    var form = createView({
        View: BoardView,
        model: 'board',
        data: this.data,
        arch: '<form string="My Dashboard">' +
                '<board style="2-1">' +
                    '<column>' +
                        '<action name="149" string="Partner" view_mode="kanban" id="action_0_1"></action>' +
                    '</column>' +
                '</board>' +
            '</form>',
        archs: {
            'partner,false,kanban':
                '<kanban class="o_kanban_test"><templates><t t-name="kanban-box">' +
                    '<div>' +
                    '<field name="foo"/>' +
                    '</div>' +
                    '<div><button name="sitting_on_a_park_bench" type="object">Eying little girls with bad intent</button>' +
                    '</div>' +
                '</t></templates></kanban>',
        },
        intercepts: {
            execute_action: function (event) {
                var data = event.data;
                assert.strictEqual(data.env.model, 'partner', "should have correct model");
                assert.strictEqual(data.action_data.name, 'sitting_on_a_park_bench',
                    "should call correct method");
            }
        },

        mockRPC: function (route) {
            if (route === '/board/static/src/img/layout_1-1-1.png') {
                return $.when();
            }
            if (route === '/web/action/load') {
                return $.when({res_model: 'partner', view_mode: 'kanban', views: [[false, 'kanban']]});
            }
            if (route === '/web/dataset/search_read') {
                return $.when({records: [{foo: 'aqualung'}]});
            }
            return this._super.apply(this, arguments);
        }
    });

    form.$('.o_kanban_test').find('button:first').click();

    form.destroy();
});

<<<<<<< HEAD
QUnit.test('dashboard intercepts custom events triggered by sub controllers', function (assert) {
    assert.expect(4);

    // we patch the ListController to force it to trigger the custom events that
    // we want the dashboard to intercept (to stop them or to tweak their data)
    testUtils.patch(ListController, {
        start: function () {
            this.trigger_up('update_filters');
            this.trigger_up('env_updated');
            this.do_action({}, {keepSearchView: true});
        },
    });

    var board = createView({
        View: BoardView,
=======
QUnit.test('subviews are aware of attach in or detach from the DOM', function (assert) {
    assert.expect(2);

    // patch list renderer `on_attach_callback` for the test only
    testUtils.patch(ListRenderer, {
        on_attach_callback: function () {
            assert.step('subview on_attach_callback');
        }
    });

    var form = createView({
        View: FormView,
>>>>>>> 90f8f17f
        model: 'board',
        data: this.data,
        arch: '<form string="My Dashboard">' +
                '<board style="2-1">' +
                    '<column>' +
                        '<action context="{}" view_mode="list" string="ABC" name="51" domain="[]"></action>' +
                    '</column>' +
                '</board>' +
            '</form>',
        mockRPC: function (route) {
            if (route === '/web/action/load') {
<<<<<<< HEAD
                return $.when({res_model: 'partner', views: [[false, 'list']]});
=======
                return $.when({
                    res_model: 'partner',
                    views: [[4, 'list']],
                });
>>>>>>> 90f8f17f
            }
            return this._super.apply(this, arguments);
        },
        archs: {
<<<<<<< HEAD
            'partner,false,list': '<tree string="Partner"/>',
        },
        intercepts: {
            do_action: function (ev) {
                assert.strictEqual(ev.data.options.keepSearchView, false,
                    "the 'keepSearchView' options should have been set to false");
            },
            env_updated: function (ev) {
                assert.strictEqual(ev.target.modelName, 'board',
                    "env_updated event should be triggered by the dashboard itself");
                assert.step('env_updated');
            },
            update_filters: assert.step.bind(assert, 'update_filters'),
        },
    });

    assert.verifySteps([
        'env_updated', // triggered by the dashboard itself
    ]);

    testUtils.unpatch(ListController);
    board.destroy();
=======
            'partner,4,list':
                '<list string="Partner"><field name="foo"/></list>',
        },
    });

    assert.verifySteps(['subview on_attach_callback']);

    // restore on_attach_callback of ListRenderer
    testUtils.unpatch(ListRenderer);

    form.destroy();
>>>>>>> 90f8f17f
});

});<|MERGE_RESOLUTION|>--- conflicted
+++ resolved
@@ -5,11 +5,7 @@
 
 var ListController = require('web.ListController');
 var testUtils = require('web.test_utils');
-<<<<<<< HEAD
-=======
-var FormView = require('web.FormView');
 var ListRenderer = require('web.ListRenderer');
->>>>>>> 90f8f17f
 
 var createView = testUtils.createView;
 
@@ -461,7 +457,50 @@
     form.destroy();
 });
 
-<<<<<<< HEAD
+QUnit.test('subviews are aware of attach in or detach from the DOM', function (assert) {
+    assert.expect(2);
+
+    // patch list renderer `on_attach_callback` for the test only
+    testUtils.patch(ListRenderer, {
+        on_attach_callback: function () {
+            assert.step('subview on_attach_callback');
+        }
+    });
+
+    var form = createView({
+        View: FormView,
+        model: 'board',
+        data: this.data,
+        arch: '<form string="My Dashboard">' +
+                '<board style="2-1">' +
+                    '<column>' +
+                        '<action context="{}" view_mode="list" string="ABC" name="51" domain="[]"></action>' +
+                    '</column>' +
+                '</board>' +
+            '</form>',
+        mockRPC: function (route) {
+            if (route === '/web/action/load') {
+                return $.when({
+                    res_model: 'partner',
+                    views: [[4, 'list']],
+                });
+            }
+            return this._super.apply(this, arguments);
+        },
+        archs: {
+            'partner,4,list':
+                '<list string="Partner"><field name="foo"/></list>',
+        },
+    });
+
+    assert.verifySteps(['subview on_attach_callback']);
+
+    // restore on_attach_callback of ListRenderer
+    testUtils.unpatch(ListRenderer);
+
+    form.destroy();
+});
+
 QUnit.test('dashboard intercepts custom events triggered by sub controllers', function (assert) {
     assert.expect(4);
 
@@ -477,20 +516,6 @@
 
     var board = createView({
         View: BoardView,
-=======
-QUnit.test('subviews are aware of attach in or detach from the DOM', function (assert) {
-    assert.expect(2);
-
-    // patch list renderer `on_attach_callback` for the test only
-    testUtils.patch(ListRenderer, {
-        on_attach_callback: function () {
-            assert.step('subview on_attach_callback');
-        }
-    });
-
-    var form = createView({
-        View: FormView,
->>>>>>> 90f8f17f
         model: 'board',
         data: this.data,
         arch: '<form string="My Dashboard">' +
@@ -502,19 +527,11 @@
             '</form>',
         mockRPC: function (route) {
             if (route === '/web/action/load') {
-<<<<<<< HEAD
                 return $.when({res_model: 'partner', views: [[false, 'list']]});
-=======
-                return $.when({
-                    res_model: 'partner',
-                    views: [[4, 'list']],
-                });
->>>>>>> 90f8f17f
-            }
-            return this._super.apply(this, arguments);
-        },
-        archs: {
-<<<<<<< HEAD
+            }
+            return this._super.apply(this, arguments);
+        },
+        archs: {
             'partner,false,list': '<tree string="Partner"/>',
         },
         intercepts: {
@@ -537,19 +554,6 @@
 
     testUtils.unpatch(ListController);
     board.destroy();
-=======
-            'partner,4,list':
-                '<list string="Partner"><field name="foo"/></list>',
-        },
-    });
-
-    assert.verifySteps(['subview on_attach_callback']);
-
-    // restore on_attach_callback of ListRenderer
-    testUtils.unpatch(ListRenderer);
-
-    form.destroy();
->>>>>>> 90f8f17f
 });
 
 });