--- conflicted
+++ resolved
@@ -8,21 +8,13 @@
 "Project-Id-Version: openobject-addons\n"
 "Report-Msgid-Bugs-To: support@openerp.com\n"
 "POT-Creation-Date: 2010-11-18 16:13+0000\n"
-<<<<<<< HEAD
-"PO-Revision-Date: 2010-11-22 07:28+0000\n"
-=======
 "PO-Revision-Date: 2010-11-24 08:12+0000\n"
->>>>>>> cc7031ec
 "Last-Translator: OpenERP Administrators <Unknown>\n"
 "Language-Team: Vietnamese <vi@li.org>\n"
 "MIME-Version: 1.0\n"
 "Content-Type: text/plain; charset=UTF-8\n"
 "Content-Transfer-Encoding: 8bit\n"
-<<<<<<< HEAD
-"X-Launchpad-Export-Date: 2010-11-23 05:02+0000\n"
-=======
 "X-Launchpad-Export-Date: 2010-11-25 04:56+0000\n"
->>>>>>> cc7031ec
 "X-Generator: Launchpad (build Unknown)\n"
 
 #. module: sale
@@ -205,7 +197,7 @@
 #. module: sale
 #: view:sale.order:0
 msgid "Other Information"
-msgstr ""
+msgstr "Thông tin khác"
 
 #. module: sale
 #: help:sale.order,create_date:0
@@ -855,18 +847,6 @@
 msgstr ""
 
 #. module: sale
-<<<<<<< HEAD
-#: code:addons/sale/sale.py:0
-#, python-format
-msgid ""
-"You selected a quantity of %d Units.\n"
-"But it's not compatible with the selected packaging.\n"
-"Here is a proposition of quantities according to the packaging: "
-msgstr ""
-
-#. module: sale
-=======
->>>>>>> cc7031ec
 #: field:sale.installer,sale_order_dates:0
 msgid "Sales Order Dates"
 msgstr ""
