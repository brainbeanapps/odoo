odoo.define('sale.VariantMixin', function (require) {
'use strict';

var concurrency = require('web.concurrency');
var core = require('web.core');
var utils = require('web.utils');
var ajax = require('web.ajax');
var _t = core._t;

var VariantMixin = {
    events: {
        'change .css_attribute_color input': '_onChangeColorAttribute',
        'change .main_product:not(.in_cart) input.js_quantity': 'onChangeAddQuantity',
        'change [data-attribute_exclusions]': 'onChangeVariant'
    },

    //--------------------------------------------------------------------------
    // Public
    //--------------------------------------------------------------------------

    /**
     * When a variant is changed, this will check:
     * - If the selected combination is available or not
     * - The extra price if applicable
     * - The display name of the product ("Customizable desk (White, Steel)")
     * - The new total price
     * - The need of adding a "custom value" input
     *   If the custom value is the only available value
     *   (defined by its data 'is_single_and_custom'),
     *   the custom value will have it's own input & label
     *
     * 'change' events triggered by the user entered custom values are ignored since they
     * are not relevant
     *
     * @param {MouseEvent} ev
     * @param {$.Element} [params.$container] force the used container
     */
    onChangeVariant: function (ev, params) {
        var $parent = $(ev.target).closest('.js_product');
        if (!$parent.data('uniqueId')) {
            $parent.data('uniqueId', _.uniqueId());
        }
        this._throttledGetCombinationInfo($parent.data('uniqueId'))(ev, params);
    },
    /**
     * @see onChangeVariant
     *
     * @private
     * @param {Event} ev
     * @param {$.Element} [params.$container] force the used container
     * @returns {Deferred}
     */
    _getCombinationInfo: function (ev, params) {
        var self = this;

        if ($(ev.target).hasClass('variant_custom_value')) {
            return Promise.resolve();
        }

        var $component;
        if (params && params.$container) {
            $component = params.$container;
        } else if ($(ev.currentTarget).closest('form').length > 0){
            $component = $(ev.currentTarget).closest('form');
        } else if ($(ev.currentTarget).closest('.oe_optional_products_modal').length > 0){
            $component = $(ev.currentTarget).closest('.oe_optional_products_modal');
        } else if ($(ev.currentTarget).closest('.o_product_configurator').length > 0) {
            $component = $(ev.currentTarget).closest('.o_product_configurator');
        } else {
            $component = $(ev.currentTarget);
        }
        var qty = $component.find('input[name="add_qty"]').val();

        var $parent = $(ev.target).closest('.js_product');

        var combination = this.getSelectedVariantValues($parent);
        var parentCombination = $parent.find('ul[data-attribute_exclusions]').data('attribute_exclusions').parent_combination;

        var productTemplateId = parseInt($parent.find('.product_template_id').val());

        self._checkExclusions($parent, combination);

        return ajax.jsonRpc(this._getUri('/sale/get_combination_info'), 'call', {
            'product_template_id': productTemplateId,
            'product_id': this._getProductId($parent),
            'combination': combination,
            'add_qty': parseInt(qty),
            'pricelist_id': this.pricelistId || false,
            'parent_combination': parentCombination,
        }).then(function (combinationData) {
            self._onChangeCombination(ev, $parent, combinationData);
        });
    },

    /**
     * Will add the "custom value" input for this attribute value if
     * the attribute value is configured as "custom" (see product_attribute_value.is_custom)
     *
     * @private
     * @param {MouseEvent} ev
     */
    handleCustomValues: function ($target){
        var $variantContainer;
        var $customInput = false;
        if ($target.is('input[type=radio]') && $target.is(':checked')) {
            $variantContainer = $target.closest('ul').closest('li');
            $customInput = $target;
        } else if ($target.is('select')){
            $variantContainer = $target.closest('li');
            $customInput = $target
                .find('option[value="' + $target.val() + '"]');
        }

        if ($variantContainer) {
            if ($customInput && $customInput.data('is_custom') === 'True') {
                var attributeValueId = $customInput.data('value_id');
                var attributeValueName = $customInput.data('value_name');

                if ($variantContainer.find('.variant_custom_value').length === 0
                        || $variantContainer
                              .find('.variant_custom_value')
                              .data('attribute_value_id') !== parseInt(attributeValueId)){
                    $variantContainer.find('.variant_custom_value').remove();

                    var $input = $('<input>', {
                        type: 'text',
                        'data-attribute_value_id': attributeValueId,
                        'data-attribute_value_name': attributeValueName,
                        class: 'variant_custom_value form-control'
                    });

                    var isRadioInput = $target.is('input[type=radio]') &&
                        $target.closest('label.css_attribute_color').length === 0;

                    if (isRadioInput && $customInput.data('is_single_and_custom') !== 'True') {
                        $input.addClass('custom_value_radio');
                        $target.closest('div').after($input);
                    } else {
                        $input.attr('placeholder', attributeValueName);
                        $input.addClass('custom_value_own_line');
                        $variantContainer.append($input);
                    }
                }
            } else {
                $variantContainer.find('.variant_custom_value').remove();
            }
        }
    },

    /**
     * Hack to add and remove from cart with json
     *
     * @param {MouseEvent} ev
     */
    onClickAddCartJSON: function (ev) {
        ev.preventDefault();
        var $link = $(ev.currentTarget);
        var $input = $link.closest('.input-group').find("input");
        var min = parseFloat($input.data("min") || 0);
        var max = parseFloat($input.data("max") || Infinity);
        var previousQty = parseFloat($input.val() || 0, 10);
        var quantity = ($link.has(".fa-minus").length ? -1 : 1) + previousQty;
        var newQty = quantity > min ? (quantity < max ? quantity : max) : min;

        if (newQty !== previousQty) {
            $input.val(newQty).trigger('change');
        }
        return false;
    },

    /**
     * When the quantity is changed, we need to query the new price of the product.
     * Based on the price list, the price might change when quantity exceeds X
     *
     * @param {MouseEvent} ev
     */
    onChangeAddQuantity: function (ev) {
        var $parent;

        if ($(ev.currentTarget).closest('.oe_optional_products_modal').length > 0){
            $parent = $(ev.currentTarget).closest('.oe_optional_products_modal');
        } else if ($(ev.currentTarget).closest('form').length > 0){
            $parent = $(ev.currentTarget).closest('form');
        }  else {
            $parent = $(ev.currentTarget).closest('.o_product_configurator');
        }

        this.triggerVariantChange($parent);
    },

    /**
     * Triggers the price computation and other variant specific changes
     *
     * @param {$.Element} $container
     */
    triggerVariantChange: function ($container) {
        var self = this;
        $container.find('ul[data-attribute_exclusions]').trigger('change', {$container: $container});
        $container.find('input.js_variant_change:checked, select.js_variant_change').each(function () {
            self.handleCustomValues($(this));
        });
    },

    /**
     * Will look for user custom attribute values
     * in the provided container
     *
     * @param {$.Element} $container
     * @returns {Array} array of custom values with the following format
     *   {integer} attribute_value_id
     *   {string} attribute_value_name
     *   {string} custom_value
     */
    getCustomVariantValues: function ($container) {
        var variantCustomValues = [];
        $container.find('.variant_custom_value').each(function (){
            var $variantCustomValueInput = $(this);
            if ($variantCustomValueInput.length !== 0){
                variantCustomValues.push({
                    'attribute_value_id': $variantCustomValueInput.data('attribute_value_id'),
                    'attribute_value_name': $variantCustomValueInput.data('attribute_value_name'),
                    'custom_value': $variantCustomValueInput.val(),
                });
            }
        });

        return variantCustomValues;
    },

    /**
     * Will look for attribute values that do not create product variant
     * (see product_attribute.create_variant "dynamic")
     *
     * @param {$.Element} $container
     * @returns {Array} array of attribute values with the following format
     *   {integer} attribute_value_id
     *   {string} attribute_value_name
     *   {integer} value
     *   {string} attribute_name
     *   {boolean} is_custom
     */
    getNoVariantAttributeValues: function ($container) {
        var noVariantAttributeValues = [];
        var variantsValuesSelectors = [
            'input.no_variant.js_variant_change:checked',
            'select.no_variant.js_variant_change'
        ];

        $container.find(variantsValuesSelectors.join(',')).each(function (){
            var $variantValueInput = $(this);

            if ($variantValueInput.is('select')){
                $variantValueInput = $variantValueInput.find('option[value=' + $variantValueInput.val() + ']');
            }

            if ($variantValueInput.length !== 0){
                noVariantAttributeValues.push({
                    'attribute_value_id': $variantValueInput.data('value_id'),
                    'attribute_value_name': $variantValueInput.data('value_name'),
                    'value': $variantValueInput.val(),
                    'attribute_name': $variantValueInput.data('attribute_name'),
                    'is_custom': $variantValueInput.data('is_custom')
                });
            }
        });

        return noVariantAttributeValues;
    },

    /**
     * Will return the list of selected product.template.attribute.value ids
     * For the modal, the "main product"'s attribute values are stored in the
     * "unchanged_value_ids" data
     *
     * @param {$.Element} $container the container to look into
     */
    getSelectedVariantValues: function ($container) {
        var values = [];
        var unchangedValues = $container
            .find('div.oe_unchanged_value_ids')
            .data('unchanged_value_ids') || [];

        var variantsValuesSelectors = [
            'input.js_variant_change:checked',
            'select.js_variant_change'
        ];
        _.each($container.find(variantsValuesSelectors.join(', ')), function (el) {
            values.push(+$(el).val());
        });

        return values.concat(unchangedValues);
    },

    /**
     * Will return a promise:
     *
     * - If the product already exists, immediately resolves it with the product_id
     * - If the product does not exist yet ("dynamic" variant creation), this method will
     *   create the product first and then resolve the promise with the created product's id
     *
     * @param {$.Element} $container the container to look into
     * @param {integer} productId the product id
     * @param {integer} productTemplateId the corresponding product template id
     * @param {boolean} useAjax wether the rpc call should be done using ajax.jsonRpc or using _rpc
     * @returns {Promise} the promise that will be resolved with a {integer} productId
     */
    selectOrCreateProduct: function ($container, productId, productTemplateId, useAjax) {
        var self = this;
        productId = parseInt(productId);
        productTemplateId = parseInt(productTemplateId);
        var productReady = Promise.resolve();
        if (productId) {
            productReady = Promise.resolve(productId);
        } else {
            var params = {
                product_template_id: productTemplateId,
                product_template_attribute_value_ids:
                    JSON.stringify(self.getSelectedVariantValues($container)),
            };

            // Note about 12.0 compatibility: this route will not exist if
            // updating the code but not restarting the server. (404)
            // We don't handle that compatibility because the previous code was
            // not working either: it was making an RPC that failed with any
            // non-admin user anyway. To use this feature, restart the server.
            var route = '/sale/create_product_variant';
            if (useAjax) {
                productReady = ajax.jsonRpc(route, 'call', params);
            } else {
                productReady = this._rpc({route: route, params: params});
            }
        }

        return productReady;
    },

    //--------------------------------------------------------------------------
    // Private
    //--------------------------------------------------------------------------

    /**
     * Will disable attribute value's inputs based on combination exclusions
     * and will disable the "add" button if the selected combination
     * is not available
     *
     * This will check both the exclusions within the product itself and
     * the exclusions coming from the parent product (meaning that this product
     * is an option of the parent product)
     *
     * It will also check that the selected combination does not exactly
     * match a manually archived product
     *
     * @private
     * @param {$.Element} $parent the parent container to apply exclusions
     * @param {Array} combination the selected combination of product attribute values
     */
    _checkExclusions: function ($parent, combination) {
        var self = this;
        var combinationData = $parent
            .find('ul[data-attribute_exclusions]')
            .data('attribute_exclusions');

        $parent
            .find('option, input, label')
            .removeClass('css_not_available')
            .attr('title', '')
            .data('excluded-by', '');

        // exclusion rules: array of ptav
        // for each of them, contains array with the other ptav they exclude
        if (combinationData.exclusions) {
            // browse all the currently selected attributes
            _.each(combination, function (current_ptav) {
                if (combinationData.exclusions.hasOwnProperty(current_ptav)) {
                    // for each exclusion of the current attribute:
                    _.each(combinationData.exclusions[current_ptav], function (excluded_ptav) {
                        // disable the excluded input (even when not already selected)
                        // to give a visual feedback before click
                        self._disableInput(
                            $parent,
                            excluded_ptav,
                            current_ptav,
                            combinationData.mapped_attribute_names
                        );
                    });
                }
            });
        }

        // parent exclusions (tell which attributes are excluded from parent)
        _.each(combinationData.parent_exclusions, function (exclusions, excluded_by){
            // check that the selected combination is in the parent exclusions
            _.each(exclusions, function (ptav) {

                // disable the excluded input (even when not already selected)
                // to give a visual feedback before click
                self._disableInput(
                    $parent,
                    ptav,
                    excluded_by,
                    combinationData.mapped_attribute_names,
                    combinationData.parent_product_name
                );
            });
        });
<<<<<<< HEAD

        // archived variants
        if (isCombinationInList(filteredCombination, combinationData.archived_combinations)) {
            disable = true;
        }

        // if not using dynamic attributes, exclude variants that are deleted
        if (filteredCombination.length && // compatibility 12.0 list view of variants
            combinationData.has_dynamic_attributes === false &&
            combinationData.existing_combinations !== undefined &&
            !isCombinationInList(filteredCombination, combinationData.existing_combinations)
        ) {
            disable = true;
        }

        $parent.toggleClass('css_not_available', disable);
        $parent.find("#add_to_cart").toggleClass('disabled', disable);
        $parent.find("#buy_now").toggleClass('disabled', disable);
        $parent
            .parents('.modal')
            .find('.o_sale_product_configurator_add, .o_sale_product_configurator_edit')
            .toggleClass('disabled', disable);
=======
>>>>>>> 40967986
    },
    /**
     * Extracted to a method to be extendable by other modules
     *
     * @param {$.Element} $parent
     */
    _getProductId: function ($parent) {
        return parseInt($parent.find('.product_id').val());
    },
    /**
     * Will disable the input/option that refers to the passed attributeValueId.
     * This is used for showing the user that some combinations are not available.
     *
     * It will also display a message explaining why the input is not selectable.
     * Based on the "excludedBy" and the "productName" params.
     * e.g: Not available with Color: Black
     *
     * @private
     * @param {$.Element} $parent
     * @param {integer} attributeValueId
     * @param {integer} excludedBy The attribute value that excludes this input
     * @param {Object} attributeNames A dict containing all the names of the attribute values
     *   to show a human readable message explaining why the input is disabled.
     * @param {string} [productName] The parent product. If provided, it will be appended before
     *   the name of the attribute value that excludes this input
     *   e.g: Not available with Customizable Desk (Color: Black)
     */
    _disableInput: function ($parent, attributeValueId, excludedBy, attributeNames, productName) {
        var $input = $parent
            .find('option[value=' + attributeValueId + '], input[value=' + attributeValueId + ']');
        $input.addClass('css_not_available');
        $input.closest('label').addClass('css_not_available');

        if (excludedBy && attributeNames) {
            var $target = $input.is('option') ? $input : $input.closest('label').add($input);
            var excludedByData = [];
            if ($target.data('excluded-by')) {
                excludedByData = JSON.parse($target.data('excluded-by'));
            }

            var excludedByName = attributeNames[excludedBy];
            if (productName) {
                excludedByName = productName + ' (' + excludedByName + ')';
            }
            excludedByData.push(excludedByName);

            $target.attr('title', _.str.sprintf(_t('Not available with %s'), excludedByData.join(', ')));
            $target.data('excluded-by', JSON.stringify(excludedByData));
        }
    },
    /**
     * @see onChangeVariant
     *
     * @private
     * @param {MouseEvent} ev
     * @param {$.Element} $parent
     * @param {Array} combination
     */
    _onChangeCombination: function (ev, $parent, combination) {
        var self = this;
        var $price = $parent.find(".oe_price:first .oe_currency_value");
        var $default_price = $parent.find(".oe_default_price:first .oe_currency_value");
        var $optional_price = $parent.find(".oe_optional:first .oe_currency_value");
        $price.text(self._priceToStr(combination.price));
        $default_price.text(self._priceToStr(combination.list_price));

        var isCombinationPossible = true;
        if (!_.isUndefined(combination.is_combination_possible)) {
            isCombinationPossible = combination.is_combination_possible;
        }
        this._toggleDisable($parent, isCombinationPossible);


        // compatibility_check to remove in master
        // needed for fix in 12.0 in the case of git pull and no server restart
        var compatibility_check = combination.list_price - combination.price >= 0.01;
        if (combination.has_discounted_price !== undefined ? combination.has_discounted_price : compatibility_check) {
            $default_price
                .closest('.oe_website_sale')
                .addClass("discount");
            $optional_price
                .closest('.oe_optional')
                .removeClass('d-none')
                .css('text-decoration', 'line-through');
            $default_price.parent().removeClass('d-none');
        } else {
            $default_price
                .closest('.oe_website_sale')
                .removeClass("discount");
            $optional_price.closest('.oe_optional').addClass('d-none');
            $default_price.parent().addClass('d-none');
        }

        var rootComponentSelectors = [
            'tr.js_product',
            '.oe_website_sale',
            '.o_product_configurator'
        ];

        // update images only when changing product
        // or when either ids are 'false', meaning dynamic products.
        // Dynamic products don't have images BUT they may have invalid
        // combinations that need to disable the image.
        if (!combination.product_id ||
            !this.last_product_id ||
            combination.product_id !== this.last_product_id) {
            this.last_product_id = combination.product_id;
            self._updateProductImage(
                $parent.closest(rootComponentSelectors.join(', ')),
                combination.display_image,
                combination.product_id,
                combination.product_template_id,
                combination.carousel,
                isCombinationPossible
            );
        }

        $parent
            .find('.product_id')
            .first()
            .val(combination.product_id || 0)
            .trigger('change');

        $parent
            .find('.product_display_name')
            .first()
            .text(combination.display_name);

        $parent
            .find('.js_raw_price')
            .first()
            .text(combination.price)
            .trigger('change');

        this.handleCustomValues($(ev.target));
    },

    /**
     * returns the formatted price
     *
     * @private
     * @param {float} price
     */
    _priceToStr: function (price) {
        var l10n = _t.database.parameters;
        var precision = 2;

        if ($('.decimal_precision').length) {
            precision = parseInt($('.decimal_precision').last().data('precision'));
        }
        var formatted = _.str.sprintf('%.' + precision + 'f', price).split('.');
        formatted[0] = utils.insert_thousand_seps(formatted[0]);
        return formatted.join(l10n.decimal_point);
    },
    /**
     * Returns a throttled `_getCombinationInfo` with a leading and a trailing
     * call, which is memoized per `uniqueId`, and for which previous results
     * are dropped.
     *
     * The uniqueId is needed because on the configurator modal there might be
     * multiple elements triggering the rpc at the same time, and we need each
     * individual product rpc to be executed, but only once per individual
     * product.
     *
     * The leading execution is to keep good reactivity on the first call, for
     * a better user experience. The trailing is because ultimately only the
     * information about the last selected combination is useful. All
     * intermediary rpc can be ignored and are therefore best not done at all.
     *
     * The DropMisordered is to make sure slower rpc are ignored if the result
     * of a newer rpc has already been received.
     *
     * @private
     * @param {string} uniqueId
     * @returns {function}
     */
    _throttledGetCombinationInfo: _.memoize(function (uniqueId) {
        var dropMisordered = new concurrency.DropMisordered();
        var _getCombinationInfo = _.throttle(this._getCombinationInfo.bind(this), 500);
        return function (ev, params) {
            return dropMisordered.add(_getCombinationInfo(ev, params));
        };
    }),
    /**
     * Toggles the disabled class depending on the $parent element
     * and the possibility of the current combination.
     *
     * @private
     * @param {$.Element} $parent
     * @param {boolean} isCombinationPossible
     */
    _toggleDisable: function ($parent, isCombinationPossible) {
        $parent.toggleClass('css_not_available', !isCombinationPossible);
    },
    /**
     * Updates the product image.
     * This will use the productId if available or will fallback to the productTemplateId.
     *
     * @private
     * @param {$.Element} $productContainer
     * @param {boolean} displayImage will hide the image if true. It will use the 'invisible' class
     *   instead of d-none to prevent layout change
     * @param {integer} product_id
     * @param {integer} productTemplateId
     */
    _updateProductImage: function ($productContainer, displayImage, productId, productTemplateId) {
        var model = productId ? 'product.product' : 'product.template';
        var modelId = productId || productTemplateId;
        var imageUrl = '/web/image/{0}/{1}/' + (this._productImageField ? this._productImageField : 'image');
        var imageSrc = imageUrl
            .replace("{0}", model)
            .replace("{1}", modelId);

        var imagesSelectors = [
            'span[data-oe-model^="product."][data-oe-type="image"] img:first',
            'img.product_detail_img',
            'span.variant_image img',
            'img.variant_image',
        ];

        var $img = $productContainer.find(imagesSelectors.join(', '));

        if (displayImage) {
            $img.removeClass('invisible').attr('src', imageSrc);
        } else {
            $img.addClass('invisible');
        }
    },

    /**
     * Highlight selected color
     *
     * @private
     * @param {MouseEvent} ev
     */
    _onChangeColorAttribute: function (ev) {
        var $parent = $(ev.target).closest('.js_product');
        $parent.find('.css_attribute_color')
            .removeClass("active")
            .filter(':has(input:checked)')
            .addClass("active");
    },

    /**
     * Extension point for website_sale
     *
     * @private
     * @param {string} uri The uri to adapt
     */
    _getUri: function (uri) {
        return uri;
    }
};

return VariantMixin;

});<|MERGE_RESOLUTION|>--- conflicted
+++ resolved
@@ -403,31 +403,7 @@
                 );
             });
         });
-<<<<<<< HEAD
-
-        // archived variants
-        if (isCombinationInList(filteredCombination, combinationData.archived_combinations)) {
-            disable = true;
-        }
-
-        // if not using dynamic attributes, exclude variants that are deleted
-        if (filteredCombination.length && // compatibility 12.0 list view of variants
-            combinationData.has_dynamic_attributes === false &&
-            combinationData.existing_combinations !== undefined &&
-            !isCombinationInList(filteredCombination, combinationData.existing_combinations)
-        ) {
-            disable = true;
-        }
-
-        $parent.toggleClass('css_not_available', disable);
-        $parent.find("#add_to_cart").toggleClass('disabled', disable);
         $parent.find("#buy_now").toggleClass('disabled', disable);
-        $parent
-            .parents('.modal')
-            .find('.o_sale_product_configurator_add, .o_sale_product_configurator_edit')
-            .toggleClass('disabled', disable);
-=======
->>>>>>> 40967986
     },
     /**
      * Extracted to a method to be extendable by other modules
