# -*- coding: utf-8 -*-
##############################################################################
#
#    OpenERP, Open Source Management Solution
#    Copyright (C) 2004-2010 Tiny SPRL (<http://tiny.be>).
#
#    This program is free software: you can redistribute it and/or modify
#    it under the terms of the GNU Affero General Public License as
#    published by the Free Software Foundation, either version 3 of the
#    License, or (at your option) any later version.
#
#    This program is distributed in the hope that it will be useful,
#    but WITHOUT ANY WARRANTY; without even the implied warranty of
#    MERCHANTABILITY or FITNESS FOR A PARTICULAR PURPOSE.  See the
#    GNU Affero General Public License for more details.
#
#    You should have received a copy of the GNU Affero General Public License
#    along with this program.  If not, see <http://www.gnu.org/licenses/>.
#
##############################################################################
{
    'name': 'Sales Management',
    'version': '1.0',
    'category': 'Generic Modules/Sales & Purchases',
    'description': """
    The base module to manage quotations and sales orders.

    * Workflow with validation steps:
        - Quotation -> Sale order -> Invoice
    * Invoicing methods:
        - Invoice on order (before or after shipping)
        - Invoice on delivery
        - Invoice on timesheets
        - Advance invoice
    * Partners preferences (shipping, invoicing, incoterm, ...)
    * Products stocks and prices
    * Delivery methods:
        - all at once, multi-parcel
        - delivery costs
    * Dashboard for salesman that includes:
    * Your open quotations
    * Top 10 sales of the month
    * Cases statistics
    * Graph of sales by product
    * Graph of cases of the month
    """,
    'author': 'OpenERP SA',
    'website': 'http://www.openerp.com',
    'depends': ['product', 'stock', 'procurement', 'process','board'],
    'init_xml': [],
    'update_xml': [
        'wizard/sale_make_invoice_advance.xml',
        'wizard/sale_line_invoice.xml',
        'wizard/sale_make_invoice.xml',
        'security/sale_security.xml',
        'security/ir.model.access.csv',
        'company_view.xml',
        'sale_workflow.xml',
        'sale_sequence.xml',
        'sale_data.xml',
        'sale_view.xml',
        'sale_installer.xml',
        'report/sale_report_view.xml',
        'sale_report.xml',
        'stock_view.xml',
        'board_sale_view.xml',
<<<<<<< HEAD
        'process/sale_process.xml',
=======
>>>>>>> 45a8d54f
    ],
    'demo_xml': ['sale_demo.xml','board_sale_demo.xml'],
    'test': [
             'test/data_test.yml',
             'test/manual_order_policy.yml',
             'test/prepaid_order_policy.yml',
             'test/picking_order_policy.yml',
             'test/postpaid_order_policy.yml',
             'test/advance_invoice.yml',
             'test/so_make_line_invoice.yml',
#             'test/so_make_invoice.yml',
             'test/sale_procurement.yml',
             'test/invoice_on_ordered_qty.yml',
             'test/invoice_on_shipped_qty.yml',
            ],
    'installable': True,
    'active': False,
    'certificate': '0058103601429',
}
# vim:expandtab:smartindent:tabstop=4:softtabstop=4:shiftwidth=4:<|MERGE_RESOLUTION|>--- conflicted
+++ resolved
@@ -18,6 +18,8 @@
 #    along with this program.  If not, see <http://www.gnu.org/licenses/>.
 #
 ##############################################################################
+
+
 {
     'name': 'Sales Management',
     'version': '1.0',
@@ -64,10 +66,7 @@
         'sale_report.xml',
         'stock_view.xml',
         'board_sale_view.xml',
-<<<<<<< HEAD
         'process/sale_process.xml',
-=======
->>>>>>> 45a8d54f
     ],
     'demo_xml': ['sale_demo.xml','board_sale_demo.xml'],
     'test': [
@@ -78,7 +77,6 @@
              'test/postpaid_order_policy.yml',
              'test/advance_invoice.yml',
              'test/so_make_line_invoice.yml',
-#             'test/so_make_invoice.yml',
              'test/sale_procurement.yml',
              'test/invoice_on_ordered_qty.yml',
              'test/invoice_on_shipped_qty.yml',
