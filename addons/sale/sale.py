# -*- coding: utf-8 -*-
##############################################################################
#
#    OpenERP, Open Source Management Solution
#    Copyright (C) 2004-2010 Tiny SPRL (<http://tiny.be>).
#
#    This program is free software: you can redistribute it and/or modify
#    it under the terms of the GNU Affero General Public License as
#    published by the Free Software Foundation, either version 3 of the
#    License, or (at your option) any later version.
#
#    This program is distributed in the hope that it will be useful,
#    but WITHOUT ANY WARRANTY; without even the implied warranty of
#    MERCHANTABILITY or FITNESS FOR A PARTICULAR PURPOSE.  See the
#    GNU Affero General Public License for more details.
#
#    You should have received a copy of the GNU Affero General Public License
#    along with this program.  If not, see <http://www.gnu.org/licenses/>.
#
##############################################################################

from datetime import datetime, timedelta
from dateutil.relativedelta import relativedelta
import time
import pooler
from osv import fields, osv
from tools.translate import _
from tools import DEFAULT_SERVER_DATE_FORMAT, DEFAULT_SERVER_DATETIME_FORMAT, DATETIME_FORMATS_MAP, float_compare
import decimal_precision as dp
import netsvc

class sale_shop(osv.osv):
    _name = "sale.shop"
    _description = "Sales Shop"
    _columns = {
        'name': fields.char('Shop Name', size=64, required=True),
        'payment_default_id': fields.many2one('account.payment.term', 'Default Payment Term', required=True),
        'warehouse_id': fields.many2one('stock.warehouse', 'Warehouse'),
        'pricelist_id': fields.many2one('product.pricelist', 'Pricelist'),
        'project_id': fields.many2one('account.analytic.account', 'Analytic Account', domain=[('parent_id', '!=', False)]),
        'company_id': fields.many2one('res.company', 'Company', required=False),
    }
    _defaults = {
        'company_id': lambda s, cr, uid, c: s.pool.get('res.company')._company_default_get(cr, uid, 'sale.shop', context=c),
    }

sale_shop()

class sale_order(osv.osv):
    _name = "sale.order"
    _inherit = ['ir.needaction_mixin', 'mail.thread']
    _description = "Sales Order"


    def copy(self, cr, uid, id, default=None, context=None):
        if not default:
            default = {}
        default.update({
            'state': 'draft',
            'shipped': False,
            'invoice_ids': [],
            'picking_ids': [],
            'date_confirm': False,
            'name': self.pool.get('ir.sequence').get(cr, uid, 'sale.order'),
        })
        return super(sale_order, self).copy(cr, uid, id, default, context=context)

    def _amount_line_tax(self, cr, uid, line, context=None):
        val = 0.0
        for c in self.pool.get('account.tax').compute_all(cr, uid, line.tax_id, line.price_unit * (1-(line.discount or 0.0)/100.0), line.product_uom_qty, line.product_id, line.order_id.partner_id)['taxes']:
            val += c.get('amount', 0.0)
        return val

    def _amount_all(self, cr, uid, ids, field_name, arg, context=None):
        cur_obj = self.pool.get('res.currency')
        res = {}
        for order in self.browse(cr, uid, ids, context=context):
            res[order.id] = {
                'amount_untaxed': 0.0,
                'amount_tax': 0.0,
                'amount_total': 0.0,
            }
            val = val1 = 0.0
            cur = order.pricelist_id.currency_id
            for line in order.order_line:
                val1 += line.price_subtotal
                val += self._amount_line_tax(cr, uid, line, context=context)
            res[order.id]['amount_tax'] = cur_obj.round(cr, uid, cur, val)
            res[order.id]['amount_untaxed'] = cur_obj.round(cr, uid, cur, val1)
            res[order.id]['amount_total'] = res[order.id]['amount_untaxed'] + res[order.id]['amount_tax']
        return res

    # This is False
    def _picked_rate(self, cr, uid, ids, name, arg, context=None):
        if not ids:
            return {}
        res = {}
        tmp = {}
        for id in ids:
            tmp[id] = {'picked': 0.0, 'total': 0.0}
        cr.execute('''SELECT
                p.sale_id as sale_order_id, sum(m.product_qty) as nbr, mp.state as procurement_state, m.state as move_state, p.type as picking_type
            FROM
                stock_move m
            LEFT JOIN
                stock_picking p on (p.id=m.picking_id)
            LEFT JOIN
                procurement_order mp on (mp.move_id=m.id)
            WHERE
                p.sale_id IN %s GROUP BY m.state, mp.state, p.sale_id, p.type''', (tuple(ids),))

        for item in cr.dictfetchall():
            if item['move_state'] == 'cancel':
                continue

            if item['picking_type'] == 'in':#this is a returned picking
                tmp[item['sale_order_id']]['total'] -= item['nbr'] or 0.0 # Deducting the return picking qty
                if item['procurement_state'] == 'done' or item['move_state'] == 'done':
                    tmp[item['sale_order_id']]['picked'] -= item['nbr'] or 0.0
            else:
                tmp[item['sale_order_id']]['total'] += item['nbr'] or 0.0
                if item['procurement_state'] == 'done' or item['move_state'] == 'done':
                    tmp[item['sale_order_id']]['picked'] += item['nbr'] or 0.0

        for order in self.browse(cr, uid, ids, context=context):
            if order.shipped:
                res[order.id] = 100.0
            else:
                res[order.id] = tmp[order.id]['total'] and (100.0 * tmp[order.id]['picked'] / tmp[order.id]['total']) or 0.0
        return res

    def _invoiced_rate(self, cursor, user, ids, name, arg, context=None):
        res = {}
        for sale in self.browse(cursor, user, ids, context=context):
            if sale.invoiced:
                res[sale.id] = 100.0
                continue
            tot = 0.0
            for invoice in sale.invoice_ids:
                if invoice.state not in ('draft', 'cancel'):
                    tot += invoice.amount_untaxed
            if tot:
                res[sale.id] = min(100.0, tot * 100.0 / (sale.amount_untaxed or 1.00))
            else:
                res[sale.id] = 0.0
        return res

    def _invoiced(self, cursor, user, ids, name, arg, context=None):
        res = {}
        for sale in self.browse(cursor, user, ids, context=context):
            res[sale.id] = True
            invoice_existence = False
            for invoice in sale.invoice_ids:
                if invoice.state!='cancel':
                    invoice_existence = True
                    if invoice.state != 'paid':
                        res[sale.id] = False
                        break
            if not invoice_existence:
                res[sale.id] = False
        return res

    def _invoiced_search(self, cursor, user, obj, name, args, context=None):
        if not len(args):
            return []
        clause = ''
        sale_clause = ''
        no_invoiced = False
        for arg in args:
            if arg[1] == '=':
                if arg[2]:
                    clause += 'AND inv.state = \'paid\''
                else:
                    clause += 'AND inv.state != \'cancel\' AND sale.state != \'cancel\'  AND inv.state <> \'paid\'  AND rel.order_id = sale.id '
                    sale_clause = ',  sale_order AS sale '
                    no_invoiced = True

        cursor.execute('SELECT rel.order_id ' \
                'FROM sale_order_invoice_rel AS rel, account_invoice AS inv '+ sale_clause + \
                'WHERE rel.invoice_id = inv.id ' + clause)
        res = cursor.fetchall()
        if no_invoiced:
            cursor.execute('SELECT sale.id ' \
                    'FROM sale_order AS sale ' \
                    'WHERE sale.id NOT IN ' \
                        '(SELECT rel.order_id ' \
                        'FROM sale_order_invoice_rel AS rel) and sale.state != \'cancel\'')
            res.extend(cursor.fetchall())
        if not res:
            return [('id', '=', 0)]
        return [('id', 'in', [x[0] for x in res])]

    def _get_order(self, cr, uid, ids, context=None):
        result = {}
        for line in self.pool.get('sale.order.line').browse(cr, uid, ids, context=context):
            result[line.order_id.id] = True
        return result.keys()

    _columns = {
        'name': fields.char('Order Reference', size=64, required=True,
            readonly=True, states={'draft': [('readonly', False)], 'sent': [('readonly', False)]}, select=True),
        'shop_id': fields.many2one('sale.shop', 'Shop', required=True, readonly=True, states={'draft': [('readonly', False)], 'sent': [('readonly', False)]}),
        'origin': fields.char('Source Document', size=64, help="Reference of the document that generated this sales order request."),
        'client_order_ref': fields.char('Customer Reference', size=64),
        'state': fields.selection([
            ('draft', 'Draft Quotation'),
            ('sent', 'Quotation Sent'),
            ('cancel', 'Cancelled'),
            ('waiting_date', 'Waiting Schedule'),
            ('progress', 'Sale Order'),
            ('manual', 'Sale to Invoice'),
            ('shipping_except', 'Shipping Exception'),
            ('invoice_except', 'Invoice Exception'),
            ('done', 'Done'),
            ], 'Status', readonly=True, help="Gives the state of the quotation or sales order. \nThe exception state is automatically set when a cancel operation occurs in the invoice validation (Invoice Exception) or in the picking list process (Shipping Exception). \nThe 'Waiting Schedule' state is set when the invoice is confirmed but waiting for the scheduler to run on the order date.", select=True),
        'date_order': fields.date('Date', required=True, readonly=True, select=True, states={'draft': [('readonly', False)], 'sent': [('readonly', False)]}),
        'create_date': fields.datetime('Creation Date', readonly=True, select=True, help="Date on which sales order is created."),
        'date_confirm': fields.date('Confirmation Date', readonly=True, select=True, help="Date on which sales order is confirmed."),
        'user_id': fields.many2one('res.users', 'Salesperson', states={'draft': [('readonly', False)], 'sent': [('readonly', False)]}, select=True),
        'partner_id': fields.many2one('res.partner', 'Customer', readonly=True, states={'draft': [('readonly', False)], 'sent': [('readonly', False)]}, required=True, change_default=True, select=True),
        'partner_invoice_id': fields.many2one('res.partner', 'Invoice Address', readonly=True, required=True, states={'draft': [('readonly', False)], 'sent': [('readonly', False)]}, help="Invoice address for current sales order."),
        'partner_shipping_id': fields.many2one('res.partner', 'Shipping Address', readonly=True, required=True, states={'draft': [('readonly', False)], 'sent': [('readonly', False)]}, help="Shipping address for current sales order."),

        'incoterm': fields.many2one('stock.incoterms', 'Incoterm', help="Incoterm which stands for 'International Commercial terms' implies its a series of sales terms which are used in the commercial transaction."),
        'picking_policy': fields.selection([('direct', 'Deliver each product when available'), ('one', 'Deliver all products at once')],
            'Shipping Policy', required=True, readonly=True, states={'draft': [('readonly', False)], 'sent': [('readonly', False)]},
            help="""If you don't have enough stock available to deliver all at once, do you accept partial shipments or not?"""),
        'order_policy': fields.selection([
                ('manual', 'On Demand'),
                ('picking', 'On Delivery Order'),
                ('prepaid', 'Before Delivery'),
            ], 'Create Invoice', required=True, readonly=True, states={'draft': [('readonly', False)], 'sent': [('readonly', False)]},
            help="""This field controls how invoice and delivery operations are synchronized.
  - With 'On Demand', the invoice is created manually when needed.
  - With 'On Delivery Order', a draft invoice is generated after all pickings have been processed.
  - With 'Before Delivery', a draft invoice is created, and it must be paid before delivery."""),
        'pricelist_id': fields.many2one('product.pricelist', 'Pricelist', required=True, readonly=True, states={'draft': [('readonly', False)], 'sent': [('readonly', False)]}, help="Pricelist for current sales order."),
        'project_id': fields.many2one('account.analytic.account', 'Contract/Analytic Account', readonly=True, states={'draft': [('readonly', False)], 'sent': [('readonly', False)]}, help="The analytic account related to a sales order."),

        'order_line': fields.one2many('sale.order.line', 'order_id', 'Order Lines', readonly=True, states={'draft': [('readonly', False)], 'sent': [('readonly', False)]}),
        'invoice_ids': fields.many2many('account.invoice', 'sale_order_invoice_rel', 'order_id', 'invoice_id', 'Invoices', readonly=True, help="This is the list of invoices that have been generated for this sales order. The same sales order may have been invoiced in several times (by line for example)."),
        'picking_ids': fields.one2many('stock.picking.out', 'sale_id', 'Related Picking', readonly=True, help="This is a list of delivery orders that has been generated for this sales order."),
        'shipped': fields.boolean('Delivered', readonly=True, help="It indicates that the sales order has been delivered. This field is updated only after the scheduler(s) have been launched."),
        'picked_rate': fields.function(_picked_rate, string='Picked', type='float'),
        'invoiced_rate': fields.function(_invoiced_rate, string='Invoiced', type='float'),
        'invoiced': fields.function(_invoiced, string='Paid',
            fnct_search=_invoiced_search, type='boolean', help="It indicates that an invoice has been paid."),
        'note': fields.text('Terms and conditions'),

        'amount_untaxed': fields.function(_amount_all, digits_compute= dp.get_precision('Account'), string='Untaxed Amount',
            store = {
                'sale.order': (lambda self, cr, uid, ids, c={}: ids, ['order_line'], 10),
                'sale.order.line': (_get_order, ['price_unit', 'tax_id', 'discount', 'product_uom_qty'], 10),
            },
            multi='sums', help="The amount without tax."),
        'amount_tax': fields.function(_amount_all, digits_compute= dp.get_precision('Account'), string='Taxes',
            store = {
                'sale.order': (lambda self, cr, uid, ids, c={}: ids, ['order_line'], 10),
                'sale.order.line': (_get_order, ['price_unit', 'tax_id', 'discount', 'product_uom_qty'], 10),
            },
            multi='sums', help="The tax amount."),
        'amount_total': fields.function(_amount_all, digits_compute= dp.get_precision('Account'), string='Total',
            store = {
                'sale.order': (lambda self, cr, uid, ids, c={}: ids, ['order_line'], 10),
                'sale.order.line': (_get_order, ['price_unit', 'tax_id', 'discount', 'product_uom_qty'], 10),
            },
            multi='sums', help="The total amount."),

        'invoice_quantity': fields.selection([('order', 'Ordered Quantities'), ('procurement', 'Shipped Quantities')], 'Invoice on', help="The sale order will automatically create the invoice proposition (draft invoice). Ordered and delivered quantities may not be the same. You have to choose if you want your invoice based on ordered or shipped quantities. If the product is a service, shipped quantities means hours spent on the associated tasks.", required=True, readonly=True, states={'draft': [('readonly', False)]}),
        'payment_term': fields.many2one('account.payment.term', 'Payment Term'),
        'fiscal_position': fields.many2one('account.fiscal.position', 'Fiscal Position'),
        'company_id': fields.related('shop_id','company_id',type='many2one',relation='res.company',string='Company',store=True,readonly=True)
    }
    _defaults = {
        'picking_policy': 'direct',
        'date_order': fields.date.context_today,
        'order_policy': 'manual',
        'state': 'draft',
        'user_id': lambda obj, cr, uid, context: uid,
        'name': lambda obj, cr, uid, context: obj.pool.get('ir.sequence').get(cr, uid, 'sale.order'),
        'invoice_quantity': 'order',
        'partner_invoice_id': lambda self, cr, uid, context: context.get('partner_id', False) and self.pool.get('res.partner').address_get(cr, uid, [context['partner_id']], ['invoice'])['invoice'],
        'partner_shipping_id': lambda self, cr, uid, context: context.get('partner_id', False) and self.pool.get('res.partner').address_get(cr, uid, [context['partner_id']], ['delivery'])['delivery'],
    }
    _sql_constraints = [
        ('name_uniq', 'unique(name, company_id)', 'Order Reference must be unique per Company!'),
    ]
    _order = 'name desc'

    # Form filling
    def unlink(self, cr, uid, ids, context=None):
        sale_orders = self.read(cr, uid, ids, ['state'], context=context)
        unlink_ids = []
        for s in sale_orders:
            if s['state'] in ['draft', 'cancel']:
                unlink_ids.append(s['id'])
            else:
                raise osv.except_osv(_('Invalid Action!'), _('In order to delete a confirmed sales order, you must cancel it.\nTo do so, you must first cancel related picking for delivery orders.'))

        return osv.osv.unlink(self, cr, uid, unlink_ids, context=context)

    def onchange_shop_id(self, cr, uid, ids, shop_id):
        v = {}
        if shop_id:
            shop = self.pool.get('sale.shop').browse(cr, uid, shop_id)
            v['project_id'] = shop.project_id.id
            # Que faire si le client a une pricelist a lui ?
            if shop.pricelist_id.id:
                v['pricelist_id'] = shop.pricelist_id.id
        return {'value': v}

    def action_cancel_draft(self, cr, uid, ids, context=None):
        if not len(ids):
            return False
        cr.execute('select id from sale_order_line where order_id IN %s and state=%s', (tuple(ids), 'cancel'))
        line_ids = map(lambda x: x[0], cr.fetchall())
        self.write(cr, uid, ids, {'state': 'draft', 'invoice_ids': [], 'shipped': 0})
        self.pool.get('sale.order.line').write(cr, uid, line_ids, {'invoiced': False, 'state': 'draft', 'invoice_lines': [(6, 0, [])]})
        wf_service = netsvc.LocalService("workflow")
        for inv_id in ids:
            # Deleting the existing instance of workflow for SO
            wf_service.trg_delete(uid, 'sale.order', inv_id, cr)
            wf_service.trg_create(uid, 'sale.order', inv_id, cr)
            self.action_cancel_draft_send_note(cr, uid, ids, context=context)
        return True

    def onchange_pricelist_id(self, cr, uid, ids, pricelist_id, order_lines, context={}):
        if (not pricelist_id) or (not order_lines):
            return {}
        warning = {
            'title': _('Pricelist Warning!'),
            'message' : _('If you change the pricelist of this order (and eventually the currency), prices of existing order lines will not be updated.')
        }
        return {'warning': warning}

    def onchange_partner_order_id(self, cr, uid, ids, order_id, invoice_id=False, shipping_id=False, context={}):
        if not order_id:
            return {}
        val = {}
        if not invoice_id:
            val['partner_invoice_id'] = order_id
        if not shipping_id:
            val['partner_shipping_id'] = order_id
        return {'value': val}

    def onchange_partner_id(self, cr, uid, ids, part):
        if not part:
            return {'value': {'partner_invoice_id': False, 'partner_shipping_id': False,  'payment_term': False, 'fiscal_position': False}}

        addr = self.pool.get('res.partner').address_get(cr, uid, [part], ['delivery', 'invoice', 'contact'])
        part = self.pool.get('res.partner').browse(cr, uid, part)
        pricelist = part.property_product_pricelist and part.property_product_pricelist.id or False
        payment_term = part.property_payment_term and part.property_payment_term.id or False
        fiscal_position = part.property_account_position and part.property_account_position.id or False
        dedicated_salesman = part.user_id and part.user_id.id or uid
        val = {
            'partner_invoice_id': addr['invoice'],
            'partner_shipping_id': addr['delivery'],
            'payment_term': payment_term,
            'fiscal_position': fiscal_position,
            'user_id': dedicated_salesman,
        }
        if pricelist:
            val['pricelist_id'] = pricelist
        return {'value': val}

    def shipping_policy_change(self, cr, uid, ids, policy, context=None):
        if not policy:
            return {}
        inv_qty = 'order'
        if policy == 'prepaid':
            inv_qty = 'order'
        elif policy == 'picking':
            inv_qty = 'procurement'
        return {'value': {'invoice_quantity': inv_qty}}

    def write(self, cr, uid, ids, vals, context=None):
        if vals.get('order_policy', False):
            if vals['order_policy'] == 'prepaid':
                vals.update({'invoice_quantity': 'order'})
            elif vals['order_policy'] == 'picking':
                vals.update({'invoice_quantity': 'procurement'})
        return super(sale_order, self).write(cr, uid, ids, vals, context=context)

    def create(self, cr, uid, vals, context=None):
        if vals.get('order_policy', False):
            if vals['order_policy'] == 'prepaid':
                vals.update({'invoice_quantity': 'order'})
            if vals['order_policy'] == 'picking':
                vals.update({'invoice_quantity': 'procurement'})
        order =  super(sale_order, self).create(cr, uid, vals, context=context)
        if order:
            self.create_send_note(cr, uid, [order], context=context)
        return order

    def button_dummy(self, cr, uid, ids, context=None):
        return True

    # FIXME: deprecated method, overriders should be using _prepare_invoice() instead.
    #        can be removed after 6.1.
    def _inv_get(self, cr, uid, order, context=None):
        return {}

    def _prepare_invoice(self, cr, uid, order, lines, context=None):
        """Prepare the dict of values to create the new invoice for a
           sale order. This method may be overridden to implement custom
           invoice generation (making sure to call super() to establish
           a clean extension chain).

           :param browse_record order: sale.order record to invoice
           :param list(int) line: list of invoice line IDs that must be
                                  attached to the invoice
           :return: dict of value to create() the invoice
        """
        if context is None:
            context = {}
        journal_ids = self.pool.get('account.journal').search(cr, uid,
            [('type', '=', 'sale'), ('company_id', '=', order.company_id.id)],
            limit=1)
        if not journal_ids:
            raise osv.except_osv(_('Error!'),
                _('Please define sales journal for this company: "%s" (id:%d).') % (order.company_id.name, order.company_id.id))

        invoice_vals = {
            'name': order.client_order_ref or '',
            'origin': order.name,
            'type': 'out_invoice',
            'reference': order.client_order_ref or order.name,
            'account_id': order.partner_id.property_account_receivable.id,
            'partner_id': order.partner_id.id,
            'journal_id': journal_ids[0],
            'invoice_line': [(6, 0, lines)],
            'currency_id': order.pricelist_id.currency_id.id,
            'comment': order.note,
            'payment_term': order.payment_term and order.payment_term.id or False,
            'fiscal_position': order.fiscal_position.id or order.partner_id.property_account_position.id,
            'date_invoice': context.get('date_invoice', False),
            'company_id': order.company_id.id,
            'user_id': order.user_id and order.user_id.id or False
        }

        # Care for deprecated _inv_get() hook - FIXME: to be removed after 6.1
        invoice_vals.update(self._inv_get(cr, uid, order, context=context))

        return invoice_vals

    def _make_invoice(self, cr, uid, order, lines, context=None):
        inv_obj = self.pool.get('account.invoice')
        obj_invoice_line = self.pool.get('account.invoice.line')
        if context is None:
            context = {}
        invoiced_sale_line_ids = self.pool.get('sale.order.line').search(cr, uid, [('order_id', '=', order.id), ('invoiced', '=', True)], context=context)
        from_line_invoice_ids = []
        for invoiced_sale_line_id in self.pool.get('sale.order.line').browse(cr, uid, invoiced_sale_line_ids, context=context):
            for invoice_line_id in invoiced_sale_line_id.invoice_lines:
                if invoice_line_id.invoice_id.id not in from_line_invoice_ids:
                    from_line_invoice_ids.append(invoice_line_id.invoice_id.id)
        for preinv in order.invoice_ids:
            if preinv.state not in ('cancel',) and preinv.id not in from_line_invoice_ids:
                for preline in preinv.invoice_line:
                    inv_line_id = obj_invoice_line.copy(cr, uid, preline.id, {'invoice_id': False, 'price_unit': -preline.price_unit})
                    lines.append(inv_line_id)
        inv = self._prepare_invoice(cr, uid, order, lines, context=context)
        inv_id = inv_obj.create(cr, uid, inv, context=context)
        data = inv_obj.onchange_payment_term_date_invoice(cr, uid, [inv_id], inv['payment_term'], time.strftime(DEFAULT_SERVER_DATE_FORMAT))
        if data.get('value', False):
            inv_obj.write(cr, uid, [inv_id], data['value'], context=context)
        inv_obj.button_compute(cr, uid, [inv_id])
        return inv_id

    def print_quotation(self, cr, uid, ids, context=None):
        '''
        This function prints the sale order and mark it as sent, so that we can see more easily the next step of the workflow
        '''
        assert len(ids) == 1, 'This option should only be used for a single id at a time'
        wf_service = netsvc.LocalService("workflow")
        wf_service.trg_validate(uid, 'sale.order', ids[0], 'quotation_sent', cr)
        datas = {
                 'model': 'sale.order',
                 'ids': ids,
                 'form': self.read(cr, uid, ids[0], context=context),
        }
        return {'type': 'ir.actions.report.xml', 'report_name': 'sale.order', 'datas': datas, 'nodestroy': True}

    def manual_invoice(self, cr, uid, ids, context=None):
        """ create invoices for the given sale orders (ids), and open the form
            view of one of the newly created invoices
        """
        mod_obj = self.pool.get('ir.model.data')
        wf_service = netsvc.LocalService("workflow")

        # create invoices through the sale orders' workflow
        inv_ids0 = set(inv.id for sale in self.browse(cr, uid, ids, context) for inv in sale.invoice_ids)
        for id in ids:
            wf_service.trg_validate(uid, 'sale.order', id, 'manual_invoice', cr)
        inv_ids1 = set(inv.id for sale in self.browse(cr, uid, ids, context) for inv in sale.invoice_ids)
        # determine newly created invoices
        new_inv_ids = list(inv_ids1 - inv_ids0)

        res = mod_obj.get_object_reference(cr, uid, 'account', 'invoice_form')
        res_id = res and res[1] or False,

        return {
            'name': _('Customer Invoices'),
            'view_type': 'form',
            'view_mode': 'form',
            'view_id': [res_id],
            'res_model': 'account.invoice',
            'context': "{'type':'out_invoice'}",
            'type': 'ir.actions.act_window',
            'nodestroy': True,
            'target': 'current',
            'res_id': new_inv_ids and new_inv_ids[0] or False,
        }

    def action_view_invoice(self, cr, uid, ids, context=None):
        '''
        This function returns an action that display existing invoices of given sale order ids. It can either be a in a list or in a form view, if there is only one invoice to show.
        '''
        mod_obj = self.pool.get('ir.model.data')
        result = {
            'name': _('Cutomer Invoice'),
            'view_type': 'form',
            'res_model': 'account.invoice',
            'context': "{'type':'out_invoice', 'journal_type': 'sale'}",
            'type': 'ir.actions.act_window',
            'nodestroy': True,
            'target': 'current',
        }
        #compute the number of invoices to display
        inv_ids = []
        for so in self.browse(cr, uid, ids, context=context):
            inv_ids += [invoice.id for invoice in so.invoice_ids]
        #choose the view_mode accordingly
        if len(inv_ids)>1:
            res = mod_obj.get_object_reference(cr, uid, 'account', 'invoice_tree')
            result.update({
                'view_mode': 'tree,form',
                'res_id': inv_ids or False
            })
        else:
            res = mod_obj.get_object_reference(cr, uid, 'account', 'invoice_form')
            result.update({
                'view_mode': 'form',
                'res_id': inv_ids and inv_ids[0] or False,
            })
        result.update(view_id = res and res[1] or False)
        return result


    def action_view_delivery(self, cr, uid, ids, context=None):
        '''
        This function returns an action that display existing delivery orders of given sale order ids. It can either be a in a list or in a form view, if there is only one delivery order to show.
        '''
        mod_obj = self.pool.get('ir.model.data')
        result = {
            'name': _('Delivery Order'),
            'view_type': 'form',
            'res_model': 'stock.picking',
            'context': "{'type':'out'}",
            'type': 'ir.actions.act_window',
            'nodestroy': True,
            'target': 'current',
        }
        #compute the number of delivery orders to display
        pick_ids = []
        for so in self.browse(cr, uid, ids, context=context):
            pick_ids += [picking.id for picking in so.picking_ids]
        #choose the view_mode accordingly
        if len(pick_ids) > 1:
            res = mod_obj.get_object_reference(cr, uid, 'stock', 'view_picking_out_tree')
            result.update({
                'view_mode': 'tree,form',
                'res_id': pick_ids or False
            })
        else:
            res = mod_obj.get_object_reference(cr, uid, 'stock', 'view_picking_out_form')
            result.update({
                'view_mode': 'form',
                'res_id': pick_ids and pick_ids[0] or False,
            })
        result.update(view_id = res and res[1] or False)
        return result

    def action_invoice_create(self, cr, uid, ids, grouped=False, states=['confirmed', 'done', 'exception'], date_inv = False, context=None):
        res = False
        invoices = {}
        invoice_ids = []
        picking_obj = self.pool.get('stock.picking')
        invoice = self.pool.get('account.invoice')
        obj_sale_order_line = self.pool.get('sale.order.line')
        partner_currency = {}
        if context is None:
            context = {}
        # If date was specified, use it as date invoiced, usefull when invoices are generated this month and put the
        # last day of the last month as invoice date
        if date_inv:
            context['date_inv'] = date_inv
        for o in self.browse(cr, uid, ids, context=context):
            currency_id = o.pricelist_id.currency_id.id
            if (o.partner_id.id in partner_currency) and (partner_currency[o.partner_id.id] <> currency_id):
                raise osv.except_osv(
                    _('Error!'),
                    _('You cannot group sales having different currencies for the same partner.'))

            partner_currency[o.partner_id.id] = currency_id
            lines = []
            for line in o.order_line:
                if line.invoiced:
                    continue
                elif (line.state in states):
                    lines.append(line.id)
            created_lines = obj_sale_order_line.invoice_line_create(cr, uid, lines)
            if created_lines:
                invoices.setdefault(o.partner_id.id, []).append((o, created_lines))
        if not invoices:
            for o in self.browse(cr, uid, ids, context=context):
                for i in o.invoice_ids:
                    if i.state == 'draft':
                        return i.id
        for val in invoices.values():
            if grouped:
                res = self._make_invoice(cr, uid, val[0][0], reduce(lambda x, y: x + y, [l for o, l in val], []), context=context)
                invoice_ref = ''
                for o, l in val:
                    invoice_ref += o.name + '|'
                    self.write(cr, uid, [o.id], {'state': 'progress'})
                    if o.order_policy == 'picking':
                        picking_obj.write(cr, uid, map(lambda x: x.id, o.picking_ids), {'invoice_state': 'invoiced'})
                    cr.execute('insert into sale_order_invoice_rel (order_id,invoice_id) values (%s,%s)', (o.id, res))
                invoice.write(cr, uid, [res], {'origin': invoice_ref, 'name': invoice_ref})
            else:
                for order, il in val:
                    res = self._make_invoice(cr, uid, order, il, context=context)
                    invoice_ids.append(res)
                    self.write(cr, uid, [order.id], {'state': 'progress'})
                    if order.order_policy == 'picking':
                        picking_obj.write(cr, uid, map(lambda x: x.id, order.picking_ids), {'invoice_state': 'invoiced'})
                    cr.execute('insert into sale_order_invoice_rel (order_id,invoice_id) values (%s,%s)', (order.id, res))
        if res:
            self.invoice_send_note(cr, uid, ids, res, context)
        return res

    def action_invoice_cancel(self, cr, uid, ids, context=None):
        if context is None:
            context = {}
        for sale in self.browse(cr, uid, ids, context=context):
            for line in sale.order_line:
                #
                # Check if the line is invoiced (has asociated invoice
                # lines from non-cancelled invoices).
                #
                invoiced = False
                for iline in line.invoice_lines:
                    if iline.invoice_id and iline.invoice_id.state != 'cancel':
                        invoiced = True
                        break
                # Update the line (only when needed)
                if line.invoiced != invoiced:
                    self.pool.get('sale.order.line').write(cr, uid, [line.id], {'invoiced': invoiced}, context=context)
        self.write(cr, uid, ids, {'state': 'invoice_except', 'invoice_ids': False}, context=context)
        return True

    def action_invoice_end(self, cr, uid, ids, context=None):
        for order in self.browse(cr, uid, ids, context=context):
            #
            # Update the sale order lines state (and invoiced flag).
            #
            for line in order.order_line:
                vals = {}
                #
                # Check if the line is invoiced (has asociated invoice
                # lines from non-cancelled invoices).
                #
                invoiced = False
                for iline in line.invoice_lines:
                    if iline.invoice_id and iline.invoice_id.state != 'cancel':
                        invoiced = True
                        break
                if line.invoiced != invoiced:
                    vals['invoiced'] = invoiced
                # If the line was in exception state, now it gets confirmed.
                if line.state == 'exception':
                    vals['state'] = 'confirmed'
                # Update the line (only when needed).
                if vals:
                    self.pool.get('sale.order.line').write(cr, uid, [line.id], vals, context=context)
            #
            # Update the sales order state.
            #
            if order.state == 'invoice_except':
                self.write(cr, uid, [order.id], {'state': 'progress'}, context=context)
        return True

    def action_cancel(self, cr, uid, ids, context=None):
        wf_service = netsvc.LocalService("workflow")
        if context is None:
            context = {}
        sale_order_line_obj = self.pool.get('sale.order.line')
        proc_obj = self.pool.get('procurement.order')
        for sale in self.browse(cr, uid, ids, context=context):
            for pick in sale.picking_ids:
                if pick.state not in ('draft', 'cancel'):
                    raise osv.except_osv(
                        _('Cannot cancel sales order!'),
                        _('You must first cancel all delivery order(s) attached to this sales order.'))
                if pick.state == 'cancel':
                    for mov in pick.move_lines:
                        proc_ids = proc_obj.search(cr, uid, [('move_id', '=', mov.id)])
                        if proc_ids:
                            for proc in proc_ids:
                                wf_service.trg_validate(uid, 'procurement.order', proc, 'button_check', cr)
            for r in self.read(cr, uid, ids, ['picking_ids']):
                for pick in r['picking_ids']:
                    wf_service.trg_validate(uid, 'stock.picking', pick, 'button_cancel', cr)
            for inv in sale.invoice_ids:
                if inv.state not in ('draft', 'cancel'):
                    raise osv.except_osv(
                        _('Cannot cancel this sales order!'),
                        _('First cancel all invoices attached to this sales order.'))
            for r in self.read(cr, uid, ids, ['invoice_ids']):
                for inv in r['invoice_ids']:
                    wf_service.trg_validate(uid, 'account.invoice', inv, 'invoice_cancel', cr)
            sale_order_line_obj.write(cr, uid, [l.id for l in  sale.order_line],
                    {'state': 'cancel'})
            self.cancel_send_note(cr, uid, [sale.id], context=None)
        self.write(cr, uid, ids, {'state': 'cancel'})
        return True

    def action_button_confirm(self, cr, uid, ids, context=None):
        assert len(ids) == 1, 'This option should only be used for a single id at a time.'
        wf_service = netsvc.LocalService('workflow')
        wf_service.trg_validate(uid, 'sale.order', ids[0], 'order_confirm', cr)

        # redisplay the record as a sale order
        view_ref = self.pool.get('ir.model.data').get_object_reference(cr, uid, 'sale', 'view_order_form')
        view_id = view_ref and view_ref[1] or False,
        return {
            'type': 'ir.actions.act_window',
            'name': _('Sales Order'),
            'res_model': 'sale.order',
            'res_id': ids[0],
            'view_type': 'form',
            'view_mode': 'form',
            'view_id': view_id,
            'target': 'current',
            'nodestroy': True,
        }

    def action_wait(self, cr, uid, ids, context=None):
        for o in self.browse(cr, uid, ids):
            if not o.order_line:
                raise osv.except_osv(_('Error!'),_('You cannot confirm a sale order which has no line.'))
            if (o.order_policy == 'manual'):
                self.write(cr, uid, [o.id], {'state': 'manual', 'date_confirm': fields.date.context_today(self, cr, uid, context=context)})
            else:
                self.write(cr, uid, [o.id], {'state': 'progress', 'date_confirm': fields.date.context_today(self, cr, uid, context=context)})
            self.pool.get('sale.order.line').button_confirm(cr, uid, [x.id for x in o.order_line])
            self.confirm_send_note(cr, uid, ids, context)
        return True

    def action_quotation_send(self, cr, uid, ids, context=None):
        '''
        This function opens a window to compose an email, with the edi sale template message loaded by default
        '''
        assert len(ids) == 1, 'This option should only be used for a single id at a time.'
        mod_obj = self.pool.get('ir.model.data')
        template = mod_obj.get_object_reference(cr, uid, 'sale', 'email_template_edi_sale')
        template_id = template and template[1] or False
        res = mod_obj.get_object_reference(cr, uid, 'mail', 'email_compose_message_wizard_form')
        res_id = res and res[1] or False
        ctx = dict(context, active_model='sale.order', active_id=ids[0])
        ctx.update({'mail.compose.template_id': template_id})
        return {
            'view_type': 'form',
            'view_mode': 'form',
            'res_model': 'mail.compose.message',
            'views': [(res_id,'form')],
            'view_id': res_id,
            'type': 'ir.actions.act_window',
            'target': 'new',
            'context': ctx,
            'nodestroy': True,
        }

    def procurement_lines_get(self, cr, uid, ids, *args):
        res = []
        for order in self.browse(cr, uid, ids, context={}):
            for line in order.order_line:
                if line.procurement_id:
                    res.append(line.procurement_id.id)
        return res

    # if mode == 'finished':
    #   returns True if all lines are done, False otherwise
    # if mode == 'canceled':
    #   returns True if there is at least one canceled line, False otherwise
    def test_state(self, cr, uid, ids, mode, *args):
        assert mode in ('finished', 'canceled'), _("invalid mode for test_state")
        finished = True
        canceled = False
        notcanceled = False
        write_done_ids = []
        write_cancel_ids = []
        for order in self.browse(cr, uid, ids, context={}):
            for line in order.order_line:
                if (not line.procurement_id) or (line.procurement_id.state=='done'):
                    if line.state != 'done':
                        write_done_ids.append(line.id)
                else:
                    finished = False
                if line.procurement_id:
                    if (line.procurement_id.state == 'cancel'):
                        canceled = True
                        if line.state != 'exception':
                            write_cancel_ids.append(line.id)
                    else:
                        notcanceled = True
        if write_done_ids:
            self.pool.get('sale.order.line').write(cr, uid, write_done_ids, {'state': 'done'})
        if write_cancel_ids:
            self.pool.get('sale.order.line').write(cr, uid, write_cancel_ids, {'state': 'exception'})

        if mode == 'finished':
            return finished
        elif mode == 'canceled':
            return canceled
            if notcanceled:
                return False
            return canceled

    def _prepare_order_line_procurement(self, cr, uid, order, line, move_id, date_planned, context=None):
        return {
            'name': line.name.split('\n')[0],
            'origin': order.name,
            'date_planned': date_planned,
            'product_id': line.product_id.id,
            'product_qty': line.product_uom_qty,
            'product_uom': line.product_uom.id,
            'product_uos_qty': (line.product_uos and line.product_uos_qty)\
                    or line.product_uom_qty,
            'product_uos': (line.product_uos and line.product_uos.id)\
                    or line.product_uom.id,
            'location_id': order.shop_id.warehouse_id.lot_stock_id.id,
            'procure_method': line.type,
            'move_id': move_id,
            'company_id': order.company_id.id,
            'note': '\n'.join(line.name.split('\n')[1:]),
            'property_ids': [(6, 0, [x.id for x in line.property_ids])]
        }

    def _prepare_order_line_move(self, cr, uid, order, line, picking_id, date_planned, context=None):
        location_id = order.shop_id.warehouse_id.lot_stock_id.id
        output_id = order.shop_id.warehouse_id.lot_output_id.id
        return {
            'name': line.name.split('\n')[0][:250],
            'picking_id': picking_id,
            'product_id': line.product_id.id,
            'date': date_planned,
            'date_expected': date_planned,
            'product_qty': line.product_uom_qty,
            'product_uom': line.product_uom.id,
            'product_uos_qty': (line.product_uos and line.product_uos_qty) or line.product_uom_qty,
            'product_uos': (line.product_uos and line.product_uos.id)\
                    or line.product_uom.id,
            'product_packaging': line.product_packaging.id,
            'partner_id': line.address_allotment_id.id or order.partner_shipping_id.id,
            'location_id': location_id,
            'location_dest_id': output_id,
            'sale_line_id': line.id,
            'tracking_id': False,
            'state': 'draft',
            #'state': 'waiting',
            'note': '\n'.join(line.name.split('\n')[1:]),
            'company_id': order.company_id.id,
            'price_unit': line.product_id.standard_price or 0.0
        }

    def _prepare_order_picking(self, cr, uid, order, context=None):
        pick_name = self.pool.get('ir.sequence').get(cr, uid, 'stock.picking.out')
        return {
            'name': pick_name,
            'origin': order.name,
            'date': order.date_order,
            'type': 'out',
            'state': 'auto',
            'move_type': order.picking_policy,
            'sale_id': order.id,
            'partner_id': order.partner_shipping_id.id,
            'note': order.note,
            'invoice_state': (order.order_policy=='picking' and '2binvoiced') or 'none',
            'company_id': order.company_id.id,
        }

    def ship_recreate(self, cr, uid, order, line, move_id, proc_id):
        # FIXME: deals with potentially cancelled shipments, seems broken (specially if shipment has production lot)
        """
        Define ship_recreate for process after shipping exception
        param order: sale order to which the order lines belong
        param line: sale order line records to procure
        param move_id: the ID of stock move
        param proc_id: the ID of procurement
        """
        move_obj = self.pool.get('stock.move')
        if order.state == 'shipping_except':
            for pick in order.picking_ids:
                for move in pick.move_lines:
                    if move.state == 'cancel':
                        mov_ids = move_obj.search(cr, uid, [('state', '=', 'cancel'),('sale_line_id', '=', line.id),('picking_id', '=', pick.id)])
                        if mov_ids:
                            for mov in move_obj.browse(cr, uid, mov_ids):
                                # FIXME: the following seems broken: what if move_id doesn't exist? What if there are several mov_ids? Shouldn't that be a sum?
                                move_obj.write(cr, uid, [move_id], {'product_qty': mov.product_qty, 'product_uos_qty': mov.product_uos_qty})
                                self.pool.get('procurement.order').write(cr, uid, [proc_id], {'product_qty': mov.product_qty, 'product_uos_qty': mov.product_uos_qty})
        return True

    def _get_date_planned(self, cr, uid, order, line, start_date, context=None):
        date_planned = datetime.strptime(start_date, DEFAULT_SERVER_DATE_FORMAT) + relativedelta(days=line.delay or 0.0)
        date_planned = (date_planned - timedelta(days=order.company_id.security_lead)).strftime(DEFAULT_SERVER_DATETIME_FORMAT)
        return date_planned

    def _create_pickings_and_procurements(self, cr, uid, order, order_lines, picking_id=False, context=None):
        """Create the required procurements to supply sale order lines, also connecting
        the procurements to appropriate stock moves in order to bring the goods to the
        sale order's requested location.

        If ``picking_id`` is provided, the stock moves will be added to it, otherwise
        a standard outgoing picking will be created to wrap the stock moves, as returned
        by :meth:`~._prepare_order_picking`.

        Modules that wish to customize the procurements or partition the stock moves over
        multiple stock pickings may override this method and call ``super()`` with
        different subsets of ``order_lines`` and/or preset ``picking_id`` values.

        :param browse_record order: sale order to which the order lines belong
        :param list(browse_record) order_lines: sale order line records to procure
        :param int picking_id: optional ID of a stock picking to which the created stock moves
                               will be added. A new picking will be created if ommitted.
        :return: True
        """
        move_obj = self.pool.get('stock.move')
        picking_obj = self.pool.get('stock.picking')
        procurement_obj = self.pool.get('procurement.order')
        proc_ids = []

        for line in order_lines:
            if line.state == 'done':
                continue

            date_planned = self._get_date_planned(cr, uid, order, line, order.date_order, context=context)

            if line.product_id:
                if line.product_id.product_tmpl_id.type in ('product', 'consu'):
                    if not picking_id:
                        picking_id = picking_obj.create(cr, uid, self._prepare_order_picking(cr, uid, order, context=context))
                    move_id = move_obj.create(cr, uid, self._prepare_order_line_move(cr, uid, order, line, picking_id, date_planned, context=context))
                else:
                    # a service has no stock move
                    move_id = False

                proc_id = procurement_obj.create(cr, uid, self._prepare_order_line_procurement(cr, uid, order, line, move_id, date_planned, context=context))
                proc_ids.append(proc_id)
                line.write({'procurement_id': proc_id})
                self.ship_recreate(cr, uid, order, line, move_id, proc_id)

        wf_service = netsvc.LocalService("workflow")
        if picking_id:
            wf_service.trg_validate(uid, 'stock.picking', picking_id, 'button_confirm', cr)
            self.delivery_send_note(cr, uid, [order.id], picking_id, context)


        for proc_id in proc_ids:
            wf_service.trg_validate(uid, 'procurement.order', proc_id, 'button_confirm', cr)

        val = {}
        if order.state == 'shipping_except':
            val['state'] = 'progress'
            val['shipped'] = False

            if (order.order_policy == 'manual'):
                for line in order.order_line:
                    if (not line.invoiced) and (line.state not in ('cancel', 'draft')):
                        val['state'] = 'manual'
                        break
        order.write(val)
        return True

    def action_ship_create(self, cr, uid, ids, context=None):
        for order in self.browse(cr, uid, ids, context=context):
            self._create_pickings_and_procurements(cr, uid, order, order.order_line, None, context=context)
        return True

    def action_ship_end(self, cr, uid, ids, context=None):
        for order in self.browse(cr, uid, ids, context=context):
            val = {'shipped': True}
            if order.state == 'shipping_except':
                val['state'] = 'progress'
                if (order.order_policy == 'manual'):
                    for line in order.order_line:
                        if (not line.invoiced) and (line.state not in ('cancel', 'draft')):
                            val['state'] = 'manual'
                            break
            for line in order.order_line:
                towrite = []
                if line.state == 'exception':
                    towrite.append(line.id)
                if towrite:
                    self.pool.get('sale.order.line').write(cr, uid, towrite, {'state': 'done'}, context=context)
            res = self.write(cr, uid, [order.id], val)
            if res:
                self.delivery_end_send_note(cr, uid, [order.id], context=context)
        return True

    def has_stockable_products(self, cr, uid, ids, *args):
        for order in self.browse(cr, uid, ids):
            for order_line in order.order_line:
                if order_line.product_id and order_line.product_id.product_tmpl_id.type in ('product', 'consu'):
                    return True
        return False

    # ------------------------------------------------
    # OpenChatter methods and notifications
    # ------------------------------------------------

    def get_needaction_user_ids(self, cr, uid, ids, context=None):
        result = super(sale_order, self).get_needaction_user_ids(cr, uid, ids, context=context)
        for obj in self.browse(cr, uid, ids, context=context):
            if (obj.state == 'manual' or obj.state == 'progress'):
                result[obj.id].append(obj.user_id.id)
        return result

    def create_send_note(self, cr, uid, ids, context=None):
        for obj in self.browse(cr, uid, ids, context=context):
            self.message_subscribe(cr, uid, [obj.id], [obj.user_id.id], context=context)
            self.message_append_note(cr, uid, [obj.id], body=_("Quotation for <em>%s</em> has been <b>created</b>.") % (obj.partner_id.name), context=context)

    def confirm_send_note(self, cr, uid, ids, context=None):
        for obj in self.browse(cr, uid, ids, context=context):
            self.message_append_note(cr, uid, [obj.id], body=_("Quotation for <em>%s</em> <b>converted</b> to Sale Order of %s %s.") % (obj.partner_id.name, obj.amount_total, obj.pricelist_id.currency_id.symbol), context=context)

    def cancel_send_note(self, cr, uid, ids, context=None):
        for obj in self.browse(cr, uid, ids, context=context):
            self.message_append_note(cr, uid, [obj.id], body=_("Sale Order for <em>%s</em> <b>cancelled</b>.") % (obj.partner_id.name), context=context)

    def delivery_send_note(self, cr, uid, ids, picking_id, context=None):
        for order in self.browse(cr, uid, ids, context=context):
            for picking in (pck for pck in order.picking_ids if pck.id == picking_id):
                # convert datetime field to a datetime, using server format, then
                # convert it to the user TZ and re-render it with %Z to add the timezone
                picking_datetime = fields.DT.datetime.strptime(picking.min_date, DEFAULT_SERVER_DATETIME_FORMAT)
                picking_date_str = fields.datetime.context_timestamp(cr, uid, picking_datetime, context=context).strftime(DATETIME_FORMATS_MAP['%+'] + " (%Z)")
                self.message_append_note(cr, uid, [order.id], body=_("Delivery Order <em>%s</em> <b>scheduled</b> for %s.") % (picking.name, picking_date_str), context=context)

    def delivery_end_send_note(self, cr, uid, ids, context=None):
        self.message_append_note(cr, uid, ids, body=_("Order <b>delivered</b>."), context=context)

    def invoice_paid_send_note(self, cr, uid, ids, context=None):
        self.message_append_note(cr, uid, ids, body=_("Invoice <b>paid</b>."), context=context)

    def invoice_send_note(self, cr, uid, ids, invoice_id, context=None):
        for order in self.browse(cr, uid, ids, context=context):
            for invoice in (inv for inv in order.invoice_ids if inv.id == invoice_id):
                self.message_append_note(cr, uid, [order.id], body=_("Draft Invoice of %s %s <b>waiting for validation</b>.") % (invoice.amount_total, invoice.currency_id.symbol), context=context)

    def action_cancel_draft_send_note(self, cr, uid, ids, context=None):
        return self.message_append_note(cr, uid, ids, body='Sale order has been set in draft.', context=context)


sale_order()

# TODO add a field price_unit_uos
# - update it on change product and unit price
# - use it in report if there is a uos
class sale_order_line(osv.osv):

    def _amount_line(self, cr, uid, ids, field_name, arg, context=None):
        tax_obj = self.pool.get('account.tax')
        cur_obj = self.pool.get('res.currency')
        res = {}
        if context is None:
            context = {}
        for line in self.browse(cr, uid, ids, context=context):
            price = line.price_unit * (1 - (line.discount or 0.0) / 100.0)
            taxes = tax_obj.compute_all(cr, uid, line.tax_id, price, line.product_uom_qty, line.product_id, line.order_id.partner_id)
            cur = line.order_id.pricelist_id.currency_id
            res[line.id] = cur_obj.round(cr, uid, cur, taxes['total'])
        return res

    def _number_packages(self, cr, uid, ids, field_name, arg, context=None):
        res = {}
        for line in self.browse(cr, uid, ids, context=context):
            try:
                res[line.id] = int((line.product_uom_qty+line.product_packaging.qty-0.0001) / line.product_packaging.qty)
            except:
                res[line.id] = 1
        return res

    def _get_uom_id(self, cr, uid, *args):
        try:
            proxy = self.pool.get('ir.model.data')
            result = proxy.get_object_reference(cr, uid, 'product', 'product_uom_unit')
            return result[1]
        except Exception, ex:
            return False

    _name = 'sale.order.line'
    _description = 'Sales Order Line'
    _columns = {
        'order_id': fields.many2one('sale.order', 'Order Reference', required=True, ondelete='cascade', select=True, readonly=True, states={'draft':[('readonly',False)]}),
        'name': fields.text('Product Description', size=256, required=True, select=True, readonly=True, states={'draft': [('readonly', False)]}),
        'sequence': fields.integer('Sequence', help="Gives the sequence order when displaying a list of sales order lines."),
        'delay': fields.float('Delivery Lead Time', required=True, help="Number of days between the order confirmation the shipping of the products to the customer", readonly=True, states={'draft': [('readonly', False)]}),
        'product_id': fields.many2one('product.product', 'Product', domain=[('sale_ok', '=', True)], change_default=True),
        'invoice_lines': fields.many2many('account.invoice.line', 'sale_order_line_invoice_rel', 'order_line_id', 'invoice_id', 'Invoice Lines', readonly=True),
        'invoiced': fields.boolean('Invoiced', readonly=True),
        'procurement_id': fields.many2one('procurement.order', 'Procurement'),
        'price_unit': fields.float('Unit Price', required=True, digits_compute= dp.get_precision('Product Price'), readonly=True, states={'draft': [('readonly', False)]}),
        'price_subtotal': fields.function(_amount_line, string='Subtotal', digits_compute= dp.get_precision('Account')),
        'tax_id': fields.many2many('account.tax', 'sale_order_tax', 'order_line_id', 'tax_id', 'Taxes', readonly=True, states={'draft': [('readonly', False)]}),
        'type': fields.selection([('make_to_stock', 'from stock'), ('make_to_order', 'on order')], 'Procurement Method', required=True, readonly=True, states={'draft': [('readonly', False)]},
            help="If 'on order', it triggers a procurement when the sale order is confirmed to create a task, purchase order or manufacturing order linked to this sale order line."),
        'property_ids': fields.many2many('mrp.property', 'sale_order_line_property_rel', 'order_id', 'property_id', 'Properties', readonly=True, states={'draft': [('readonly', False)]}),
        'address_allotment_id': fields.many2one('res.partner', 'Allotment Partner'),
        'product_uom_qty': fields.float('Quantity', digits_compute= dp.get_precision('Product UoS'), required=True, readonly=True, states={'draft': [('readonly', False)]}),
        'product_uom': fields.many2one('product.uom', 'Unit of Measure ', required=True, readonly=True, states={'draft': [('readonly', False)]}),
        'product_uos_qty': fields.float('Quantity (UoS)' ,digits_compute= dp.get_precision('Product UoS'), readonly=True, states={'draft': [('readonly', False)]}),
        'product_uos': fields.many2one('product.uom', 'Product UoS'),
        'product_packaging': fields.many2one('product.packaging', 'Packaging'),
        'move_ids': fields.one2many('stock.move', 'sale_line_id', 'Inventory Moves', readonly=True),
<<<<<<< HEAD
        'discount': fields.float('Discount', digits=(16, 2), readonly=True, states={'draft': [('readonly', False)]}),
=======
        'discount': fields.float('Discount (%)', digits_compute= dp.get_precision('Discount'), readonly=True, states={'draft': [('readonly', False)]}),
>>>>>>> b18ed241
        'number_packages': fields.function(_number_packages, type='integer', string='Number Packages'),
        'th_weight': fields.float('Weight', readonly=True, states={'draft': [('readonly', False)]}),
        'state': fields.selection([('cancel', 'Cancelled'),('draft', 'Draft'),('confirmed', 'Confirmed'),('exception', 'Exception'),('done', 'Done')], 'Status', required=True, readonly=True,
                help='* The \'Draft\' state is set when the related sales order in draft state. \
                    \n* The \'Confirmed\' state is set when the related sales order is confirmed. \
                    \n* The \'Exception\' state is set when the related sales order is set as exception. \
                    \n* The \'Done\' state is set when the sales order line has been picked. \
                    \n* The \'Cancelled\' state is set when a user cancel the sales order related.'),
        'order_partner_id': fields.related('order_id', 'partner_id', type='many2one', relation='res.partner', store=True, string='Customer'),
        'salesman_id':fields.related('order_id', 'user_id', type='many2one', relation='res.users', store=True, string='Salesperson'),
        'company_id': fields.related('order_id', 'company_id', type='many2one', relation='res.company', string='Company', store=True, readonly=True),
    }
    _order = 'sequence, id'
    _defaults = {
        'product_uom' : _get_uom_id,
        'discount': 0.0,
        'delay': 0.0,
        'product_uom_qty': 1,
        'product_uos_qty': 1,
        'sequence': 10,
        'invoiced': 0,
        'state': 'draft',
        'type': 'make_to_stock',
        'product_packaging': False,
        'price_unit': 0.0,
    }

    def _prepare_order_line_invoice_line(self, cr, uid, line, account_id=False, context=None):
        """Prepare the dict of values to create the new invoice line for a
           sale order line. This method may be overridden to implement custom
           invoice generation (making sure to call super() to establish
           a clean extension chain).

           :param browse_record line: sale.order.line record to invoice
           :param int account_id: optional ID of a G/L account to force
               (this is used for returning products including service)
           :return: dict of values to create() the invoice line
        """

        def _get_line_qty(line):
            if (line.order_id.invoice_quantity=='order') or not line.procurement_id:
                if line.product_uos:
                    return line.product_uos_qty or 0.0
                return line.product_uom_qty
            else:
                return self.pool.get('procurement.order').quantity_get(cr, uid,
                        line.procurement_id.id, context=context)

        def _get_line_uom(line):
            if (line.order_id.invoice_quantity=='order') or not line.procurement_id:
                if line.product_uos:
                    return line.product_uos.id
                return line.product_uom.id
            else:
                return self.pool.get('procurement.order').uom_get(cr, uid,
                        line.procurement_id.id, context=context)

        if not line.invoiced:
            if not account_id:
                if line.product_id:
                    account_id = line.product_id.product_tmpl_id.property_account_income.id
                    if not account_id:
                        account_id = line.product_id.categ_id.property_account_income_categ.id
                    if not account_id:
                        raise osv.except_osv(_('Error!'),
                                _('Please define income account for this product: "%s" (id:%d).') % \
                                    (line.product_id.name, line.product_id.id,))
                else:
                    prop = self.pool.get('ir.property').get(cr, uid,
                            'property_account_income_categ', 'product.category',
                            context=context)
                    account_id = prop and prop.id or False
            uosqty = _get_line_qty(line)
            uos_id = _get_line_uom(line)
            pu = 0.0
            if uosqty:
                pu = round(line.price_unit * line.product_uom_qty / uosqty,
                        self.pool.get('decimal.precision').precision_get(cr, uid, 'Product Price'))
            fpos = line.order_id.fiscal_position or False
            account_id = self.pool.get('account.fiscal.position').map_account(cr, uid, fpos, account_id)
            if not account_id:
                raise osv.except_osv(_('Error!'),
                            _('There is no Fiscal Position defined or Income category account defined for default properties of Product categories.'))
            return {
                'name': line.name,
                'origin': line.order_id.name,
                'account_id': account_id,
                'price_unit': pu,
                'quantity': uosqty,
                'discount': line.discount,
                'uos_id': uos_id,
                'product_id': line.product_id.id or False,
                'invoice_line_tax_id': [(6, 0, [x.id for x in line.tax_id])],
                'account_analytic_id': line.order_id.project_id and line.order_id.project_id.id or False,
            }

        return False

    def invoice_line_create(self, cr, uid, ids, context=None):
        if context is None:
            context = {}

        create_ids = []
        sales = set()
        for line in self.browse(cr, uid, ids, context=context):
            vals = self._prepare_order_line_invoice_line(cr, uid, line, False, context)
            if vals:
                inv_id = self.pool.get('account.invoice.line').create(cr, uid, vals, context=context)
                cr.execute('insert into sale_order_line_invoice_rel (order_line_id,invoice_id) values (%s,%s)', (line.id, inv_id))
                self.write(cr, uid, [line.id], {'invoiced': True})
                sales.add(line.order_id.id)
                create_ids.append(inv_id)
        # Trigger workflow events
        wf_service = netsvc.LocalService("workflow")
        for sale_id in sales:
            wf_service.trg_write(uid, 'sale.order', sale_id, cr)
        return create_ids

    def button_cancel(self, cr, uid, ids, context=None):
        for line in self.browse(cr, uid, ids, context=context):
            if line.invoiced:
                raise osv.except_osv(_('Invalid Action!'), _('You cannot cancel a sale order line that has already been invoiced.'))
            for move_line in line.move_ids:
                if move_line.state != 'cancel':
                    raise osv.except_osv(
                            _('Cannot cancel sales order line!'),
                            _('You must first cancel stock moves attached to this sales order line.'))
        return self.write(cr, uid, ids, {'state': 'cancel'})

    def button_confirm(self, cr, uid, ids, context=None):
        return self.write(cr, uid, ids, {'state': 'confirmed'})

    def button_done(self, cr, uid, ids, context=None):
        wf_service = netsvc.LocalService("workflow")
        res = self.write(cr, uid, ids, {'state': 'done'})
        for line in self.browse(cr, uid, ids, context=context):
            wf_service.trg_write(uid, 'sale.order', line.order_id.id, cr)
        return res

    def uos_change(self, cr, uid, ids, product_uos, product_uos_qty=0, product_id=None):
        product_obj = self.pool.get('product.product')
        if not product_id:
            return {'value': {'product_uom': product_uos,
                'product_uom_qty': product_uos_qty}, 'domain': {}}

        product = product_obj.browse(cr, uid, product_id)
        value = {
            'product_uom': product.uom_id.id,
        }
        # FIXME must depend on uos/uom of the product and not only of the coeff.
        try:
            value.update({
                'product_uom_qty': product_uos_qty / product.uos_coeff,
                'th_weight': product_uos_qty / product.uos_coeff * product.weight
            })
        except ZeroDivisionError:
            pass
        return {'value': value}

    def copy_data(self, cr, uid, id, default=None, context=None):
        if not default:
            default = {}
        default.update({'state': 'draft', 'move_ids': [], 'invoiced': False, 'invoice_lines': []})
        return super(sale_order_line, self).copy_data(cr, uid, id, default, context=context)

    def product_packaging_change(self, cr, uid, ids, pricelist, product, qty=0, uom=False,
                                   partner_id=False, packaging=False, flag=False, context=None):
        if not product:
            return {'value': {'product_packaging': False}}
        product_obj = self.pool.get('product.product')
        product_uom_obj = self.pool.get('product.uom')
        pack_obj = self.pool.get('product.packaging')
        warning = {}
        result = {}
        warning_msgs = ''
        if flag:
            res = self.product_id_change(cr, uid, ids, pricelist=pricelist,
                    product=product, qty=qty, uom=uom, partner_id=partner_id,
                    packaging=packaging, flag=False, context=context)
            warning_msgs = res.get('warning') and res['warning']['message']

        products = product_obj.browse(cr, uid, product, context=context)
        if not products.packaging:
            packaging = result['product_packaging'] = False
        elif not packaging and products.packaging and not flag:
            packaging = products.packaging[0].id
            result['product_packaging'] = packaging

        if packaging:
            default_uom = products.uom_id and products.uom_id.id
            pack = pack_obj.browse(cr, uid, packaging, context=context)
            q = product_uom_obj._compute_qty(cr, uid, uom, pack.qty, default_uom)
#            qty = qty - qty % q + q
            if qty and (q and not (qty % q) == 0):
                ean = pack.ean or _('(n/a)')
                qty_pack = pack.qty
                type_ul = pack.ul
                if not warning_msgs:
                    warn_msg = _("You selected a quantity of %d Units.\n"
                                "But it's not compatible with the selected packaging.\n"
                                "Here is a proposition of quantities according to the packaging:\n"
                                "EAN: %s Quantity: %s Type of ul: %s") % \
                                    (qty, ean, qty_pack, type_ul.name)
                    warning_msgs += _("Picking Information ! : ") + warn_msg + "\n\n"
                warning = {
                       'title': _('Configuration Error!'),
                       'message': warning_msgs
                }
            result['product_uom_qty'] = qty

        return {'value': result, 'warning': warning}

    def product_id_change(self, cr, uid, ids, pricelist, product, qty=0,
            uom=False, qty_uos=0, uos=False, name='', partner_id=False,
            lang=False, update_tax=True, date_order=False, packaging=False, fiscal_position=False, flag=False, context=None):
        context = context or {}
        lang = lang or context.get('lang',False)
        if not  partner_id:
            raise osv.except_osv(_('No Customer Defined !'), _('Before choosing a product,\n select a customer in the sales form.'))
        warning = {}
        product_uom_obj = self.pool.get('product.uom')
        partner_obj = self.pool.get('res.partner')
        product_obj = self.pool.get('product.product')
        context = {'lang': lang, 'partner_id': partner_id}
        if partner_id:
            lang = partner_obj.browse(cr, uid, partner_id).lang
        context_partner = {'lang': lang, 'partner_id': partner_id}

        if not product:
            return {'value': {'th_weight': 0, 'product_packaging': False,
                'product_uos_qty': qty}, 'domain': {'product_uom': [],
                   'product_uos': []}}
        if not date_order:
            date_order = time.strftime(DEFAULT_SERVER_DATE_FORMAT)

        res = self.product_packaging_change(cr, uid, ids, pricelist, product, qty, uom, partner_id, packaging, context=context)
        result = res.get('value', {})
        warning_msgs = res.get('warning') and res['warning']['message'] or ''
        product_obj = product_obj.browse(cr, uid, product, context=context)

        uom2 = False
        if uom:
            uom2 = product_uom_obj.browse(cr, uid, uom)
            if product_obj.uom_id.category_id.id != uom2.category_id.id:
                uom = False
        if uos:
            if product_obj.uos_id:
                uos2 = product_uom_obj.browse(cr, uid, uos)
                if product_obj.uos_id.category_id.id != uos2.category_id.id:
                    uos = False
            else:
                uos = False
        fpos = fiscal_position and self.pool.get('account.fiscal.position').browse(cr, uid, fiscal_position) or False
        if update_tax: #The quantity only have changed
            result['delay'] = (product_obj.sale_delay or 0.0)
            result['tax_id'] = self.pool.get('account.fiscal.position').map_tax(cr, uid, fpos, product_obj.taxes_id)
            result.update({'type': product_obj.procure_method})

        if not flag:
            result['name'] = self.pool.get('product.product').name_get(cr, uid, [product_obj.id], context=context_partner)[0][1]
            if product_obj.description_sale:
                result['name'] += '\n'+product_obj.description_sale
        domain = {}
        if (not uom) and (not uos):
            result['product_uom'] = product_obj.uom_id.id
            if product_obj.uos_id:
                result['product_uos'] = product_obj.uos_id.id
                result['product_uos_qty'] = qty * product_obj.uos_coeff
                uos_category_id = product_obj.uos_id.category_id.id
            else:
                result['product_uos'] = False
                result['product_uos_qty'] = qty
                uos_category_id = False
            result['th_weight'] = qty * product_obj.weight
            domain = {'product_uom':
                        [('category_id', '=', product_obj.uom_id.category_id.id)],
                        'product_uos':
                        [('category_id', '=', uos_category_id)]}
        elif uos and not uom: # only happens if uom is False
            result['product_uom'] = product_obj.uom_id and product_obj.uom_id.id
            result['product_uom_qty'] = qty_uos / product_obj.uos_coeff
            result['th_weight'] = result['product_uom_qty'] * product_obj.weight
        elif uom: # whether uos is set or not
            default_uom = product_obj.uom_id and product_obj.uom_id.id
            q = product_uom_obj._compute_qty(cr, uid, uom, qty, default_uom)
            if product_obj.uos_id:
                result['product_uos'] = product_obj.uos_id.id
                result['product_uos_qty'] = qty * product_obj.uos_coeff
            else:
                result['product_uos'] = False
                result['product_uos_qty'] = qty
            result['th_weight'] = q * product_obj.weight        # Round the quantity up

        if not uom2:
            uom2 = product_obj.uom_id
        compare_qty = float_compare(product_obj.virtual_available * uom2.factor, qty * product_obj.uom_id.factor, precision_rounding=product_obj.uom_id.rounding)
        if (product_obj.type=='product') and int(compare_qty) == -1 \
          and (product_obj.procure_method=='make_to_stock'):
            warn_msg = _('You plan to sell %.2f %s but you only have %.2f %s available !\nThe real stock is %.2f %s. (without reservations)') % \
                    (qty, uom2 and uom2.name or product_obj.uom_id.name,
                     max(0,product_obj.virtual_available), product_obj.uom_id.name,
                     max(0,product_obj.qty_available), product_obj.uom_id.name)
            warning_msgs += _("Not enough stock ! : ") + warn_msg + "\n\n"
        # get unit price

        if not pricelist:
            warn_msg = _('You have to select a pricelist or a customer in the sales form !\n'
                    'Please set one before choosing a product.')
            warning_msgs += _("No Pricelist ! : ") + warn_msg +"\n\n"
        else:
            price = self.pool.get('product.pricelist').price_get(cr, uid, [pricelist],
                    product, qty or 1.0, partner_id, {
                        'uom': uom or result.get('product_uom'),
                        'date': date_order,
                        })[pricelist]
            if price is False:
                warn_msg = _("Cannot find a pricelist line matching this product and quantity.\n"
                        "You have to change either the product, the quantity or the pricelist.")

                warning_msgs += _("No valid pricelist line found ! :") + warn_msg +"\n\n"
            else:
                result.update({'price_unit': price})
        if warning_msgs:
            warning = {
                       'title': _('Configuration Error!'),
                       'message' : warning_msgs
                    }
        return {'value': result, 'domain': domain, 'warning': warning}

    def product_uom_change(self, cursor, user, ids, pricelist, product, qty=0,
            uom=False, qty_uos=0, uos=False, name='', partner_id=False,
            lang=False, update_tax=True, date_order=False, context=None):
        context = context or {}
        lang = lang or ('lang' in context and context['lang'])
        if not uom:
            return {'value': {'price_unit': 0.0, 'product_uom' : uom or False}}
        return self.product_id_change(cursor, user, ids, pricelist, product,
                qty=qty, uom=uom, qty_uos=qty_uos, uos=uos, name=name,
                partner_id=partner_id, lang=lang, update_tax=update_tax,
                date_order=date_order, context=context)

    def unlink(self, cr, uid, ids, context=None):
        if context is None:
            context = {}
        """Allows to delete sales order lines in draft,cancel states"""
        for rec in self.browse(cr, uid, ids, context=context):
            if rec.state not in ['draft', 'cancel']:
                raise osv.except_osv(_('Invalid Action!'), _('Cannot delete a sales order line which is in state \'%s\'.') %(rec.state,))
        return super(sale_order_line, self).unlink(cr, uid, ids, context=context)

sale_order_line()

class mail_message(osv.osv):
    _inherit = 'mail.message'

    def _postprocess_sent_message(self, cr, uid, message, context=None):
        if message.model == 'sale.order':
            wf_service = netsvc.LocalService("workflow")
            wf_service.trg_validate(uid, 'sale.order', message.res_id, 'quotation_sent', cr)
        return super(mail_message, self)._postprocess_sent_message(cr, uid, message=message, context=context)

mail_message()

# vim:expandtab:smartindent:tabstop=4:softtabstop=4:shiftwidth=4:<|MERGE_RESOLUTION|>--- conflicted
+++ resolved
@@ -1127,11 +1127,7 @@
         'product_uos': fields.many2one('product.uom', 'Product UoS'),
         'product_packaging': fields.many2one('product.packaging', 'Packaging'),
         'move_ids': fields.one2many('stock.move', 'sale_line_id', 'Inventory Moves', readonly=True),
-<<<<<<< HEAD
-        'discount': fields.float('Discount', digits=(16, 2), readonly=True, states={'draft': [('readonly', False)]}),
-=======
         'discount': fields.float('Discount (%)', digits_compute= dp.get_precision('Discount'), readonly=True, states={'draft': [('readonly', False)]}),
->>>>>>> b18ed241
         'number_packages': fields.function(_number_packages, type='integer', string='Number Packages'),
         'th_weight': fields.float('Weight', readonly=True, states={'draft': [('readonly', False)]}),
         'state': fields.selection([('cancel', 'Cancelled'),('draft', 'Draft'),('confirmed', 'Confirmed'),('exception', 'Exception'),('done', 'Done')], 'Status', required=True, readonly=True,
