# -*- coding: utf-8 -*-
##############################################################################
#
#    OpenERP, Open Source Management Solution
#    Copyright (C) 2004-2009 Tiny SPRL (<http://tiny.be>).
#
#    This program is free software: you can redistribute it and/or modify
#    it under the terms of the GNU Affero General Public License as
#    published by the Free Software Foundation, either version 3 of the
#    License, or (at your option) any later version.
#
#    This program is distributed in the hope that it will be useful,
#    but WITHOUT ANY WARRANTY; without even the implied warranty of
#    MERCHANTABILITY or FITNESS FOR A PARTICULAR PURPOSE.  See the
#    GNU Affero General Public License for more details.
#
#    You should have received a copy of the GNU Affero General Public License
#    along with this program.  If not, see <http://www.gnu.org/licenses/>.
#
##############################################################################

import time
import netsvc
from osv import fields, osv
from mx import DateTime
from tools import config
from tools.translate import _


class sale_shop(osv.osv):
    _name = "sale.shop"
    _description = "Sale Shop"
    _columns = {
        'name': fields.char('Shop Name', size=64, required=True),
        'payment_default_id': fields.many2one('account.payment.term', 'Default Payment Term', required=True),
        'warehouse_id': fields.many2one('stock.warehouse', 'Warehouse'),
        'pricelist_id': fields.many2one('product.pricelist', 'Pricelist'),
        'project_id': fields.many2one('account.analytic.account', 'Analytic Account'),
    }
sale_shop()


def _incoterm_get(self, cr, uid, context={}):
    cr.execute('select code, code||\', \'||name from stock_incoterms where active')
    return cr.fetchall()


class sale_order(osv.osv):
    _name = "sale.order"
    _description = "Sale Order"

    def copy(self, cr, uid, id, default=None, context={}):
        if not default:
            default = {}
        default.update({
            'state': 'draft',
            'shipped': False,
            'invoice_ids': [],
            'picking_ids': [],
            'name': self.pool.get('ir.sequence').get(cr, uid, 'sale.order'),
        })
        return super(sale_order, self).copy(cr, uid, id, default, context)

    def _amount_line_tax(self, cr, uid, line, context={}):
        val = 0.0
        for c in self.pool.get('account.tax').compute(cr, uid, line.tax_id, line.price_unit * (1-(line.discount or 0.0)/100.0), line.product_uom_qty, line.order_id.partner_invoice_id.id, line.product_id, line.order_id.partner_id):
            val += c['amount']
        return val

    def _amount_all(self, cr, uid, ids, field_name, arg, context):
        res = {}
        cur_obj = self.pool.get('res.currency')
        for order in self.browse(cr, uid, ids):
            res[order.id] = {
                'amount_untaxed': 0.0,
                'amount_tax': 0.0,
                'amount_total': 0.0,
            }
            val = val1 = 0.0
            cur = order.pricelist_id.currency_id
            for line in order.order_line:
                val1 += line.price_subtotal
                val += self._amount_line_tax(cr, uid, line, context)
            res[order.id]['amount_tax'] = cur_obj.round(cr, uid, cur, val)
            res[order.id]['amount_untaxed'] = cur_obj.round(cr, uid, cur, val1)
            res[order.id]['amount_total'] = res[order.id]['amount_untaxed'] + res[order.id]['amount_tax']
        return res

    def _picked_rate(self, cr, uid, ids, name, arg, context=None):
        if not ids:
            return {}
        res = {}
        for id in ids:
            res[id] = [0.0, 0.0]
        cr.execute('''SELECT
                p.sale_id,sum(m.product_qty), m.state
            FROM
                stock_move m
            LEFT JOIN
                stock_picking p on (p.id=m.picking_id)
            WHERE
                p.sale_id in ('''+','.join(map(str, ids))+''')
            GROUP BY m.state, p.sale_id''')
        for oid, nbr, state in cr.fetchall():
            if state == 'cancel':
                continue
            if state == 'done':
                res[oid][0] += nbr or 0.0
                res[oid][1] += nbr or 0.0
            else:
                res[oid][1] += nbr or 0.0
        for r in res:
            if not res[r][1]:
                res[r] = 0.0
            else:
                res[r] = 100.0 * res[r][0] / res[r][1]
        for order in self.browse(cr, uid, ids, context):
            if order.shipped:
                res[order.id] = 100.0
        return res

    def _invoiced_rate(self, cursor, user, ids, name, arg, context=None):
        res = {}
        for sale in self.browse(cursor, user, ids, context=context):
            if sale.invoiced:
                res[sale.id] = 100.0
                continue
            tot = 0.0
            for invoice in sale.invoice_ids:
                if invoice.state not in ('draft', 'cancel'):
                    tot += invoice.amount_untaxed

            if tot:
                res[sale.id] = min(100.0, tot * 100.0 / (sale.amount_untaxed or 1.00))
            else:
                res[sale.id] = 0.0
        return res

    def _invoiced(self, cursor, user, ids, name, arg, context=None):
        res = {}
        for sale in self.browse(cursor, user, ids, context=context):
            res[sale.id] = True
            for invoice in sale.invoice_ids:
                if invoice.state != 'paid':
                    res[sale.id] = False
                    break
            if not sale.invoice_ids:
                res[sale.id] = False
        return res

    def _invoiced_search(self, cursor, user, obj, name, args):
        if not len(args):
            return []
        clause = ''
        no_invoiced = False
        for arg in args:
            if arg[1] == '=':
                if arg[2]:
                    clause += 'AND inv.state = \'paid\''
                else:
                    clause += 'AND inv.state <> \'paid\''
                    no_invoiced = True
        cursor.execute('SELECT rel.order_id ' \
                'FROM sale_order_invoice_rel AS rel, account_invoice AS inv ' \
                'WHERE rel.invoice_id = inv.id ' + clause)
        res = cursor.fetchall()
        if no_invoiced:
            cursor.execute('SELECT sale.id ' \
                    'FROM sale_order AS sale ' \
                    'WHERE sale.id NOT IN ' \
                        '(SELECT rel.order_id ' \
                        'FROM sale_order_invoice_rel AS rel)')
            res.extend(cursor.fetchall())
        if not res:
            return [('id', '=', 0)]
        return [('id', 'in', [x[0] for x in res])]

    def _get_order(self, cr, uid, ids, context={}):
        result = {}
        for line in self.pool.get('sale.order.line').browse(cr, uid, ids, context=context):
            result[line.order_id.id] = True
        return result.keys()

    _columns = {
        'name': fields.char('Order Reference', size=64, required=True, select=True),
        'shop_id': fields.many2one('sale.shop', 'Shop', required=True, readonly=True, states={'draft': [('readonly', False)]}),
        'origin': fields.char('Origin', size=64),
        'client_order_ref': fields.char('Customer Ref', size=64),

        'state': fields.selection([
            ('draft', 'Quotation'),
            ('waiting_date', 'Waiting Schedule'),
            ('manual', 'Manual In Progress'),
            ('progress', 'In Progress'),
            ('shipping_except', 'Shipping Exception'),
            ('invoice_except', 'Invoice Exception'),
            ('done', 'Done'),
            ('cancel', 'Cancelled')
            ], 'Order State', readonly=True, help="Gives the state of the quotation or sale order. The exception state is automatically set when a cancel operation occurs in the invoice validation (Invoice Exception) or in the picking list process (Shipping Exception). The 'Waiting Schedule' state is set when the invoice is confirmed but waiting for the scheduler to run on the date 'Date Ordered'.", select=True),
        'date_order': fields.date('Date Ordered', required=True, readonly=True, states={'draft': [('readonly', False)]}),

        'user_id': fields.many2one('res.users', 'Salesman', states={'draft': [('readonly', False)]}, select=True),
        'partner_id': fields.many2one('res.partner', 'Customer', readonly=True, states={'draft': [('readonly', False)]}, required=True, change_default=True, select=True),
        'partner_invoice_id': fields.many2one('res.partner.address', 'Invoice Address', readonly=True, required=True, states={'draft': [('readonly', False)]}),
        'partner_order_id': fields.many2one('res.partner.address', 'Ordering Contact', readonly=True, required=True, states={'draft': [('readonly', False)]}, help="The name and address of the contact that requested the order or quotation."),
        'partner_shipping_id': fields.many2one('res.partner.address', 'Shipping Address', readonly=True, required=True, states={'draft': [('readonly', False)]}),

        'incoterm': fields.selection(_incoterm_get, 'Incoterm', size=3),
        'picking_policy': fields.selection([('direct', 'Partial Delivery'), ('one', 'Complete Delivery')],
            'Picking Policy', required=True, help="""If you don't have enough stock available to deliver all at once, do you accept partial shipments or not?"""),
        'order_policy': fields.selection([
            ('prepaid', 'Payment Before Delivery'),
            ('manual', 'Shipping & Manual Invoice'),
            ('postpaid', 'Invoice on Order After Delivery'),
            ('picking', 'Invoice from Picking'),
        ], 'Shipping Policy', required=True, readonly=True, states={'draft': [('readonly', False)]},
                    help="""The Shipping Policy is used to synchronise invoice and delivery operations.
  - The 'Pay before delivery' choice will first generate the invoice and then generate the packing order after the payment of this invoice.
  - The 'Shipping & Manual Invoice' will create the packing order directly and wait for the user to manually click on the 'Invoice' button to generate the draft invoice.
  - The 'Invoice on Order After Delivery' choice will generate the draft invoice based on sale order after all picking lists have been finished.
  - The 'Invoice from the picking' choice is used to create an invoice during the packing process."""),
        'pricelist_id': fields.many2one('product.pricelist', 'Pricelist', required=True, readonly=True, states={'draft': [('readonly', False)]}),
        'project_id': fields.many2one('account.analytic.account', 'Analytic Account', readonly=True, states={'draft': [('readonly', False)]}),

        'order_line': fields.one2many('sale.order.line', 'order_id', 'Order Lines', readonly=True, states={'draft': [('readonly', False)]}),
        'invoice_ids': fields.many2many('account.invoice', 'sale_order_invoice_rel', 'order_id', 'invoice_id', 'Invoices', help="This is the list of invoices that have been generated for this sale order. The same sale order may have been invoiced in several times (by line for example)."),
        'picking_ids': fields.one2many('stock.picking', 'sale_id', 'Related Picking', readonly=True, help="This is the list of picking list that have been generated for this invoice"),
        'shipped': fields.boolean('Picked', readonly=True),
        'picked_rate': fields.function(_picked_rate, method=True, string='Picked', type='float'),
        'invoiced_rate': fields.function(_invoiced_rate, method=True, string='Invoiced', type='float'),
        'invoiced': fields.function(_invoiced, method=True, string='Paid',
            fnct_search=_invoiced_search, type='boolean'),
        'note': fields.text('Notes'),

        'amount_untaxed': fields.function(_amount_all, method=True, digits=(16, int(config['price_accuracy'])), string='Untaxed Amount',
            store = {
                'sale.order': (lambda self, cr, uid, ids, c={}: ids, ['order_line'], 10),
                'sale.order.line': (_get_order, ['price_unit', 'tax_id', 'discount', 'product_uom_qty'], 10),
            },
            multi='sums'),
        'amount_tax': fields.function(_amount_all, method=True, digits=(16, int(config['price_accuracy'])), string='Taxes',
            store = {
                'sale.order': (lambda self, cr, uid, ids, c={}: ids, ['order_line'], 10),
                'sale.order.line': (_get_order, ['price_unit', 'tax_id', 'discount', 'product_uom_qty'], 10),
            },
            multi='sums'),
        'amount_total': fields.function(_amount_all, method=True, digits=(16, int(config['price_accuracy'])), string='Total',
            store = {
                'sale.order': (lambda self, cr, uid, ids, c={}: ids, ['order_line'], 10),
                'sale.order.line': (_get_order, ['price_unit', 'tax_id', 'discount', 'product_uom_qty'], 10),
            },
            multi='sums'),

        'invoice_quantity': fields.selection([('order', 'Ordered Quantities'), ('procurement', 'Shipped Quantities')], 'Invoice on', help="The sale order will automatically create the invoice proposition (draft invoice). Ordered and delivered quantities may not be the same. You have to choose if you invoice based on ordered or shipped quantities. If the product is a service, shipped quantities means hours spent on the associated tasks.", required=True),
        'payment_term': fields.many2one('account.payment.term', 'Payment Term'),
        'fiscal_position': fields.many2one('account.fiscal.position', 'Fiscal Position'),
        'company_id': fields.many2one('res.company','Company'),
    }
    _defaults = {
        'company_id': lambda s,cr,uid,c: s.pool.get('res.company')._company_default_get(cr, uid, 'sale.order', c),
        'picking_policy': lambda *a: 'direct',
        'date_order': lambda *a: time.strftime('%Y-%m-%d'),
        'order_policy': lambda *a: 'manual',
        'state': lambda *a: 'draft',
        'user_id': lambda obj, cr, uid, context: uid,
        'name': lambda obj, cr, uid, context: obj.pool.get('ir.sequence').get(cr, uid, 'sale.order'),
        'invoice_quantity': lambda *a: 'order',
        'partner_invoice_id': lambda self, cr, uid, context: context.get('partner_id', False) and self.pool.get('res.partner').address_get(cr, uid, [context['partner_id']], ['invoice'])['invoice'],
        'partner_order_id': lambda self, cr, uid, context: context.get('partner_id', False) and  self.pool.get('res.partner').address_get(cr, uid, [context['partner_id']], ['contact'])['contact'],
        'partner_shipping_id': lambda self, cr, uid, context: context.get('partner_id', False) and self.pool.get('res.partner').address_get(cr, uid, [context['partner_id']], ['delivery'])['delivery'],
        'pricelist_id': lambda self, cr, uid, context: context.get('partner_id', False) and self.pool.get('res.partner').browse(cr, uid, context['partner_id']).property_product_pricelist.id,
    }
    _order = 'name desc'

    # Form filling
    def unlink(self, cr, uid, ids, context=None):
        sale_orders = self.read(cr, uid, ids, ['state'])
        unlink_ids = []
        for s in sale_orders:
            if s['state'] in ['draft', 'cancel']:
                unlink_ids.append(s['id'])
            else:
                raise osv.except_osv(_('Invalid action !'), _('Cannot delete Sale Order(s) which are already confirmed !'))
        return osv.osv.unlink(self, cr, uid, unlink_ids, context=context)

    def onchange_shop_id(self, cr, uid, ids, shop_id):
        v = {}
        if shop_id:
            shop = self.pool.get('sale.shop').browse(cr, uid, shop_id)
            v['project_id'] = shop.project_id.id
            # Que faire si le client a une pricelist a lui ?
            if shop.pricelist_id.id:
                v['pricelist_id'] = shop.pricelist_id.id
            #v['payment_default_id']=shop.payment_default_id.id
        return {'value': v}

    def action_cancel_draft(self, cr, uid, ids, *args):
        if not len(ids):
            return False
        cr.execute('select id from sale_order_line where order_id in ('+','.join(map(str, ids))+')', ('draft',))
        line_ids = map(lambda x: x[0], cr.fetchall())
        self.write(cr, uid, ids, {'state': 'draft', 'invoice_ids': [], 'shipped': 0})
        self.pool.get('sale.order.line').write(cr, uid, line_ids, {'invoiced': False, 'state': 'draft', 'invoice_lines': [(6, 0, [])]})
        wf_service = netsvc.LocalService("workflow")
        for inv_id in ids:
            wf_service.trg_create(uid, 'sale.order', inv_id, cr)
        return True

    def onchange_partner_id(self, cr, uid, ids, part):
        if not part:
            return {'value': {'partner_invoice_id': False, 'partner_shipping_id': False, 'partner_order_id': False, 'payment_term': False, 'fiscal_position': False}}
        addr = self.pool.get('res.partner').address_get(cr, uid, [part], ['delivery', 'invoice', 'contact'])
        part = self.pool.get('res.partner').browse(cr, uid, part)
        pricelist = part.property_product_pricelist and part.property_product_pricelist.id or False
        payment_term = part.property_payment_term and part.property_payment_term.id or False
        fiscal_position = part.property_account_position and part.property_account_position.id or False
        val = {'partner_invoice_id': addr['invoice'], 'partner_order_id': addr['contact'], 'partner_shipping_id': addr['delivery'], 'payment_term': payment_term, 'fiscal_position': fiscal_position}
        if pricelist:
            val['pricelist_id'] = pricelist
        return {'value': val}

    def shipping_policy_change(self, cr, uid, ids, policy, context={}):
        if not policy:
            return {}
        inv_qty = 'order'
        if policy == 'prepaid':
            inv_qty = 'order'
        elif policy == 'picking':
            inv_qty = 'procurement'
        return {'value': {'invoice_quantity': inv_qty}}

    def write(self, cr, uid, ids, vals, context=None):
        if 'order_policy' in vals:
            if vals['order_policy'] == 'prepaid':
                vals.update({'invoice_quantity': 'order'})
            elif vals['order_policy'] == 'picking':
                vals.update({'invoice_quantity': 'procurement'})
        return super(sale_order, self).write(cr, uid, ids, vals, context=context)

    def create(self, cr, uid, vals, context={}):
        if 'order_policy' in vals:
            if vals['order_policy'] == 'prepaid':
                vals.update({'invoice_quantity': 'order'})
            if vals['order_policy'] == 'picking':
                vals.update({'invoice_quantity': 'procurement'})
        return super(sale_order, self).create(cr, uid, vals, context=context)

    def button_dummy(self, cr, uid, ids, context={}):
        return True

#FIXME: the method should return the list of invoices created (invoice_ids)
# and not the id of the last invoice created (res). The problem is that we
# cannot change it directly since the method is called by the sale order
# workflow and I suppose it expects a single id...
    def _inv_get(self, cr, uid, order, context={}):
        return {}

    def _make_invoice(self, cr, uid, order, lines, context={}):
        a = order.partner_id.property_account_receivable.id
        if order.payment_term:
            pay_term = order.payment_term.id
        else:
            pay_term = False
        for preinv in order.invoice_ids:
            if preinv.state not in ('cancel',):
                for preline in preinv.invoice_line:
                    inv_line_id = self.pool.get('account.invoice.line').copy(cr, uid, preline.id, {'invoice_id': False, 'price_unit': -preline.price_unit})
                    lines.append(inv_line_id)
        inv = {
            'name': order.client_order_ref or order.name,
            'origin': order.name,
            'type': 'out_invoice',
            'reference': "P%dSO%d" % (order.partner_id.id, order.id),
            'account_id': a,
            'partner_id': order.partner_id.id,
            'address_invoice_id': order.partner_invoice_id.id,
            'address_contact_id': order.partner_order_id.id,
            'invoice_line': [(6, 0, lines)],
            'currency_id': order.pricelist_id.currency_id.id,
            'comment': order.note,
            'payment_term': pay_term,
            'fiscal_position': order.partner_id.property_account_position.id,
            'date_invoice' : context.get('date_invoice',False),
            'company_id' : order.company_id.id,
        }
        inv_obj = self.pool.get('account.invoice')
        inv.update(self._inv_get(cr, uid, order))
        inv_id = inv_obj.create(cr, uid, inv)
        data = inv_obj.onchange_payment_term_date_invoice(cr, uid, [inv_id], pay_term, time.strftime('%Y-%m-%d'))
        if data.get('value', False):
            inv_obj.write(cr, uid, [inv_id], data['value'], context=context)
        inv_obj.button_compute(cr, uid, [inv_id])
        return inv_id

    def action_invoice_create(self, cr, uid, ids, grouped=False, states=['confirmed', 'done', 'exception'], date_inv = False):
        res = False
        invoices = {}
        invoice_ids = []

        context = {}
        # If date was specified, use it as date invoiced, usefull when invoices are generated this month and put the
        # last day of the last month as invoice date
        if date_inv:
            context['date_inv'] = date_inv
        for o in self.browse(cr, uid, ids):
            lines = []
            for line in o.order_line:
                if (line.state in states) and not line.invoiced:
                    lines.append(line.id)
            created_lines = self.pool.get('sale.order.line').invoice_line_create(cr, uid, lines)
            if created_lines:
                invoices.setdefault(o.partner_id.id, []).append((o, created_lines))

        if not invoices:
            for o in self.browse(cr, uid, ids):
                for i in o.invoice_ids:
                    if i.state == 'draft':
                        return i.id
        picking_obj = self.pool.get('stock.picking')
        for val in invoices.values():
            if grouped:
                res = self._make_invoice(cr, uid, val[0][0], reduce(lambda x,y: x + y, [l for o,l in val], []), context=context)
                for o, l in val:
                    self.write(cr, uid, [o.id], {'state': 'progress'})
                    if o.order_policy == 'picking':
                        picking_obj.write(cr, uid, map(lambda x: x.id, o.picking_ids), {'invoice_state': 'invoiced'})
                    cr.execute('insert into sale_order_invoice_rel (order_id,invoice_id) values (%s,%s)', (o.id, res))
            else:
                for order, il in val:
                    res = self._make_invoice(cr, uid, order, il, context=context)
                    invoice_ids.append(res)
                    self.write(cr, uid, [order.id], {'state': 'progress'})
                    if order.order_policy == 'picking':
                        picking_obj.write(cr, uid, map(lambda x: x.id, order.picking_ids), {'invoice_state': 'invoiced'})
                    cr.execute('insert into sale_order_invoice_rel (order_id,invoice_id) values (%s,%s)', (order.id, res))
        return res

    def action_invoice_cancel(self, cr, uid, ids, context={}):
        for sale in self.browse(cr, uid, ids):
            for line in sale.order_line:
                invoiced = False
                for iline in line.invoice_lines:
                    if iline.invoice_id and iline.invoice_id.state == 'cancel':
                        continue
                    else:
                        invoiced = True
                self.pool.get('sale.order.line').write(cr, uid, [line.id], {'invoiced': invoiced})
        self.write(cr, uid, ids, {'state': 'invoice_except', 'invoice_ids': False})
        return True

    def action_cancel(self, cr, uid, ids, context={}):
        ok = True
        sale_order_line_obj = self.pool.get('sale.order.line')
        for sale in self.browse(cr, uid, ids):
            for pick in sale.picking_ids:
                if pick.state not in ('draft', 'cancel'):
                    raise osv.except_osv(
                        _('Could not cancel sale order !'),
                        _('You must first cancel all packing attached to this sale order.'))
            for r in self.read(cr, uid, ids, ['picking_ids']):
                for pick in r['picking_ids']:
                    wf_service = netsvc.LocalService("workflow")
                    wf_service.trg_validate(uid, 'stock.picking', pick, 'button_cancel', cr)
            for inv in sale.invoice_ids:
                if inv.state not in ('draft', 'cancel'):
                    raise osv.except_osv(
                        _('Could not cancel this sale order !'),
                        _('You must first cancel all invoices attached to this sale order.'))
            for r in self.read(cr, uid, ids, ['invoice_ids']):
                for inv in r['invoice_ids']:
                    wf_service = netsvc.LocalService("workflow")
                    wf_service.trg_validate(uid, 'account.invoice', inv, 'invoice_cancel', cr)
            sale_order_line_obj.write(cr, uid, [l.id for l in  sale.order_line],
                    {'state': 'cancel'})
        self.write(cr, uid, ids, {'state': 'cancel'})
        return True

    def action_wait(self, cr, uid, ids, *args):
        event_p = self.pool.get('res.partner.event.type').check(cr, uid, 'sale_open')
        event_obj = self.pool.get('res.partner.event')
        for o in self.browse(cr, uid, ids):
            if event_p:
                event_obj.create(cr, uid, {'name': 'Sale Order: '+ o.name,\
                        'partner_id': o.partner_id.id,\
                        'date': time.strftime('%Y-%m-%d %H:%M:%S'),\
                        'user_id': (o.user_id and o.user_id.id) or uid,\
                        'partner_type': 'customer', 'probability': 1.0,\
                        'planned_revenue': o.amount_untaxed})
            if (o.order_policy == 'manual'):
                self.write(cr, uid, [o.id], {'state': 'manual'})
            else:
                self.write(cr, uid, [o.id], {'state': 'progress'})
            self.pool.get('sale.order.line').button_confirm(cr, uid, [x.id for x in o.order_line])

    def procurement_lines_get(self, cr, uid, ids, *args):
        res = []
        for order in self.browse(cr, uid, ids, context={}):
            for line in order.order_line:
                if line.procurement_id:
                    res.append(line.procurement_id.id)
        return res

    # if mode == 'finished':
    #   returns True if all lines are done, False otherwise
    # if mode == 'canceled':
    #   returns True if there is at least one canceled line, False otherwise
    def test_state(self, cr, uid, ids, mode, *args):
        assert mode in ('finished', 'canceled'), _("invalid mode for test_state")
        finished = True
        canceled = False
        notcanceled = False
        write_done_ids = []
        write_cancel_ids = []
        stock_move_obj = self.pool.get('stock.move')
        for order in self.browse(cr, uid, ids, context={}):

            #check for pending deliveries
            pending_deliveries = False
            # check => if order_lines do not exist,don't proceed for any mode.
            if not order.order_line:
                return False
            for line in order.order_line:
                move_ids = stock_move_obj.search(cr, uid, [('sale_line_id','=', line.id)])
                for move in stock_move_obj.browse( cr, uid, move_ids ):
                    #if one of the related order lines is in state draft, auto or confirmed
                    #this order line is not yet delivered
                    if move.state in ('draft', 'waiting', 'confirmed'):
                        pending_deliveries = True
                # Reason => if there are no move lines,the following condition will always set to be true,and will set SO to 'DONE'.
                # Added move_ids check to SOLVE.
                if move_ids and ((not line.procurement_id) or (line.procurement_id.state=='done')) and not pending_deliveries:
#                    finished = True
                    if line.state != 'done':
                        write_done_ids.append(line.id)
                else:
                    finished = False
                if line.procurement_id:
                    if (line.procurement_id.state == 'cancel'):
                        canceled = True
                        if line.state != 'exception':
                            write_cancel_ids.append(line.id)
                    else:
                        notcanceled = True
        if write_done_ids:
            self.pool.get('sale.order.line').write(cr, uid, write_done_ids, {'state': 'done'})
        if write_cancel_ids:
            self.pool.get('sale.order.line').write(cr, uid, write_cancel_ids, {'state': 'exception'})

        if mode == 'finished':
            return finished
        elif mode == 'canceled':
            return canceled
            if notcanceled:
                return False
            return canceled

    def action_ship_create(self, cr, uid, ids, *args):
        picking_id = False
        company = self.pool.get('res.users').browse(cr, uid, uid).company_id
        for order in self.browse(cr, uid, ids, context={}):
            output_id = order.shop_id.warehouse_id.lot_output_id.id
            picking_id = False
            for line in order.order_line:
                proc_id = False
                date_planned = DateTime.now() + DateTime.DateTimeDeltaFromDays(line.delay or 0.0)
                date_planned = (date_planned - DateTime.DateTimeDeltaFromDays(company.security_lead)).strftime('%Y-%m-%d %H:%M:%S')
                if line.state == 'done':
                    continue
                if line.product_id and line.product_id.product_tmpl_id.type in ('product', 'consu'):
                    location_id = order.shop_id.warehouse_id.lot_stock_id.id
                    if not picking_id:
                        loc_dest_id = order.partner_id.property_stock_customer.id
                        picking_id = self.pool.get('stock.picking').create(cr, uid, {
                            'origin': order.name,
                            'type': 'out',
                            'state': 'auto',
                            'move_type': order.picking_policy,
                            'sale_id': order.id,
                            'address_id': order.partner_shipping_id.id,
                            'note': order.note,
                            'invoice_state': (order.order_policy=='picking' and '2binvoiced') or 'none',
                            'company_id': order.company_id.id,
                        })

                    move_id = self.pool.get('stock.move').create(cr, uid, {
                        'name': line.name[:64],
                        'picking_id': picking_id,
                        'product_id': line.product_id.id,
                        'date_planned': date_planned,
                        'product_qty': line.product_uom_qty,
                        'product_uom': line.product_uom.id,
                        'product_uos_qty': line.product_uos_qty,
                        'product_uos': (line.product_uos and line.product_uos.id)\
                                or line.product_uom.id,
                        'product_packaging': line.product_packaging.id,
                        'address_id': line.address_allotment_id.id or order.partner_shipping_id.id,
                        'location_id': location_id,
                        'location_dest_id': output_id,
                        'sale_line_id': line.id,
                        'tracking_id': False,
                        'state': 'draft',
                        #'state': 'waiting',
                        'note': line.notes,
                        'company_id': order.company_id.id,
                    })
                    proc_id = self.pool.get('mrp.procurement').create(cr, uid, {
                        'name': order.name,
                        'origin': order.name,
                        'date_planned': date_planned,
                        'product_id': line.product_id.id,
                        'product_qty': line.product_uom_qty,
                        'product_uom': line.product_uom.id,
                        'product_uos_qty': (line.product_uos and line.product_uos_qty)\
                                or line.product_uom_qty,
                        'product_uos': (line.product_uos and line.product_uos.id)\
                                or line.product_uom.id,
                        'location_id': order.shop_id.warehouse_id.lot_stock_id.id,
                        'procure_method': line.type,
                        'move_id': move_id,
                        'property_ids': [(6, 0, [x.id for x in line.property_ids])],
                        'company_id': order.company_id.id,
                    })
                    wf_service = netsvc.LocalService("workflow")
                    wf_service.trg_validate(uid, 'mrp.procurement', proc_id, 'button_confirm', cr)
                    self.pool.get('sale.order.line').write(cr, uid, [line.id], {'procurement_id': proc_id})
                elif line.product_id and line.product_id.product_tmpl_id.type == 'service':
                    proc_id = self.pool.get('mrp.procurement').create(cr, uid, {
                        'name': line.name,
                        'origin': order.name,
                        'date_planned': date_planned,
                        'product_id': line.product_id.id,
                        'product_qty': line.product_uom_qty,
                        'product_uom': line.product_uom.id,
                        'location_id': order.shop_id.warehouse_id.lot_stock_id.id,
                        'procure_method': line.type,
                        'property_ids': [(6, 0, [x.id for x in line.property_ids])],
                        'company_id': order.company_id.id,
                    })
                    self.pool.get('sale.order.line').write(cr, uid, [line.id], {'procurement_id': proc_id})
                    wf_service = netsvc.LocalService("workflow")
                    wf_service.trg_validate(uid, 'mrp.procurement', proc_id, 'button_confirm', cr)
                else:
                    #
                    # No procurement because no product in the sale.order.line.
                    #
                    pass

            val = {}
            if picking_id:
                wf_service = netsvc.LocalService("workflow")
                wf_service.trg_validate(uid, 'stock.picking', picking_id, 'button_confirm', cr)

            if order.state == 'shipping_except':
                val['state'] = 'progress'

                if (order.order_policy == 'manual'):
                    for line in order.order_line:
                        if (not line.invoiced) and (line.state not in ('cancel', 'draft')):
                            val['state'] = 'manual'
                            break
            self.write(cr, uid, [order.id], val)

        return True

    def action_ship_end(self, cr, uid, ids, context={}):
        for order in self.browse(cr, uid, ids):
            val = {'shipped': True}
            if order.state == 'shipping_except':
                val['state'] = 'progress'
                if (order.order_policy == 'manual'):
                    for line in order.order_line:
                        if (not line.invoiced) and (line.state not in ('cancel', 'draft')):
                            val['state'] = 'manual'
                            break
            for line in order.order_line:
                towrite = []
                if line.state == 'exception':
                    towrite.append(line.id)
                if towrite:
                    self.pool.get('sale.order.line').write(cr, uid, towrite, {'state': 'done'}, context=context)
            self.write(cr, uid, [order.id], val)
        return True

    def _log_event(self, cr, uid, ids, factor=0.7, name='Open Order'):
        invs = self.read(cr, uid, ids, ['date_order', 'partner_id', 'amount_untaxed'])
        for inv in invs:
            part = inv['partner_id'] and inv['partner_id'][0]
            pr = inv['amount_untaxed'] or 0.0
            partnertype = 'customer'
            eventtype = 'sale'
            event = {
                'name': 'Order: '+name,
                'som': False,
                'description': 'Order '+str(inv['id']),
                'document': '',
                'partner_id': part,
                'date': time.strftime('%Y-%m-%d'),
                'canal_id': False,
                'user_id': uid,
                'partner_type': partnertype,
                'probability': 1.0,
                'planned_revenue': pr,
                'planned_cost': 0.0,
                'type': eventtype
            }
            self.pool.get('res.partner.event').create(cr, uid, event)

    def has_stockable_products(self, cr, uid, ids, *args):
        for order in self.browse(cr, uid, ids):
            for order_line in order.order_line:
                if order_line.product_id and order_line.product_id.product_tmpl_id.type in ('product', 'consu'):
                    return True
        return False
sale_order()

# TODO add a field price_unit_uos
# - update it on change product and unit price
# - use it in report if there is a uos
class sale_order_line(osv.osv):
    def _amount_line_net(self, cr, uid, ids, field_name, arg, context):
        res = {}
        for line in self.browse(cr, uid, ids):
            res[line.id] = line.price_unit * (1 - (line.discount or 0.0) / 100.0)
        return res

    def _amount_line(self, cr, uid, ids, field_name, arg, context):
        res = {}
        cur_obj = self.pool.get('res.currency')
        for line in self.browse(cr, uid, ids):
            res[line.id] = line.price_unit * line.product_uom_qty * (1 - (line.discount or 0.0) / 100.0)
            cur = line.order_id.pricelist_id.currency_id
            res[line.id] = cur_obj.round(cr, uid, cur, res[line.id])
        return res

    def _number_packages(self, cr, uid, ids, field_name, arg, context):
        res = {}
        for line in self.browse(cr, uid, ids):
            try:
                res[line.id] = int(line.product_uom_qty / line.product_packaging.qty)
            except:
                res[line.id] = 1
        return res

    _name = 'sale.order.line'
    _description = 'Sale Order line'
    _columns = {
        'order_id': fields.many2one('sale.order', 'Order Ref', required=True, ondelete='cascade', select=True),
        'name': fields.char('Description', size=256, required=True, select=True),
        'sequence': fields.integer('Sequence'),
        'delay': fields.float('Delivery Lead Time', required=True, help="Number of days between the order confirmation the the shipping of the products to the customer"),
        'product_id': fields.many2one('product.product', 'Product', domain=[('sale_ok', '=', True)], change_default=True),
        'invoice_lines': fields.many2many('account.invoice.line', 'sale_order_line_invoice_rel', 'order_line_id', 'invoice_id', 'Invoice Lines', readonly=True),
        'invoiced': fields.boolean('Invoiced', readonly=True),
        'procurement_id': fields.many2one('mrp.procurement', 'Requisition'),
        'price_unit': fields.float('Unit Price', required=True, digits=(16, int(config['price_accuracy']))),
        'price_net': fields.function(_amount_line_net, method=True, string='Net Price', digits=(16, int(config['price_accuracy']))),
        'price_subtotal': fields.function(_amount_line, method=True, string='Subtotal'),
        'tax_id': fields.many2many('account.tax', 'sale_order_tax', 'order_line_id', 'tax_id', 'Taxes'),
        'type': fields.selection([('make_to_stock', 'from stock'), ('make_to_order', 'on order')], 'Requisition Method', required=True),
        'property_ids': fields.many2many('mrp.property', 'sale_order_line_property_rel', 'order_id', 'property_id', 'Properties'),
        'address_allotment_id': fields.many2one('res.partner.address', 'Allotment Partner'),
        'product_uom_qty': fields.float('Quantity (UoM)', digits=(16, 2), required=True),
        'product_uom': fields.many2one('product.uom', 'Product UoM', required=True),
        'product_uos_qty': fields.float('Quantity (UoS)'),
        'product_uos': fields.many2one('product.uom', 'Product UoS'),
        'product_packaging': fields.many2one('product.packaging', 'Packaging'),
        'move_ids': fields.one2many('stock.move', 'sale_line_id', 'Inventory Moves', readonly=True),
        'discount': fields.float('Discount (%)', digits=(16, 2)),
        'number_packages': fields.function(_number_packages, method=True, type='integer', string='Number Packages'),
        'notes': fields.text('Notes'),
        'th_weight': fields.float('Weight'),
        'state': fields.selection([('draft', 'Draft'), ('confirmed', 'Confirmed'), ('done', 'Done'), ('cancel', 'Cancelled'), ('exception', 'Exception')], 'State', required=True, readonly=True),
        'order_partner_id': fields.related('order_id', 'partner_id', type='many2one', relation='res.partner', string='Customer'),
        'salesman_id':fields.related('order_id','user_id',type='many2one',relation='res.users',string='Salesman'),
        'company_id': fields.related('order_id','company_id',type='many2one',relation='res.company',string='Company'),
    }
    _order = 'sequence, id'
    _defaults = {
        'discount': lambda *a: 0.0,
        'delay': lambda *a: 0.0,
        'product_uom_qty': lambda *a: 1,
        'product_uos_qty': lambda *a: 1,
        'sequence': lambda *a: 10,
        'invoiced': lambda *a: 0,
        'state': lambda *a: 'draft',
        'type': lambda *a: 'make_to_stock',
        'product_packaging': lambda *a: False
    }

    def invoice_line_create(self, cr, uid, ids, context={}):
        def _get_line_qty(line):
            if (line.order_id.invoice_quantity=='order') or not line.procurement_id:
                if line.product_uos:
                    return line.product_uos_qty or 0.0
                return line.product_uom_qty
            else:
                return self.pool.get('mrp.procurement').quantity_get(cr, uid,
                        line.procurement_id.id, context)

        def _get_line_uom(line):
            if (line.order_id.invoice_quantity=='order') or not line.procurement_id:
                if line.product_uos:
                    return line.product_uos.id
                return line.product_uom.id
            else:
                return self.pool.get('mrp.procurement').uom_get(cr, uid,
                        line.procurement_id.id, context)

        create_ids = []
        sales = {}
        for line in self.browse(cr, uid, ids, context):
            if not line.invoiced:
                if line.product_id:
                    a = line.product_id.product_tmpl_id.property_account_income.id
                    if not a:
                        a = line.product_id.categ_id.property_account_income_categ.id
                    if not a:
                        raise osv.except_osv(_('Error !'),
                                _('There is no income account defined ' \
                                        'for this product: "%s" (id:%d)') % \
                                        (line.product_id.name, line.product_id.id,))
                else:
                    a = self.pool.get('ir.property').get(cr, uid,
                            'property_account_income_categ', 'product.category',
                            context=context)
                uosqty = _get_line_qty(line)
                uos_id = _get_line_uom(line)
                pu = 0.0
                if uosqty:
                    pu = round(line.price_unit * line.product_uom_qty / uosqty,
                            int(config['price_accuracy']))
                fpos = line.order_id.fiscal_position or False
                a = self.pool.get('account.fiscal.position').map_account(cr, uid, fpos, a)
                if not a:
                    raise osv.except_osv(_('Error !'),
                                _('There is no income category account defined in default Properties for Product Category or Fiscal Position is not defined !'))
                inv_id = self.pool.get('account.invoice.line').create(cr, uid, {
                    'name': line.name,
                    'origin': line.order_id.name,
                    'account_id': a,
                    'price_unit': pu,
                    'quantity': uosqty,
                    'discount': line.discount,
                    'uos_id': uos_id,
                    'product_id': line.product_id.id or False,
                    'invoice_line_tax_id': [(6, 0, [x.id for x in line.tax_id])],
                    'note': line.notes,
                    'account_analytic_id': line.order_id.project_id and line.order_id.project_id.id or False,
                })
                cr.execute('insert into sale_order_line_invoice_rel (order_line_id,invoice_id) values (%s,%s)', (line.id, inv_id))
                self.write(cr, uid, [line.id], {'invoiced': True})

                sales[line.order_id.id] = True
                create_ids.append(inv_id)

        # Trigger workflow events
        wf_service = netsvc.LocalService("workflow")
        for sid in sales.keys():
            wf_service.trg_write(uid, 'sale.order', sid, cr)
        return create_ids

    def button_cancel(self, cr, uid, ids, context={}):
        for line in self.browse(cr, uid, ids, context=context):
            if line.invoiced:
                raise osv.except_osv(_('Invalid action !'), _('You cannot cancel a sale order line that has already been invoiced !'))
        return self.write(cr, uid, ids, {'state': 'cancel'})

    def button_confirm(self, cr, uid, ids, context={}):
        return self.write(cr, uid, ids, {'state': 'confirmed'})

    def button_done(self, cr, uid, ids, context={}):
        wf_service = netsvc.LocalService("workflow")
        res = self.write(cr, uid, ids, {'state': 'done'})
        for line in self.browse(cr, uid, ids, context):
            wf_service.trg_write(uid, 'sale.order', line.order_id.id, cr)

        return res

    def uos_change(self, cr, uid, ids, product_uos, product_uos_qty=0, product_id=None):
        product_obj = self.pool.get('product.product')
        if not product_id:
            return {'value': {'product_uom': product_uos,
                'product_uom_qty': product_uos_qty}, 'domain': {}}

        product = product_obj.browse(cr, uid, product_id)
        value = {
            'product_uom': product.uom_id.id,
        }
        # FIXME must depend on uos/uom of the product and not only of the coeff.
        try:
            value.update({
                'product_uom_qty': product_uos_qty / product.uos_coeff,
                'th_weight': product_uos_qty / product.uos_coeff * product.weight
            })
        except ZeroDivisionError:
            pass
        return {'value': value}

    def copy_data(self, cr, uid, id, default=None, context={}):
        if not default:
            default = {}
        default.update({'state': 'draft', 'move_ids': [], 'invoiced': False, 'invoice_lines': []})
        return super(sale_order_line, self).copy_data(cr, uid, id, default, context)

    def product_id_change(self, cr, uid, ids, pricelist, product, qty=0,
            uom=False, qty_uos=0, uos=False, name='', partner_id=False,
            lang=False, update_tax=True, date_order=False, packaging=False, fiscal_position=False, flag=False):
        if not  partner_id:
            raise osv.except_osv(_('No Customer Defined !'), _('You have to select a customer in the sale form !\nPlease set one customer before choosing a product.'))
        warning = {}
        product_uom_obj = self.pool.get('product.uom')
        partner_obj = self.pool.get('res.partner')
        product_obj = self.pool.get('product.product')
        if partner_id:
            lang = partner_obj.browse(cr, uid, partner_id).lang
        context = {'lang': lang, 'partner_id': partner_id}

        if not product:
            return {'value': {'th_weight': 0, 'product_packaging': False,
                'product_uos_qty': qty}, 'domain': {'product_uom': [],
                   'product_uos': []}}

        if not date_order:
            date_order = time.strftime('%Y-%m-%d')

        result = {}
        product_obj = product_obj.browse(cr, uid, product, context=context)
        if not packaging and product_obj.packaging:
            packaging = product_obj.packaging[0].id
            result['product_packaging'] = packaging

        if packaging:
            default_uom = product_obj.uom_id and product_obj.uom_id.id
            pack = self.pool.get('product.packaging').browse(cr, uid, packaging, context)
            q = product_uom_obj._compute_qty(cr, uid, uom, pack.qty, default_uom)
#            qty = qty - qty % q + q
            if qty and (q and not (qty % q) == 0):
                ean = pack.ean
                qty_pack = pack.qty
                type_ul = pack.ul
                warn_msg = _("You selected a quantity of %d Units.\nBut it's not compatible with the selected packaging.\nHere is a proposition of quantities according to the packaging: ") % (qty)
                warn_msg = warn_msg + "\n\n" + _("EAN: ") + str(ean) + _(" Quantity: ") + str(qty_pack) + _(" Type of ul: ") + str(type_ul.name)
                warning = {
                    'title': _('Picking Information !'),
                    'message': warn_msg
                    }
            result['product_uom_qty'] = qty

        if uom:
            uom2 = product_uom_obj.browse(cr, uid, uom)
            if product_obj.uom_id.category_id.id != uom2.category_id.id:
                uom = False

        if uos:
            if product_obj.uos_id:
                uos2 = product_uom_obj.browse(cr, uid, uos)
                if product_obj.uos_id.category_id.id != uos2.category_id.id:
                    uos = False
            else:
                uos = False
        result.update({'type': product_obj.procure_method})
        if product_obj.description_sale:
            result['notes'] = product_obj.description_sale
        fpos = fiscal_position and self.pool.get('account.fiscal.position').browse(cr, uid, fiscal_position) or False
        if update_tax: #The quantity only have changed
            result['delay'] = (product_obj.sale_delay or 0.0)
            partner = partner_obj.browse(cr, uid, partner_id)
            result['tax_id'] = self.pool.get('account.fiscal.position').map_tax(cr, uid, fpos, product_obj.taxes_id)
        if not flag:
<<<<<<< HEAD
            result['name'] = self.pool.get('product.product').name_get(cr, uid, [product_obj.id])[0][1]
=======
            result['name'] = self.pool.get('product.product').name_get(cr, uid, [product_obj.id], context=context)[0][1]
>>>>>>> 0b44aff8
        domain = {}
        if (not uom) and (not uos):
            result['product_uom'] = product_obj.uom_id.id
            if product_obj.uos_id:
                result['product_uos'] = product_obj.uos_id.id
                result['product_uos_qty'] = qty * product_obj.uos_coeff
                uos_category_id = product_obj.uos_id.category_id.id
            else:
                result['product_uos'] = False
                result['product_uos_qty'] = qty
                uos_category_id = False
            result['th_weight'] = qty * product_obj.weight
            domain = {'product_uom':
                        [('category_id', '=', product_obj.uom_id.category_id.id)],
                        'product_uos':
                        [('category_id', '=', uos_category_id)]}

        elif uos: # only happens if uom is False
            result['product_uom'] = product_obj.uom_id and product_obj.uom_id.id
            result['product_uom_qty'] = qty_uos / product_obj.uos_coeff
            result['th_weight'] = result['product_uom_qty'] * product_obj.weight
        elif uom: # whether uos is set or not
            default_uom = product_obj.uom_id and product_obj.uom_id.id
            q = product_uom_obj._compute_qty(cr, uid, uom, qty, default_uom)
            if product_obj.uos_id:
                result['product_uos'] = product_obj.uos_id.id
                result['product_uos_qty'] = qty * product_obj.uos_coeff
            else:
                result['product_uos'] = False
                result['product_uos_qty'] = qty
            result['th_weight'] = q * product_obj.weight        # Round the quantity up

        # get unit price

        if not pricelist:
            warning = {
                'title': 'No Pricelist !',
                'message':
                    'You have to select a pricelist in the sale form !\n'
                    'Please set one before choosing a product.'
                }
        else:
            price = self.pool.get('product.pricelist').price_get(cr, uid, [pricelist],
                    product, qty or 1.0, partner_id, {
                        'uom': uom,
                        'date': date_order,
                        })[pricelist]
            if price is False:
                warning = {
                    'title': 'No valid pricelist line found !',
                    'message':
                        "Couldn't find a pricelist line matching this product and quantity.\n"
                        "You have to change either the product, the quantity or the pricelist."
                    }
            else:
                result.update({'price_unit': price})
        return {'value': result, 'domain': domain, 'warning': warning}

    def product_uom_change(self, cursor, user, ids, pricelist, product, qty=0,
            uom=False, qty_uos=0, uos=False, name='', partner_id=False,
            lang=False, update_tax=True, date_order=False):
        res = self.product_id_change(cursor, user, ids, pricelist, product,
                qty=0, uom=uom, qty_uos=qty_uos, uos=uos, name=name,
                partner_id=partner_id, lang=lang, update_tax=update_tax,
                date_order=date_order)
        if 'product_uom' in res['value']:
            del res['value']['product_uom']
        if not uom:
            res['value']['price_unit'] = 0.0
        return res

    def unlink(self, cr, uid, ids, context={}):
        """Allows to delete sale order lines in draft,cancel states"""
        for rec in self.browse(cr, uid, ids, context=context):
            if rec.state not in ['draft', 'cancel']:
                raise osv.except_osv(_('Invalid action !'), _('Cannot delete a sale order line which is %s !')%(rec.state,))
        return super(sale_order_line, self).unlink(cr, uid, ids, context=context)

sale_order_line()


class sale_config_picking_policy(osv.osv_memory):
    _name = 'sale.config.picking_policy'
    _columns = {
        'name': fields.char('Name', size=64),
        'picking_policy': fields.selection([
            ('direct', 'Direct Delivery'),
            ('one', 'All at Once')
        ], 'Picking Default Policy', required=True),
        'order_policy': fields.selection([
            ('manual', 'Invoice Based on Sales Orders'),
            ('picking', 'Invoice Based on Deliveries'),
        ], 'Shipping Default Policy', required=True),
        'step': fields.selection([
            ('one', 'Delivery Order Only'),
            ('two', 'Picking List & Delivery Order')
        ], 'Steps To Deliver a Sale Order', required=True,
           help="By default, Open ERP is able to manage complex routing and paths "\
           "of products in your warehouse and partner locations. This will configure "\
           "the most common and simple methods to deliver products to the customer "\
           "in one or two operations by the worker.")
    }
    _defaults = {
        'picking_policy': lambda *a: 'direct',
        'order_policy': lambda *a: 'picking',
        'step': lambda *a: 'one'
    }

    def set_default(self, cr, uid, ids, context=None):
        for o in self.browse(cr, uid, ids, context=context):
            ir_values_obj = self.pool.get('ir.values')
            ir_values_obj.set(cr, uid, 'default', False, 'picking_policy', ['sale.order'], o.picking_policy)
            ir_values_obj.set(cr, uid, 'default', False, 'order_policy', ['sale.order'], o.order_policy)

            if o.step == 'one':
                md = self.pool.get('ir.model.data')
                group_id = md._get_id(cr, uid, 'base', 'group_no_one')
                group_id = md.browse(cr, uid, group_id, context).res_id
                menu_id = md._get_id(cr, uid, 'stock', 'menu_action_picking_tree_delivery')
                menu_id = md.browse(cr, uid, menu_id, context).res_id
                self.pool.get('ir.ui.menu').write(cr, uid, [menu_id], {'groups_id': [(6, 0, [group_id])]})

                location_id = md._get_id(cr, uid, 'stock', 'stock_location_output')
                location_id = md.browse(cr, uid, location_id, context).res_id
                self.pool.get('stock.location').write(cr, uid, [location_id], {'chained_auto_packing': 'transparent'})

        return {
                'view_type': 'form',
                "view_mode": 'form',
                'res_model': 'ir.actions.configuration.wizard',
                'type': 'ir.actions.act_window',
                'target': 'new',
         }

    def action_cancel(self, cr, uid, ids, context=None):
        return {
                'view_type': 'form',
                "view_mode": 'form',
                'res_model': 'ir.actions.configuration.wizard',
                'type': 'ir.actions.act_window',
                'target': 'new',
         }

sale_config_picking_policy()
<|MERGE_RESOLUTION|>--- conflicted
+++ resolved
@@ -967,11 +967,7 @@
             partner = partner_obj.browse(cr, uid, partner_id)
             result['tax_id'] = self.pool.get('account.fiscal.position').map_tax(cr, uid, fpos, product_obj.taxes_id)
         if not flag:
-<<<<<<< HEAD
-            result['name'] = self.pool.get('product.product').name_get(cr, uid, [product_obj.id])[0][1]
-=======
             result['name'] = self.pool.get('product.product').name_get(cr, uid, [product_obj.id], context=context)[0][1]
->>>>>>> 0b44aff8
         domain = {}
         if (not uom) and (not uos):
             result['product_uom'] = product_obj.uom_id.id
