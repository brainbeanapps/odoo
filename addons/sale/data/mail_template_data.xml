<?xml version="1.0" encoding="utf-8"?>
<odoo>
    <data noupdate="1">

        <!--Email template -->
        <record id="email_template_edi_sale" model="mail.template">
            <field name="name">Sales Order - Send by Email</field>
            <field name="email_from">${(object.user_id.email and '%s &lt;%s&gt;' % (object.user_id.name, object.user_id.email) or '')|safe}</field>
            <field name="subject">${object.company_id.name} ${object.state in ('draft', 'sent') and 'Quotation' or 'Order'} (Ref ${object.name or 'n/a' })</field>
            <field name="partner_to">${object.partner_id.id}</field>
            <field name="model_id" ref="sale.model_sale_order"/>
            <field name="auto_delete" eval="True"/>
            <field name="report_template" ref="report_sale_order"/>
            <field name="report_name">${(object.name or '').replace('/','_')}_${object.state == 'draft' and 'draft' or ''}</field>
            <field name="lang">${object.partner_id.lang}</field>
            <field name="body_html"><![CDATA[
<p>Dear ${object.partner_id.name}
% set access_action = object.get_access_action()
% set doc_name = 'quotation' if object.state in ('draft', 'sent') else 'order confirmation'
% set is_online = access_action and access_action['type'] == 'ir.actions.act_url'
% set access_name = is_online and object.template_id and 'Accept and pay %s online' % doc_name or 'View %s' % doc_name
% set access_url = is_online and access_action['url'] or object.get_signup_url()

% if object.partner_id.parent_id:
    (<i>${object.partner_id.parent_id.name}</i>)
% endif
,</p>
<p>
Here is your ${doc_name} <strong>${object.name}</strong>
% if object.origin:
(with reference: ${object.origin} )
% endif
amounting in <strong>${object.amount_total} ${object.pricelist_id.currency_id.name}</strong>
from ${object.company_id.name}.
</p>

<<<<<<< HEAD
    <br/><br/>
    <center>
        <a href="${access_url}" style="background-color: #1abc9c; padding: 20px; text-decoration: none; color: #fff; border-radius: 5px; font-size: 16px;" class="o_default_snippet_text">${access_name}</a>
        <br/><br/>
        <span style="color:#888888">(or view attached PDF)</span>
    </center>
    <br/>

<p>You can reply to this email if you have any questions.</p>
<p>Thank you,</p>

<p style="color:#eeeeee;">
% if object.user_id and object.user_id.signature:
    ${object.user_id.signature | safe}
% endif
</p>
=======
% if is_online:
<p style="margin-left: 30px; margin-top: 10 px; margin-bottom: 10px;">
    <a href="${access_url}" style="padding: 5px 10px; font-size: 12px; line-height: 18px; color: #FFFFFF; border-color:#a24689; text-decoration: none; display: inline-block; margin-bottom: 0px; font-weight: 400; text-align: center; vertical-align: middle; cursor: pointer; white-space: nowrap; background-image: none; background-color: #a24689; border: 1px solid #a24689; border-radius:3px" class="o_default_snippet_text">${access_name}</a>
</p>
% endif
<p>If you have any question, do not hesitate to contact us.</p>
<p>Best regards,</p>
>>>>>>> 476cb5a0
]]></field>
        </record>

        <!--Default Notification Email template for invoices-->
        <record id="sale.mail_template_data_notification_email_sale_order" model="mail.template">
            <field name="name">Sale Order Notification Email</field>
            <field name="subject">${object.subject}</field>
            <field name="model_id" ref="mail.model_mail_message"/>
            <field name="auto_delete" eval="True"/>
            <field name="body_html"><![CDATA[<html>
                <head></head>
                <body style="margin: 0; padding: 0;">
                <table border="0" width="100%" cellpadding="0" bgcolor="#ededed" style="padding: 20px; background-color: #ededed" class="o_mail_notification">
                    <tbody>

                      <!-- HEADER -->
                      <tr>
                        <td align="center" style="min-width: 590px;">
                          <table width="590" border="0" cellpadding="0" bgcolor="#a24689" style="min-width: 590px; background-color: rgb(162, 70, 137); padding: 20px;">
                            <tr>
                              <td valign="middle">
                                  <span style="font-size:20px; color:white; font-weight: bold;">
                                      ${object.record_name}
                                  </span>
                              </td>
                              <td valign="middle" align="right">
                                  <img src="/logo.png" style="padding: 0px; margin: 0px; height: auto; width: 80px;" alt="${user.company_id.name}">
                              </td>
                            </tr>
                          </table>
                        </td>
                      </tr>

                      <!-- CONTENT -->
                      <tr>
                        <td align="center" style="min-width: 590px;">
                          <table width="590" border="0" cellpadding="0" bgcolor="#ffffff" style="min-width: 590px; background-color: rgb(255, 255, 255); padding: 20px;">
                            <tbody>
                              <td valign="top" style="font-family:Arial,Helvetica,sans-serif; color: #555; font-size: 14px;">
                                ${object.body | safe}
                              </td>
                            </tbody>
                          </table>
                        </td>
                      </tr>

                      <!-- FOOTER -->
                      <tr>
                        <td align="center" style="min-width: 590px;">
                          <table width="590" border="0" cellpadding="0" bgcolor="#a24689" style="min-width: 590px; background-color: rgb(162, 70, 137); padding: 20px;">
                            <tr>
                              <td valign="middle" align="left" style="color: #fff; padding-top: 10px; padding-bottom: 10px; font-size: 12px;">
                                ${user.company_id.name}<br/>
                                ${user.company_id.phone or ''}
                              </td>
                              <td valign="middle" align="right" style="color: #fff; padding-top: 10px; padding-bottom: 10px; font-size: 12px;">
                                % if user.company_id.email:
                                <a href="mailto:${user.company_id.email}" style="text-decoration:none; color: white;">${user.company_id.email}</a><br/>
                                % endif
                                % if user.company_id.website:
                                    <a href="${user.company_id.website}" style="text-decoration:none; color: white;">
                                        ${user.company_id.website}
                                    </a>
                                % endif
                              </td>
                            </tr>
                          </table>
                        </td>
                      </tr>
                      <tr>
                        <td align="center">
                            Powered by <a href="https://www.odoo.com">Odoo</a>.
                        </td>
                      </tr>
                    </tbody>
                </table>
                </body>
                </html>
            ]]></field>
        </record>


    </data>
</odoo><|MERGE_RESOLUTION|>--- conflicted
+++ resolved
@@ -34,14 +34,15 @@
 from ${object.company_id.name}.
 </p>
 
-<<<<<<< HEAD
     <br/><br/>
+% if is_online:
     <center>
         <a href="${access_url}" style="background-color: #1abc9c; padding: 20px; text-decoration: none; color: #fff; border-radius: 5px; font-size: 16px;" class="o_default_snippet_text">${access_name}</a>
         <br/><br/>
         <span style="color:#888888">(or view attached PDF)</span>
     </center>
     <br/>
+% endif
 
 <p>You can reply to this email if you have any questions.</p>
 <p>Thank you,</p>
@@ -51,15 +52,6 @@
     ${object.user_id.signature | safe}
 % endif
 </p>
-=======
-% if is_online:
-<p style="margin-left: 30px; margin-top: 10 px; margin-bottom: 10px;">
-    <a href="${access_url}" style="padding: 5px 10px; font-size: 12px; line-height: 18px; color: #FFFFFF; border-color:#a24689; text-decoration: none; display: inline-block; margin-bottom: 0px; font-weight: 400; text-align: center; vertical-align: middle; cursor: pointer; white-space: nowrap; background-image: none; background-color: #a24689; border: 1px solid #a24689; border-radius:3px" class="o_default_snippet_text">${access_name}</a>
-</p>
-% endif
-<p>If you have any question, do not hesitate to contact us.</p>
-<p>Best regards,</p>
->>>>>>> 476cb5a0
 ]]></field>
         </record>
 
