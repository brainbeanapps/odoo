# -*- coding: utf-8 -*-
<<<<<<< HEAD
# Part of Odoo. See LICENSE file for full copyright and licensing details.
import test_sale_to_invoice
import test_sale_order
=======
##############################################################################
#
#    OpenERP, Open Source Business Applications
#    Copyright (c) 2013-TODAY OpenERP S.A. <http://www.openerp.com>
#
#    This program is free software: you can redistribute it and/or modify
#    it under the terms of the GNU Affero General Public License as
#    published by the Free Software Foundation, either version 3 of the
#    License, or (at your option) any later version.
#
#    This program is distributed in the hope that it will be useful,
#    but WITHOUT ANY WARRANTY; without even the implied warranty of
#    MERCHANTABILITY or FITNESS FOR A PARTICULAR PURPOSE.  See the
#    GNU Affero General Public License for more details.
#
#    You should have received a copy of the GNU Affero General Public License
#    along with this program.  If not, see <http://www.gnu.org/licenses/>.
#
##############################################################################

from . import test_sale_to_invoice
from . import test_product_id_change
>>>>>>> 7a768a49
<|MERGE_RESOLUTION|>--- conflicted
+++ resolved
@@ -1,29 +1,5 @@
 # -*- coding: utf-8 -*-
-<<<<<<< HEAD
 # Part of Odoo. See LICENSE file for full copyright and licensing details.
 import test_sale_to_invoice
 import test_sale_order
-=======
-##############################################################################
-#
-#    OpenERP, Open Source Business Applications
-#    Copyright (c) 2013-TODAY OpenERP S.A. <http://www.openerp.com>
-#
-#    This program is free software: you can redistribute it and/or modify
-#    it under the terms of the GNU Affero General Public License as
-#    published by the Free Software Foundation, either version 3 of the
-#    License, or (at your option) any later version.
-#
-#    This program is distributed in the hope that it will be useful,
-#    but WITHOUT ANY WARRANTY; without even the implied warranty of
-#    MERCHANTABILITY or FITNESS FOR A PARTICULAR PURPOSE.  See the
-#    GNU Affero General Public License for more details.
-#
-#    You should have received a copy of the GNU Affero General Public License
-#    along with this program.  If not, see <http://www.gnu.org/licenses/>.
-#
-##############################################################################
-
-from . import test_sale_to_invoice
-from . import test_product_id_change
->>>>>>> 7a768a49
+from . import test_product_id_change