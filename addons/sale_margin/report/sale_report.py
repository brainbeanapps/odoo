# -*- coding: utf-8 -*-
# Part of Odoo. See LICENSE file for full copyright and licensing details.

from odoo import fields, models


class SaleReport(models.Model):
    _inherit = 'sale.report'

    margin = fields.Float('Margin')

    def _select(self):
<<<<<<< HEAD
        return super(SaleReport, self)._select() + ", SUM(l.margin) AS margin"
=======
        return super(sale_report, self)._select() + ", SUM(l.margin / COALESCE(cr.rate, 1.0)) as margin"
>>>>>>> d9d455be
<|MERGE_RESOLUTION|>--- conflicted
+++ resolved
@@ -10,8 +10,4 @@
     margin = fields.Float('Margin')
 
     def _select(self):
-<<<<<<< HEAD
-        return super(SaleReport, self)._select() + ", SUM(l.margin) AS margin"
-=======
-        return super(sale_report, self)._select() + ", SUM(l.margin / COALESCE(cr.rate, 1.0)) as margin"
->>>>>>> d9d455be
+        return super(SaleReport, self)._select() + ", SUM(l.margin / COALESCE(cr.rate, 1.0)) AS margin"