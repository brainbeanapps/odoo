--- conflicted
+++ resolved
@@ -1,18 +1,3 @@
-<<<<<<< HEAD
-# Italian translation for openobject-addons
-# Copyright (c) 2014 Rosetta Contributors and Canonical Ltd 2014
-# This file is distributed under the same license as the openobject-addons package.
-# FIRST AUTHOR <EMAIL@ADDRESS>, 2014.
-#
-msgid ""
-msgstr ""
-"Project-Id-Version: openobject-addons\n"
-"Report-Msgid-Bugs-To: FULL NAME <EMAIL@ADDRESS>\n"
-"POT-Creation-Date: 2014-08-14 13:09+0000\n"
-"PO-Revision-Date: 2014-08-14 16:10+0000\n"
-"Last-Translator: FULL NAME <EMAIL@ADDRESS>\n"
-"Language-Team: Italian <it@li.org>\n"
-=======
 # Translation of Odoo Server.
 # This file contains the translation of the following modules:
 # * marketing
@@ -28,12 +13,11 @@
 "PO-Revision-Date: 2016-04-27 19:23+0000\n"
 "Last-Translator: Paolo Valier\n"
 "Language-Team: Italian (http://www.transifex.com/odoo/odoo-8/language/it/)\n"
->>>>>>> 8651d081
 "MIME-Version: 1.0\n"
 "Content-Type: text/plain; charset=UTF-8\n"
-"Content-Transfer-Encoding: 8bit\n"
-"X-Launchpad-Export-Date: 2014-08-15 07:25+0000\n"
-"X-Generator: Launchpad (build 17156)\n"
+"Content-Transfer-Encoding: \n"
+"Language: it\n"
+"Plural-Forms: nplurals=2; plural=(n != 1);\n"
 
 #. module: marketing
 #: view:marketing.config.settings:marketing.view_marketing_configuration
@@ -54,27 +38,27 @@
 #. module: marketing
 #: field:marketing.config.settings,create_uid:0
 msgid "Created by"
-msgstr ""
+msgstr "Creato da"
 
 #. module: marketing
 #: field:marketing.config.settings,create_date:0
 msgid "Created on"
-msgstr ""
+msgstr "Creato il"
 
 #. module: marketing
 #: field:marketing.config.settings,id:0
 msgid "ID"
-msgstr ""
+msgstr "ID"
 
 #. module: marketing
 #: field:marketing.config.settings,write_uid:0
 msgid "Last Updated by"
-msgstr ""
+msgstr "Ultima modifica di"
 
 #. module: marketing
 #: field:marketing.config.settings,write_date:0
 msgid "Last Updated on"
-msgstr ""
+msgstr "Ultima modifica il"
 
 #. module: marketing
 #: model:res.groups,name:marketing.group_marketing_manager
@@ -100,37 +84,33 @@
 #: view:marketing.config.settings:marketing.view_marketing_configuration
 #: field:marketing.config.settings,module_mass_mailing:0
 msgid "Mass Mailing"
-msgstr ""
+msgstr "Mass Mailing"
 
 #. module: marketing
 #: help:marketing.config.settings,module_mass_mailing:0
 msgid ""
 "Provide a way to perform mass mailings.\n"
 "-This installs the module mass_mailing."
-<<<<<<< HEAD
-msgstr ""
-=======
 msgstr "Fornisce un metodo per fare mass mailing.\n-Questa voce installa il modulo mass_mailing."
->>>>>>> 8651d081
 
 #. module: marketing
 #: help:marketing.config.settings,module_marketing_campaign:0
 msgid ""
-"Provides leads automation through marketing campaigns. Campaigns can in fact "
-"be defined on any resource, not just CRM leads.\n"
+"Provides leads automation through marketing campaigns. Campaigns can in fact be defined on any resource, not just CRM leads.\n"
 "-This installs the module marketing_campaign."
-<<<<<<< HEAD
-msgstr ""
-=======
 msgstr "Fornisce un sistama di automazione dei lead attraverso campagne di marketing. Le campagne possono essere infatti definite su qualsiasi tipo di risorsa, non solo attraverso i lead del CRM.\n-Questa voce installa il modulo marketing_campaign."
->>>>>>> 8651d081
 
 #. module: marketing
 #: view:marketing.config.settings:marketing.view_marketing_configuration
 msgid "Settings"
-msgstr ""
+msgstr "Preferenze"
 
 #. module: marketing
 #: model:res.groups,name:marketing.group_marketing_user
 msgid "User"
-msgstr "Utente"+msgstr "Utente"
+
+#. module: marketing
+#: view:marketing.config.settings:marketing.view_marketing_configuration
+msgid "or"
+msgstr "o"