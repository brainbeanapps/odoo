# -*- coding: utf-8 -*-
##############################################################################
#
#    OpenERP, Open Source Management Solution
#    Copyright (C) 2004-2010 Tiny SPRL (<http://tiny.be>).
#
#    This program is free software: you can redistribute it and/or modify
#    it under the terms of the GNU Affero General Public License as
#    published by the Free Software Foundation, either version 3 of the
#    License, or (at your option) any later version.
#
#    This program is distributed in the hope that it will be useful,
#    but WITHOUT ANY WARRANTY; without even the implied warranty of
#    MERCHANTABILITY or FITNESS FOR A PARTICULAR PURPOSE.  See the
#    GNU Affero General Public License for more details.
#
#    You should have received a copy of the GNU Affero General Public License
#    along with this program.  If not, see <http://www.gnu.org/licenses/>.
#
##############################################################################

from datetime import datetime, timedelta
from dateutil import parser
from dateutil import rrule
from osv import fields, osv
from service import web_services
from tools.translate import _
import pytz
import re
import time
import tools

months = {
<<<<<<< HEAD
        1: "January", 2: "February", 3: "March", 4: "April", \
        5: "May", 6: "June", 7: "July", 8: "August", 9: "September", \
        10: "October", 11: "November", 12: "December"}

def get_recurrent_dates(rrulestring, exdate, startdate=None):
    """
    Get recurrent dates
=======
    1: "January", 2: "February", 3: "March", 4: "April", \
    5: "May", 6: "June", 7: "July", 8: "August", 9: "September", \
    10: "October", 11: "November", 12: "December"
}

def get_recurrent_dates(rrulestring, exdate, startdate=None):
    """
    Get recurrent dates based on Rule string considering exdate and start date
    @param rrulestring: Rulestring
    @param exdate: List of exception dates for rrule
    @param startdate: Startdate for computing recurrent dates
    @return: List of Recurrent dates
>>>>>>> 4fcdc405
    """

    def todate(date):
        val = parser.parse(''.join((re.compile('\d')).findall(date)))
        return val

    if not startdate:
        startdate = datetime.now()
    rset1 = rrule.rrulestr(rrulestring, dtstart=startdate, forceset=True)

    for date in exdate:
        datetime_obj = todate(date)
        rset1._exdate.append(datetime_obj)
    re_dates = map(lambda x:x.strftime('%Y-%m-%d %H:%M:%S'), rset1._iter())
    return re_dates

def base_calendar_id2real_id(base_calendar_id=None, with_date=False):
    """
<<<<<<< HEAD
    Convert base calendar id into real id.
    @return: base calendar id
=======
    This function converts virtual event id into real id of actual event
    @param base_calendar_id: Id of calendar
    @param with_date: If value passed to this param it will return dates based on value of withdate + base_calendar_id
>>>>>>> 4fcdc405
    """

    if base_calendar_id and isinstance(base_calendar_id, (str, unicode)):
        res = base_calendar_id.split('-')

        if len(res) >= 2:
            real_id = res[0]
            if with_date:
                real_date = time.strftime("%Y-%m-%d %H:%M:%S", \
                                 time.strptime(res[1], "%Y%m%d%H%M%S"))
                start = datetime.strptime(real_date, "%Y-%m-%d %H:%M:%S")
                end = start + timedelta(hours=with_date)
                return (int(real_id), real_date, end.strftime("%Y-%m-%d %H:%M:%S"))
            return int(real_id)

    return base_calendar_id and int(base_calendar_id) or base_calendar_id

def real_id2base_calendar_id(real_id, recurrent_date):
    """
<<<<<<< HEAD
    Convert  real id into base_calendar_id.
=======
    Convert  real id of record into virtual id using recurrent_date
    e.g. real id is 1 and recurrent_date is 01-12-2009 10:00:00 then it will return
        1-20091201100000
>>>>>>> 4fcdc405
    @return: real id with recurrent date.
    """

    if real_id and recurrent_date:
        recurrent_date = time.strftime("%Y%m%d%H%M%S", \
                         time.strptime(recurrent_date, "%Y-%m-%d %H:%M:%S"))
        return '%d-%s' % (real_id, recurrent_date)
    return real_id

def _links_get(self, cr, uid, context={}):
    """
    Get request link.
    @param cr: the current row, from the database cursor,
    @param uid: the current user’s ID for security checks,
    @param context: A standard dictionary for contextual values
    @return: list of dictionary which contain object and name and id.
    """

    obj = self.pool.get('res.request.link')
    ids = obj.search(cr, uid, [])
    res = obj.read(cr, uid, ids, ['object', 'name'], context=context)
    return [(r['object'], r['name']) for r in res]

html_invitation = """
<html>
<head>
<meta http-equiv="Content-type" content="text/html; charset=utf-8" />
<title>%(name)s</title>
</head>
<body>
<table border="0" cellspacing="10" cellpadding="0" width="100%%"
    style="font-family: Arial, Sans-serif; font-size: 14">
    <tr>
        <td width="100%%">Hello,</td>
    </tr>
    <tr>
        <td width="100%%">You are invited for <i>%(company)s</i> Event.</td>
    </tr>
    <tr>
        <td width="100%%">Below are the details of event:</td>
    </tr>
</table>

<table cellspacing="0" cellpadding="5" border="0" summary=""
    style="width: 90%%; font-family: Arial, Sans-serif; border: 1px Solid #ccc; background-color: #f6f6f6">
    <tr valign="center" align="center">
        <td bgcolor="DFDFDF">
        <h3>%(name)s</h3>
        </td>
    </tr>
    <tr>
        <td>
        <table cellpadding="8" cellspacing="0" border="0"
            style="font-size: 14" summary="Eventdetails" bgcolor="f6f6f6"
            width="90%%">
            <tr>
                <td width="21%%">
                <div><b>Start Date</b></div>
                </td>
                <td><b>:</b></td>
                <td>%(start_date)s</td>
                <td width="15%%">
                <div><b>End Date</b></div>
                </td>
                <td><b>:</b></td>
                <td width="25%%">%(end_date)s</td>
            </tr>
            <tr valign="top">
                <td><b>Description</b></td>
                <td><b>:</b></td>
                <td colspan="3">%(description)s</td>
            </tr>
            <tr valign="top">
                <td>
                <div><b>Location</b></div>
                </td>
                <td><b>:</b></td>
                <td colspan="3">%(location)s</td>
            </tr>
            <tr valign="top">
                <td>
                <div><b>Event Attendees</b></div>
                </td>
                <td><b>:</b></td>
                <td colspan="3">
                <div>
                <div>%(attendees)s</div>
                </div>
                </td>
            </tr>
            <tr valign="top">
                <td><b>Are you coming?</b></td>
                <td><b>:</b></td>
                <td colspan="3">
                <UL>
                    <LI>YES</LI>
                    <LI>NO</LI>
                    <LI>MAYBE</LI>
                </UL>
                </td>
            </tr>
        </table>
        </td>
    </tr>
</table>
<table border="0" cellspacing="10" cellpadding="0" width="100%%"
    style="font-family: Arial, Sans-serif; font-size: 14">
    <tr>
        <td width="100%%"><b>Note:</b> If you are interested please reply this
        mail and keep only your response from options <i>YES, NO</i>
        and <i>MAYBE</i>.</td>
    </tr>
    <tr>
        <td width="100%%">From:</td>
    </tr>
    <tr>
        <td width="100%%">%(user)s</td>
    </tr>
    <tr valign="top">
        <td width="100%%">-<font color="a7a7a7">-------------------------</font></td>
    </tr>
    <tr>
        <td width="100%%"> <font color="a7a7a7">%(sign)s</font></td>
    </tr>
</table>
</body>
</html>
"""

class calendar_attendee(osv.osv):
    """
    Calendar Attendee Information
    """
    _name = 'calendar.attendee'
    _description = 'Attendee information'
    _rec_name = 'cutype'

    __attribute__ = {}

    def _get_address(self, name=None, email=None):
        """
        Get Email Address
        """
        if name and email:
            name += ':'
        return (name or '') + (email and ('MAILTO:' + email) or '')

    def _compute_data(self, cr, uid, ids, name, arg, context):
        """
        Compute data on field.
        @param cr: the current row, from the database cursor,
        @param uid: the current user’s ID for security checks,
        @param ids: List of calendar attendee’s IDs.
        @param name: name of field.
        @param context: A standard dictionary for contextual values
        @return: Dictionary of form {id: {'field Name': value'}}.
        """
        name = name[0]
        result = {}
        for attdata in self.browse(cr, uid, ids, context=context):
            id = attdata.id
            result[id] = {}
            if name == 'sent_by':
                if not attdata.sent_by_uid:
                    result[id][name] = ''
                    continue
                else:
                    result[id][name] =  self._get_address(attdata.sent_by_uid.name, \
                                        attdata.sent_by_uid.address_id.email)
            if name == 'cn':
                if attdata.user_id:
                    result[id][name] = self._get_address(attdata.user_id.name, attdata.email)
                elif attdata.partner_address_id:
                    result[id][name] = self._get_address(attdata.partner_id.name, attdata.email)
                else:
                    result[id][name] = self._get_address(None, attdata.email)
            if name == 'delegated_to':
                todata = []
                for parent in attdata.parent_ids:
                    if parent.email:
                        todata.append('MAILTO:' + parent.email)
                result[id][name] = ', '.join(todata)
            if name == 'delegated_from':
                fromdata = []
                for child in attdata.child_ids:
                    if child.email:
                        fromdata.append('MAILTO:' + child.email)
                result[id][name] = ', '.join(fromdata)
            if name == 'event_date':
                if attdata.ref:
                    result[id][name] = attdata.ref.date
                else:
                    result[id][name] = False
            if name == 'event_end_date':
                if attdata.ref:
                    result[id][name] = attdata.ref.date_deadline
                else:
                    result[id][name] = False
            if name == 'sent_by_uid':
                if attdata.ref:
                    result[id][name] = (attdata.ref.user_id.id, attdata.ref.user_id.name)
                else:
                    result[id][name] = uid
            if name == 'language':
                user_obj = self.pool.get('res.users')
                lang = user_obj.read(cr, uid, uid, ['context_lang'], context=context)['context_lang']
                result[id][name] = lang.replace('_', '-')
        return result

    def _links_get(self, cr, uid, context={}):
        """
        Get request link for ref field in calendar attendee.
        @param cr: the current row, from the database cursor,
        @param uid: the current user’s ID for security checks,
        @param context: A standard dictionary for contextual values
        @return: list of dictionary which contain object and name and id.
        """

        obj = self.pool.get('res.request.link')
        ids = obj.search(cr, uid, [])
        res = obj.read(cr, uid, ids, ['object', 'name'], context=context)
        return [(r['object'], r['name']) for r in res]

    def _lang_get(self, cr, uid, context={}):
        """
        Get language for language function field.
        @param cr: the current row, from the database cursor,
        @param uid: the current user’s ID for security checks,
        @param context: A standard dictionary for contextual values
        @return: list of dictionary which contain code and name and id.
        """
        obj = self.pool.get('res.lang')
        ids = obj.search(cr, uid, [])
        res = obj.read(cr, uid, ids, ['code', 'name'], context=context)
        res = [((r['code']).replace('_', '-'), r['name']) for r in res]
        return res

    _columns = {
        'cutype': fields.selection([('individual', 'Individual'), \
                    ('group', 'Group'), ('resource', 'Resource'), \
                    ('room', 'Room'), ('unknown', '') ], \
                    'Invite Type', help="Specify the type of Invitation"),
        'member': fields.char('Member', size=124,
                    help="Indicate the groups that the attendee belongs to"),
        'role': fields.selection([('req-participant', 'Participation required'), \
                    ('chair', 'Chair Person'), \
                    ('opt-participant', 'Optional Participation'), \
                    ('non-participant', 'For information Purpose')], 'Role', \
                    help='Participation role for the calendar user'),
        'state': fields.selection([('tentative', 'Tentative'),
                        ('needs-action', 'Needs Action'),
                        ('accepted', 'Accepted'),
                        ('declined', 'Declined'),
                        ('delegated', 'Delegated')], 'State', readonly=True,\
                        help="Status of the attendee's participation"),
        'rsvp':  fields.boolean('Required Reply?',
                    help="Indicats whether the favor of a reply is requested"),
        'delegated_to': fields.function(_compute_data, method=True, \
                string='Delegated To', type="char", size=124, store=True, \
                multi='delegated_to', help="The users that the original \
request was delegated to"),
        'delegated_from': fields.function(_compute_data, method=True, string=\
            'Delegated From', type="char", store=True, size=124, multi='delegated_from'),
        'parent_ids': fields.many2many('calendar.attendee', 'calendar_attendee_parent_rel',\
                                       'attendee_id', 'parent_id', 'Delegrated From'),
        'child_ids': fields.many2many('calendar.attendee', 'calendar_attendee_child_rel',\
                                      'attendee_id', 'child_id', 'Delegrated To'),
        'sent_by': fields.function(_compute_data, method=True, string='Sent By',\
                         type="char", multi='sent_by', store=True, size=124,\
                         help="Specify the user that is acting on behalf of the calendar user"),
        'sent_by_uid': fields.function(_compute_data, method=True, string='Sent By User',\
                             type="many2one", relation="res.users", multi='sent_by_uid'),
        'cn': fields.function(_compute_data, method=True, string='Common name',\
                             type="char", size=124, multi='cn', store=True),
        'dir': fields.char('URI Reference', size=124, help="Reference to the URI\
                     that points to the directory information corresponding to the attendee."),
        'language':  fields.function(_compute_data, method=True, string='Language',\
                     type="selection", selection=_lang_get, multi='language',\
                     store=True, help="To specify the language for text values in a\
                      property or property parameter."),
        'user_id': fields.many2one('res.users', 'User'),
        'partner_address_id': fields.many2one('res.partner.address', 'Contact'),
        'partner_id': fields.related('partner_address_id', 'partner_id', type='many2one',\
                        relation='res.partner', string='Partner', help="Partner related to contact"),
        'email': fields.char('Email', size=124, help="Email of Invited Person"),
        'event_date': fields.function(_compute_data, method=True, string='Event Date',\
                             type="datetime", multi='event_date'),
        'event_end_date': fields.function(_compute_data, method=True, string='Event End Date',\
                                 type="datetime", multi='event_end_date'),
        'ref': fields.reference('Event Ref', selection=_links_get, size=128),
        'availability': fields.selection([('free', 'Free'), ('busy', 'Busy')], 'Free/Busy', readonly="True"),
     }
    _defaults = {
        'state':  lambda *x: 'needs-action',
    }

    response_re = re.compile("Are you coming\?.*\n*.*(YES|NO|MAYBE).*", re.UNICODE)

    def msg_new(self, cr, uid, msg):
<<<<<<< HEAD
        """ @param self: The object pointer
            @param cr: the current row, from the database cursor,
            @param uid: the current user’s ID for security checks, """
=======
        """ 
        @param self: The object pointer
        @param cr: the current row, from the database cursor,
        @param uid: the current user’s ID for security checks, 
        """
>>>>>>> 4fcdc405
        return False

    def msg_act_get(self, msg):
        """
        Get Message.
        @param self: The object pointer
        @return: dictionary of actions which contain state field value.
        """

        mailgate_obj = self.pool.get('mail.gateway')
        body = mailgate_obj.msg_body_get(msg)
        actions = {}
        res = self.response_re.findall(body['body'])
        if res:
            actions['state'] = res[0]
        return actions

    def msg_update(self, cr, uid, ids, msg, data={}, default_act='None'):
        """
        Update msg state which may be accepted.declined.tentative.
        @param cr: the current row, from the database cursor,
        @param uid: the current user’s ID for security checks,
        @param ids: List of calendar attendee’s IDs.
        @param context: A standard dictionary for contextual values
        @return: True
        """
        msg_actions = self.msg_act_get(msg)
        if msg_actions.get('state'):
            if msg_actions['state'] in ['YES', 'NO', 'MAYBE']:
                mapping = {'YES': 'accepted', 'NO': 'declined', 'MAYBE': 'tentative'}
                status = mapping[msg_actions['state']]
                print 'Got response for invitation id: %s as %s'  % (ids, status)
                self.write(cr, uid, ids, {'state': status})
        return True

    def _send_mail(self, cr, uid, ids, mail_to, email_from=tools.config.get('email_from', False), context={}):
        """
        Send mail for calendar attendee.
        @param cr: the current row, from the database cursor,
        @param uid: the current user’s ID for security checks,
        @param ids: List of calendar attendee’s IDs.
        @param context: A standard dictionary for contextual values
        @return: True
        """

        company = self.pool.get('res.users').browse(cr, uid, uid, context=context).company_id.name
        for att in self.browse(cr, uid, ids, context=context):
            sign = att.sent_by_uid and att.sent_by_uid.signature or ''
            sign = '<br>'.join(sign and sign.split('\n') or [])
            res_obj = att.ref
            sub = '[%s Invitation][%d] %s'  % (company, att.id, res_obj.name)
            att_infos = []
            other_invitaion_ids = self.search(cr, uid, [('ref','=', att.ref._name + ',' + str(att.ref.id))])
            for att2 in self.browse(cr, uid, other_invitaion_ids):
                att_infos.append(((att2.user_id and att2.user_id.name) or \
                             (att2.partner_id and att2.partner_id.name) or \
                                att2.email) +  ' - Status: ' + att2.state.title())
            body_vals = {'name': res_obj.name,
<<<<<<< HEAD
                        'start_date': res_obj.date,
                        'end_date': res_obj.date_deadline or False,
                        'description': res_obj.description or '-',
                        'location': res_obj.location or '-',
                        'attendees': '<br>'.join(att_infos),
                        'user': res_obj.user_id and res_obj.user_id.name or 'OpenERP User',
                        'sign': sign,
                        'company': company
=======
                'start_date': res_obj.date,
                'end_date': res_obj.date_deadline or False,
                'description': res_obj.description or '-',
                'location': res_obj.location or '-',
                'attendees': '<br>'.join(att_infos),
                'user': res_obj.user_id and res_obj.user_id.name or 'OpenERP User',
                'sign': sign,
                'company': company
>>>>>>> 4fcdc405
            }
            body = html_invitation % body_vals
            if mail_to and email_from:
                tools.email_send(
<<<<<<< HEAD
                        email_from,
                        mail_to,
                        sub,
                        body,
                        subtype='html',
                        reply_to=email_from
                    )
=======
                    email_from,
                    mail_to,
                    sub,
                    body,
                    subtype='html',
                    reply_to=email_from
                )
>>>>>>> 4fcdc405
            return True
    def onchange_user_id(self, cr, uid, ids, user_id, *args, **argv):
        """
        Make entry on email and availbility  on change of user_id field.
        @param cr: the current row, from the database cursor,
        @param uid: the current user’s ID for security checks,
        @param ids: List of calendar attendee’s IDs.
        @param user_id: User id
        @return: dictionary of value. which put value in email and availability fields.
        """

        if not user_id:
            return {'value': {'email': ''}}
        usr_obj = self.pool.get('res.users')
        user = usr_obj.browse(cr, uid, user_id, *args)
        return {'value': {'email': user.address_id.email, 'availability':user.availability}}

    def do_tentative(self, cr, uid, ids, context=None, *args):
        """ @param self: The object pointer
            @param cr: the current row, from the database cursor,
            @param uid: the current user’s ID for security checks,
            @param ids: List of calendar attendee’s IDs
            @param *args: Get Tupple value
            @param context: A standard dictionary for contextual values """

        self.write(cr, uid, ids, {'state': 'tentative'}, context)

    def do_accept(self, cr, uid, ids, context=None, *args):
        """
        Update state which value is  accepted.
        @param cr: the current row, from the database cursor,
        @param uid: the current user’s ID for security checks,
        @param ids: List of calendar attendee’s IDs.
        @return: True
        """

        if not context:
            context = {}

        for vals in self.browse(cr, uid, ids, context=context):
            user = vals.user_id
            if user:
<<<<<<< HEAD

=======
>>>>>>> 4fcdc405
                mod_obj = self.pool.get(vals.ref._name)
                if vals.ref:
                    if vals.ref.user_id.id != user.id:
                        defaults = {'user_id':  user.id}
                        new_event = mod_obj.copy(cr, uid, vals.ref.id, default=defaults, context=context)
            self.write(cr, uid, vals.id, {'state': 'accepted'}, context)

        return True

    def do_decline(self, cr, uid, ids, context=None, *args):
        """ @param self: The object pointer
            @param cr: the current row, from the database cursor,
            @param uid: the current user’s ID for security checks,
            @param ids: List of calendar attendee’s IDs
            @param *args: Get Tupple value
            @param context: A standard dictionary for contextual values """

        self.write(cr, uid, ids, {'state': 'declined'}, context)

    def create(self, cr, uid, vals, context=None):
        """ @param self: The object pointer
            @param cr: the current row, from the database cursor,
            @param uid: the current user’s ID for security checks,
            @param vals: Get Values
            @param context: A standard dictionary for contextual values """

        if not context:
            context = {}
        if not vals.get("email") and vals.get("cn"):
            cnval = vals.get("cn").split(':')
            email =  filter(lambda x:x.__contains__('@'), cnval)
            vals['email'] = email[0]
            vals['cn'] = vals.get("cn")
        res = super(calendar_attendee, self).create(cr, uid, vals, context)
        return res

calendar_attendee()

class res_alarm(osv.osv):
    _name = 'res.alarm'
    _description = 'Basic Alarm Information'
    _columns = {
        'name':fields.char('Name', size=256, required=True),
        'trigger_occurs': fields.selection([('before', 'Before'), ('after', 'After')], \
                                        'Triggers', required=True),
        'trigger_interval': fields.selection([('minutes', 'Minutes'), ('hours', 'Hours'), \
                ('days', 'Days')], 'Interval', required=True),
        'trigger_duration':  fields.integer('Duration', required=True),
        'trigger_related':  fields.selection([('start', 'The event starts'), ('end', \
                                       'The event ends')], 'Related to', required=True),
        'duration': fields.integer('Duration', help="""Duration' and 'Repeat' \
are both optional, but if one occurs, so MUST the other"""),
        'repeat': fields.integer('Repeat'),
        'active': fields.boolean('Active', help="If the active field is set to \
<<<<<<< HEAD
                    true, it will allow you to hide the event alarm information without removing it."),


=======
                    true, it will allow you to hide the event alarm information without removing it.")
>>>>>>> 4fcdc405
    }
    _defaults = {
        'trigger_interval':  lambda *x: 'minutes',
        'trigger_duration': lambda *x: 5,
        'trigger_occurs': lambda *x: 'before',
        'trigger_related': lambda *x: 'start',
        'active': lambda *x: 1,
    }

    def do_alarm_create(self, cr, uid, ids, model, date, context={}):
        """
        Create Alarm for meeting.
        @param cr: the current row, from the database cursor,
        @param uid: the current user’s ID for security checks,
        @param ids: List of res alarm’s IDs.
        @param model: Model name.
        @param context: A standard dictionary for contextual values
        @return: True
        """

        alarm_obj = self.pool.get('calendar.alarm')
        ir_obj = self.pool.get('ir.model')
        model_id = ir_obj.search(cr, uid, [('model', '=', model)])[0]

        model_obj = self.pool.get(model)
<<<<<<< HEAD
        for data in model_obj.browse(cr, uid, ids):
=======
        for data in model_obj.browse(cr, uid, ids, context):
>>>>>>> 4fcdc405

            basic_alarm = data.alarm_id
            if not context.get('alarm_id', False):
                self.do_alarm_unlink(cr, uid, [data.id], model)
                return True
            self.do_alarm_unlink(cr, uid, [data.id], model)
            if basic_alarm:
                vals = {
                    'action': 'display',
                    'description': data.description,
                    'name': data.name,
                    'attendee_ids': [(6, 0, map(lambda x:x.id, data.attendee_ids))],
                    'trigger_related': basic_alarm.trigger_related,
                    'trigger_duration': basic_alarm.trigger_duration,
                    'trigger_occurs': basic_alarm.trigger_occurs,
                    'trigger_interval': basic_alarm.trigger_interval,
                    'duration': basic_alarm.duration,
                    'repeat': basic_alarm.repeat,
                    'state': 'run',
                    'event_date': data[date],
                    'res_id': data.id,
                    'model_id': model_id,
                    'user_id': uid
                 }
                alarm_id = alarm_obj.create(cr, uid, vals)
                cr.execute('Update %s set base_calendar_alarm_id=%s, alarm_id=%s \
                                        where id=%s' % (model_obj._table, \
                                        alarm_id, basic_alarm.id, data.id))
        cr.commit()
        return True

    def do_alarm_unlink(self, cr, uid, ids, model, context={}):
        """
        Delete alarm specified in ids
        @param cr: the current row, from the database cursor,
        @param uid: the current user’s ID for security checks,
        @param ids: List of res alarm’s IDs.
        @param model: Model name.
        @return: True
        """

        alarm_obj = self.pool.get('calendar.alarm')
        ir_obj = self.pool.get('ir.model')
        model_id = ir_obj.search(cr, uid, [('model', '=', model)])[0]
        model_obj = self.pool.get(model)
        for datas in model_obj.browse(cr, uid, ids, context):
            alarm_ids = alarm_obj.search(cr, uid, [('model_id', '=', model_id), ('res_id', '=', datas.id)])
            if alarm_ids:
                alarm_obj.unlink(cr, uid, alarm_ids)
                cr.execute('Update %s set base_calendar_alarm_id=NULL, alarm_id=NULL\
                             where id=%s' % (model_obj._table, datas.id))
        cr.commit()
        return True

res_alarm()

class calendar_alarm(osv.osv):
    _name = 'calendar.alarm'
    _description = 'Event alarm information'
    _inherit = 'res.alarm'
    __attribute__ = {}

    _columns = {
<<<<<<< HEAD
            'alarm_id': fields.many2one('res.alarm', 'Basic Alarm', ondelete='cascade'),
            'name': fields.char('Summary', size=124, help="""Contains the text to be \
                         used as the message subject for email \
                         or contains the text to be used for display"""),
            'action': fields.selection([('audio', 'Audio'), ('display', 'Display'), \
                    ('procedure', 'Procedure'), ('email', 'Email') ], 'Action', \
                    required=True, help="Defines the action to be invoked when an alarm is triggered"),
            'description': fields.text('Description', help='Provides a more complete \
                                description of the calendar component, than that \
                                provided by the "SUMMARY" property'),
            'attendee_ids': fields.many2many('calendar.attendee', 'alarm_attendee_rel', \
                                          'alarm_id', 'attendee_id', 'Attendees', readonly=True),
            'attach': fields.binary('Attachment', help="""* Points to a sound resource,\
                         which is rendered when the alarm is triggered for audio,
                        * File which is intended to be sent as message attachments for email,
                        * Points to a procedure resource, which is invoked when\
                          the alarm is triggered for procedure."""),
            'res_id': fields.integer('Resource ID'),
            'model_id': fields.many2one('ir.model', 'Model'),
            'user_id': fields.many2one('res.users', 'Owner'),
            'event_date': fields.datetime('Event Date'),
            'event_end_date': fields.datetime('Event End Date'),
            'trigger_date': fields.datetime('Trigger Date', readonly="True"),
            'state':fields.selection([
                        ('draft', 'Draft'),
                        ('run', 'Run'),
                        ('stop', 'Stop'),
                        ('done', 'Done'),
                    ], 'State', select=True, readonly=True),
=======
        'alarm_id': fields.many2one('res.alarm', 'Basic Alarm', ondelete='cascade'),
        'name': fields.char('Summary', size=124, help="""Contains the text to be \
                     used as the message subject for email \
                     or contains the text to be used for display"""),
        'action': fields.selection([('audio', 'Audio'), ('display', 'Display'), \
                ('procedure', 'Procedure'), ('email', 'Email') ], 'Action', \
                required=True, help="Defines the action to be invoked when an alarm is triggered"),
        'description': fields.text('Description', help='Provides a more complete \
                            description of the calendar component, than that \
                            provided by the "SUMMARY" property'),
        'attendee_ids': fields.many2many('calendar.attendee', 'alarm_attendee_rel', \
                                      'alarm_id', 'attendee_id', 'Attendees', readonly=True),
        'attach': fields.binary('Attachment', help="""* Points to a sound resource,\
                     which is rendered when the alarm is triggered for audio,
                    * File which is intended to be sent as message attachments for email,
                    * Points to a procedure resource, which is invoked when\
                      the alarm is triggered for procedure."""),
        'res_id': fields.integer('Resource ID'),
        'model_id': fields.many2one('ir.model', 'Model'),
        'user_id': fields.many2one('res.users', 'Owner'),
        'event_date': fields.datetime('Event Date'),
        'event_end_date': fields.datetime('Event End Date'),
        'trigger_date': fields.datetime('Trigger Date', readonly="True"),
        'state':fields.selection([
                    ('draft', 'Draft'),
                    ('run', 'Run'),
                    ('stop', 'Stop'),
                    ('done', 'Done'),
                ], 'State', select=True, readonly=True),
>>>>>>> 4fcdc405
     }

    _defaults = {
        'action':  lambda *x: 'email',
        'state': lambda *x: 'run',
     }

    def create(self, cr, uid, vals, context={}):
        """
        create new record.
        @param self: The object pointer
        @param cr: the current row, from the database cursor,
        @param vals: dictionary of fields value.{‘name_of_the_field’: value, ...}
        @param context: A standard dictionary for contextual values
        @return: new record id for calendar_alarm.
        """

        event_date = vals.get('event_date', False)
        if event_date:
            dtstart = datetime.strptime(vals['event_date'], "%Y-%m-%d %H:%M:%S")
            if vals['trigger_interval'] == 'days':
                delta = timedelta(days=vals['trigger_duration'])
            if vals['trigger_interval'] == 'hours':
                delta = timedelta(hours=vals['trigger_duration'])
            if vals['trigger_interval'] == 'minutes':
                delta = timedelta(minutes=vals['trigger_duration'])
            trigger_date =  dtstart + (vals['trigger_occurs'] == 'after' and delta or -delta)
            vals['trigger_date'] = trigger_date
        res = super(calendar_alarm, self).create(cr, uid, vals, context)
        return res

    def do_run_scheduler(self, cr, uid, automatic=False, use_new_cursor=False, \
                       context=None):
        """
<<<<<<< HEAD
            @param self: The object pointer
            @param cr: the current row, from the database cursor,
            @param uid: the current user’s ID for security checks,
            @param ids: List of calendar alarm’s IDs.
            @param use_new_cursor: False or the dbname
            @param context: A standard dictionary for contextual values
        """


=======
        @param self: The object pointer
        @param cr: the current row, from the database cursor,
        @param uid: the current user’s ID for security checks,
        @param ids: List of calendar alarm’s IDs.
        @param use_new_cursor: False or the dbname
        @param context: A standard dictionary for contextual values
        """

>>>>>>> 4fcdc405
        if not context:
            context = {}
        current_datetime = datetime.now().strftime('%Y-%m-%d %H:%M:%S')
        cr.execute("select alarm.id as id \
                    from calendar_alarm alarm \
                    where alarm.state = %s and alarm.trigger_date <= %s", ('run', current_datetime))
        res = cr.dictfetchall()
        alarm_ids = map(lambda x: x['id'], res)
        #attendee_obj = self.pool.get('calendar.attendee')
        request_obj = self.pool.get('res.request')
        mail_to = []
        for alarm in self.browse(cr, uid, alarm_ids):
            if alarm.action == 'display':
                value = {
                   'name': alarm.name,
                   'act_from': alarm.user_id.id,
                   'act_to': alarm.user_id.id,
                   'body': alarm.description,
                   'trigger_date': alarm.trigger_date,
                   'ref_doc1':  '%s,%s'  % (alarm.model_id.model, alarm.res_id)
                }
                request_id = request_obj.create(cr, uid, value)
                request_ids = [request_id]
                for attendee in alarm.attendee_ids:
                    if attendee.user_id:
                        value['act_to'] = attendee.user_id.id
                        request_id = request_obj.create(cr, uid, value)
                        request_ids.append(request_id)
                request_obj.request_send(cr, uid, request_ids)

            if alarm.action == 'email':
                sub = '[Openobject Remainder] %s'  % (alarm.name)
                body = """
                Name: %s
                Date: %s
                Description: %s

                From:
                      %s
                      %s

                """  % (alarm.name, alarm.trigger_date, alarm.description, \
                    alarm.user_id.name, alarm.user_id.signature)
                mail_to = [alarm.user_id.address_id.email]
                for att in alarm.attendee_ids:
                    mail_to.append(att.user_id.address_id.email)
                if mail_to:
                    tools.email_send(
                        tools.config.get('email_from', False),
                        mail_to,
                        sub,
                        body
                    )
            self.write(cr, uid, [alarm.id], {'state':'done'})
        return True

calendar_alarm()


class calendar_event(osv.osv):
    _name = "calendar.event"
    _description = "Calendar Event"
    __attribute__ = {}

    def _tz_get(self, cr, uid, context={}):
        return [(x.lower(), x) for x in pytz.all_timezones]

<<<<<<< HEAD

=======
>>>>>>> 4fcdc405
    def onchange_dates(self, cr, uid, ids, start_date, duration=False, end_date=False, context={}):
        """
        @param self: The object pointer
        @param cr: the current row, from the database cursor,
        @param uid: the current user’s ID for security checks,
        @param ids: List of calendar event’s IDs.
        @param start_date: Get starting date
        @param duration: Get Duration between start date and end date or False
        @param end_date: Get Ending Date or False
        @param context: A standard dictionary for contextual values

        """
        if not start_date:
            return {}
        value = {}
        if not end_date and not duration:
            duration = 8.00
            value['duration'] = 8.00
        start = datetime.strptime(start_date, "%Y-%m-%d %H:%M:%S")
        if end_date and not duration:
            end = datetime.strptime(end_date, "%Y-%m-%d %H:%M:%S")
            diff = end - start
            duration =  float(diff.days)* 24 + (float(diff.seconds) / 3600)
            value['duration'] = round(duration, 2)
        elif not end_date:
            end = start + timedelta(hours=duration)
            value['date_deadline'] = end.strftime("%Y-%m-%d %H:%M:%S")
        return {'value': value}

    def _set_rrulestring(self, cr, uid, id, name, value, arg, context):
        """
        Set rule string.
        @param self: The object pointer
        @param cr: the current row, from the database cursor,
        @param id: List of  calendar event's ids.
        @param context: A standard dictionary for contextual values
        @return: dictionary of rrule value.
        """
        cr.execute("UPDATE %s set freq='',interval=0,count=0,end_date=Null,\
                    mo=False,tu=False,we=False,th=False,fr=False,sa=False,su=False,\
                    day=0,select1=False,month_list=0 ,byday=False where id=%s" % (self._table, id))
        
        if not value:
            return True
        val = {}
        for part in value.split(';'):
            if part.lower().__contains__('freq') and len(value.split(';')) <=2:
                rrule_type = part.lower()[5:]
                break
            else:
                rrule_type = 'custom'
                break
        ans = value.split(';')
        for i in ans:
            val[i.split('=')[0].lower()] = i.split('=')[1].lower()
        if int(val.get('interval')) > 1: #If interval is other than 1 rule is custom
            rrule_type = 'custom'

        qry = "UPDATE %(table)s set rrule_type=\'%(rule_type)s\' "

        if rrule_type == 'custom':
            new_val = val.copy()
            for k, v in val.items():
                if  val['freq'] == 'weekly' and val.get('byday'):
                    for day in val['byday'].split(','):
                        new_val[day] = True
                    val.pop('byday')
    
                if val.get('until'):
                    until = parser.parse(''.join((re.compile('\d')).findall(val.get('until'))))
                    new_val['end_date'] = until.strftime('%Y-%m-%d')
                    val.pop('until')
                    new_val.pop('until')
    
                if val.get('bymonthday'):
                    new_val['day'] = val.get('bymonthday')
                    val.pop('bymonthday')
                    new_val['select1'] = 'date'
                    new_val.pop('bymonthday')
    
                if val.get('byday'):
                    d = val.get('byday')
                    new_val['byday'] = d[:1]
                    new_val['week_list'] = d[1:].upper()
                    new_val['select1'] = 'day'
    
                if val.get('bymonth'):
                    new_val['month_list'] = val.get('bymonth')
                    val.pop('bymonth')
                    new_val.pop('bymonth')
            
            for k, v in new_val.items():
                temp = ", %s='%s'" % (k, v)
                qry += temp

        whr = " where id=%(id)s"
        qry = qry + whr
        val.update({
            'table': self._table, 
            'rule_type': rrule_type, 
            'id': id, 
        })
        cr.execute(qry % val)
        return True

    def _get_rulestring(self, cr, uid, ids, name, arg, context=None):
        """
        Get rule string.
        @param self: The object pointer
        @param cr: the current row, from the database cursor,
        @param id: List of  calendar event's ids.
        @param context: A standard dictionary for contextual values
        @return: dictionary of rrule value.
        """
        result = {}
<<<<<<< HEAD
        for event in ids:

            datas = self.read(cr, uid, event)
=======
        for datas in self.read(cr, uid, ids):
>>>>>>> 4fcdc405
            if datas.get('rrule_type'):
                if datas.get('rrule_type') == 'none':
                    result[event] = False
                elif datas.get('rrule_type') == 'custom':
                    rrule_custom = self.compute_rule_string(cr, uid, datas)
                    result[event] = rrule_custom
                else:
                    result[event] = self.compute_rule_string(cr, uid, {'freq':\
                                        datas.get('rrule_type').upper(), \
                                      'interval': 1}, context=context)

        return result

    _columns = {
        'id': fields.integer('ID'),
        'sequence': fields.integer('Sequence'),
        'name': fields.char('Description', size=64, required=True),
        'date': fields.datetime('Date'),
        'date_deadline': fields.datetime('Deadline'),
        'create_date': fields.datetime('Created', readonly=True),
        'duration': fields.float('Duration'),
        'description': fields.text('Your action'),
        'class': fields.selection([('public', 'Public'), ('private', 'Private'), \
<<<<<<< HEAD
                 ('confidential', 'Confidential')], 'Mark as'),
        'location': fields.char('Location', size=264, help="Location of Event"),
        'show_as': fields.selection([('free', 'Free'), \
                                  ('busy', 'Busy')],
                                   'Show as'),
=======
             ('confidential', 'Confidential')], 'Mark as'),
        'location': fields.char('Location', size=264, help="Location of Event"),
        'show_as': fields.selection([('free', 'Free'), \
              ('busy', 'Busy')], 'Show as'),
>>>>>>> 4fcdc405
        'base_calendar_url': fields.char('Caldav URL', size=264),
        'exdate': fields.text('Exception Date/Times', help="This property \
                    defines the list of date/time exceptions for arecurring calendar component."),
        'exrule': fields.char('Exception Rule', size=352, help="defines a \
                    rule or repeating pattern for anexception to a recurrence set"),
        'rrule': fields.function(_get_rulestring, type='char', size=124, method=True,\
<<<<<<< HEAD
                     string='Recurrent Rule', store=True),
        'rrule_type': fields.selection([('none', ''), ('daily', 'Daily'), \
                            ('weekly', 'Weekly'), ('monthly', 'Monthly'), \
                            ('yearly', 'Yearly'), ('custom', 'Custom')], 'Recurrency'),
=======
                     string='Recurrent Rule', store=True, fnct_inv=_set_rrulestring),
        'rrule_type': fields.selection([('none', ''), ('daily', 'Daily'), \
            ('weekly', 'Weekly'), ('monthly', 'Monthly'), \
            ('yearly', 'Yearly'), ('custom', 'Custom')], 'Recurrency'),
>>>>>>> 4fcdc405
        'alarm_id': fields.many2one('res.alarm', 'Alarm'),
        'base_calendar_alarm_id': fields.many2one('calendar.alarm', 'Alarm'),
        'recurrent_uid': fields.integer('Recurrent ID'),
        'recurrent_id': fields.datetime('Recurrent ID date'),
        'vtimezone': fields.related('user_id', 'context_tz', type='char', size=24,\
                         string='Timezone', store=True),
        'user_id': fields.many2one('res.users', 'Responsible'),
        'freq': fields.selection([('None', 'No Repeat'), \
<<<<<<< HEAD
                            ('secondly', 'Secondly'), \
                            ('minutely', 'Minutely'), \
                            ('hourly', 'Hourly'), \
                            ('daily', 'Daily'), \
                            ('weekly', 'Weekly'), \
                            ('monthly', 'Monthly'), \
                            ('yearly', 'Yearly')], 'Frequency'),
=======
            ('secondly', 'Secondly'), \
            ('minutely', 'Minutely'), \
            ('hourly', 'Hourly'), \
            ('daily', 'Daily'), \
            ('weekly', 'Weekly'), \
            ('monthly', 'Monthly'), \
            ('yearly', 'Yearly')], 'Frequency'),
>>>>>>> 4fcdc405
        'interval': fields.integer('Interval'),
        'count': fields.integer('Count'),
        'mo': fields.boolean('Mon'),
        'tu': fields.boolean('Tue'),
        'we': fields.boolean('Wed'),
        'th': fields.boolean('Thu'),
        'fr': fields.boolean('Fri'),
        'sa': fields.boolean('Sat'),
        'su': fields.boolean('Sun'),
        'select1': fields.selection([('date', 'Date of month'), \
<<<<<<< HEAD
                            ('day', 'Day of month')], 'Option'),
        'day': fields.integer('Date of month'),
        'week_list': fields.selection([('MO', 'Monday'), ('TU', 'Tuesday'), \
                                   ('WE', 'Wednesday'), ('TH', 'Thursday'), \
                                   ('FR', 'Friday'), ('SA', 'Saturday'), \
                                   ('SU', 'Sunday')], 'Weekday'),
        'byday': fields.selection([('1', 'First'), ('2', 'Second'), \
                                   ('3', 'Third'), ('4', 'Fourth'), \
                                   ('5', 'Fifth'), ('-1', 'Last')], 'By day'),
=======
            ('day', 'Day of month')], 'Option'),
        'day': fields.integer('Date of month'),
        'week_list': fields.selection([('MO', 'Monday'), ('TU', 'Tuesday'), \
           ('WE', 'Wednesday'), ('TH', 'Thursday'), \
           ('FR', 'Friday'), ('SA', 'Saturday'), \
           ('SU', 'Sunday')], 'Weekday'),
        'byday': fields.selection([('1', 'First'), ('2', 'Second'), \
           ('3', 'Third'), ('4', 'Fourth'), \
           ('5', 'Fifth'), ('-1', 'Last')], 'By day'),
>>>>>>> 4fcdc405
        'month_list': fields.selection(months.items(), 'Month'),
        'end_date': fields.date('Repeat Until')
    }
    _defaults = {
         'class': lambda *a: 'public',
         'show_as': lambda *a: 'busy',
         'freq':  lambda *x: 'None',
         'select1':  lambda *x: 'date',
         'interval':  lambda *x: 1,
    }

    def modify_this(self, cr, uid, event_id, defaults, real_date, context=None, *args):
        """
        @param self: The object pointer
        @param cr: the current row, from the database cursor,
        @param uid: the current user’s ID for security checks,
        @param event_id: Get Event_id
        @param real_date: Get Real Date
        @param context: A standard dictionary for contextual values
        @param *args: Get Tuppel Value

        """

        event_id = base_calendar_id2real_id(event_id)
        datas = self.read(cr, uid, event_id, context=context)
        defaults.update({
<<<<<<< HEAD
               'recurrent_uid': base_calendar_id2real_id(datas['id']),
               'recurrent_id': defaults.get('date') or real_date,
               'rrule_type': 'none',
               'rrule': ''
                    })
=======
           'recurrent_uid': base_calendar_id2real_id(datas['id']),
           'recurrent_id': defaults.get('date') or real_date,
           'rrule_type': 'none',
           'rrule': ''
        })
>>>>>>> 4fcdc405
        exdate = datas['exdate'] and datas['exdate'].split(',') or []
        if real_date and defaults.get('date'):
            exdate.append(real_date)
        self.write(cr, uid, event_id, {'exdate': ','.join(exdate)}, context=context)
        new_id = self.copy(cr, uid, event_id, default=defaults, context=context)
        return new_id

    def modify_all(self, cr, uid, event_ids, defaults, context=None, *args):
        """
        Modify name, date, date_deadline fields.
        @param cr: the current row, from the database cursor,
        @param uid: the current user’s ID for security checks,
        @param event_ids: List of crm meeting’s IDs.
        @return: True
        """
<<<<<<< HEAD
        #start Loop
=======
        
>>>>>>> 4fcdc405
        for event_id in event_ids:
            event_id = base_calendar_id2real_id(event_id)

            defaults.pop('id')
            defaults.update({'table': self._table})

            qry = "UPDATE %(table)s set name = '%(name)s', \
                            date = '%(date)s',  date_deadline = '%(date_deadline)s'"
            if defaults.get('alarm_id'):
                qry += ", alarm_id = %(alarm_id)s"
            if defaults.get('location'):
                qry += ", location = '%(location)s'"
            qry += "WHERE id = %s" % (event_id)
            cr.execute(qry %(defaults))
<<<<<<< HEAD
            #End Loop
=======
            
>>>>>>> 4fcdc405
        return True

    def get_recurrent_ids(self, cr, uid, select, base_start_date, base_until_date, limit=100):
        """
        @param self: The object pointer
        @param cr: the current row, from the database cursor,
        @param uid: the current user’s ID for security checks,
        @param base_start_date: Get Start Date
        @param base_until_date: Get End Date
        @param limit: The Number of Results to Return """

        if not limit:
            limit = 100
        if isinstance(select, (str, int, long)):
            ids = [select]
        else:
            ids = select
        result = []
        if ids and (base_start_date or base_until_date):
            cr.execute("select m.id, m.rrule, m.date, m.date_deadline, \
                            m.exdate  from "  + self._table + \
                            " m where m.id in ("\
                            + ','.join(map(lambda x: str(x), ids))+")")

            count = 0
            for data in cr.dictfetchall():
                start_date = base_start_date and datetime.strptime(base_start_date, "%Y-%m-%d") or False
                until_date = base_until_date and datetime.strptime(base_until_date, "%Y-%m-%d") or False
                if count > limit:
                    break
                event_date = datetime.strptime(data['date'], "%Y-%m-%d %H:%M:%S")
                if start_date and start_date <= event_date:
                    start_date = event_date
                if not data['rrule']:
                    if start_date and (event_date < start_date):
                        continue
                    if until_date and (event_date > until_date):
                        continue
                    idval = real_id2base_calendar_id(data['id'], data['date'])
                    result.append(idval)
                    count += 1
                else:
                    exdate = data['exdate'] and data['exdate'].split(',') or []
                    rrule_str = data['rrule']
                    new_rrule_str = []
                    rrule_until_date = False
                    is_until = False
                    for rule in rrule_str.split(';'):
                        name, value = rule.split('=')
                        if name == "UNTIL":
                            is_until = True
                            value = parser.parse(value)
                            rrule_until_date = parser.parse(value.strftime("%Y-%m-%d"))
                            if until_date and until_date >= rrule_until_date:
                                until_date = rrule_until_date
                            if until_date:
                                value = until_date.strftime("%Y%m%d%H%M%S")
                        new_rule = '%s=%s' % (name, value)
                        new_rrule_str.append(new_rule)
                    if not is_until and until_date:
                        value = until_date.strftime("%Y%m%d%H%M%S")
                        name = "UNTIL"
                        new_rule = '%s=%s' % (name, value)
                        new_rrule_str.append(new_rule)
                    new_rrule_str = ';'.join(new_rrule_str)
                    start_date = datetime.strptime(data['date'], "%Y-%m-%d %H:%M:%S")
                    rdates = get_recurrent_dates(str(new_rrule_str), exdate, start_date)
                    for rdate in rdates:
                        r_date = datetime.strptime(rdate, "%Y-%m-%d %H:%M:%S")
                        if start_date and r_date < start_date:
                            continue
                        if until_date and r_date > until_date:
                            continue
                        idval = real_id2base_calendar_id(data['id'], rdate)
                        result.append(idval)
                        count += 1
        if result:
            ids = result
        if isinstance(select, (str, int, long)):
            return ids and ids[0] or False
        return ids

    def compute_rule_string(self, cr, uid, datas, context=None, *args):
        """
        Compute rule string.
        @param self: the object pointer
        @param cr: the current row, from the database cursor,
        @param uid: the current user’s ID for security checks,
        @param datas: dictionary of freq and interval value.
        @return: string value which compute  FREQILY;INTERVAL
        """

        weekdays = ['mo', 'tu', 'we', 'th', 'fr', 'sa', 'su']
        weekstring = ''
        monthstring = ''
        yearstring = ''

        freq = datas.get('freq')
        if freq == 'None':
            return ''
        
        if datas.get('interval') < 1:
                raise osv.except_osv(_('Error!'), ("Please select proper Interval"))

        if freq == 'weekly':
<<<<<<< HEAD
            
=======

>>>>>>> 4fcdc405
            byday = map(lambda x: x.upper(), filter(lambda x: datas.get(x) and x in weekdays, datas))
            if byday:
                weekstring = ';BYDAY=' + ','.join(byday)

        elif freq == 'monthly':
            if datas.get('select1')=='date' and (datas.get('day') < 1 or datas.get('day') > 31):
                raise osv.except_osv(_('Error!'), ("Please select proper Day of month"))
            if datas.get('select1')=='day':
                monthstring = ';BYDAY=' + datas.get('byday') + datas.get('week_list')
            elif datas.get('select1')=='date':
                monthstring = ';BYMONTHDAY=' + str(datas.get('day'))

        elif freq == 'yearly':
            if datas.get('select1')=='date'  and (datas.get('day') < 1 or datas.get('day') > 31):
                raise osv.except_osv(_('Error!'), ("Please select proper Day of month"))
            bymonth = ';BYMONTH=' + str(datas.get('month_list'))
            if datas.get('select1')=='day':
                bystring = ';BYDAY=' + datas.get('byday') + datas.get('week_list')
            elif datas.get('select1')=='date':
                bystring = ';BYMONTHDAY=' + str(datas.get('day'))
            yearstring = bymonth + bystring

        if datas.get('end_date'):
            datas['end_date'] = ''.join((re.compile('\d')).findall(datas.get('end_date'))) + '235959Z'
        enddate = (datas.get('count') and (';COUNT=' +  str(datas.get('count'))) or '') +\
                             ((datas.get('end_date') and (';UNTIL=' + datas.get('end_date'))) or '')

        rrule_string = 'FREQ=' + freq.upper() +  weekstring + ';INTERVAL=' + \
                str(datas.get('interval')) + enddate + monthstring + yearstring

        return rrule_string

<<<<<<< HEAD
=======

>>>>>>> 4fcdc405
    def search(self, cr, uid, args, offset=0, limit=100, order=None,
            context=None, count=False):
        """
        Overrides  orm search method.
        @param cr: the current row, from the database cursor,
        @param user: the current user’s ID for security checks,
        @param args: list of tuples of form [(‘name_of_the_field’, ‘operator’, value), ...].
        @param offset: The Number of Results to Pass
        @param limit: The Number of Results to Return
        @return: List of id
        """
        args_without_date = []
        start_date = False
        until_date = False
        for arg in args:
            if arg[0] not in ('date', unicode('date')):
                args_without_date.append(arg)
            else:
                if arg[1] in ('>', '>='):
                    start_date = arg[2]
                elif arg[1] in ('<', '<='):
                    until_date = arg[2]
        res = super(calendar_event, self).search(cr, uid, args_without_date, \
                                 offset, limit, order, context, count)
        return self.get_recurrent_ids(cr, uid, res, start_date, until_date, limit)


    def write(self, cr, uid, ids, vals, context=None, check=True, update_check=True):
        """
        Writes values in one or several fields.
        @param self: the object pointer
        @param cr: the current row, from the database cursor,
        @param uid: the current user’s ID for security checks,
        @param ids: List of crm meeting's ids
        @param vals: Dictionary of field value.
        @return: True
        """
        if not context:
            context = {}
        if isinstance(ids, (str, int, long)):
            select = [ids]
        else:
            select = ids
        new_ids = []
        for event_id in select:
            if len(str(event_id).split('-')) > 1:
                data = self.read(cr, uid, event_id, ['date', 'date_deadline', \
                                                    'rrule', 'duration'])
                if data.get('rrule'):
                    real_date = data.get('date')
                    data.update(vals)
                    new_id = self.modify_this(cr, uid, event_id, data, \
                                                real_date, context)
                    context.update({'active_id': new_id, 'active_ids': [new_id]})
                    continue
            event_id = base_calendar_id2real_id(event_id)
            if not event_id in new_ids:
                new_ids.append(event_id)
        res = super(calendar_event, self).write(cr, uid, new_ids, vals, context=context)
        if vals.has_key('alarm_id') or vals.has_key('base_calendar_alarm_id'):
            alarm_obj = self.pool.get('res.alarm')
            context.update({'alarm_id': vals.get('alarm_id')})
            alarm_obj.do_alarm_create(cr, uid, new_ids, self._name, 'date', \
                                            context=context)

        return res

    def browse(self, cr, uid, ids, context=None, list_class=None, fields_process={}):
        """
        Overrides  orm browse method.
        @param self: the object pointer
        @param cr: the current row, from the database cursor,
        @param uid: the current user’s ID for security checks,
        @param ids: List of crm meeting's ids
        @return: the object list.
        """
        if isinstance(ids, (str, int, long)):
            select = [ids]
        else:
            select = ids
        select = map(lambda x: base_calendar_id2real_id(x), select)
        res = super(calendar_event, self).browse(cr, uid, select, context, \
                                                    list_class, fields_process)
        if isinstance(ids, (str, int, long)):
            return res and res[0] or False

        return res

    def read(self, cr, uid, ids, fields=None, context={}, load='_classic_read'):
        """
        Overrides  orm Read method.Read List of fields for calendar event.
        @param cr: the current row, from the database cursor,
        @param user: the current user’s ID for security checks,
        @param ids: List of calendar event's id.
        @param fields: List of fields.
        @return: List of Dictionary of form [{‘name_of_the_field’: value, ...}, ...]
        """
        if isinstance(ids, (str, int, long)):
            select = [ids]
        else:
            select = ids
        select = map(lambda x: (x, base_calendar_id2real_id(x)), select)
        result = []
        if fields and 'date' not in fields:
            fields.append('date')
        for base_calendar_id, real_id in select:
            res = super(calendar_event, self).read(cr, uid, real_id, fields=fields, context=context, \
                                              load=load)
            ls = base_calendar_id2real_id(base_calendar_id, with_date=res.get('duration', 0))
            if not isinstance(ls, (str, int, long)) and len(ls) >= 2:
                res['date'] = ls[1]
                res['date_deadline'] = ls[2]
            res['id'] = base_calendar_id

            result.append(res)
        if isinstance(ids, (str, int, long)):
            return result and result[0] or False
        return result

    def copy(self, cr, uid, id, default=None, context={}):
        """
        Duplicate record on specified id.
        @param self: the object pointer.
        @param cr: the current row, from the database cursor,
        @param id: id of record from which we duplicated.
        @return: Duplicate record id.
        """
        res = super(calendar_event, self).copy(cr, uid, base_calendar_id2real_id(id), default, context)
        alarm_obj = self.pool.get('res.alarm')
        alarm_obj.do_alarm_create(cr, uid, [res], self._name, 'date')

        return res

    def unlink(self, cr, uid, ids, context=None):
        """
        Deletes records specified in ids.
        @param self: the object pointer.
        @param cr: the current row, from the database cursor,
        @param id: List of calendar event's id.
        @return: True
        """
        res = False
        for id in ids:
            ls = base_calendar_id2real_id(id)
            if not isinstance(ls, (str, int, long)) and len(ls) >= 2:
                date_new = ls[1]
                for record in self.read(cr, uid, [base_calendar_id2real_id(id)], \
                                            ['date', 'rrule', 'exdate']):
                    if record['rrule']:
                        exdate = (record['exdate'] and (record['exdate'] + ',')  or '') + ''.join((re.compile('\d')).findall(date_new)) + 'Z'
                        if record['date'] == date_new:
                            res = self.write(cr, uid, [base_calendar_id2real_id(id)], {'exdate': exdate})
                    else:
                        ids = map(lambda x: base_calendar_id2real_id(x), ids)
                        res = super(calendar_event, self).unlink(cr, uid, \
                                                base_calendar_id2real_id(ids))
                        alarm_obj = self.pool.get('res.alarm')
                        alarm_obj.do_alarm_unlink(cr, uid, ids, self._name)
            else:
                ids = map(lambda x: base_calendar_id2real_id(x), ids)
                res = super(calendar_event, self).unlink(cr, uid, ids)
                alarm_obj = self.pool.get('res.alarm')
                alarm_obj.do_alarm_unlink(cr, uid, ids, self._name)
        return res

    def create(self, cr, uid, vals, context={}):
        """
        Create new record.
        @param self: the object pointer
        @param cr: the current row, from the database cursor,
        @param uid: the current user’s ID for security checks,
        @param vals: dictionary of every field value.
        @return: new created record id.
        """
        res = super(calendar_event, self).create(cr, uid, vals, context)
        alarm_obj = self.pool.get('res.alarm')
        alarm_obj.do_alarm_create(cr, uid, [res], self._name, 'date')
        return res

calendar_event()

class calendar_todo(osv.osv):
    """ Calendar Task """

    _name = "calendar.todo"
    _inherit = "calendar.event"
    _description = "Calendar Task"

    def _get_date(self, cr, uid, ids, name, arg, context):
<<<<<<< HEAD
        """ Get Date
            @param self: The object pointer
            @param cr: the current row, from the database cursor,
            @param uid: the current user’s ID for security checks,
            @param ids: List of calendar todo's IDs.
            @param args: list of tuples of form [(‘name_of_the_field’, ‘operator’, value), ...].
            @param context: A standard dictionary for contextual values
=======
        """ 
        Get Date
        @param self: The object pointer
        @param cr: the current row, from the database cursor,
        @param uid: the current user’s ID for security checks,
        @param ids: List of calendar todo's IDs.
        @param args: list of tuples of form [(‘name_of_the_field’, ‘operator’, value), ...].
        @param context: A standard dictionary for contextual values
>>>>>>> 4fcdc405
        """

        res = {}
        for event in self.browse(cr, uid, ids, context=context):
            res[event.id] = event.date_start
        return res

    def _set_date(self, cr, uid, id, name, value, arg, context):
<<<<<<< HEAD
        """ Set Date
            @param self: The object pointer
            @param cr: the current row, from the database cursor,
            @param uid: the current user’s ID for security checks,
            @param id: calendar's ID.
            @param value: Get Value
            @param args: list of tuples of form [(‘name_of_the_field’, ‘operator’, value), ...].
            @param context: A standard dictionary for contextual values
=======
        """ 
        Set Date
        @param self: The object pointer
        @param cr: the current row, from the database cursor,
        @param uid: the current user’s ID for security checks,
        @param id: calendar's ID.
        @param value: Get Value
        @param args: list of tuples of form [(‘name_of_the_field’, ‘operator’, value), ...].
        @param context: A standard dictionary for contextual values
>>>>>>> 4fcdc405
        """

        event = self.browse(cr, uid, id, context=context)
        cr.execute("UPDATE %s set date_start='%s' where id=%s"  \
                           % (self._table, value, id))
        return True

    _columns = {
        'date': fields.function(_get_date, method=True, fnct_inv=_set_date, \
                            string='Duration', store=True, type='datetime'),
        'duration': fields.integer('Duration'),
    }

    __attribute__ = {}


calendar_todo()

class ir_attachment(osv.osv):
    _name = 'ir.attachment'
    _inherit = 'ir.attachment'

    def search_count(self, cr, user, args, context=None):
<<<<<<< HEAD
        """ @param self: The object pointer
            @param cr: the current row, from the database cursor,
            @param user: the current user’s ID for security checks,
            @param args: list of tuples of form [(‘name_of_the_field’, ‘operator’, value), ...].
            @param context: A standard dictionary for contextual values
=======
        """ 
        @param self: The object pointer
        @param cr: the current row, from the database cursor,
        @param user: the current user’s ID for security checks,
        @param args: list of tuples of form [(‘name_of_the_field’, ‘operator’, value), ...].
        @param context: A standard dictionary for contextual values
>>>>>>> 4fcdc405
        """

        args1 = []
        for arg in args:
            args1.append(map(lambda x:str(x).split('-')[0], arg))
        return super(ir_attachment, self).search_count(cr, user, args1, context)

    def search(self, cr, uid, args, offset=0, limit=None, order=None,
            context=None, count=False):
<<<<<<< HEAD

        """ @param self: The object pointer
            @param cr: the current row, from the database cursor,
            @param uid: the current user’s ID for security checks,
            @param args: list of tuples of form [(‘name_of_the_field’, ‘operator’, value), ...].
            @param offset: The Number of Results to pass,
            @param limit: The Number of Results to Return,
            @param context: A standard dictionary for contextual values
=======
        """ 
        @param self: The object pointer
        @param cr: the current row, from the database cursor,
        @param uid: the current user’s ID for security checks,
        @param args: list of tuples of form [(‘name_of_the_field’, ‘operator’, value), ...].
        @param offset: The Number of Results to pass,
        @param limit: The Number of Results to Return,
        @param context: A standard dictionary for contextual values
>>>>>>> 4fcdc405
        """

        new_args = args
        for i, arg in enumerate(new_args):
            if arg[0] == 'res_id':
                new_args[i] = (arg[0], arg[1], base_calendar_id2real_id(arg[2]))
        return super(ir_attachment, self).search(cr, uid, new_args, offset=offset,
                            limit=limit, order=order,
                            context=context, count=False)
ir_attachment()

class ir_values(osv.osv):
    _inherit = 'ir.values'

    def set(self, cr, uid, key, key2, name, models, value, replace=True, \
            isobject=False, meta=False, preserve_user=False, company=False):
<<<<<<< HEAD

        """ set IR Values
            @param self: The object pointer
            @param cr: the current row, from the database cursor,
            @param uid: the current user’s ID for security checks,
            @param model: Get The Model """
=======
        """ 
        Set IR Values
        @param self: The object pointer
        @param cr: the current row, from the database cursor,
        @param uid: the current user’s ID for security checks,
        @param model: Get The Model 
        """
>>>>>>> 4fcdc405

        new_model = []
        for data in models:
            if type(data) in (list, tuple):
                new_model.append((data[0], base_calendar_id2real_id(data[1])))
            else:
                new_model.append(data)
        return super(ir_values, self).set(cr, uid, key, key2, name, new_model, \
                    value, replace, isobject, meta, preserve_user, company)

    def get(self, cr, uid, key, key2, models, meta=False, context={}, \
             res_id_req=False, without_user=True, key2_req=True):
<<<<<<< HEAD

        """ Get IR Values
            @param self: The object pointer
            @param cr: the current row, from the database cursor,
            @param uid: the current user’s ID for security checks,
            @param model: Get The Model """
=======
        """ 
        Get IR Values
        @param self: The object pointer
        @param cr: the current row, from the database cursor,
        @param uid: the current user’s ID for security checks,
        @param model: Get The Model 
        """
>>>>>>> 4fcdc405

        new_model = []
        for data in models:
            if type(data) in (list, tuple):
                new_model.append((data[0], base_calendar_id2real_id(data[1])))
            else:
                new_model.append(data)
        return super(ir_values, self).get(cr, uid, key, key2, new_model, \
                         meta, context, res_id_req, without_user, key2_req)

ir_values()

class ir_model(osv.osv):

    _inherit = 'ir.model'

    def read(self, cr, uid, ids, fields=None, context={},
            load='_classic_read'):
<<<<<<< HEAD

        """ Read IR Model
            @param self: The object pointer
            @param cr: the current row, from the database cursor,
            @param uid: the current user’s ID for security checks,
            @param ids: List of IR Model’s IDs.
            @param context: A standard dictionary for contextual values """

=======
        """ 
        Read IR Model
        @param self: The object pointer
        @param cr: the current row, from the database cursor,
        @param uid: the current user’s ID for security checks,
        @param ids: List of IR Model’s IDs.
        @param context: A standard dictionary for contextual values 
        """
>>>>>>> 4fcdc405

        data = super(ir_model, self).read(cr, uid, ids, fields=fields, \
                        context=context, load=load)
        if data:
            for val in data:
                val['id'] = base_calendar_id2real_id(val['id'])
        return data

ir_model()

class virtual_report_spool(web_services.report_spool):

    def exp_report(self, db, uid, object, ids, datas=None, context=None):
<<<<<<< HEAD

        """ Export Report
            @param self: The object pointer
            @param db: get the current database,
            @param uid: the current user’s ID for security checks,
            @param context: A standard dictionary for contextual values """

=======
        """ 
        Export Report
        @param self: The object pointer
        @param db: get the current database,
        @param uid: the current user’s ID for security checks,
        @param context: A standard dictionary for contextual values 
        """
>>>>>>> 4fcdc405

        if object == 'printscreen.list':
            return super(virtual_report_spool, self).exp_report(db, uid, \
                            object, ids, datas, context)
        new_ids = []
        for id in ids:
            new_ids.append(base_calendar_id2real_id(id))
        if datas.get('id', False):
            datas['id'] = base_calendar_id2real_id(datas['id'])
        return super(virtual_report_spool, self).exp_report(db, uid, object, new_ids, datas, context)

virtual_report_spool()

class res_users(osv.osv):
    _inherit = 'res.users'

    def _get_user_avail(self, cr, uid, ids, context=None):
<<<<<<< HEAD

        """ Get USer Availability
            @param self: The object pointer
            @param cr: the current row, from the database cursor,
            @param uid: the current user’s ID for security checks,
            @param ids: List of res user’s IDs.
            @param context: A standard dictionary for contextual values """
=======
        """ 
        Get USer Availability
        @param self: The object pointer
        @param cr: the current row, from the database cursor,
        @param uid: the current user’s ID for security checks,
        @param ids: List of res user’s IDs.
        @param context: A standard dictionary for contextual values 
        """
>>>>>>> 4fcdc405

        current_datetime = datetime.now().strftime('%Y-%m-%d %H:%M:%S')
        res = {}
        attendee_obj = self.pool.get('calendar.attendee')
        attendee_ids = attendee_obj.search(cr, uid, [
                    ('event_date', '<=', current_datetime), ('event_end_date', '<=', current_datetime),
                    ('state', '=', 'accepted'), ('user_id', 'in', ids)
                    ])

       # result = cr.dictfetchall()
        for attendee_data in attendee_obj.read(cr, uid, attendee_ids, ['user_id']):
            user_id = attendee_data['user_id']
            status = 'busy'
            res.update({user_id:status})

        #TOCHECK: Delegated Event
        for user_id in ids:
            if user_id not in res:
                res[user_id] = 'free'

        return res

    def _get_user_avail_fun(self, cr, uid, ids, name, args, context=None):
<<<<<<< HEAD

        """ Get USer Availability Function
            @param self: The object pointer
            @param cr: the current row, from the database cursor,
            @param uid: the current user’s ID for security checks,
            @param ids: List of res user’s IDs.
            @param context: A standard dictionary for contextual values """
=======
        """ 
        Get USer Availability Function
        @param self: The object pointer
        @param cr: the current row, from the database cursor,
        @param uid: the current user’s ID for security checks,
        @param ids: List of res user’s IDs.
        @param context: A standard dictionary for contextual values 
        """
>>>>>>> 4fcdc405

        return self._get_user_avail(cr, uid, ids, context=context)

    _columns = {
            'availability': fields.function(_get_user_avail_fun, type='selection', \
                    selection=[('free', 'Free'), ('busy', 'Busy')], \
                    string='Free/Busy', method=True),
    }
res_users()

# vim:expandtab:smartindent:tabstop=4:softtabstop=4:shiftwidth=4:<|MERGE_RESOLUTION|>--- conflicted
+++ resolved
@@ -31,15 +31,6 @@
 import tools
 
 months = {
-<<<<<<< HEAD
-        1: "January", 2: "February", 3: "March", 4: "April", \
-        5: "May", 6: "June", 7: "July", 8: "August", 9: "September", \
-        10: "October", 11: "November", 12: "December"}
-
-def get_recurrent_dates(rrulestring, exdate, startdate=None):
-    """
-    Get recurrent dates
-=======
     1: "January", 2: "February", 3: "March", 4: "April", \
     5: "May", 6: "June", 7: "July", 8: "August", 9: "September", \
     10: "October", 11: "November", 12: "December"
@@ -52,7 +43,6 @@
     @param exdate: List of exception dates for rrule
     @param startdate: Startdate for computing recurrent dates
     @return: List of Recurrent dates
->>>>>>> 4fcdc405
     """
 
     def todate(date):
@@ -71,14 +61,9 @@
 
 def base_calendar_id2real_id(base_calendar_id=None, with_date=False):
     """
-<<<<<<< HEAD
-    Convert base calendar id into real id.
-    @return: base calendar id
-=======
     This function converts virtual event id into real id of actual event
     @param base_calendar_id: Id of calendar
     @param with_date: If value passed to this param it will return dates based on value of withdate + base_calendar_id
->>>>>>> 4fcdc405
     """
 
     if base_calendar_id and isinstance(base_calendar_id, (str, unicode)):
@@ -98,13 +83,9 @@
 
 def real_id2base_calendar_id(real_id, recurrent_date):
     """
-<<<<<<< HEAD
-    Convert  real id into base_calendar_id.
-=======
     Convert  real id of record into virtual id using recurrent_date
     e.g. real id is 1 and recurrent_date is 01-12-2009 10:00:00 then it will return
         1-20091201100000
->>>>>>> 4fcdc405
     @return: real id with recurrent date.
     """
 
@@ -404,17 +385,11 @@
     response_re = re.compile("Are you coming\?.*\n*.*(YES|NO|MAYBE).*", re.UNICODE)
 
     def msg_new(self, cr, uid, msg):
-<<<<<<< HEAD
-        """ @param self: The object pointer
-            @param cr: the current row, from the database cursor,
-            @param uid: the current user’s ID for security checks, """
-=======
         """ 
         @param self: The object pointer
         @param cr: the current row, from the database cursor,
         @param uid: the current user’s ID for security checks, 
         """
->>>>>>> 4fcdc405
         return False
 
     def msg_act_get(self, msg):
@@ -473,16 +448,6 @@
                              (att2.partner_id and att2.partner_id.name) or \
                                 att2.email) +  ' - Status: ' + att2.state.title())
             body_vals = {'name': res_obj.name,
-<<<<<<< HEAD
-                        'start_date': res_obj.date,
-                        'end_date': res_obj.date_deadline or False,
-                        'description': res_obj.description or '-',
-                        'location': res_obj.location or '-',
-                        'attendees': '<br>'.join(att_infos),
-                        'user': res_obj.user_id and res_obj.user_id.name or 'OpenERP User',
-                        'sign': sign,
-                        'company': company
-=======
                 'start_date': res_obj.date,
                 'end_date': res_obj.date_deadline or False,
                 'description': res_obj.description or '-',
@@ -491,20 +456,10 @@
                 'user': res_obj.user_id and res_obj.user_id.name or 'OpenERP User',
                 'sign': sign,
                 'company': company
->>>>>>> 4fcdc405
             }
             body = html_invitation % body_vals
             if mail_to and email_from:
                 tools.email_send(
-<<<<<<< HEAD
-                        email_from,
-                        mail_to,
-                        sub,
-                        body,
-                        subtype='html',
-                        reply_to=email_from
-                    )
-=======
                     email_from,
                     mail_to,
                     sub,
@@ -512,7 +467,6 @@
                     subtype='html',
                     reply_to=email_from
                 )
->>>>>>> 4fcdc405
             return True
     def onchange_user_id(self, cr, uid, ids, user_id, *args, **argv):
         """
@@ -555,10 +509,6 @@
         for vals in self.browse(cr, uid, ids, context=context):
             user = vals.user_id
             if user:
-<<<<<<< HEAD
-
-=======
->>>>>>> 4fcdc405
                 mod_obj = self.pool.get(vals.ref._name)
                 if vals.ref:
                     if vals.ref.user_id.id != user.id:
@@ -613,13 +563,7 @@
 are both optional, but if one occurs, so MUST the other"""),
         'repeat': fields.integer('Repeat'),
         'active': fields.boolean('Active', help="If the active field is set to \
-<<<<<<< HEAD
-                    true, it will allow you to hide the event alarm information without removing it."),
-
-
-=======
                     true, it will allow you to hide the event alarm information without removing it.")
->>>>>>> 4fcdc405
     }
     _defaults = {
         'trigger_interval':  lambda *x: 'minutes',
@@ -645,11 +589,7 @@
         model_id = ir_obj.search(cr, uid, [('model', '=', model)])[0]
 
         model_obj = self.pool.get(model)
-<<<<<<< HEAD
-        for data in model_obj.browse(cr, uid, ids):
-=======
         for data in model_obj.browse(cr, uid, ids, context):
->>>>>>> 4fcdc405
 
             basic_alarm = data.alarm_id
             if not context.get('alarm_id', False):
@@ -713,37 +653,6 @@
     __attribute__ = {}
 
     _columns = {
-<<<<<<< HEAD
-            'alarm_id': fields.many2one('res.alarm', 'Basic Alarm', ondelete='cascade'),
-            'name': fields.char('Summary', size=124, help="""Contains the text to be \
-                         used as the message subject for email \
-                         or contains the text to be used for display"""),
-            'action': fields.selection([('audio', 'Audio'), ('display', 'Display'), \
-                    ('procedure', 'Procedure'), ('email', 'Email') ], 'Action', \
-                    required=True, help="Defines the action to be invoked when an alarm is triggered"),
-            'description': fields.text('Description', help='Provides a more complete \
-                                description of the calendar component, than that \
-                                provided by the "SUMMARY" property'),
-            'attendee_ids': fields.many2many('calendar.attendee', 'alarm_attendee_rel', \
-                                          'alarm_id', 'attendee_id', 'Attendees', readonly=True),
-            'attach': fields.binary('Attachment', help="""* Points to a sound resource,\
-                         which is rendered when the alarm is triggered for audio,
-                        * File which is intended to be sent as message attachments for email,
-                        * Points to a procedure resource, which is invoked when\
-                          the alarm is triggered for procedure."""),
-            'res_id': fields.integer('Resource ID'),
-            'model_id': fields.many2one('ir.model', 'Model'),
-            'user_id': fields.many2one('res.users', 'Owner'),
-            'event_date': fields.datetime('Event Date'),
-            'event_end_date': fields.datetime('Event End Date'),
-            'trigger_date': fields.datetime('Trigger Date', readonly="True"),
-            'state':fields.selection([
-                        ('draft', 'Draft'),
-                        ('run', 'Run'),
-                        ('stop', 'Stop'),
-                        ('done', 'Done'),
-                    ], 'State', select=True, readonly=True),
-=======
         'alarm_id': fields.many2one('res.alarm', 'Basic Alarm', ondelete='cascade'),
         'name': fields.char('Summary', size=124, help="""Contains the text to be \
                      used as the message subject for email \
@@ -773,7 +682,6 @@
                     ('stop', 'Stop'),
                     ('done', 'Done'),
                 ], 'State', select=True, readonly=True),
->>>>>>> 4fcdc405
      }
 
     _defaults = {
@@ -808,17 +716,6 @@
     def do_run_scheduler(self, cr, uid, automatic=False, use_new_cursor=False, \
                        context=None):
         """
-<<<<<<< HEAD
-            @param self: The object pointer
-            @param cr: the current row, from the database cursor,
-            @param uid: the current user’s ID for security checks,
-            @param ids: List of calendar alarm’s IDs.
-            @param use_new_cursor: False or the dbname
-            @param context: A standard dictionary for contextual values
-        """
-
-
-=======
         @param self: The object pointer
         @param cr: the current row, from the database cursor,
         @param uid: the current user’s ID for security checks,
@@ -827,7 +724,6 @@
         @param context: A standard dictionary for contextual values
         """
 
->>>>>>> 4fcdc405
         if not context:
             context = {}
         current_datetime = datetime.now().strftime('%Y-%m-%d %H:%M:%S')
@@ -895,10 +791,6 @@
     def _tz_get(self, cr, uid, context={}):
         return [(x.lower(), x) for x in pytz.all_timezones]
 
-<<<<<<< HEAD
-
-=======
->>>>>>> 4fcdc405
     def onchange_dates(self, cr, uid, ids, start_date, duration=False, end_date=False, context={}):
         """
         @param self: The object pointer
@@ -1014,13 +906,7 @@
         @return: dictionary of rrule value.
         """
         result = {}
-<<<<<<< HEAD
-        for event in ids:
-
-            datas = self.read(cr, uid, event)
-=======
         for datas in self.read(cr, uid, ids):
->>>>>>> 4fcdc405
             if datas.get('rrule_type'):
                 if datas.get('rrule_type') == 'none':
                     result[event] = False
@@ -1044,35 +930,20 @@
         'duration': fields.float('Duration'),
         'description': fields.text('Your action'),
         'class': fields.selection([('public', 'Public'), ('private', 'Private'), \
-<<<<<<< HEAD
-                 ('confidential', 'Confidential')], 'Mark as'),
-        'location': fields.char('Location', size=264, help="Location of Event"),
-        'show_as': fields.selection([('free', 'Free'), \
-                                  ('busy', 'Busy')],
-                                   'Show as'),
-=======
              ('confidential', 'Confidential')], 'Mark as'),
         'location': fields.char('Location', size=264, help="Location of Event"),
         'show_as': fields.selection([('free', 'Free'), \
               ('busy', 'Busy')], 'Show as'),
->>>>>>> 4fcdc405
         'base_calendar_url': fields.char('Caldav URL', size=264),
         'exdate': fields.text('Exception Date/Times', help="This property \
                     defines the list of date/time exceptions for arecurring calendar component."),
         'exrule': fields.char('Exception Rule', size=352, help="defines a \
                     rule or repeating pattern for anexception to a recurrence set"),
         'rrule': fields.function(_get_rulestring, type='char', size=124, method=True,\
-<<<<<<< HEAD
-                     string='Recurrent Rule', store=True),
-        'rrule_type': fields.selection([('none', ''), ('daily', 'Daily'), \
-                            ('weekly', 'Weekly'), ('monthly', 'Monthly'), \
-                            ('yearly', 'Yearly'), ('custom', 'Custom')], 'Recurrency'),
-=======
                      string='Recurrent Rule', store=True, fnct_inv=_set_rrulestring),
         'rrule_type': fields.selection([('none', ''), ('daily', 'Daily'), \
             ('weekly', 'Weekly'), ('monthly', 'Monthly'), \
             ('yearly', 'Yearly'), ('custom', 'Custom')], 'Recurrency'),
->>>>>>> 4fcdc405
         'alarm_id': fields.many2one('res.alarm', 'Alarm'),
         'base_calendar_alarm_id': fields.many2one('calendar.alarm', 'Alarm'),
         'recurrent_uid': fields.integer('Recurrent ID'),
@@ -1081,15 +952,6 @@
                          string='Timezone', store=True),
         'user_id': fields.many2one('res.users', 'Responsible'),
         'freq': fields.selection([('None', 'No Repeat'), \
-<<<<<<< HEAD
-                            ('secondly', 'Secondly'), \
-                            ('minutely', 'Minutely'), \
-                            ('hourly', 'Hourly'), \
-                            ('daily', 'Daily'), \
-                            ('weekly', 'Weekly'), \
-                            ('monthly', 'Monthly'), \
-                            ('yearly', 'Yearly')], 'Frequency'),
-=======
             ('secondly', 'Secondly'), \
             ('minutely', 'Minutely'), \
             ('hourly', 'Hourly'), \
@@ -1097,7 +959,6 @@
             ('weekly', 'Weekly'), \
             ('monthly', 'Monthly'), \
             ('yearly', 'Yearly')], 'Frequency'),
->>>>>>> 4fcdc405
         'interval': fields.integer('Interval'),
         'count': fields.integer('Count'),
         'mo': fields.boolean('Mon'),
@@ -1108,17 +969,6 @@
         'sa': fields.boolean('Sat'),
         'su': fields.boolean('Sun'),
         'select1': fields.selection([('date', 'Date of month'), \
-<<<<<<< HEAD
-                            ('day', 'Day of month')], 'Option'),
-        'day': fields.integer('Date of month'),
-        'week_list': fields.selection([('MO', 'Monday'), ('TU', 'Tuesday'), \
-                                   ('WE', 'Wednesday'), ('TH', 'Thursday'), \
-                                   ('FR', 'Friday'), ('SA', 'Saturday'), \
-                                   ('SU', 'Sunday')], 'Weekday'),
-        'byday': fields.selection([('1', 'First'), ('2', 'Second'), \
-                                   ('3', 'Third'), ('4', 'Fourth'), \
-                                   ('5', 'Fifth'), ('-1', 'Last')], 'By day'),
-=======
             ('day', 'Day of month')], 'Option'),
         'day': fields.integer('Date of month'),
         'week_list': fields.selection([('MO', 'Monday'), ('TU', 'Tuesday'), \
@@ -1128,7 +978,6 @@
         'byday': fields.selection([('1', 'First'), ('2', 'Second'), \
            ('3', 'Third'), ('4', 'Fourth'), \
            ('5', 'Fifth'), ('-1', 'Last')], 'By day'),
->>>>>>> 4fcdc405
         'month_list': fields.selection(months.items(), 'Month'),
         'end_date': fields.date('Repeat Until')
     }
@@ -1155,19 +1004,11 @@
         event_id = base_calendar_id2real_id(event_id)
         datas = self.read(cr, uid, event_id, context=context)
         defaults.update({
-<<<<<<< HEAD
-               'recurrent_uid': base_calendar_id2real_id(datas['id']),
-               'recurrent_id': defaults.get('date') or real_date,
-               'rrule_type': 'none',
-               'rrule': ''
-                    })
-=======
            'recurrent_uid': base_calendar_id2real_id(datas['id']),
            'recurrent_id': defaults.get('date') or real_date,
            'rrule_type': 'none',
            'rrule': ''
         })
->>>>>>> 4fcdc405
         exdate = datas['exdate'] and datas['exdate'].split(',') or []
         if real_date and defaults.get('date'):
             exdate.append(real_date)
@@ -1183,11 +1024,7 @@
         @param event_ids: List of crm meeting’s IDs.
         @return: True
         """
-<<<<<<< HEAD
-        #start Loop
-=======
         
->>>>>>> 4fcdc405
         for event_id in event_ids:
             event_id = base_calendar_id2real_id(event_id)
 
@@ -1202,11 +1039,7 @@
                 qry += ", location = '%(location)s'"
             qry += "WHERE id = %s" % (event_id)
             cr.execute(qry %(defaults))
-<<<<<<< HEAD
-            #End Loop
-=======
             
->>>>>>> 4fcdc405
         return True
 
     def get_recurrent_ids(self, cr, uid, select, base_start_date, base_until_date, limit=100):
@@ -1312,11 +1145,7 @@
                 raise osv.except_osv(_('Error!'), ("Please select proper Interval"))
 
         if freq == 'weekly':
-<<<<<<< HEAD
-            
-=======
-
->>>>>>> 4fcdc405
+
             byday = map(lambda x: x.upper(), filter(lambda x: datas.get(x) and x in weekdays, datas))
             if byday:
                 weekstring = ';BYDAY=' + ','.join(byday)
@@ -1349,10 +1178,7 @@
 
         return rrule_string
 
-<<<<<<< HEAD
-=======
-
->>>>>>> 4fcdc405
+
     def search(self, cr, uid, args, offset=0, limit=100, order=None,
             context=None, count=False):
         """
@@ -1542,15 +1368,6 @@
     _description = "Calendar Task"
 
     def _get_date(self, cr, uid, ids, name, arg, context):
-<<<<<<< HEAD
-        """ Get Date
-            @param self: The object pointer
-            @param cr: the current row, from the database cursor,
-            @param uid: the current user’s ID for security checks,
-            @param ids: List of calendar todo's IDs.
-            @param args: list of tuples of form [(‘name_of_the_field’, ‘operator’, value), ...].
-            @param context: A standard dictionary for contextual values
-=======
         """ 
         Get Date
         @param self: The object pointer
@@ -1559,7 +1376,6 @@
         @param ids: List of calendar todo's IDs.
         @param args: list of tuples of form [(‘name_of_the_field’, ‘operator’, value), ...].
         @param context: A standard dictionary for contextual values
->>>>>>> 4fcdc405
         """
 
         res = {}
@@ -1568,16 +1384,6 @@
         return res
 
     def _set_date(self, cr, uid, id, name, value, arg, context):
-<<<<<<< HEAD
-        """ Set Date
-            @param self: The object pointer
-            @param cr: the current row, from the database cursor,
-            @param uid: the current user’s ID for security checks,
-            @param id: calendar's ID.
-            @param value: Get Value
-            @param args: list of tuples of form [(‘name_of_the_field’, ‘operator’, value), ...].
-            @param context: A standard dictionary for contextual values
-=======
         """ 
         Set Date
         @param self: The object pointer
@@ -1587,7 +1393,6 @@
         @param value: Get Value
         @param args: list of tuples of form [(‘name_of_the_field’, ‘operator’, value), ...].
         @param context: A standard dictionary for contextual values
->>>>>>> 4fcdc405
         """
 
         event = self.browse(cr, uid, id, context=context)
@@ -1611,20 +1416,12 @@
     _inherit = 'ir.attachment'
 
     def search_count(self, cr, user, args, context=None):
-<<<<<<< HEAD
-        """ @param self: The object pointer
-            @param cr: the current row, from the database cursor,
-            @param user: the current user’s ID for security checks,
-            @param args: list of tuples of form [(‘name_of_the_field’, ‘operator’, value), ...].
-            @param context: A standard dictionary for contextual values
-=======
         """ 
         @param self: The object pointer
         @param cr: the current row, from the database cursor,
         @param user: the current user’s ID for security checks,
         @param args: list of tuples of form [(‘name_of_the_field’, ‘operator’, value), ...].
         @param context: A standard dictionary for contextual values
->>>>>>> 4fcdc405
         """
 
         args1 = []
@@ -1634,16 +1431,6 @@
 
     def search(self, cr, uid, args, offset=0, limit=None, order=None,
             context=None, count=False):
-<<<<<<< HEAD
-
-        """ @param self: The object pointer
-            @param cr: the current row, from the database cursor,
-            @param uid: the current user’s ID for security checks,
-            @param args: list of tuples of form [(‘name_of_the_field’, ‘operator’, value), ...].
-            @param offset: The Number of Results to pass,
-            @param limit: The Number of Results to Return,
-            @param context: A standard dictionary for contextual values
-=======
         """ 
         @param self: The object pointer
         @param cr: the current row, from the database cursor,
@@ -1652,7 +1439,6 @@
         @param offset: The Number of Results to pass,
         @param limit: The Number of Results to Return,
         @param context: A standard dictionary for contextual values
->>>>>>> 4fcdc405
         """
 
         new_args = args
@@ -1669,14 +1455,6 @@
 
     def set(self, cr, uid, key, key2, name, models, value, replace=True, \
             isobject=False, meta=False, preserve_user=False, company=False):
-<<<<<<< HEAD
-
-        """ set IR Values
-            @param self: The object pointer
-            @param cr: the current row, from the database cursor,
-            @param uid: the current user’s ID for security checks,
-            @param model: Get The Model """
-=======
         """ 
         Set IR Values
         @param self: The object pointer
@@ -1684,7 +1462,6 @@
         @param uid: the current user’s ID for security checks,
         @param model: Get The Model 
         """
->>>>>>> 4fcdc405
 
         new_model = []
         for data in models:
@@ -1697,14 +1474,6 @@
 
     def get(self, cr, uid, key, key2, models, meta=False, context={}, \
              res_id_req=False, without_user=True, key2_req=True):
-<<<<<<< HEAD
-
-        """ Get IR Values
-            @param self: The object pointer
-            @param cr: the current row, from the database cursor,
-            @param uid: the current user’s ID for security checks,
-            @param model: Get The Model """
-=======
         """ 
         Get IR Values
         @param self: The object pointer
@@ -1712,7 +1481,6 @@
         @param uid: the current user’s ID for security checks,
         @param model: Get The Model 
         """
->>>>>>> 4fcdc405
 
         new_model = []
         for data in models:
@@ -1731,16 +1499,6 @@
 
     def read(self, cr, uid, ids, fields=None, context={},
             load='_classic_read'):
-<<<<<<< HEAD
-
-        """ Read IR Model
-            @param self: The object pointer
-            @param cr: the current row, from the database cursor,
-            @param uid: the current user’s ID for security checks,
-            @param ids: List of IR Model’s IDs.
-            @param context: A standard dictionary for contextual values """
-
-=======
         """ 
         Read IR Model
         @param self: The object pointer
@@ -1749,7 +1507,6 @@
         @param ids: List of IR Model’s IDs.
         @param context: A standard dictionary for contextual values 
         """
->>>>>>> 4fcdc405
 
         data = super(ir_model, self).read(cr, uid, ids, fields=fields, \
                         context=context, load=load)
@@ -1763,15 +1520,6 @@
 class virtual_report_spool(web_services.report_spool):
 
     def exp_report(self, db, uid, object, ids, datas=None, context=None):
-<<<<<<< HEAD
-
-        """ Export Report
-            @param self: The object pointer
-            @param db: get the current database,
-            @param uid: the current user’s ID for security checks,
-            @param context: A standard dictionary for contextual values """
-
-=======
         """ 
         Export Report
         @param self: The object pointer
@@ -1779,7 +1527,6 @@
         @param uid: the current user’s ID for security checks,
         @param context: A standard dictionary for contextual values 
         """
->>>>>>> 4fcdc405
 
         if object == 'printscreen.list':
             return super(virtual_report_spool, self).exp_report(db, uid, \
@@ -1797,15 +1544,6 @@
     _inherit = 'res.users'
 
     def _get_user_avail(self, cr, uid, ids, context=None):
-<<<<<<< HEAD
-
-        """ Get USer Availability
-            @param self: The object pointer
-            @param cr: the current row, from the database cursor,
-            @param uid: the current user’s ID for security checks,
-            @param ids: List of res user’s IDs.
-            @param context: A standard dictionary for contextual values """
-=======
         """ 
         Get USer Availability
         @param self: The object pointer
@@ -1814,7 +1552,6 @@
         @param ids: List of res user’s IDs.
         @param context: A standard dictionary for contextual values 
         """
->>>>>>> 4fcdc405
 
         current_datetime = datetime.now().strftime('%Y-%m-%d %H:%M:%S')
         res = {}
@@ -1838,15 +1575,6 @@
         return res
 
     def _get_user_avail_fun(self, cr, uid, ids, name, args, context=None):
-<<<<<<< HEAD
-
-        """ Get USer Availability Function
-            @param self: The object pointer
-            @param cr: the current row, from the database cursor,
-            @param uid: the current user’s ID for security checks,
-            @param ids: List of res user’s IDs.
-            @param context: A standard dictionary for contextual values """
-=======
         """ 
         Get USer Availability Function
         @param self: The object pointer
@@ -1855,7 +1583,6 @@
         @param ids: List of res user’s IDs.
         @param context: A standard dictionary for contextual values 
         """
->>>>>>> 4fcdc405
 
         return self._get_user_avail(cr, uid, ids, context=context)
 
