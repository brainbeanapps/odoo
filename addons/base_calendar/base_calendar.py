--- conflicted
+++ resolved
@@ -485,7 +485,6 @@
         """
         if context is None:
             context = {}
-<<<<<<< HEAD
         meeting_obj =  self.pool.get('crm.meeting')
         for vals in self.browse(cr, uid, ids, context=context):
             meeting_id = meeting_obj.search(cr, uid, [('attendee_ids','=',vals.id)],context = context)
@@ -493,9 +492,6 @@
                 meeting_obj.message_post(cr, uid, meeting_id, body=_(("%s has accepted invitation") % (vals.cn)), context=context)
             self.write(cr, uid, vals.id, {'state': 'accepted'}, context)
         return True
-=======
-        return self.write(cr, uid, ids, {'state': 'accepted'}, context)
->>>>>>> a83eaf84
 
     def do_decline(self, cr, uid, ids, context=None, *args):
         """
@@ -533,8 +529,6 @@
             email = filter(lambda x:x.__contains__('@'), cnval)
             vals['email'] = email and email[0] or ''
             vals['cn'] = vals.get("cn")
-        if vals.get('user_id'):
-            vals['state'] = 'accepted'
         res = super(calendar_attendee, self).create(cr, uid, vals, context=context)
         return res
 
