# -*- coding: utf-8 -*-
##############################################################################
#
#    OpenERP, Open Source Management Solution
#    Copyright (C) 2004-2010 Tiny SPRL (<http://tiny.be>).
#
#    This program is free software: you can redistribute it and/or modify
#    it under the terms of the GNU Affero General Public License as
#    published by the Free Software Foundation, either version 3 of the
#    License, or (at your option) any later version.
#
#    This program is distributed in the hope that it will be useful,
#    but WITHOUT ANY WARRANTY; without even the implied warranty of
#    MERCHANTABILITY or FITNESS FOR A PARTICULAR PURPOSE.  See the
#    GNU Affero General Public License for more details.
#
#    You should have received a copy of the GNU Affero General Public License
#    along with this program.  If not, see <http://www.gnu.org/licenses/>.
#
##############################################################################

from datetime import datetime, timedelta, date
from dateutil import parser
from dateutil import rrule
from dateutil.relativedelta import relativedelta
from openerp.osv import fields, osv
from openerp.tools.translate import _
import pytz
import re
import time

from openerp import tools, SUPERUSER_ID
import openerp.service.report

months = {
    1: "January", 2: "February", 3: "March", 4: "April", \
    5: "May", 6: "June", 7: "July", 8: "August", 9: "September", \
    10: "October", 11: "November", 12: "December"
}

def get_recurrent_dates(rrulestring, exdate, startdate=None, exrule=None):
    """
    Get recurrent dates based on Rule string considering exdate and start date.
    @param rrulestring: rulestring
    @param exdate: list of exception dates for rrule
    @param startdate: startdate for computing recurrent dates
    @return: list of Recurrent dates
    """
    def todate(date):
        val = parser.parse(''.join((re.compile('\d')).findall(date)))
        return val

    if not startdate:
        startdate = datetime.now()

    if not exdate:
        exdate = []

    rset1 = rrule.rrulestr(str(rrulestring), dtstart=startdate, forceset=True)
    for date in exdate:
        datetime_obj = todate(date)
        rset1._exdate.append(datetime_obj)

    if exrule:
        rset1.exrule(rrule.rrulestr(str(exrule), dtstart=startdate))

    return list(rset1)

def base_calendar_id2real_id(base_calendar_id=None, with_date=False):
    """
    Convert a "virtual/recurring event id" (type string) into a real event id (type int).
    E.g. virtual/recurring event id is 4-20091201100000, so it will return 4.
    @param base_calendar_id: id of calendar
    @param with_date: if a value is passed to this param it will return dates based on value of withdate + base_calendar_id
    @return: real event id
    """
    if base_calendar_id and isinstance(base_calendar_id, (str, unicode)):
        res = base_calendar_id.split('-')

        if len(res) >= 2:
            real_id = res[0]
            if with_date:
                real_date = time.strftime("%Y-%m-%d %H:%M:%S", \
                                 time.strptime(res[1], "%Y%m%d%H%M%S"))
                start = datetime.strptime(real_date, "%Y-%m-%d %H:%M:%S")
                end = start + timedelta(hours=with_date)
                return (int(real_id), real_date, end.strftime("%Y-%m-%d %H:%M:%S"))
            return int(real_id)

    return base_calendar_id and int(base_calendar_id) or base_calendar_id

def get_real_ids(ids):
    if isinstance(ids, (str, int, long)):
        return base_calendar_id2real_id(ids)

    if isinstance(ids, (list, tuple)):
        res = []
        for id in ids:
            res.append(base_calendar_id2real_id(id))
        return res

def real_id2base_calendar_id(real_id, recurrent_date):
    """
    Convert a real event id (type int) into a "virtual/recurring event id" (type string).
    E.g. real event id is 1 and recurrent_date is set to 01-12-2009 10:00:00, so
    it will return 1-20091201100000.
    @param real_id: real event id
    @param recurrent_date: real event recurrent date
    @return: string containing the real id and the recurrent date
    """
    if real_id and recurrent_date:
        recurrent_date = time.strftime("%Y%m%d%H%M%S", \
                            time.strptime(recurrent_date, "%Y-%m-%d %H:%M:%S"))
        return '%d-%s' % (real_id, recurrent_date)
    return real_id

def _links_get(self, cr, uid, context=None):
    """
    Get request link.
    @param cr: the current row, from the database cursor
    @param uid: the current user's ID for security checks
    @param context: a standard dictionary for contextual values
    @return: list of dictionary which contain object and name and id
    """
    obj = self.pool.get('res.request.link')
    ids = obj.search(cr, uid, [])
    res = obj.read(cr, uid, ids, ['object', 'name'], context=context)
    return [(r['object'], r['name']) for r in res]

html_invitation = """
<html>
<head>
<meta http-equiv="Content-type" content="text/html; charset=utf-8" />
<title>%(name)s</title>
</head>
<body>
<table border="0" cellspacing="10" cellpadding="0" width="100%%"
    style="font-family: Arial, Sans-serif; font-size: 14">
    <tr>
        <td width="100%%">Hello,</td>
    </tr>
    <tr>
        <td width="100%%">You are invited for <i>%(company)s</i> Event.</td>
    </tr>
    <tr>
        <td width="100%%">Below are the details of event. Hours and dates expressed in %(timezone)s time.</td>
    </tr>
</table>

<table cellspacing="0" cellpadding="5" border="0" summary=""
    style="width: 90%%; font-family: Arial, Sans-serif; border: 1px Solid #ccc; background-color: #f6f6f6">
    <tr valign="center" align="center">
        <td bgcolor="DFDFDF">
        <h3>%(name)s</h3>
        </td>
    </tr>
    <tr>
        <td>
        <table cellpadding="8" cellspacing="0" border="0"
            style="font-size: 14" summary="Eventdetails" bgcolor="f6f6f6"
            width="90%%">
            <tr>
                <td width="21%%">
                <div><b>Start Date</b></div>
                </td>
                <td><b>:</b></td>
                <td>%(start_date)s</td>
                <td width="15%%">
                <div><b>End Date</b></div>
                </td>
                <td><b>:</b></td>
                <td width="25%%">%(end_date)s</td>
            </tr>
            <tr valign="top">
                <td><b>Description</b></td>
                <td><b>:</b></td>
                <td colspan="3">%(description)s</td>
            </tr>
            <tr valign="top">
                <td>
                <div><b>Location</b></div>
                </td>
                <td><b>:</b></td>
                <td colspan="3">%(location)s</td>
            </tr>
            <tr valign="top">
                <td>
                <div><b>Event Attendees</b></div>
                </td>
                <td><b>:</b></td>
                <td colspan="3">
                <div>
                <div>%(attendees)s</div>
                </div>
                </td>
            </tr>
        </table>
        </td>
    </tr>
</table>
<table border="0" cellspacing="10" cellpadding="0" width="100%%"
    style="font-family: Arial, Sans-serif; font-size: 14">
    <tr>
        <td width="100%%">From:</td>
    </tr>
    <tr>
        <td width="100%%">%(user)s</td>
    </tr>
    <tr valign="top">
        <td width="100%%">-<font color="a7a7a7">-------------------------</font></td>
    </tr>
    <tr>
        <td width="100%%"> <font color="a7a7a7">%(sign)s</font></td>
    </tr>
</table>
</body>
</html>
"""

class calendar_attendee(osv.osv):
    """
    Calendar Attendee Information
    """
    _name = 'calendar.attendee'
    _description = 'Attendee information'
    _rec_name = 'cutype'

    __attribute__ = {}

    def _get_address(self, name=None, email=None):
        """
        Gives email information in ical CAL-ADDRESS type format.
        @param name: name for CAL-ADDRESS value
        @param email: email address for CAL-ADDRESS value
        """
        if name and email:
            name += ':'
        return (name or '') + (email and ('MAILTO:' + email) or '')

    def _compute_data(self, cr, uid, ids, name, arg, context=None):
        """
        Compute data on function fields for attendee values.
        @param cr: the current row, from the database cursor
        @param uid: the current user's ID for security checks
        @param ids: list of calendar attendee's IDs
        @param name: name of field
        @param context: a standard dictionary for contextual values
        @return: dictionary of form {id: {'field Name': value'}}
        """
        name = name[0]
        result = {}
        for attdata in self.browse(cr, uid, ids, context=context):
            id = attdata.id
            result[id] = {}
            if name == 'sent_by':
                if not attdata.sent_by_uid:
                    result[id][name] = ''
                    continue
                else:
                    result[id][name] = self._get_address(attdata.sent_by_uid.name, \
                                        attdata.sent_by_uid.email)

            if name == 'cn':
                if attdata.user_id:
                    result[id][name] = attdata.user_id.name
                elif attdata.partner_id:
                    result[id][name] = attdata.partner_id.name or False
                else:
                    result[id][name] = attdata.email or ''

            if name == 'delegated_to':
                todata = []
                for child in attdata.child_ids:
                    if child.email:
                        todata.append('MAILTO:' + child.email)
                result[id][name] = ', '.join(todata)

            if name == 'delegated_from':
                fromdata = []
                for parent in attdata.parent_ids:
                    if parent.email:
                        fromdata.append('MAILTO:' + parent.email)
                result[id][name] = ', '.join(fromdata)

            if name == 'event_date':
                if attdata.ref:
                    result[id][name] = attdata.ref.date
                else:
                    result[id][name] = False

            if name == 'event_end_date':
                if attdata.ref:
                    result[id][name] = attdata.ref.date_deadline
                else:
                    result[id][name] = False

            if name == 'sent_by_uid':
                if attdata.ref:
                    result[id][name] = (attdata.ref.user_id.id, attdata.ref.user_id.name)
                else:
                    result[id][name] = uid

            if name == 'language':
                user_obj = self.pool.get('res.users')
                lang = user_obj.read(cr, uid, uid, ['lang'], context=context)['lang']
                result[id][name] = lang.replace('_', '-') if lang else False

        return result

    def _links_get(self, cr, uid, context=None):
        """
        Get request link for ref field in calendar attendee.
        @param cr: the current row, from the database cursor
        @param uid: the current user's id for security checks
        @param context: A standard dictionary for contextual values
        @return: list of dictionary which contain object and name and id
        """
        obj = self.pool.get('res.request.link')
        ids = obj.search(cr, uid, [])
        res = obj.read(cr, uid, ids, ['object', 'name'], context=context)
        return [(r['object'], r['name']) for r in res]

    def _lang_get(self, cr, uid, context=None):
        """
        Get language for language selection field.
        @param cr: the current row, from the database cursor
        @param uid: the current user's id for security checks
        @param context: a standard dictionary for contextual values
        @return: list of dictionary which contain code and name and id
        """
        obj = self.pool.get('res.lang')
        ids = obj.search(cr, uid, [])
        res = obj.read(cr, uid, ids, ['code', 'name'], context=context)
        res = [((r['code']).replace('_', '-').lower(), r['name']) for r in res]
        return res

    _columns = {
        'cutype': fields.selection([('individual', 'Individual'), \
                    ('group', 'Group'), ('resource', 'Resource'), \
                    ('room', 'Room'), ('unknown', 'Unknown') ], \
                    'Invite Type', help="Specify the type of Invitation"),
        'member': fields.char('Member', size=124,
                    help="Indicate the groups that the attendee belongs to"),
        'role': fields.selection([('req-participant', 'Participation required'), \
                    ('chair', 'Chair Person'), \
                    ('opt-participant', 'Optional Participation'), \
                    ('non-participant', 'For information Purpose')], 'Role', \
                    help='Participation role for the calendar user'),
        'state': fields.selection([('needs-action', 'Needs Action'),
                        ('tentative', 'Uncertain'),
                        ('declined', 'Declined'),
                        ('accepted', 'Accepted'),
                        ('delegated', 'Delegated')], 'Status', readonly=True, \
                        help="Status of the attendee's participation"),
        'rsvp':  fields.boolean('Required Reply?',
                    help="Indicats whether the favor of a reply is requested"),
        'delegated_to': fields.function(_compute_data, \
                string='Delegated To', type="char", size=124, store=True, \
                multi='delegated_to', help="The users that the original \
request was delegated to"),
        'delegated_from': fields.function(_compute_data, string=\
            'Delegated From', type="char", store=True, size=124, multi='delegated_from'),
        'parent_ids': fields.many2many('calendar.attendee', 'calendar_attendee_parent_rel', \
                                    'attendee_id', 'parent_id', 'Delegrated From'),
        'child_ids': fields.many2many('calendar.attendee', 'calendar_attendee_child_rel', \
                                      'attendee_id', 'child_id', 'Delegrated To'),
        'sent_by': fields.function(_compute_data, string='Sent By', \
                        type="char", multi='sent_by', store=True, size=124, \
                        help="Specify the user that is acting on behalf of the calendar user"),
        'sent_by_uid': fields.function(_compute_data, string='Sent By User', \
                            type="many2one", relation="res.users", multi='sent_by_uid'),
        'cn': fields.function(_compute_data, string='Common name', \
                            type="char", size=124, multi='cn', store=True),
        'dir': fields.char('URI Reference', size=124, help="Reference to the URI\
that points to the directory information corresponding to the attendee."),
        'language': fields.function(_compute_data, string='Language', \
                    type="selection", selection=_lang_get, multi='language', \
                    store=True, help="To specify the language for text values in a\
property or property parameter."),
        'user_id': fields.many2one('res.users', 'User'),
        'partner_id': fields.many2one('res.partner', 'Contact'),
        'email': fields.char('Email', size=124, help="Email of Invited Person"),
        'event_date': fields.function(_compute_data, string='Event Date', \
                            type="datetime", multi='event_date'),
        'event_end_date': fields.function(_compute_data, \
                            string='Event End Date', type="datetime", \
                            multi='event_end_date'),
        'ref': fields.reference('Event Ref', selection=_links_get, size=128),
        'availability': fields.selection([('free', 'Free'), ('busy', 'Busy')], 'Free/Busy', readonly="True"),
    }
    _defaults = {
        'state': 'needs-action',
        'role': 'req-participant',
        'rsvp':  True,
        'cutype': 'individual',
    }


    def copy(self, cr, uid, id, default=None, context=None):
        raise osv.except_osv(_('Warning!'), _('You cannot duplicate a calendar attendee.'))
    
    def onchange_partner_id(self, cr, uid, ids, partner_id,context=None):
        """
        Make entry on email and availbility on change of partner_id field.
        @param cr: the current row, from the database cursor
        @param uid: the current user's ID for security checks
        @param ids: list of calendar attendee's IDs
        @param partner_id: changed value of partner id
        @param context: a standard dictionary for contextual values
        @return: dictionary of values which put value in email and availability fields
        """
        
        if not partner_id:
            return {'value': {'email': ''}}
        partner = self.pool.get('res.partner').browse(cr, uid, partner_id, context=context)
        return {'value': {'email': partner.email}}
    
    def get_ics_file(self, cr, uid, event_obj, context=None):
        """
        Returns iCalendar file for the event invitation.
        @param self: the object pointer
        @param cr: the current row, from the database cursor
        @param uid: the current user's id for security checks
        @param event_obj: event object (browse record)
        @param context: a standard dictionary for contextual values
        @return: .ics file content
        """
        res = None
        def ics_datetime(idate, short=False):
            if idate:
                #returns the datetime as UTC, because it is stored as it in the database
                return datetime.strptime(idate, '%Y-%m-%d %H:%M:%S').replace(tzinfo=pytz.timezone('UTC'))
            return False
        try:
            # FIXME: why isn't this in CalDAV?
            import vobject
        except ImportError:
            return res
        cal = vobject.iCalendar()
        event = cal.add('vevent')
        if not event_obj.date_deadline or not event_obj.date:
            raise osv.except_osv(_('Warning!'),_("First you have to specify the date of the invitation."))
        event.add('created').value = ics_datetime(time.strftime('%Y-%m-%d %H:%M:%S'))
        event.add('dtstart').value = ics_datetime(event_obj.date)
        event.add('dtend').value = ics_datetime(event_obj.date_deadline)
        event.add('summary').value = event_obj.name
        if  event_obj.description:
            event.add('description').value = event_obj.description
        if event_obj.location:
            event.add('location').value = event_obj.location
        if event_obj.rrule:
            event.add('rrule').value = event_obj.rrule
        if event_obj.organizer:
            event_org = event.add('organizer')
            event_org.params['CN'] = [event_obj.organizer]
            event_org.value = 'MAILTO:' + (event_obj.organizer)
        elif event_obj.user_id or event_obj.organizer_id:
            event_org = event.add('organizer')
            organizer = event_obj.organizer_id
            if not organizer:
                organizer = event_obj.user_id
            event_org.params['CN'] = [organizer.name]
            event_org.value = 'MAILTO:' + (organizer.email or organizer.name)

        if event_obj.alarm_id:
            # computes alarm data
            valarm = event.add('valarm')
            alarm_object = self.pool.get('res.alarm')
            alarm_data = alarm_object.read(cr, uid, event_obj.alarm_id.id, context=context)
            # Compute trigger data
            interval = alarm_data['trigger_interval']
            occurs = alarm_data['trigger_occurs']
            duration = (occurs == 'after' and alarm_data['trigger_duration']) \
                                            or -(alarm_data['trigger_duration'])
            related = alarm_data['trigger_related']
            trigger = valarm.add('TRIGGER')
            trigger.params['related'] = [related.upper()]
            if interval == 'days':
                delta = timedelta(days=duration)
            if interval == 'hours':
                delta = timedelta(hours=duration)
            if interval == 'minutes':
                delta = timedelta(minutes=duration)
            trigger.value = delta
            # Compute other details
            valarm.add('DESCRIPTION').value = alarm_data['name'] or 'OpenERP'

        for attendee in event_obj.attendee_ids:
            attendee_add = event.add('attendee')
            attendee_add.params['CUTYPE'] = [str(attendee.cutype)]
            attendee_add.params['ROLE'] = [str(attendee.role)]
            attendee_add.params['RSVP'] = [str(attendee.rsvp)]
            attendee_add.value = 'MAILTO:' + (attendee.email or '')
        res = cal.serialize()
        return res

    def _send_mail(self, cr, uid, ids, mail_to, email_from=tools.config.get('email_from', False), context=None):
        """
        Send mail for event invitation to event attendees.
        @param email_from: email address for user sending the mail
        @return: True
        """
        company = self.pool.get('res.users').browse(cr, uid, uid, context=context).company_id.name
        for att in self.browse(cr, uid, ids, context=context):
            sign = att.sent_by_uid and att.sent_by_uid.signature or ''
            sign = '<br>'.join(sign and sign.split('\n') or [])
            res_obj = att.ref
            if res_obj:
                att_infos = []
                sub = res_obj.name
                other_invitation_ids = self.search(cr, uid, [('ref', '=', res_obj._name + ',' + str(res_obj.id))])

                for att2 in self.browse(cr, uid, other_invitation_ids):
                    att_infos.append(((att2.user_id and att2.user_id.name) or \
                                 (att2.partner_id and att2.partner_id.name) or \
                                    att2.email) + ' - Status: ' + att2.state.title())
                #dates and times are gonna be expressed in `tz` time (local timezone of the `uid`)
                tz = context.get('tz', pytz.timezone('UTC'))
                #res_obj.date and res_obj.date_deadline are in UTC in database so we use context_timestamp() to transform them in the `tz` timezone
                date_start = fields.datetime.context_timestamp(cr, uid, datetime.strptime(res_obj.date, tools.DEFAULT_SERVER_DATETIME_FORMAT), context=context)
                date_stop = False
                if res_obj.date_deadline:
                    date_stop = fields.datetime.context_timestamp(cr, uid, datetime.strptime(res_obj.date_deadline, tools.DEFAULT_SERVER_DATETIME_FORMAT), context=context)
                body_vals = {'name': res_obj.name,
                            'start_date': date_start,
                            'end_date': date_stop,
                            'timezone': tz,
                            'description': res_obj.description or '-',
                            'location': res_obj.location or '-',
                            'attendees': '<br>'.join(att_infos),
                            'user': res_obj.user_id and res_obj.user_id.name or 'OpenERP User',
                            'sign': sign,
                            'company': company
                }
                body = html_invitation % body_vals
                if mail_to and email_from:
                    ics_file = self.get_ics_file(cr, uid, res_obj, context=context)
                    vals = {'email_from': email_from,
                            'email_to': mail_to,
                            'state': 'outgoing',
                            'subject': sub,
                            'body_html': body,
                            'auto_delete': True}
                    if ics_file:
                        vals['attachment_ids'] = [(0,0,{'name': 'invitation.ics',
                                                        'datas_fname': 'invitation.ics',
                                                        'datas': str(ics_file).encode('base64')})]
                    self.pool.get('mail.mail').create(cr, uid, vals, context=context)
            return True

    def onchange_user_id(self, cr, uid, ids, user_id, *args, **argv):
        """
        Make entry on email and availbility on change of user_id field.
        @param cr: the current row, from the database cursor
        @param uid: the current user's ID for security checks
        @param ids: list of calendar attendee's IDs
        @param user_id: changed value of User id
        @return: dictionary of values which put value in email and availability fields
        """

        if not user_id:
            return {'value': {'email': ''}}
        usr_obj = self.pool.get('res.users')
        user = usr_obj.browse(cr, uid, user_id, *args)
        return {'value': {'email': user.email, 'availability':user.availability}}

    def do_tentative(self, cr, uid, ids, context=None, *args):
        """
        Makes event invitation as Tentative.
        @param self: the object pointer
        @param cr: the current row, from the database cursor
        @param uid: the current user's ID for security checks
        @param ids: list of calendar attendee's IDs
        @param *args: get Tupple value
        @param context: a standard dictionary for contextual values
        """
        return self.write(cr, uid, ids, {'state': 'tentative'}, context)

    def do_accept(self, cr, uid, ids, context=None, *args):
        """
        Marks event invitation as Accepted.
        @param cr: the current row, from the database cursor
        @param uid: the current user's ID for security checks
        @param ids: list of calendar attendee's IDs
        @param context: a standard dictionary for contextual values
        @return: True
        """
        if context is None:
            context = {}
<<<<<<< HEAD
=======

>>>>>>> 3fa90321
        return self.write(cr, uid, ids, {'state': 'accepted'}, context)

    def do_decline(self, cr, uid, ids, context=None, *args):
        """
        Marks event invitation as Declined.
        @param self: the object pointer
        @param cr: the current row, from the database cursor
        @param uid: the current user's ID for security checks
        @param ids: list of calendar attendee's IDs
        @param *args: get Tupple value
        @param context: a standard dictionary for contextual values
        """
        if context is None:
            context = {}
        return self.write(cr, uid, ids, {'state': 'declined'}, context)

    def create(self, cr, uid, vals, context=None):
        """
        Overrides orm create method.
        @param self: The object pointer
        @param cr: the current row, from the database cursor
        @param uid: the current user's ID for security checks
        @param vals: get Values
        @param context: a standard dictionary for contextual values
        """
        if context is None:
            context = {}
        if not vals.get("email") and vals.get("cn"):
            cnval = vals.get("cn").split(':')
            email = filter(lambda x:x.__contains__('@'), cnval)
            vals['email'] = email and email[0] or ''
            vals['cn'] = vals.get("cn")
        if vals.get('user_id'):
            vals['state'] = 'accepted'
        res = super(calendar_attendee, self).create(cr, uid, vals, context=context)
        return res


class res_alarm(osv.osv):
    """Resource Alarm """
    _name = 'res.alarm'
    _description = 'Basic Alarm Information'

    _columns = {
        'name':fields.char('Name', size=256, required=True),
        'trigger_occurs': fields.selection([('before', 'Before'), \
                                            ('after', 'After')], \
                                        'Triggers', required=True),
        'trigger_interval': fields.selection([('minutes', 'Minutes'), \
                                                ('hours', 'Hours'), \
                                                ('days', 'Days')], 'Interval', \
                                                required=True),
        'trigger_duration': fields.integer('Duration', required=True),
        'trigger_related': fields.selection([('start', 'The event starts'), \
                                            ('end', 'The event ends')], \
                                            'Related to', required=True),
        'duration': fields.integer('Duration', help="""Duration' and 'Repeat' \
are both optional, but if one occurs, so MUST the other"""),
        'repeat': fields.integer('Repeat'),
        'active': fields.boolean('Active', help="If the active field is set to \
true, it will allow you to hide the event alarm information without removing it.")
    }
    _defaults = {
        'trigger_interval': 'minutes',
        'trigger_duration': 5,
        'trigger_occurs': 'before',
        'trigger_related': 'start',
        'active': 1,
    }

    def do_alarm_create(self, cr, uid, ids, model, date, context=None):
        """
        Create Alarm for event.
        @param cr: the current row, from the database cursor,
        @param uid: the current user's ID for security checks,
        @param ids: List of res alarm's IDs.
        @param model: Model name.
        @param date: Event date
        @param context: A standard dictionary for contextual values
        @return: True
        """
        if context is None:
            context = {}
        alarm_obj = self.pool.get('calendar.alarm')
        res_alarm_obj = self.pool.get('res.alarm')
        ir_obj = self.pool.get('ir.model')
        model_id = ir_obj.search(cr, uid, [('model', '=', model)])[0]

        model_obj = self.pool[model]
        for data in model_obj.browse(cr, uid, ids, context=context):

            basic_alarm = data.alarm_id
            cal_alarm = data.base_calendar_alarm_id
            if (not basic_alarm and cal_alarm) or (basic_alarm and cal_alarm):
                new_res_alarm = None
                # Find for existing res.alarm
                duration = cal_alarm.trigger_duration
                interval = cal_alarm.trigger_interval
                occurs = cal_alarm.trigger_occurs
                related = cal_alarm.trigger_related
                domain = [('trigger_duration', '=', duration), ('trigger_interval', '=', interval), ('trigger_occurs', '=', occurs), ('trigger_related', '=', related)]
                alarm_ids = res_alarm_obj.search(cr, uid, domain, context=context)
                if not alarm_ids:
                    val = {
                            'trigger_duration': duration,
                            'trigger_interval': interval,
                            'trigger_occurs': occurs,
                            'trigger_related': related,
                            'name': str(duration) + ' ' + str(interval) + ' '  + str(occurs)
                           }
                    new_res_alarm = res_alarm_obj.create(cr, uid, val, context=context)
                else:
                    new_res_alarm = alarm_ids[0]
                cr.execute('UPDATE %s ' % model_obj._table + \
                            ' SET base_calendar_alarm_id=%s, alarm_id=%s ' \
                            ' WHERE id=%s',
                            (cal_alarm.id, new_res_alarm, data.id))

            self.do_alarm_unlink(cr, uid, [data.id], model)
            if basic_alarm:
                vals = {
                    'action': 'display',
                    'description': data.description,
                    'name': data.name,
                    'attendee_ids': [(6, 0, map(lambda x:x.id, data.attendee_ids))],
                    'trigger_related': basic_alarm.trigger_related,
                    'trigger_duration': basic_alarm.trigger_duration,
                    'trigger_occurs': basic_alarm.trigger_occurs,
                    'trigger_interval': basic_alarm.trigger_interval,
                    'duration': basic_alarm.duration,
                    'repeat': basic_alarm.repeat,
                    'state': 'run',
                    'event_date': data[date],
                    'res_id': data.id,
                    'model_id': model_id,
                    'user_id': uid
                 }
                alarm_id = alarm_obj.create(cr, uid, vals)
                cr.execute('UPDATE %s ' % model_obj._table + \
                            ' SET base_calendar_alarm_id=%s, alarm_id=%s '
                            ' WHERE id=%s', \
                            ( alarm_id, basic_alarm.id, data.id) )
        return True

    def do_alarm_unlink(self, cr, uid, ids, model, context=None):
        """
        Delete alarm specified in ids
        @param cr: the current row, from the database cursor,
        @param uid: the current user's ID for security checks,
        @param ids: List of res alarm's IDs.
        @param model: Model name for which alarm is to be cleared.
        @return: True
        """
        if context is None:
            context = {}
        alarm_obj = self.pool.get('calendar.alarm')
        ir_obj = self.pool.get('ir.model')
        model_id = ir_obj.search(cr, uid, [('model', '=', model)])[0]
        model_obj = self.pool[model]
        for data in model_obj.browse(cr, uid, ids, context=context):
            alarm_ids = alarm_obj.search(cr, uid, [('model_id', '=', model_id), ('res_id', '=', data.id)])
            if alarm_ids:
                alarm_obj.unlink(cr, uid, alarm_ids)
                cr.execute('Update %s set base_calendar_alarm_id=NULL, alarm_id=NULL\
                            where id=%%s' % model_obj._table,(data.id,))
        return True


class calendar_alarm(osv.osv):
    _name = 'calendar.alarm'
    _description = 'Event alarm information'
    _inherit = 'res.alarm'
    __attribute__ = {}

    _columns = {
        'alarm_id': fields.many2one('res.alarm', 'Basic Alarm', ondelete='cascade'),
        'name': fields.char('Summary', size=124, help="""Contains the text to be \
                     used as the message subject for email \
                     or contains the text to be used for display"""),
        'action': fields.selection([('audio', 'Audio'), ('display', 'Display'), \
                ('procedure', 'Procedure'), ('email', 'Email') ], 'Action', \
                required=True, help="Defines the action to be invoked when an alarm is triggered"),
        'description': fields.text('Description', help='Provides a more complete \
                            description of the calendar component, than that \
                            provided by the "SUMMARY" property'),
        'attendee_ids': fields.many2many('calendar.attendee', 'alarm_attendee_rel', \
                                      'alarm_id', 'attendee_id', 'Attendees', readonly=True),
        'attach': fields.binary('Attachment', help="""* Points to a sound resource,\
                     which is rendered when the alarm is triggered for audio,
                    * File which is intended to be sent as message attachments for email,
                    * Points to a procedure resource, which is invoked when\
                      the alarm is triggered for procedure."""),
        'res_id': fields.integer('Resource ID'),
        'model_id': fields.many2one('ir.model', 'Model'),
        'user_id': fields.many2one('res.users', 'Owner'),
        'event_date': fields.datetime('Event Date'),
        'event_end_date': fields.datetime('Event End Date'),
        'trigger_date': fields.datetime('Trigger Date', readonly="True"),
        'state':fields.selection([
                    ('draft', 'Draft'),
                    ('run', 'Run'),
                    ('stop', 'Stop'),
                    ('done', 'Done'),
                ], 'Status', select=True, readonly=True),
     }

    _defaults = {
        'action': 'email',
        'state': 'run',
     }

    def create(self, cr, uid, vals, context=None):
        """
        Overrides orm create method.
        @param self: The object pointer
        @param cr: the current row, from the database cursor,
        @param vals: dictionary of fields value.{'name_of_the_field': value, ...}
        @param context: A standard dictionary for contextual values
        @return: new record id for calendar_alarm.
        """
        if context is None:
            context = {}
        event_date = vals.get('event_date', False)
        if event_date:
            dtstart = datetime.strptime(vals['event_date'], "%Y-%m-%d %H:%M:%S")
            if vals['trigger_interval'] == 'days':
                delta = timedelta(days=vals['trigger_duration'])
            if vals['trigger_interval'] == 'hours':
                delta = timedelta(hours=vals['trigger_duration'])
            if vals['trigger_interval'] == 'minutes':
                delta = timedelta(minutes=vals['trigger_duration'])
            trigger_date = dtstart + (vals['trigger_occurs'] == 'after' and delta or -delta)
            vals['trigger_date'] = trigger_date
        res = super(calendar_alarm, self).create(cr, uid, vals, context=context)
        return res

    def do_run_scheduler(self, cr, uid, automatic=False, use_new_cursor=False, \
                       context=None):
        """Scheduler for event reminder
        @param self: The object pointer
        @param cr: the current row, from the database cursor,
        @param uid: the current user's ID for security checks,
        @param ids: List of calendar alarm's IDs.
        @param use_new_cursor: False or the dbname
        @param context: A standard dictionary for contextual values
        """
        if context is None:
            context = {}
        current_datetime = datetime.now()
        alarm_ids = self.search(cr, uid, [('state', '!=', 'done')], context=context)

        mail_to = ""

        for alarm in self.browse(cr, uid, alarm_ids, context=context):
            next_trigger_date = None
            update_vals = {}
            model_obj = self.pool[alarm.model_id.model]
            res_obj = model_obj.browse(cr, uid, alarm.res_id, context=context)
            re_dates = []

            if hasattr(res_obj, 'rrule') and res_obj.rrule:
                event_date = datetime.strptime(res_obj.date, '%Y-%m-%d %H:%M:%S')
                #exdate is a string and we need a list
                exdate = res_obj.exdate and res_obj.exdate.split(',') or []
                recurrent_dates = get_recurrent_dates(res_obj.rrule, exdate, event_date, res_obj.exrule)

                trigger_interval = alarm.trigger_interval
                if trigger_interval == 'days':
                    delta = timedelta(days=alarm.trigger_duration)
                if trigger_interval == 'hours':
                    delta = timedelta(hours=alarm.trigger_duration)
                if trigger_interval == 'minutes':
                    delta = timedelta(minutes=alarm.trigger_duration)
                delta = alarm.trigger_occurs == 'after' and delta or -delta

                for rdate in recurrent_dates:
                    if rdate + delta > current_datetime:
                        break
                    if rdate + delta <= current_datetime:
                        re_dates.append(rdate.strftime("%Y-%m-%d %H:%M:%S"))
                rest_dates = recurrent_dates[len(re_dates):]
                next_trigger_date = rest_dates and rest_dates[0] or None

            else:
                re_dates = [alarm.trigger_date]

            if re_dates:
                if alarm.action == 'email':
                    sub = '[OpenERP Reminder] %s' % (alarm.name)
                    body = """<pre>
Event: %s
Event Date: %s
Description: %s

From:
      %s

----
%s
</pre>
"""  % (alarm.name, alarm.trigger_date, alarm.description, \
                        alarm.user_id.name, alarm.user_id.signature)
                    mail_to = alarm.user_id.email
                    for att in alarm.attendee_ids:
                        mail_to = mail_to + " " + att.user_id.email
                    if mail_to:
                        vals = {
                            'state': 'outgoing',
                            'subject': sub,
                            'body_html': body,
                            'email_to': mail_to,
                            'email_from': tools.config.get('email_from', mail_to),
                        }
                        self.pool.get('mail.mail').create(cr, uid, vals, context=context)
            if next_trigger_date:
                update_vals.update({'trigger_date': next_trigger_date})
            else:
                update_vals.update({'state': 'done'})
            self.write(cr, uid, [alarm.id], update_vals)
        return True



class calendar_event(osv.osv):
    _name = "calendar.event"
    _description = "Calendar Event"
    __attribute__ = {}

    def _tz_get(self, cr, uid, context=None):
        return [(x.lower(), x) for x in pytz.all_timezones]

    def onchange_dates(self, cr, uid, ids, start_date, duration=False, end_date=False, allday=False, context=None):
        """Returns duration and/or end date based on values passed
        @param self: The object pointer
        @param cr: the current row, from the database cursor,
        @param uid: the current user's ID for security checks,
        @param ids: List of calendar event's IDs.
        @param start_date: Starting date
        @param duration: Duration between start date and end date
        @param end_date: Ending Datee
        @param context: A standard dictionary for contextual values
        """
        if context is None:
            context = {}

        value = {}
        if not start_date:
            return value
        if not end_date and not duration:
            duration = 1.00
            value['duration'] = duration

        start = datetime.strptime(start_date, "%Y-%m-%d %H:%M:%S")
        if allday: # For all day event
            duration = 24.0
            value['duration'] = duration
            # change start_date's time to 00:00:00 in the user's timezone
            user = self.pool.get('res.users').browse(cr, uid, uid)
            tz = pytz.timezone(user.tz) if user.tz else pytz.utc
            start = pytz.utc.localize(start).astimezone(tz)     # convert start in user's timezone
            start = start.replace(hour=0, minute=0, second=0)   # change start's time to 00:00:00
            start = start.astimezone(pytz.utc)                  # convert start back to utc
            start_date = start.strftime("%Y-%m-%d %H:%M:%S")
            value['date'] = start_date

        if end_date and not duration:
            end = datetime.strptime(end_date, "%Y-%m-%d %H:%M:%S")
            diff = end - start
            duration = float(diff.days)* 24 + (float(diff.seconds) / 3600)
            value['duration'] = round(duration, 2)
        elif not end_date:
            end = start + timedelta(hours=duration)
            value['date_deadline'] = end.strftime("%Y-%m-%d %H:%M:%S")
        elif end_date and duration and not allday:
            # we have both, keep them synchronized:
            # set duration based on end_date (arbitrary decision: this avoid
            # getting dates like 06:31:48 instead of 06:32:00)
            end = datetime.strptime(end_date, "%Y-%m-%d %H:%M:%S")
            diff = end - start
            duration = float(diff.days)* 24 + (float(diff.seconds) / 3600)
            value['duration'] = round(duration, 2)

        return {'value': value}

    def unlink_events(self, cr, uid, ids, context=None):
        """
        This function deletes event which are linked with the event with recurrent_id
                (Removes the events which refers to the same UID value)
        """
        if context is None:
            context = {}
        for event_id in ids:
            cr.execute("select id from %s where recurrent_id=%%s" % (self._table), (event_id,))
            r_ids = map(lambda x: x[0], cr.fetchall())
            self.unlink(cr, uid, r_ids, context=context)
        return True

    def _get_rulestring(self, cr, uid, ids, name, arg, context=None):
        """
        Gets Recurrence rule string according to value type RECUR of iCalendar from the values given.
        @param self: The object pointer
        @param cr: the current row, from the database cursor,
        @param id: List of calendar event's ids.
        @param context: A standard dictionary for contextual values
        @return: dictionary of rrule value.
        """

        result = {}
        if not isinstance(ids, list):
            ids = [ids]

        for id in ids:
            #read these fields as SUPERUSER because if the record is private a normal search could return False and raise an error
            data = self.read(cr, SUPERUSER_ID, id, ['interval', 'count'], context=context)
            if data.get('interval', 0) < 0:
                raise osv.except_osv(_('Warning!'), _('Interval cannot be negative.'))
            if data.get('count', 0) <= 0:
                raise osv.except_osv(_('Warning!'), _('Count cannot be negative or 0.'))
            data = self.read(cr, uid, id, ['id','byday','recurrency', 'month_list','end_date', 'rrule_type', 'select1', 'interval', 'count', 'end_type', 'mo', 'tu', 'we', 'th', 'fr', 'sa', 'su', 'exrule', 'day', 'week_list' ], context=context)
            event = data['id']
            if data['recurrency']:
                result[event] = self.compute_rule_string(data)
            else:
                result[event] = ""
        return result

    def _rrule_write(self, obj, cr, uid, ids, field_name, field_value, args, context=None):
        data = self._get_empty_rrule_data()
        if field_value:
            data['recurrency'] = True
            for event in self.browse(cr, uid, ids, context=context):
                rdate = rule_date or event.date
                update_data = self._parse_rrule(field_value, dict(data), rdate)
                data.update(update_data)
                super(calendar_event, obj).write(cr, uid, ids, data, context=context)
        return True

    _columns = {
        'id': fields.integer('ID', readonly=True),
        'sequence': fields.integer('Sequence'),
        'name': fields.char('Description', size=64, required=False, states={'done': [('readonly', True)]}),
        'date': fields.datetime('Date', states={'done': [('readonly', True)]}, required=True,),
        'date_deadline': fields.datetime('End Date', states={'done': [('readonly', True)]}, required=True,),
        'create_date': fields.datetime('Created', readonly=True),
        'duration': fields.float('Duration', states={'done': [('readonly', True)]}),
        'description': fields.text('Description', states={'done': [('readonly', True)]}),
        'class': fields.selection([('public', 'Public'), ('private', 'Private'), \
             ('confidential', 'Public for Employees')], 'Privacy', states={'done': [('readonly', True)]}),
        'location': fields.char('Location', size=264, help="Location of Event", states={'done': [('readonly', True)]}),
        'show_as': fields.selection([('free', 'Free'), ('busy', 'Busy')], \
                                                'Show Time as', states={'done': [('readonly', True)]}),
        'base_calendar_url': fields.char('Caldav URL', size=264),
        'state': fields.selection([
            ('tentative', 'Uncertain'),
            ('cancelled', 'Cancelled'),
            ('confirmed', 'Confirmed'),
            ], 'Status', readonly=True),
        'exdate': fields.text('Exception Date/Times', help="This property \
defines the list of date/time exceptions for a recurring calendar component."),
        'exrule': fields.char('Exception Rule', size=352, help="Defines a \
rule or repeating pattern of time to exclude from the recurring rule."),
        'rrule': fields.function(_get_rulestring, type='char', size=124, \
                    fnct_inv=_rrule_write, store=True, string='Recurrent Rule'),
        'rrule_type': fields.selection([
            ('daily', 'Day(s)'),
            ('weekly', 'Week(s)'),
            ('monthly', 'Month(s)'),
            ('yearly', 'Year(s)')
            ], 'Recurrency', states={'done': [('readonly', True)]},
            help="Let the event automatically repeat at that interval"),
        'alarm_id': fields.many2one('res.alarm', 'Reminder', states={'done': [('readonly', True)]},
                        help="Set an alarm at this time, before the event occurs" ),
        'base_calendar_alarm_id': fields.many2one('calendar.alarm', 'Alarm'),
        'recurrent_id': fields.integer('Recurrent ID'),
        'recurrent_id_date': fields.datetime('Recurrent ID date'),
        'vtimezone': fields.selection(_tz_get, size=64, string='Timezone'),
        'user_id': fields.many2one('res.users', 'Responsible', states={'done': [('readonly', True)]}),
        'organizer': fields.char("Organizer", size=256, states={'done': [('readonly', True)]}), # Map with organizer attribute of VEvent.
        'organizer_id': fields.many2one('res.users', 'Organizer', states={'done': [('readonly', True)]}),
        'end_type' : fields.selection([('count', 'Number of repetitions'), ('end_date','End date')], 'Recurrence Termination'),
        'interval': fields.integer('Repeat Every', help="Repeat every (Days/Week/Month/Year)"),
        'count': fields.integer('Repeat', help="Repeat x times"),
        'mo': fields.boolean('Mon'),
        'tu': fields.boolean('Tue'),
        'we': fields.boolean('Wed'),
        'th': fields.boolean('Thu'),
        'fr': fields.boolean('Fri'),
        'sa': fields.boolean('Sat'),
        'su': fields.boolean('Sun'),
        'select1': fields.selection([('date', 'Date of month'),
                                    ('day', 'Day of month')], 'Option'),
        'day': fields.integer('Date of month'),
        'week_list': fields.selection([
            ('MO', 'Monday'),
            ('TU', 'Tuesday'),
            ('WE', 'Wednesday'),
            ('TH', 'Thursday'),
            ('FR', 'Friday'),
            ('SA', 'Saturday'),
            ('SU', 'Sunday')], 'Weekday'),
        'byday': fields.selection([
            ('1', 'First'),
            ('2', 'Second'),
            ('3', 'Third'),
            ('4', 'Fourth'),
            ('5', 'Fifth'),
            ('-1', 'Last')], 'By day'),
        'month_list': fields.selection(months.items(), 'Month'),
        'end_date': fields.date('Repeat Until'),
        'attendee_ids': fields.many2many('calendar.attendee', 'event_attendee_rel', \
                                 'event_id', 'attendee_id', 'Attendees'),
        'allday': fields.boolean('All Day', states={'done': [('readonly', True)]}),
        'active': fields.boolean('Active', help="If the active field is set to \
         true, it will allow you to hide the event alarm information without removing it."),
        'recurrency': fields.boolean('Recurrent', help="Recurrent Meeting"),
        'partner_ids': fields.many2many('res.partner', string='Attendees', states={'done': [('readonly', True)]}),
    }

    def create_attendees(self, cr, uid, ids, context):
        att_obj = self.pool.get('calendar.attendee')
        user_obj = self.pool.get('res.users')
        current_user = user_obj.browse(cr, uid, uid, context=context)
        for event in self.browse(cr, uid, ids, context):
            attendees = {}
            for att in event.attendee_ids:
                attendees[att.partner_id.id] = True
            new_attendees = []
            mail_to = ""
            for partner in event.partner_ids:
                if partner.id in attendees:
                    continue
                local_context = context.copy()
                local_context.pop('default_state', None)
                att_id = self.pool.get('calendar.attendee').create(cr, uid, {
                    'partner_id': partner.id,
                    'user_id': partner.user_ids and partner.user_ids[0].id or False,
                    'ref': self._name+','+str(event.id),
                    'email': partner.email
                }, context=local_context)
                if partner.email:
                    mail_to = mail_to + " " + partner.email
                self.write(cr, uid, [event.id], {
                    'attendee_ids': [(4, att_id)]
                }, context=context)
                new_attendees.append(att_id)

            if mail_to and current_user.email:
                att_obj._send_mail(cr, uid, new_attendees, mail_to,
                    email_from = current_user.email, context=context)
        return True

    def default_organizer(self, cr, uid, context=None):
        user_pool = self.pool.get('res.users')
        user = user_pool.browse(cr, uid, uid, context=context)
        res = user.name
        if user.email:
            res += " <%s>" %(user.email)
        return res

    _defaults = {
            'end_type': 'count',
            'count': 1,
            'rrule_type': False,
            'state': 'tentative',
            'class': 'public',
            'show_as': 'busy',
            'select1': 'date',
            'interval': 1,
            'active': 1,
            'user_id': lambda self, cr, uid, ctx: uid,
            'organizer': default_organizer,
    }

    def _check_closing_date(self, cr, uid, ids, context=None):
        for event in self.browse(cr, uid, ids, context=context):
            if event.date_deadline < event.date:
                return False
        return True

    _constraints = [
        (_check_closing_date, 'Error ! End date cannot be set before start date.', ['date_deadline']),
    ]

    def get_recurrent_ids(self, cr, uid, select, domain, limit=100, context=None):
        """Gives virtual event ids for recurring events based on value of Recurrence Rule
        This method gives ids of dates that comes between start date and end date of calendar views
        @param self: The object pointer
        @param cr: the current row, from the database cursor,
        @param uid: the current user's ID for security checks,
        @param limit: The Number of Results to Return """
        if not context:
            context = {}

        result = []
        for data in super(calendar_event, self).read(cr, uid, select, ['rrule', 'recurrency', 'exdate', 'exrule', 'date'], context=context):
            if not data['recurrency'] or not data['rrule']:
                result.append(data['id'])
                continue
            event_date = datetime.strptime(data['date'], "%Y-%m-%d %H:%M:%S")

            # TOCHECK: the start date should be replaced by event date; the event date will be changed by that of calendar code

            if not data['rrule']:
                continue

            exdate = data['exdate'] and data['exdate'].split(',') or []
            rrule_str = data['rrule']
            new_rrule_str = []
            rrule_until_date = False
            is_until = False
            for rule in rrule_str.split(';'):
                name, value = rule.split('=')
                if name == "UNTIL":
                    is_until = True
                    value = parser.parse(value)
                    rrule_until_date = parser.parse(value.strftime("%Y-%m-%d %H:%M:%S"))
                    value = value.strftime("%Y%m%d%H%M%S")
                new_rule = '%s=%s' % (name, value)
                new_rrule_str.append(new_rule)
            new_rrule_str = ';'.join(new_rrule_str)
            rdates = get_recurrent_dates(str(new_rrule_str), exdate, event_date, data['exrule'])
            for r_date in rdates:
                ok = True
                for arg in domain:
                    if arg[0] in ('date', 'date_deadline'):
                        if (arg[1]=='='):
                            ok = ok and r_date.strftime('%Y-%m-%d')==arg[2]
                        if (arg[1]=='>'):
                            ok = ok and r_date.strftime('%Y-%m-%d')>arg[2]
                        if (arg[1]=='<'):
                            ok = ok and r_date.strftime('%Y-%m-%d')<arg[2]
                        if (arg[1]=='>='):
                            ok = ok and r_date.strftime('%Y-%m-%d')>=arg[2]
                        if (arg[1]=='<='):
                            ok = ok and r_date.strftime('%Y-%m-%d')<=arg[2]
                if not ok:
                    continue
                idval = real_id2base_calendar_id(data['id'], r_date.strftime("%Y-%m-%d %H:%M:%S"))
                result.append(idval)

        if isinstance(select, (str, int, long)):
            return ids and ids[0] or False
        else:
            ids = list(set(result))
        return ids

    def compute_rule_string(self, data):
        """
        Compute rule string according to value type RECUR of iCalendar from the values given.
        @param self: the object pointer
        @param data: dictionary of freq and interval value
        @return: string containing recurring rule (empty if no rule)
        """
        def get_week_string(freq, data):
            weekdays = ['mo', 'tu', 'we', 'th', 'fr', 'sa', 'su']
            if freq == 'weekly':
                byday = map(lambda x: x.upper(), filter(lambda x: data.get(x) and x in weekdays, data))
                if byday:
                    return ';BYDAY=' + ','.join(byday)
            return ''

        def get_month_string(freq, data):
            if freq == 'monthly':
                if data.get('select1')=='date' and (data.get('day') < 1 or data.get('day') > 31):
                    raise osv.except_osv(_('Error!'), ("Please select a proper day of the month."))

                if data.get('select1')=='day':
                    return ';BYDAY=' + data.get('byday') + data.get('week_list')
                elif data.get('select1')=='date':
                    return ';BYMONTHDAY=' + str(data.get('day'))
            return ''

        def get_end_date(data):
            if data.get('end_date'):
                data['end_date_new'] = ''.join((re.compile('\d')).findall(data.get('end_date'))) + 'T235959Z'

            return (data.get('end_type') == 'count' and (';COUNT=' + str(data.get('count'))) or '') +\
                             ((data.get('end_date_new') and data.get('end_type') == 'end_date' and (';UNTIL=' + data.get('end_date_new'))) or '')

        freq = data.get('rrule_type', False)
        res = ''
        if freq:
            interval_srting = data.get('interval') and (';INTERVAL=' + str(data.get('interval'))) or ''
            res = 'FREQ=' + freq.upper() + get_week_string(freq, data) + interval_srting + get_end_date(data) + get_month_string(freq, data)

        return res

    def _get_empty_rrule_data(self):
        return  {
            'byday' : False,
            'recurrency' : False,
            'end_date' : False,
            'rrule_type' : False,
            'select1' : False,
            'interval' : 0,
            'count' : False,
            'end_type' : False,
            'mo' : False,
            'tu' : False,
            'we' : False,
            'th' : False,
            'fr' : False,
            'sa' : False,
            'su' : False,
            'exrule' : False,
            'day' : False,
            'week_list' : False
        }

    def _parse_rrule(self, rule, data, date_start):
        day_list = ['mo', 'tu', 'we', 'th', 'fr', 'sa', 'su']
        rrule_type = ['yearly', 'monthly', 'weekly', 'daily']
        r = rrule.rrulestr(rule, dtstart=datetime.strptime(date_start, "%Y-%m-%d %H:%M:%S"))

        if r._freq > 0 and r._freq < 4:
            data['rrule_type'] = rrule_type[r._freq]

        data['count'] = r._count
        data['interval'] = r._interval
        data['end_date'] = r._until and r._until.strftime("%Y-%m-%d %H:%M:%S")
        #repeat weekly
        if r._byweekday:
            for i in xrange(0,7):
                if i in r._byweekday:
                    data[day_list[i]] = True
            data['rrule_type'] = 'weekly'
        #repeat monthly by nweekday ((weekday, weeknumber), )
        if r._bynweekday:
            data['week_list'] = day_list[r._bynweekday[0][0]].upper()
            data['byday'] = r._bynweekday[0][1]
            data['select1'] = 'day'
            data['rrule_type'] = 'monthly'

        if r._bymonthday:
            data['day'] = r._bymonthday[0]
            data['select1'] = 'date'
            data['rrule_type'] = 'monthly'

        #repeat yearly but for openerp it's monthly, take same information as monthly but interval is 12 times
        if r._bymonth:
            data['interval'] = data['interval'] * 12

        #FIXEME handle forever case
        #end of recurrence
        #in case of repeat for ever that we do not support right now
        if not (data.get('count') or data.get('end_date')):
            data['count'] = 100
        if data.get('count'):
            data['end_type'] = 'count'
        else:
            data['end_type'] = 'end_date'
        return data

    def search(self, cr, uid, args, offset=0, limit=0, order=None, context=None, count=False):
        if context is None:
            context = {}
        new_args = []

        for arg in args:
            new_arg = arg
            if arg[0] in ('date', unicode('date'), 'date_deadline', unicode('date_deadline')):
                if context.get('virtual_id', True):
                    new_args += ['|','&',('recurrency','=',1),('recurrent_id_date', arg[1], arg[2])]
            elif arg[0] == "id":
                new_id = get_real_ids(arg[2])
                new_arg = (arg[0], arg[1], new_id)
            new_args.append(new_arg)

        #offset, limit and count must be treated separately as we may need to deal with virtual ids
        res = super(calendar_event, self).search(cr, uid, new_args, offset=0, limit=0, order=order, context=context, count=False)
        if context.get('virtual_id', True):
            res = self.get_recurrent_ids(cr, uid, res, new_args, limit, context=context)
        if count:
            return len(res)
        elif limit:
            return res[offset:offset+limit]
        return res

    def _get_data(self, cr, uid, id, context=None):
        return self.read(cr, uid, id,['date', 'date_deadline'])

    def need_to_update(self, event_id, vals):
        split_id = str(event_id).split("-")
        if len(split_id) < 2:
            return False
        else:
            date_start = vals.get('date', '')
            try:
                date_start = datetime.strptime(date_start, '%Y-%m-%d %H:%M:%S').strftime("%Y%m%d%H%M%S")
                return date_start == split_id[1]
            except Exception:
                return True

    def write(self, cr, uid, ids, vals, context=None, check=True, update_check=True):
        def _only_changes_to_apply_on_real_ids(field_names):
            ''' return True if changes are only to be made on the real ids'''
            for field in field_names:
                if field not in ['message_follower_ids']:
                    return False
            return True

        context = context or {}
        if isinstance(ids, (str, int, long)):
            ids = [ids]
        res = False

        # Special write of complex IDS
        for event_id in ids[:]:
            if len(str(event_id).split('-')) == 1:
                continue
            ids.remove(event_id)
            real_event_id = base_calendar_id2real_id(event_id)

            # if we are setting the recurrency flag to False or if we are only changing fields that
            # should be only updated on the real ID and not on the virtual (like message_follower_ids):
            # then set real ids to be updated.
            if not vals.get('recurrency', True) or _only_changes_to_apply_on_real_ids(vals.keys()):
                ids.append(real_event_id)
                continue

            #if edit one instance of a reccurrent id
            data = self.read(cr, uid, event_id, ['date', 'date_deadline', \
                                                'rrule', 'duration', 'exdate'])
            if data.get('rrule'):
                data.update(
                    vals,
                    recurrent_id=real_event_id,
                    recurrent_id_date=data.get('date'),
                    rrule_type=False,
                    rrule='',
                    recurrency=False,
                )
                #do not copy the id
                if data.get('id'):
                    del(data['id'])
                new_id = self.copy(cr, uid, real_event_id, default=data, context=context)

                date_new = event_id.split('-')[1]
                date_new = time.strftime("%Y%m%dT%H%M%S", \
                             time.strptime(date_new, "%Y%m%d%H%M%S"))
                exdate = (data['exdate'] and (data['exdate'] + ',')  or '') + date_new
                res = self.write(cr, uid, [real_event_id], {'exdate': exdate})

                context.update({'active_id': new_id, 'active_ids': [new_id]})
                continue

        if vals.get('vtimezone', '') and vals.get('vtimezone', '').startswith('/freeassociation.sourceforge.net/tzfile/'):
            vals['vtimezone'] = vals['vtimezone'][40:]

        res = super(calendar_event, self).write(cr, uid, ids, vals, context=context)
        if vals.get('partner_ids', False):
            self.create_attendees(cr, uid, ids, context)

        if ('alarm_id' in vals or 'base_calendar_alarm_id' in vals)\
                or ('date' in vals or 'duration' in vals or 'date_deadline' in vals):
            alarm_obj = self.pool.get('res.alarm')
            alarm_obj.do_alarm_create(cr, uid, ids, self._name, 'date', context=context)
        return res or True and False

    def read_group(self, cr, uid, domain, fields, groupby, offset=0, limit=None, context=None, orderby=False):
        if not context:
            context = {}

        if 'date' in groupby:
            raise osv.except_osv(_('Warning!'), _('Group by date is not supported, use the calendar view instead.'))
        virtual_id = context.get('virtual_id', True)
        context.update({'virtual_id': False})
        res = super(calendar_event, self).read_group(cr, uid, domain, fields, groupby, offset=offset, limit=limit, context=context, orderby=orderby)
        for re in res:
            #remove the count, since the value is not consistent with the result of the search when expand the group
            for groupname in groupby:
                if re.get(groupname + "_count"):
                    del re[groupname + "_count"]
            re.get('__context', {}).update({'virtual_id' : virtual_id})
        return res

    def read(self, cr, uid, ids, fields=None, context=None, load='_classic_read'):
        if context is None:
            context = {}
        fields2 = fields and fields[:] or None

        EXTRAFIELDS = ('class','user_id','duration')
        for f in EXTRAFIELDS:
            if fields and (f not in fields):
                fields2.append(f)

        # FIXME This whole id mangling has to go!
        if isinstance(ids, (str, int, long)):
            select = [ids]
        else:
            select = ids

        select = map(lambda x: (x, base_calendar_id2real_id(x)), select)
        result = []

        real_data = super(calendar_event, self).read(cr, uid,
                    [real_id for base_calendar_id, real_id in select],
                    fields=fields2, context=context, load=load)
        real_data = dict(zip([x['id'] for x in real_data], real_data))

        for base_calendar_id, real_id in select:
            res = real_data[real_id].copy()
            ls = base_calendar_id2real_id(base_calendar_id, with_date=res and res.get('duration', 0) or 0)
            if not isinstance(ls, (str, int, long)) and len(ls) >= 2:
                res['date'] = ls[1]
                res['date_deadline'] = ls[2]
            res['id'] = base_calendar_id

            result.append(res)

        for r in result:
            if r['user_id']:
                user_id = type(r['user_id']) in (tuple,list) and r['user_id'][0] or r['user_id']
                if user_id==uid:
                    continue
            if r['class']=='private':
                for f in r.keys():
                    if f not in ('id','date','date_deadline','duration','user_id','state','interval','count'):
                        if isinstance(r[f], list):
                            r[f] = []
                        else:
                            r[f] = False
                    if f=='name':
                        r[f] = _('Busy')

        for r in result:
            for k in EXTRAFIELDS:
                if (k in r) and (fields and (k not in fields)):
                    del r[k]
        if isinstance(ids, (str, int, long)):
            return result and result[0] or False
        return result

    def copy(self, cr, uid, id, default=None, context=None):
        if context is None:
            context = {}

        res = super(calendar_event, self).copy(cr, uid, base_calendar_id2real_id(id), default, context)
        alarm_obj = self.pool.get('res.alarm')
        alarm_obj.do_alarm_create(cr, uid, [res], self._name, 'date', context=context)
        return res

    def unlink(self, cr, uid, ids, context=None):
        if not isinstance(ids, list):
            ids = [ids]
        res = False
        attendee_obj=self.pool.get('calendar.attendee')
        for event_id in ids[:]:
            if len(str(event_id).split('-')) == 1:
                continue

            real_event_id = base_calendar_id2real_id(event_id)
            data = self.read(cr, uid, real_event_id, ['exdate'], context=context)
            date_new = event_id.split('-')[1]
            date_new = time.strftime("%Y%m%dT%H%M%S", \
                         time.strptime(date_new, "%Y%m%d%H%M%S"))
            exdate = (data['exdate'] and (data['exdate'] + ',')  or '') + date_new
            self.write(cr, uid, [real_event_id], {'exdate': exdate})
            ids.remove(event_id)
        for event in self.browse(cr, uid, ids, context=context):
            if event.attendee_ids:
                attendee_obj.unlink(cr, uid, [x.id for x in event.attendee_ids], context=context)

        res = super(calendar_event, self).unlink(cr, uid, ids, context=context)
        self.pool.get('res.alarm').do_alarm_unlink(cr, uid, ids, self._name)
        self.unlink_events(cr, uid, ids, context=context)
        return res

    def create(self, cr, uid, vals, context=None):
        if context is None:
            context = {}

        if vals.get('vtimezone', '') and vals.get('vtimezone', '').startswith('/freeassociation.sourceforge.net/tzfile/'):
            vals['vtimezone'] = vals['vtimezone'][40:]

        res = super(calendar_event, self).create(cr, uid, vals, context)
        alarm_obj = self.pool.get('res.alarm')
        alarm_obj.do_alarm_create(cr, uid, [res], self._name, 'date', context=context)
        self.create_attendees(cr, uid, [res], context)
        return res

    def do_tentative(self, cr, uid, ids, context=None, *args):
        """ Makes event invitation as Tentative
        @param self: The object pointer
        @param cr: the current row, from the database cursor,
        @param uid: the current user's ID for security checks,
        @param ids: List of Event IDs
        @param *args: Get Tupple value
        @param context: A standard dictionary for contextual values
        """
        return self.write(cr, uid, ids, {'state': 'tentative'}, context)

    def do_cancel(self, cr, uid, ids, context=None, *args):
        """ Makes event invitation as Tentative
        @param self: The object pointer
        @param cr: the current row, from the database cursor,
        @param uid: the current user's ID for security checks,
        @param ids: List of Event IDs
        @param *args: Get Tupple value
        @param context: A standard dictionary for contextual values
        """
        return self.write(cr, uid, ids, {'state': 'cancelled'}, context)

    def do_confirm(self, cr, uid, ids, context=None, *args):
        """ Makes event invitation as Tentative
        @param self: The object pointer
        @param cr: the current row, from the database cursor,
        @param uid: the current user's ID for security checks,
        @param ids: List of Event IDs
        @param *args: Get Tupple value
        @param context: A standard dictionary for contextual values
        """
        return self.write(cr, uid, ids, {'state': 'confirmed'}, context)


class calendar_todo(osv.osv):
    """ Calendar Task """

    _name = "calendar.todo"
    _inherit = "calendar.event"
    _description = "Calendar Task"

    def _get_date(self, cr, uid, ids, name, arg, context=None):
        """
        Get Date
        @param self: The object pointer
        @param cr: the current row, from the database cursor,
        @param uid: the current user's ID for security checks,
        @param ids: List of calendar todo's IDs.
        @param args: list of tuples of form [(‘name_of_the_field', ‘operator', value), ...].
        @param context: A standard dictionary for contextual values
        """

        res = {}
        for event in self.browse(cr, uid, ids, context=context):
            res[event.id] = event.date_start
        return res

    def _set_date(self, cr, uid, id, name, value, arg, context=None):
        """
        Set Date
        @param self: The object pointer
        @param cr: the current row, from the database cursor,
        @param uid: the current user's ID for security checks,
        @param id: calendar's ID.
        @param value: Get Value
        @param args: list of tuples of form [('name_of_the_field', 'operator', value), ...].
        @param context: A standard dictionary for contextual values
        """

        assert name == 'date'
        return self.write(cr, uid, id, { 'date_start': value }, context=context)

    _columns = {
        'date': fields.function(_get_date, fnct_inv=_set_date, \
                            string='Duration', store=True, type='datetime'),
        'duration': fields.integer('Duration'),
    }

    __attribute__ = {}




class ir_values(osv.osv):
    _inherit = 'ir.values'

    def set(self, cr, uid, key, key2, name, models, value, replace=True, \
            isobject=False, meta=False, preserve_user=False, company=False):
        """
        Set IR Values
        @param self: The object pointer
        @param cr: the current row, from the database cursor,
        @param uid: the current user's ID for security checks,
        @param model: Get The Model
        """

        new_model = []
        for data in models:
            if type(data) in (list, tuple):
                new_model.append((data[0], base_calendar_id2real_id(data[1])))
            else:
                new_model.append(data)
        return super(ir_values, self).set(cr, uid, key, key2, name, new_model, \
                    value, replace, isobject, meta, preserve_user, company)

    def get(self, cr, uid, key, key2, models, meta=False, context=None, \
             res_id_req=False, without_user=True, key2_req=True):
        """
        Get IR Values
        @param self: The object pointer
        @param cr: the current row, from the database cursor,
        @param uid: the current user's ID for security checks,
        @param model: Get The Model
        """
        if context is None:
            context = {}
        new_model = []
        for data in models:
            if type(data) in (list, tuple):
                new_model.append((data[0], base_calendar_id2real_id(data[1])))
            else:
                new_model.append(data)
        return super(ir_values, self).get(cr, uid, key, key2, new_model, \
                         meta, context, res_id_req, without_user, key2_req)


class ir_model(osv.osv):

    _inherit = 'ir.model'

    def read(self, cr, uid, ids, fields=None, context=None,
            load='_classic_read'):
        """
        Overrides orm read method.
        @param self: The object pointer
        @param cr: the current row, from the database cursor,
        @param uid: the current user's ID for security checks,
        @param ids: List of IR Model's IDs.
        @param context: A standard dictionary for contextual values
        """
        new_ids = isinstance(ids, (str, int, long)) and [ids] or ids
        if context is None:
            context = {}
        data = super(ir_model, self).read(cr, uid, new_ids, fields=fields, \
                        context=context, load=load)
        if data:
            for val in data:
                val['id'] = base_calendar_id2real_id(val['id'])
        return isinstance(ids, (str, int, long)) and data[0] or data


original_exp_report = openerp.service.report.exp_report

def exp_report(db, uid, object, ids, data=None, context=None):
    """
    Export Report
    @param db: get the current database,
    @param uid: the current user's ID for security checks,
    @param context: A standard dictionary for contextual values
    """

    if object == 'printscreen.list':
        original_exp_report(db, uid, object, ids, data, context)
    new_ids = []
    for id in ids:
        new_ids.append(base_calendar_id2real_id(id))
    if data.get('id', False):
        data['id'] = base_calendar_id2real_id(data['id'])
    return original_exp_report(db, uid, object, new_ids, data, context)

openerp.service.report.exp_report = exp_report

# vim:expandtab:smartindent:tabstop=4:softtabstop=4:shiftwidth=4:<|MERGE_RESOLUTION|>--- conflicted
+++ resolved
@@ -587,10 +587,6 @@
         """
         if context is None:
             context = {}
-<<<<<<< HEAD
-=======
-
->>>>>>> 3fa90321
         return self.write(cr, uid, ids, {'state': 'accepted'}, context)
 
     def do_decline(self, cr, uid, ids, context=None, *args):
