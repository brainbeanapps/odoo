# Translation of Odoo Server.
# This file contains the translation of the following modules:
# * sales_team
#
# Translators:
# krnkris, 2015
# krnkris, 2016
msgid ""
msgstr ""
"Project-Id-Version: Odoo 9.0\n"
"Report-Msgid-Bugs-To: \n"
<<<<<<< HEAD
"POT-Creation-Date: 2016-08-19 10:25+0000\n"
=======
"POT-Creation-Date: 2016-08-18 14:08+0000\n"
>>>>>>> bc1a0a32
"PO-Revision-Date: 2016-06-06 19:55+0000\n"
"Last-Translator: krnkris\n"
"Language-Team: Hungarian (http://www.transifex.com/odoo/odoo-9/language/"
"hu/)\n"
"Language: hu\n"
"MIME-Version: 1.0\n"
"Content-Type: text/plain; charset=UTF-8\n"
"Content-Transfer-Encoding: \n"
"Plural-Forms: nplurals=2; plural=(n != 1);\n"

#. module: sales_team
#. openerp-web
#: code:addons/sales_team/static/src/xml/sales_team_dashboard.xml:91
#, python-format
msgid "3 exp. closing"
msgstr "3 várh. zárás"

#. module: sales_team
#. openerp-web
#: code:addons/sales_team/static/src/xml/sales_team_dashboard.xml:137
#, python-format
msgid "35,029.39€"
msgstr "35,029.39€"

#. module: sales_team
#. openerp-web
#: code:addons/sales_team/static/src/xml/sales_team_dashboard.xml:124
#, python-format
msgid "78,140.03€"
msgstr "78,140.03€"

#. module: sales_team
#. openerp-web
#: code:addons/sales_team/static/src/xml/sales_team_dashboard.xml:169
#, python-format
msgid "80.000€"
msgstr "80.000€"

#. module: sales_team
#: model:ir.ui.view,arch_db:sales_team.crm_team_salesteams_view_kanban
msgid "<span>New</span>"
msgstr "<span>Új</span>"

#. module: sales_team
#: model:ir.ui.view,arch_db:sales_team.crm_team_salesteams_view_kanban
msgid "<span>Reports</span>"
msgstr "<span>Jelentések</span>"

#. module: sales_team
#: model:ir.ui.view,arch_db:sales_team.crm_team_salesteams_view_kanban
msgid "<span>View</span>"
msgstr "<span>Nézet</span>"

#. module: sales_team
#: model:ir.model.fields,field_description:sales_team.field_crm_team_active
msgid "Active"
msgstr "Aktív"

#. module: sales_team
#. openerp-web
#: code:addons/sales_team/static/src/xml/sales_team_dashboard.xml:114
#, python-format
msgid "Activities Done"
msgstr "Tevékenységek elvégezve"

#. module: sales_team
#: model:ir.ui.view,arch_db:sales_team.crm_team_salesteams_search
msgid "Archived"
msgstr ""

#. module: sales_team
#: model:ir.actions.act_window,help:sales_team.crm_team_act
#: model:ir.actions.act_window,help:sales_team.crm_team_salesteams_act
#: model:ir.actions.act_window,help:sales_team.sales_team_config_action
msgid "Click here to define a new sales team."
msgstr "Kattintson egy új értékesítési csoport meghatározásához."

#. module: sales_team
#. openerp-web
#: code:addons/sales_team/static/src/xml/sales_team_dashboard.xml:148
#: code:addons/sales_team/static/src/xml/sales_team_dashboard.xml:152
#: code:addons/sales_team/static/src/xml/sales_team_dashboard.xml:161
#: code:addons/sales_team/static/src/xml/sales_team_dashboard.xml:165
#: code:addons/sales_team/static/src/xml/sales_team_dashboard.xml:174
#: code:addons/sales_team/static/src/xml/sales_team_dashboard.xml:178
#: code:addons/sales_team/static/src/xml/sales_team_dashboard.xml:182
#, python-format
msgid "Click to set"
msgstr "Beállításhoz kattintson"

#. module: sales_team
#: model:ir.model.fields,field_description:sales_team.field_crm_team_color
msgid "Color Index"
msgstr "Szín meghatározó"

#. module: sales_team
#: model:ir.model.fields,field_description:sales_team.field_crm_team_company_id
#: model:ir.ui.view,arch_db:sales_team.crm_team_view_form
msgid "Company"
msgstr "Vállalat"

#. module: sales_team
#. openerp-web
#: code:addons/sales_team/static/src/xml/sales_team_dashboard.xml:215
#, python-format
msgid "Create a few opportunities to activate your dashboard."
msgstr "Hozzon létre egy pár lehetőséget a műszerfala aktiválásához."

#. module: sales_team
#: model:ir.model.fields,field_description:sales_team.field_crm_team_create_uid
msgid "Created by"
msgstr "Készítette"

#. module: sales_team
#: model:ir.model.fields,field_description:sales_team.field_crm_team_create_date
msgid "Created on"
msgstr "Létrehozás dátuma"

#. module: sales_team
#. openerp-web
#: code:addons/sales_team/static/src/js/sales_team_dashboard.js:16
#: model:ir.actions.act_window,name:sales_team.crm_team_salesteams_act
#: model:ir.ui.menu,name:sales_team.menu_sales_team_act
#, python-format
msgid "Dashboard"
msgstr "Műszerfal"

#. module: sales_team
#: model:crm.team,name:sales_team.team_sales_department
msgid "Direct Sales"
msgstr "Direkt értékesítés"

#. module: sales_team
#: model:ir.model.fields,field_description:sales_team.field_crm_team_display_name
msgid "Display Name"
msgstr "Név megjelenítése"

#. module: sales_team
#: model:ir.ui.view,arch_db:sales_team.crm_team_view_form
msgid ""
"Follow this salesteam to automatically track the events associated to users "
"of this team."
msgstr ""
"Kövesse ezt az értékesítési csoportot a csoport felhasználókhoz kapcsolódó "
"események nyomon követéséhez."

#. module: sales_team
#. openerp-web
#: code:addons/sales_team/static/src/xml/sales_team_dashboard.xml:214
#, python-format
msgid "Great sales journeys start with a clean pipeline."
msgstr ""
"Nagyszerű értékesítési útkiosztáshoz induljon el egy tiszta folyamattal."

#. module: sales_team
#: model:ir.ui.view,arch_db:sales_team.crm_team_salesteams_search
msgid "Group By..."
msgstr "Csoportosítás..."

#. module: sales_team
#. openerp-web
#: code:addons/sales_team/static/src/xml/sales_team_dashboard.xml:213
#, python-format
msgid "Hi there!"
msgstr "Légy üdvözölve!"

#. module: sales_team
#: model:ir.model.fields,field_description:sales_team.field_crm_team_id
msgid "ID"
msgstr "ID"

#. module: sales_team
#: model:ir.model.fields,help:sales_team.field_crm_team_active
msgid ""
"If the active field is set to false, it will allow you to hide the sales "
"team without removing it."
msgstr ""
"Ha az aktív mező hamisra állított, akkor lehetővé teszi az értékesítő "
"csoport eltüntetését annak elvétele nélkül."

#. module: sales_team
#: model:crm.team,name:sales_team.crm_team_1
msgid "Indirect Sales"
msgstr "Közvetett értékesítés"

#. module: sales_team
#. openerp-web
#: code:addons/sales_team/static/src/xml/sales_team_dashboard.xml:140
#, python-format
msgid "Invoiced"
msgstr "Számlázott"

#. module: sales_team
#: model:ir.model.fields,field_description:sales_team.field_crm_team___last_update
msgid "Last Modified on"
msgstr "Utolsó frissítés dátuma"

#. module: sales_team
#. openerp-web
#: code:addons/sales_team/static/src/xml/sales_team_dashboard.xml:188
#, python-format
msgid "Last Month"
msgstr "Utolsó hónap"

#. module: sales_team
#: model:ir.model.fields,field_description:sales_team.field_crm_team_write_uid
msgid "Last Updated by"
msgstr "Utoljára frissítve, által"

#. module: sales_team
#: model:ir.model.fields,field_description:sales_team.field_crm_team_write_date
msgid "Last Updated on"
msgstr "Utoljára frissítve "

#. module: sales_team
#. openerp-web
#: code:addons/sales_team/static/src/xml/sales_team_dashboard.xml:25
#, python-format
msgid "Meetings"
msgstr "Találkozók"

#. module: sales_team
#: model:ir.ui.view,arch_db:sales_team.crm_team_salesteams_view_kanban
msgid "More <i class=\"fa fa-caret-down\"/>"
msgstr "Tovább <i class=\"fa fa-caret-down\"/>"

#. module: sales_team
#: model:ir.ui.view,arch_db:sales_team.crm_team_view_form
msgid "More Info"
msgstr "További információ"

#. module: sales_team
#. openerp-web
#: code:addons/sales_team/static/src/xml/sales_team_dashboard.xml:42
#: code:addons/sales_team/static/src/xml/sales_team_dashboard.xml:44
#: code:addons/sales_team/static/src/xml/sales_team_dashboard.xml:216
#, fuzzy, python-format
msgid "My Pipeline"
msgstr "Az Ön értékesítési folyamata"

#. module: sales_team
#: model:ir.ui.view,arch_db:sales_team.crm_team_salesteams_search
msgid "My Salesteams"
msgstr "Értékesítési csoportom"

#. module: sales_team
#. openerp-web
#: code:addons/sales_team/static/src/xml/sales_team_dashboard.xml:50
#, python-format
msgid "Next 7 days"
msgstr "Következő 7 nap"

#. module: sales_team
#. openerp-web
#: code:addons/sales_team/static/src/xml/sales_team_dashboard.xml:38
#, python-format
msgid "Next Actions"
msgstr "Következő műveletek"

#. module: sales_team
#. openerp-web
<<<<<<< HEAD
#: code:addons/sales_team/static/src/js/sales_team_dashboard.js:83
=======
#: code:addons/sales_team/static/src/js/sales_team_dashboard.js:84
>>>>>>> bc1a0a32
#, python-format
msgid "Only Integer Value should be valid."
msgstr "Kizárólag egész érték lehet érvényes."

#. module: sales_team
#: model:ir.model,name:sales_team.model_res_partner
msgid "Partner"
msgstr "Partner"

#. module: sales_team
#. openerp-web
#: code:addons/sales_team/static/src/xml/sales_team_dashboard.xml:102
#, python-format
msgid "Performance"
msgstr "Teljesítmény"

#. module: sales_team
#: model:ir.model.fields,field_description:sales_team.field_crm_team_reply_to
msgid "Reply-To"
msgstr "Válaszcím"

#. module: sales_team
#: model:ir.model.fields,field_description:sales_team.field_res_users_property_product_pricelist
msgid "Sale Pricelist"
msgstr "Eladási árlista"

#. module: sales_team
#: model:ir.model,name:sales_team.model_crm_team
#: model:ir.model.fields,field_description:sales_team.field_crm_team_name
#: model:ir.model.fields,field_description:sales_team.field_res_partner_team_id
#: model:ir.model.fields,field_description:sales_team.field_res_users_sale_team_id
#: model:ir.model.fields,field_description:sales_team.field_res_users_team_id
#: model:ir.ui.view,arch_db:sales_team.crm_team_view_form
#: model:ir.ui.view,arch_db:sales_team.crm_team_view_tree
msgid "Sales Team"
msgstr "Értékesítési csapat"

#. module: sales_team
#: model:ir.model.fields,help:sales_team.field_res_users_sale_team_id
msgid ""
"Sales Team the user is member of. Used to compute the members of a sales "
"team through the inverse one2many"
msgstr ""

#. module: sales_team
#: model:ir.actions.act_window,name:sales_team.crm_team_act
#: model:ir.actions.act_window,name:sales_team.sales_team_config_action
msgid "Sales Teams"
msgstr "Értékesítési csapatok"

#. module: sales_team
#: model:ir.ui.view,arch_db:sales_team.crm_team_view_form
msgid "Sales team"
msgstr "Értékesítési csoport"

#. module: sales_team
#: model:ir.ui.view,arch_db:sales_team.crm_team_view_form
msgid "Salesteam name..."
msgstr "Értékesítési csoport neve..."

#. module: sales_team
#: model:ir.ui.view,arch_db:sales_team.crm_team_salesteams_search
msgid "Salesteams Search"
msgstr "Értékesítési csoportok keresése"

#. module: sales_team
#: model:ir.ui.view,arch_db:sales_team.crm_team_salesteams_view_kanban
msgid "Settings"
msgstr "Beállítások"

#. module: sales_team
#. openerp-web
#: code:addons/sales_team/static/src/xml/sales_team_dashboard.xml:146
#, python-format
msgid "Target"
msgstr "Cél"

#. module: sales_team
#: model:ir.model.fields,field_description:sales_team.field_crm_team_user_id
#: model:ir.ui.view,arch_db:sales_team.crm_team_salesteams_search
msgid "Team Leader"
msgstr "Csoportvezető"

#. module: sales_team
#: model:ir.model.fields,field_description:sales_team.field_crm_team_member_ids
#: model:ir.ui.view,arch_db:sales_team.crm_team_view_form
msgid "Team Members"
msgstr "Csoport tag"

#. module: sales_team
#: model:ir.model.fields,help:sales_team.field_crm_team_color
msgid "The color of the team"
msgstr ""

#. module: sales_team
#: model:ir.model.fields,help:sales_team.field_crm_team_color
msgid "The color of the team"
msgstr ""

#. module: sales_team
#: model:ir.model.fields,help:sales_team.field_crm_team_reply_to
msgid ""
"The email address put in the 'Reply-To' of all emails sent by Odoo about "
"cases in this sales team"
msgstr ""
"A 'Válasz-cím' email címeire az Odoo rendszer elküldi az ehhez az "
"értékesítési csoporthoz vonatkozó ügyeket"

#. module: sales_team
#. openerp-web
#: code:addons/sales_team/static/src/xml/sales_team_dashboard.xml:102
#, python-format
msgid "This Month"
msgstr "Ebben a hónapban"

#. module: sales_team
#: model:ir.model.fields,help:sales_team.field_res_users_property_product_pricelist
msgid ""
"This pricelist will be used, instead of the default one, for sales to the "
"current partner"
msgstr ""
"A jelenlegi partnernek történő értékesítéseknél a rendszer az "
"alapértelmezett helyett ezt az árlistát fogja használni."

#. module: sales_team
#. openerp-web
#: code:addons/sales_team/static/src/xml/sales_team_dashboard.xml:29
#: code:addons/sales_team/static/src/xml/sales_team_dashboard.xml:61
#: code:addons/sales_team/static/src/xml/sales_team_dashboard.xml:76
#, python-format
msgid "To Activities"
msgstr "Tevékenységekhez"

#. module: sales_team
#. openerp-web
#: code:addons/sales_team/static/src/xml/sales_team_dashboard.xml:105
#: code:addons/sales_team/static/src/xml/sales_team_dashboard.xml:189
#, python-format
msgid "To Activity Report"
msgstr "Tevékenységek kimutatás jelentéseihez"

#. module: sales_team
#. openerp-web
#: code:addons/sales_team/static/src/xml/sales_team_dashboard.xml:16
#: code:addons/sales_team/static/src/xml/sales_team_dashboard.xml:51
#, python-format
msgid "To Calendar"
msgstr "Naptárhoz"

#. module: sales_team
#. openerp-web
#: code:addons/sales_team/static/src/xml/sales_team_dashboard.xml:131
#: code:addons/sales_team/static/src/xml/sales_team_dashboard.xml:199
#, python-format
msgid "To Invoice Report"
msgstr "Számlázás kimutatás jelentéséhez"

#. module: sales_team
#. openerp-web
#: code:addons/sales_team/static/src/xml/sales_team_dashboard.xml:86
#, python-format
msgid "To Opportunities"
msgstr "Lehetőségekhez"

#. module: sales_team
#. openerp-web
#: code:addons/sales_team/static/src/xml/sales_team_dashboard.xml:118
#: code:addons/sales_team/static/src/xml/sales_team_dashboard.xml:194
#, python-format
msgid "To Opportunity Report"
msgstr "Lehetőségek kimutatás jelentéséhez"

#. module: sales_team
#. openerp-web
#: code:addons/sales_team/static/src/xml/sales_team_dashboard.xml:13
#, python-format
msgid "To do"
msgstr "Tennivaló"

#. module: sales_team
#. openerp-web
#: code:addons/sales_team/static/src/xml/sales_team_dashboard.xml:13
#, python-format
msgid "Today"
msgstr "Ma"

#. module: sales_team
#: model:ir.actions.act_window,help:sales_team.crm_team_act
#: model:ir.actions.act_window,help:sales_team.crm_team_salesteams_act
#: model:ir.actions.act_window,help:sales_team.sales_team_config_action
msgid ""
"Use sales team to organize your different salespersons or\n"
"                    departments into separate teams. Each team will work in\n"
"                    its own list of opportunities."
msgstr ""
" Használja az értékesítési csoportokat a különböző értékesítők vagy\n"
"                          osztályok különálló csoportokba szervezéséhez. \n"
"Mindegyik csoport a saját lehetőség listáin dolgozik."

#. module: sales_team
#: model:ir.model,name:sales_team.model_res_users
msgid "Users"
msgstr "Felhasználók"

#. module: sales_team
#. openerp-web
#: code:addons/sales_team/static/src/xml/sales_team_dashboard.xml:127
#, python-format
msgid "Won in Opportunities"
msgstr "Megnyert a Lehetőségen"

#. module: sales_team
#. openerp-web
<<<<<<< HEAD
#: code:addons/sales_team/static/src/js/sales_team_dashboard.js:83
=======
#: code:addons/sales_team/static/src/js/sales_team_dashboard.js:84
>>>>>>> bc1a0a32
#, python-format
msgid "Wrong value entered!"
msgstr "Rosszérték lett megadva!"

#. module: sales_team
#. openerp-web
#: code:addons/sales_team/static/src/xml/sales_team_dashboard.xml:89
#, python-format
msgid "exp. closing"
msgstr "exp. closing"

#. module: sales_team
#: model:ir.model,name:sales_team.model_ir_ui_view
msgid "ir.ui.view"
msgstr ""

#. module: sales_team
#. openerp-web
#: code:addons/sales_team/static/src/xml/sales_team_dashboard.xml:79
#, python-format
msgid "overdue"
msgstr "lejárt"

#~ msgid "Action Needed"
#~ msgstr "Művelet szükséges"

<<<<<<< HEAD
#~ msgid "Code"
#~ msgstr "Kód"

=======
>>>>>>> bc1a0a32
#~ msgid "Date of the last message posted on the record."
#~ msgstr "A feljegyzésen történt utolsó levelezés dátuma."

#~ msgid "Followers"
#~ msgstr "Követők"

#~ msgid "Followers (Channels)"
#~ msgstr "Követők (Csatornák)"

#~ msgid "Followers (Partners)"
#~ msgstr "Követők (Partnerek)"

#~ msgid "If checked new messages require your attention."
#~ msgstr "Ha be van jelölve, akkor figyelje az új üzeneteket."

#~ msgid "If checked, new messages require your attention."
#~ msgstr "Ha be van jelölve, akkor figyelje az új üzeneteket."

#~ msgid "Is Follower"
#~ msgstr "Ő egy követő"

#~ msgid "Last Message Date"
#~ msgstr "Utolsó üzenet dátuma"

#~ msgid "Messages"
#~ msgstr "Üzenetek"

#~ msgid "Messages and communication history"
#~ msgstr "Üzenetek és kommunikáció történet"

#~ msgid "Number of Actions"
#~ msgstr "Műveletek száma"

#~ msgid "Number of messages which requires an action"
#~ msgstr "Üzenetek száma, melyek közbenjárást igényelnek"

#~ msgid "Number of unread messages"
#~ msgstr "Olvasatlan üzenetek száma"

<<<<<<< HEAD
#~ msgid "The code of the sales team must be unique !"
#~ msgstr "Az értékesítési csapat kódjának egyedinek kell lennie !"

=======
>>>>>>> bc1a0a32
#~ msgid "Unread Messages"
#~ msgstr "Olvasatlan üzenetek"

#~ msgid "Unread Messages Counter"
#~ msgstr "Olvasatlan üzenetek számlálója"

#~ msgid "Working Hours"
#~ msgstr "Munkaórák"<|MERGE_RESOLUTION|>--- conflicted
+++ resolved
@@ -9,11 +9,7 @@
 msgstr ""
 "Project-Id-Version: Odoo 9.0\n"
 "Report-Msgid-Bugs-To: \n"
-<<<<<<< HEAD
-"POT-Creation-Date: 2016-08-19 10:25+0000\n"
-=======
 "POT-Creation-Date: 2016-08-18 14:08+0000\n"
->>>>>>> bc1a0a32
 "PO-Revision-Date: 2016-06-06 19:55+0000\n"
 "Last-Translator: krnkris\n"
 "Language-Team: Hungarian (http://www.transifex.com/odoo/odoo-9/language/"
@@ -80,11 +76,6 @@
 msgstr "Tevékenységek elvégezve"
 
 #. module: sales_team
-#: model:ir.ui.view,arch_db:sales_team.crm_team_salesteams_search
-msgid "Archived"
-msgstr ""
-
-#. module: sales_team
 #: model:ir.actions.act_window,help:sales_team.crm_team_act
 #: model:ir.actions.act_window,help:sales_team.crm_team_salesteams_act
 #: model:ir.actions.act_window,help:sales_team.sales_team_config_action
@@ -105,6 +96,11 @@
 msgstr "Beállításhoz kattintson"
 
 #. module: sales_team
+#: model:ir.model.fields,field_description:sales_team.field_crm_team_code
+msgid "Code"
+msgstr "Kód"
+
+#. module: sales_team
 #: model:ir.model.fields,field_description:sales_team.field_crm_team_color
 msgid "Color Index"
 msgstr "Szín meghatározó"
@@ -275,11 +271,7 @@
 
 #. module: sales_team
 #. openerp-web
-<<<<<<< HEAD
-#: code:addons/sales_team/static/src/js/sales_team_dashboard.js:83
-=======
 #: code:addons/sales_team/static/src/js/sales_team_dashboard.js:84
->>>>>>> bc1a0a32
 #, python-format
 msgid "Only Integer Value should be valid."
 msgstr "Kizárólag egész érték lehet érvényes."
@@ -370,9 +362,9 @@
 msgstr "Csoport tag"
 
 #. module: sales_team
-#: model:ir.model.fields,help:sales_team.field_crm_team_color
-msgid "The color of the team"
-msgstr ""
+#: sql_constraint:crm.team:0
+msgid "The code of the sales team must be unique !"
+msgstr "Az értékesítési csapat kódjának egyedinek kell lennie !"
 
 #. module: sales_team
 #: model:ir.model.fields,help:sales_team.field_crm_team_color
@@ -493,11 +485,7 @@
 
 #. module: sales_team
 #. openerp-web
-<<<<<<< HEAD
-#: code:addons/sales_team/static/src/js/sales_team_dashboard.js:83
-=======
 #: code:addons/sales_team/static/src/js/sales_team_dashboard.js:84
->>>>>>> bc1a0a32
 #, python-format
 msgid "Wrong value entered!"
 msgstr "Rosszérték lett megadva!"
@@ -510,11 +498,6 @@
 msgstr "exp. closing"
 
 #. module: sales_team
-#: model:ir.model,name:sales_team.model_ir_ui_view
-msgid "ir.ui.view"
-msgstr ""
-
-#. module: sales_team
 #. openerp-web
 #: code:addons/sales_team/static/src/xml/sales_team_dashboard.xml:79
 #, python-format
@@ -524,12 +507,6 @@
 #~ msgid "Action Needed"
 #~ msgstr "Művelet szükséges"
 
-<<<<<<< HEAD
-#~ msgid "Code"
-#~ msgstr "Kód"
-
-=======
->>>>>>> bc1a0a32
 #~ msgid "Date of the last message posted on the record."
 #~ msgstr "A feljegyzésen történt utolsó levelezés dátuma."
 
@@ -569,12 +546,6 @@
 #~ msgid "Number of unread messages"
 #~ msgstr "Olvasatlan üzenetek száma"
 
-<<<<<<< HEAD
-#~ msgid "The code of the sales team must be unique !"
-#~ msgstr "Az értékesítési csapat kódjának egyedinek kell lennie !"
-
-=======
->>>>>>> bc1a0a32
 #~ msgid "Unread Messages"
 #~ msgstr "Olvasatlan üzenetek"
 
