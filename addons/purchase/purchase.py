# -*- coding: utf-8 -*-
##############################################################################
#
#    OpenERP, Open Source Management Solution
#    Copyright (C) 2004-2010 Tiny SPRL (<http://tiny.be>).
#
#    This program is free software: you can redistribute it and/or modify
#    it under the terms of the GNU Affero General Public License as
#    published by the Free Software Foundation, either version 3 of the
#    License, or (at your option) any later version.
#
#    This program is distributed in the hope that it will be useful,
#    but WITHOUT ANY WARRANTY; without even the implied warranty of
#    MERCHANTABILITY or FITNESS FOR A PARTICULAR PURPOSE.  See the
#    GNU Affero General Public License for more details.
#
#    You should have received a copy of the GNU Affero General Public License
#    along with this program.  If not, see <http://www.gnu.org/licenses/>.
#
##############################################################################

import time
from datetime import datetime
from dateutil.relativedelta import relativedelta

from osv import osv, fields
import netsvc
import pooler
from tools.translate import _
import decimal_precision as dp
from osv.orm import browse_record, browse_null
from tools import DEFAULT_SERVER_DATE_FORMAT, DEFAULT_SERVER_DATETIME_FORMAT, DATETIME_FORMATS_MAP

#
# Model definition
#
class purchase_order(osv.osv):

    def _amount_all(self, cr, uid, ids, field_name, arg, context=None):
        res = {}
        cur_obj=self.pool.get('res.currency')
        for order in self.browse(cr, uid, ids, context=context):
            res[order.id] = {
                'amount_untaxed': 0.0,
                'amount_tax': 0.0,
                'amount_total': 0.0,
            }
            val = val1 = 0.0
            cur = order.pricelist_id.currency_id
            for line in order.order_line:
               val1 += line.price_subtotal
               for c in self.pool.get('account.tax').compute_all(cr, uid, line.taxes_id, line.price_unit, line.product_qty, line.product_id.id, order.partner_id)['taxes']:
                    val += c.get('amount', 0.0)
            res[order.id]['amount_tax']=cur_obj.round(cr, uid, cur, val)
            res[order.id]['amount_untaxed']=cur_obj.round(cr, uid, cur, val1)
            res[order.id]['amount_total']=res[order.id]['amount_untaxed'] + res[order.id]['amount_tax']
        return res

    def _set_minimum_planned_date(self, cr, uid, ids, name, value, arg, context=None):
        if not value: return False
        if type(ids)!=type([]):
            ids=[ids]
        for po in self.browse(cr, uid, ids, context=context):
            if po.order_line:
                cr.execute("""update purchase_order_line set
                        date_planned=%s
                    where
                        order_id=%s and
                        (date_planned=%s or date_planned<%s)""", (value,po.id,po.minimum_planned_date,value))
            cr.execute("""update purchase_order set
                    minimum_planned_date=%s where id=%s""", (value, po.id))
        return True

    def _minimum_planned_date(self, cr, uid, ids, field_name, arg, context=None):
        res={}
        purchase_obj=self.browse(cr, uid, ids, context=context)
        for purchase in purchase_obj:
            res[purchase.id] = False
            if purchase.order_line:
                min_date=purchase.order_line[0].date_planned
                for line in purchase.order_line:
                    if line.date_planned < min_date:
                        min_date=line.date_planned
                res[purchase.id]=min_date
        return res


    def _invoiced_rate(self, cursor, user, ids, name, arg, context=None):
        res = {}
        for purchase in self.browse(cursor, user, ids, context=context):
            tot = 0.0
            for invoice in purchase.invoice_ids:
                if invoice.state not in ('draft','cancel'):
                    tot += invoice.amount_untaxed
            if purchase.amount_untaxed:
                res[purchase.id] = tot * 100.0 / purchase.amount_untaxed
            else:
                res[purchase.id] = 0.0
        return res

    def _shipped_rate(self, cr, uid, ids, name, arg, context=None):
        if not ids: return {}
        res = {}
        for id in ids:
            res[id] = [0.0,0.0]
        cr.execute('''SELECT
                p.purchase_id,sum(m.product_qty), m.state
            FROM
                stock_move m
            LEFT JOIN
                stock_picking p on (p.id=m.picking_id)
            WHERE
                p.purchase_id IN %s GROUP BY m.state, p.purchase_id''',(tuple(ids),))
        for oid,nbr,state in cr.fetchall():
            if state=='cancel':
                continue
            if state=='done':
                res[oid][0] += nbr or 0.0
                res[oid][1] += nbr or 0.0
            else:
                res[oid][1] += nbr or 0.0
        for r in res:
            if not res[r][1]:
                res[r] = 0.0
            else:
                res[r] = 100.0 * res[r][0] / res[r][1]
        return res

    def _get_order(self, cr, uid, ids, context=None):
        result = {}
        for line in self.pool.get('purchase.order.line').browse(cr, uid, ids, context=context):
            result[line.order_id.id] = True
        return result.keys()

    def _invoiced(self, cursor, user, ids, name, arg, context=None):
        res = {}
        for purchase in self.browse(cursor, user, ids, context=context):
            invoiced = False
            if purchase.invoiced_rate == 100.00:
                invoiced = True
            res[purchase.id] = invoiced
        return res

    STATE_SELECTION = [
        ('draft', 'Draft PO'),
        ('wait', 'Waiting'),
        ('sent', 'RFQ Sent'),
        ('confirmed', 'Waiting Approval'),
        ('approved', 'Purchase Order'),
        ('except_picking', 'Shipping Exception'),
        ('except_invoice', 'Invoice Exception'),
        ('done', 'Done'),
        ('cancel', 'Cancelled')
    ]

    _columns = {
        'name': fields.char('Order Reference', size=64, required=True, select=True, help="Unique number of the purchase order, computed automatically when the purchase order is created."),
        'origin': fields.char('Source Document', size=64,
            help="Reference of the document that generated this purchase order request."
        ),
        'partner_ref': fields.char('Supplier Reference', states={'confirmed':[('readonly',True)], 'approved':[('readonly',True)],'done':[('readonly',True)]}, size=64),
        'date_order':fields.date('Order Date', required=True, states={'confirmed':[('readonly',True)], 'approved':[('readonly',True)]}, select=True, help="Date on which this document has been created."),
        'date_approve':fields.date('Date Approved', readonly=1, select=True, help="Date on which purchase order has been approved"),
        'partner_id':fields.many2one('res.partner', 'Supplier', required=True, states={'confirmed':[('readonly',True)], 'approved':[('readonly',True)],'done':[('readonly',True)]}, change_default=True),
        'dest_address_id':fields.many2one('res.partner', 'Customer Address (Direct Delivery)',
            states={'confirmed':[('readonly',True)], 'approved':[('readonly',True)],'done':[('readonly',True)]},
            help="Put an address if you want to deliver directly from the supplier to the customer. " \
                "Otherwise, keep empty to deliver to your own company."
        ),
        'warehouse_id': fields.many2one('stock.warehouse', 'Destination Warehouse', states={'confirmed':[('readonly',True)], 'approved':[('readonly',True)],'done':[('readonly',True)]}),
        'location_id': fields.many2one('stock.location', 'Destination', required=True, domain=[('usage','<>','view')]),
        'pricelist_id':fields.many2one('product.pricelist', 'Pricelist', required=True, states={'confirmed':[('readonly',True)], 'approved':[('readonly',True)],'done':[('readonly',True)]}, help="The pricelist sets the currency used for this purchase order. It also computes the supplier price for the selected products/quantities."),
        'state': fields.selection(STATE_SELECTION, 'Status', readonly=True, help="The state of the purchase order or the quotation request. A quotation is a purchase order in a 'Draft' state. Then the order has to be confirmed by the user, the state switch to 'Confirmed'. Then the supplier must confirm the order to change the state to 'Approved'. When the purchase order is paid and received, the state becomes 'Done'. If a cancel action occurs in the invoice or in the reception of goods, the state becomes in exception.", select=True),
        'order_line': fields.one2many('purchase.order.line', 'order_id', 'Order Lines', states={'approved':[('readonly',True)],'done':[('readonly',True)]}),
        'validator' : fields.many2one('res.users', 'Validated by', readonly=True),
        'notes': fields.text('Terms and Conditions'),
        'invoice_ids': fields.many2many('account.invoice', 'purchase_invoice_rel', 'purchase_id', 'invoice_id', 'Invoices', help="Invoices generated for a purchase order"),
        'picking_ids': fields.one2many('stock.picking.in', 'purchase_id', 'Picking List', readonly=True, help="This is the list of incoming shipments that have been generated for this purchase order."),
        'shipped':fields.boolean('Received', readonly=True, select=True, help="It indicates that a picking has been done"),
        'shipped_rate': fields.function(_shipped_rate, string='Received', type='float'),
        'invoiced': fields.function(_invoiced, string='Invoice Received', type='boolean', help="It indicates that an invoice has been paid"),
        'invoiced_rate': fields.function(_invoiced_rate, string='Invoiced', type='float'),
        'invoice_method': fields.selection([('manual','Based on Purchase Order lines'),('order','Based on generated draft invoice'),('picking','Bases on incoming shipments')], 'Invoicing Control', required=True,
            help="Based on Purchase Order lines: place individual lines in 'Invoice Control > Based on P.O. lines' from where you can selectively create an invoice.\n" \
                "Based on generated invoice: create a draft invoice you can validate later.\n" \
                "Bases on incoming shipments: let you create an invoice when receptions are validated."
        ),
        'minimum_planned_date':fields.function(_minimum_planned_date, fnct_inv=_set_minimum_planned_date, string='Expected Date', type='date', select=True, help="This is computed as the minimum scheduled date of all purchase order lines' products.",
            store = {
                'purchase.order.line': (_get_order, ['date_planned'], 10),
            }
        ),
        'amount_untaxed': fields.function(_amount_all, digits_compute= dp.get_precision('Account'), string='Untaxed Amount',
            store={
                'purchase.order.line': (_get_order, None, 10),
            }, multi="sums", help="The amount without tax"),
        'amount_tax': fields.function(_amount_all, digits_compute= dp.get_precision('Account'), string='Taxes',
            store={
                'purchase.order.line': (_get_order, None, 10),
            }, multi="sums", help="The tax amount"),
        'amount_total': fields.function(_amount_all, digits_compute= dp.get_precision('Account'), string='Total',
            store={
                'purchase.order.line': (_get_order, None, 10),
            }, multi="sums",help="The total amount"),
        'fiscal_position': fields.many2one('account.fiscal.position', 'Fiscal Position'),
        'product_id': fields.related('order_line','product_id', type='many2one', relation='product.product', string='Product'),
        'create_uid':  fields.many2one('res.users', 'Responsible'),
        'company_id': fields.many2one('res.company','Company',required=True,select=1),
    }
    _defaults = {
        'date_order': fields.date.context_today,
        'state': 'draft',
        'name': lambda obj, cr, uid, context: obj.pool.get('ir.sequence').get(cr, uid, 'purchase.order'),
        'shipped': 0,
        'invoice_method': 'order',
        'invoiced': 0,
        'pricelist_id': lambda self, cr, uid, context: context.get('partner_id', False) and self.pool.get('res.partner').browse(cr, uid, context['partner_id']).property_product_pricelist_purchase.id,
        'company_id': lambda self,cr,uid,c: self.pool.get('res.company')._company_default_get(cr, uid, 'purchase.order', context=c),
    }
    _sql_constraints = [
        ('name_uniq', 'unique(name, company_id)', 'Order Reference must be unique per Company!'),
    ]
    _name = "purchase.order"
    _inherit = ['ir.needaction_mixin', 'mail.thread']
    _description = "Purchase Order"
    _order = "name desc"

    def create(self, cr, uid, vals, context=None):
        order =  super(purchase_order, self).create(cr, uid, vals, context=context)
        if order:
            self.create_send_note(cr, uid, [order], context=context)
        return order

    def unlink(self, cr, uid, ids, context=None):
        purchase_orders = self.read(cr, uid, ids, ['state'], context=context)
        unlink_ids = []
        for s in purchase_orders:
            if s['state'] in ['draft','cancel']:
                unlink_ids.append(s['id'])
            else:
                raise osv.except_osv(_('Invalid Action!'), _('In order to delete a purchase order, you must cancel it first.'))

        # TODO: temporary fix in 5.0, to remove in 5.2 when subflows support
        # automatically sending subflow.delete upon deletion
        wf_service = netsvc.LocalService("workflow")
        for id in unlink_ids:
            wf_service.trg_validate(uid, 'purchase.order', id, 'purchase_cancel', cr)

        return super(purchase_order, self).unlink(cr, uid, unlink_ids, context=context)

    def button_dummy(self, cr, uid, ids, context=None):
        return True

    def onchange_dest_address_id(self, cr, uid, ids, address_id):
        if not address_id:
            return {}
        address = self.pool.get('res.partner')
        values = {'warehouse_id': False}
        supplier = address.browse(cr, uid, address_id)
        if supplier:
            location_id = supplier.property_stock_customer.id
            values.update({'location_id': location_id})
        return {'value':values}

    def onchange_warehouse_id(self, cr, uid, ids, warehouse_id):
        if not warehouse_id:
            return {}
        warehouse = self.pool.get('stock.warehouse').browse(cr, uid, warehouse_id)
        return {'value':{'location_id': warehouse.lot_input_id.id, 'dest_address_id': False}}

    def onchange_partner_id(self, cr, uid, ids, partner_id):
        partner = self.pool.get('res.partner')
        if not partner_id:
            return {'value':{'fiscal_position': False}}
        supplier_address = partner.address_get(cr, uid, [partner_id], ['default'])
        supplier = partner.browse(cr, uid, partner_id)
        pricelist = supplier.property_product_pricelist_purchase.id
        fiscal_position = supplier.property_account_position and supplier.property_account_position.id or False
        return {'value':{'pricelist_id': pricelist, 'fiscal_position': fiscal_position}}

    def view_invoice(self, cr, uid, ids, context=None):
        '''
        This function returns an action that display existing invoices of given sale order ids. It can either be a in a list or in a form view, if there is only one invoice to show.
        '''
        mod_obj = self.pool.get('ir.model.data')
        wizard_obj = self.pool.get('purchase.order.line_invoice')
        #compute the number of invoices to display
        inv_ids = []
        for po in self.browse(cr, uid, ids, context=context):
            if po.invoice_method == 'manual':
                if not po.invoice_ids:
                    context.update({'active_ids' :  [line.id for line in po.order_line]})
                    wizard_obj.makeInvoices(cr, uid, [], context=context)

        for po in self.browse(cr, uid, ids, context=context):
            inv_ids+= [invoice.id for invoice in po.invoice_ids]
        res = mod_obj.get_object_reference(cr, uid, 'account', 'invoice_supplier_form')
        res_id = res and res[1] or False

        return {
            'name': _('Supplier Invoices'),
            'view_type': 'form',
            'view_mode': 'form',
            'view_id': [res_id],
            'res_model': 'account.invoice',
            'context': "{'type':'in_invoice', 'journal_type': 'purchase'}",
            'type': 'ir.actions.act_window',
            'nodestroy': True,
            'target': 'current',
            'res_id': inv_ids and inv_ids[0] or False,
        }

    def view_picking(self, cr, uid, ids, context=None):
        '''
        This function returns an action that display existing pîcking orders of given purchase order ids.
        '''
        mod_obj = self.pool.get('ir.model.data')
        pick_ids = []
        for po in self.browse(cr, uid, ids, context=context):
            pick_ids += [picking.id for picking in po.picking_ids]

        res = mod_obj.get_object_reference(cr, uid, 'stock', 'view_picking_in_form')
        res_id = res and res[1] or False

        return {
            'name': _('Receptions'),
            'view_type': 'form',
            'view_mode': 'form',
            'view_id': [res_id],
            'res_model': 'stock.picking',
            'context': "{'contact_display': 'partner'}",
            'type': 'ir.actions.act_window',
            'nodestroy': True,
            'target': 'current',
            'res_id': pick_ids and pick_ids[0] or False,
        }

    def wkf_approve_order(self, cr, uid, ids, context=None):
        self.write(cr, uid, ids, {'state': 'approved', 'date_approve': fields.date.context_today(self,cr,uid,context=context)})
        return True

    def wkf_send_rfq(self, cr, uid, ids, context=None):
        '''
        This function opens a window to compose an email, with the edi purchase template message loaded by default
        '''
        mod_obj = self.pool.get('ir.model.data')
        template = mod_obj.get_object_reference(cr, uid, 'purchase', 'email_template_edi_purchase')
        template_id = template and template[1] or False
        res = mod_obj.get_object_reference(cr, uid, 'mail', 'email_compose_message_wizard_form')
        res_id = res and res[1] or False
        ctx = dict(context, active_model='purchase.order', active_id=ids[0])
        ctx.update({'mail.compose.template_id': template_id})
        return {
            'view_type': 'form',
            'view_mode': 'form',
            'res_model': 'mail.compose.message',
            'views': [(res_id,'form')],
            'view_id': res_id,
            'type': 'ir.actions.act_window',
            'target': 'new',
            'context': ctx,
            'nodestroy': True,
        }

    #TODO: implement messages system
    def wkf_confirm_order(self, cr, uid, ids, context=None):
        todo = []
        for po in self.browse(cr, uid, ids, context=context):
            if not po.order_line:
                raise osv.except_osv(_('Error!'),_('You cannot confirm a purchase order without any purchase order line.'))
            for line in po.order_line:
                if line.state=='draft':
                    todo.append(line.id)
#        current_name = self.name_get(cr, uid, ids)[0][1]
        self.pool.get('purchase.order.line').action_confirm(cr, uid, todo, context)
        for id in ids:
            self.write(cr, uid, [id], {'state' : 'confirmed', 'validator' : uid})
        self.confirm_send_note(cr, uid, ids, context)
        return True

    def _prepare_inv_line(self, cr, uid, account_id, order_line, context=None):
        """Collects require data from purchase order line that is used to create invoice line
        for that purchase order line
        :param account_id: Expense account of the product of PO line if any.
        :param browse_record order_line: Purchase order line browse record
        :return: Value for fields of invoice lines.
        :rtype: dict
        """
        return {
            'name': order_line.name,
            'account_id': account_id,
            'price_unit': order_line.price_unit or 0.0,
            'quantity': order_line.product_qty,
            'product_id': order_line.product_id.id or False,
            'uos_id': order_line.product_uom.id or False,
            'invoice_line_tax_id': [(6, 0, [x.id for x in order_line.taxes_id])],
            'account_analytic_id': order_line.account_analytic_id.id or False,
        }

    def action_cancel_draft(self, cr, uid, ids, context=None):
        if not len(ids):
            return False
        self.write(cr, uid, ids, {'state':'draft','shipped':0})
        wf_service = netsvc.LocalService("workflow")
        for p_id in ids:
            # Deleting the existing instance of workflow for PO
            wf_service.trg_delete(uid, 'purchase.order', p_id, cr)
            wf_service.trg_create(uid, 'purchase.order', p_id, cr)
        self.draft_send_note(cr, uid, ids, context=context)
        return True

    def action_invoice_create(self, cr, uid, ids, context=None):
        """Generates invoice for given ids of purchase orders and links that invoice ID to purchase order.
        :param ids: list of ids of purchase orders.
        :return: ID of created invoice.
        :rtype: int
        """
        res = False

        journal_obj = self.pool.get('account.journal')
        inv_obj = self.pool.get('account.invoice')
        inv_line_obj = self.pool.get('account.invoice.line')
        fiscal_obj = self.pool.get('account.fiscal.position')
        property_obj = self.pool.get('ir.property')

        for order in self.browse(cr, uid, ids, context=context):
            pay_acc_id = order.partner_id.property_account_payable.id
            journal_ids = journal_obj.search(cr, uid, [('type', '=','purchase'),('company_id', '=', order.company_id.id)], limit=1)
            if not journal_ids:
                raise osv.except_osv(_('Error!'),
                    _('Define purchase journal for this company: "%s" (id:%d).') % (order.company_id.name, order.company_id.id))

            # generate invoice line correspond to PO line and link that to created invoice (inv_id) and PO line
            inv_lines = []
            for po_line in order.order_line:
                if po_line.product_id:
                    acc_id = po_line.product_id.product_tmpl_id.property_account_expense.id
                    if not acc_id:
                        acc_id = po_line.product_id.categ_id.property_account_expense_categ.id
                    if not acc_id:
                        raise osv.except_osv(_('Error!'), _('Define expense account for this company: "%s" (id:%d).') % (po_line.product_id.name, po_line.product_id.id,))
                else:
                    acc_id = property_obj.get(cr, uid, 'property_account_expense_categ', 'product.category').id
                fpos = order.fiscal_position or False
                acc_id = fiscal_obj.map_account(cr, uid, fpos, acc_id)

                inv_line_data = self._prepare_inv_line(cr, uid, acc_id, po_line, context=context)
                inv_line_id = inv_line_obj.create(cr, uid, inv_line_data, context=context)
                inv_lines.append(inv_line_id)

                po_line.write({'invoiced':True, 'invoice_lines': [(4, inv_line_id)]}, context=context)

            # get invoice data and create invoice
            inv_data = {
                'name': order.partner_ref or order.name,
                'reference': order.partner_ref or order.name,
                'account_id': pay_acc_id,
                'type': 'in_invoice',
                'partner_id': order.partner_id.id,
                'currency_id': order.pricelist_id.currency_id.id,
                'journal_id': len(journal_ids) and journal_ids[0] or False,
                'invoice_line': [(6, 0, inv_lines)],
                'origin': order.name,
                'fiscal_position': order.fiscal_position.id or order.partner_id.property_account_position.id,
                'payment_term': order.partner_id.property_payment_term and order.partner_id.property_payment_term.id or False,
                'company_id': order.company_id.id,
            }
            inv_id = inv_obj.create(cr, uid, inv_data, context=context)

            # compute the invoice
            inv_obj.button_compute(cr, uid, [inv_id], context=context, set_total=True)

            # Link this new invoice to related purchase order
            order.write({'invoice_ids': [(4, inv_id)]}, context=context)
            res = inv_id
        if res:
            self.invoice_send_note(cr, uid, ids, res, context)
        return res

    def invoice_done(self, cr, uid, ids, context=None):
        self.write(cr, uid, ids, {'state':'approved'}, context=context)
        self.invoice_done_send_note(cr, uid, ids, context=context)
        return True

    def has_stockable_product(self,cr, uid, ids, *args):
        for order in self.browse(cr, uid, ids):
            for order_line in order.order_line:
                if order_line.product_id and order_line.product_id.product_tmpl_id.type in ('product', 'consu'):
                    return True
        return False

    def action_cancel(self, cr, uid, ids, context=None):
        wf_service = netsvc.LocalService("workflow")
        for purchase in self.browse(cr, uid, ids, context=context):
            for pick in purchase.picking_ids:
                if pick.state not in ('draft','cancel'):
                    raise osv.except_osv(
                        _('Unable to cancel this purchase order.'),
                        _('First cancel all receptions related to this purchase order.'))
            for pick in purchase.picking_ids:
                wf_service.trg_validate(uid, 'stock.picking', pick.id, 'button_cancel', cr)
            for inv in purchase.invoice_ids:
                if inv and inv.state not in ('cancel','draft'):
                    raise osv.except_osv(
                        _('Unable to cancel this purchase order.'),
                        _('You must first cancel all receptions related to this purchase order.'))
                if inv:
                    wf_service.trg_validate(uid, 'account.invoice', inv.id, 'invoice_cancel', cr)
        self.write(cr,uid,ids,{'state':'cancel'})

        for (id, name) in self.name_get(cr, uid, ids):
            wf_service.trg_validate(uid, 'purchase.order', id, 'purchase_cancel', cr)
        self.cancel_send_note(cr, uid, ids, context)
        return True

    def _prepare_order_picking(self, cr, uid, order, context=None):
        return {
            'name': self.pool.get('ir.sequence').get(cr, uid, 'stock.picking.in'),
            'origin': order.name + ((order.origin and (':' + order.origin)) or ''),
            'date': order.date_order,
            'partner_id': order.dest_address_id.id or order.partner_id.id,
            'invoice_state': '2binvoiced' if order.invoice_method == 'picking' else 'none',
            'type': 'in',
            'partner_id': order.dest_address_id.id or order.partner_id.id,
            'invoice_state': '2binvoiced' if order.invoice_method == 'picking' else 'none',
            'purchase_id': order.id,
            'company_id': order.company_id.id,
            'move_lines' : [],
        }

    def _prepare_order_line_move(self, cr, uid, order, order_line, picking_id, context=None):
        return {
            'name': order.name + ': ' + (order_line.name or ''),
            'product_id': order_line.product_id.id,
            'product_qty': order_line.product_qty,
            'product_uos_qty': order_line.product_qty,
            'product_uom': order_line.product_uom.id,
            'product_uos': order_line.product_uom.id,
            'date': order_line.date_planned,
            'date_expected': order_line.date_planned,
            'location_id': order.partner_id.property_stock_supplier.id,
            'location_dest_id': order.location_id.id,
            'picking_id': picking_id,
            'partner_id': order.dest_address_id.id or order.partner_id.id,
            'move_dest_id': order_line.move_dest_id.id,
            'state': 'draft',
            'purchase_line_id': order_line.id,
            'company_id': order.company_id.id,
            'price_unit': order_line.price_unit
        }

    def _create_pickings(self, cr, uid, order, order_lines, picking_id=False, context=None):
        """Creates pickings and appropriate stock moves for given order lines, then
        confirms the moves, makes them available, and confirms the picking.

        If ``picking_id`` is provided, the stock moves will be added to it, otherwise
        a standard outgoing picking will be created to wrap the stock moves, as returned
        by :meth:`~._prepare_order_picking`.

        Modules that wish to customize the procurements or partition the stock moves over
        multiple stock pickings may override this method and call ``super()`` with
        different subsets of ``order_lines`` and/or preset ``picking_id`` values.

        :param browse_record order: purchase order to which the order lines belong
        :param list(browse_record) order_lines: purchase order line records for which picking
                                                and moves should be created.
        :param int picking_id: optional ID of a stock picking to which the created stock moves
                               will be added. A new picking will be created if omitted.
        :return: list of IDs of pickings used/created for the given order lines (usually just one)
        """
        if not picking_id:
            picking_id = self.pool.get('stock.picking').create(cr, uid, self._prepare_order_picking(cr, uid, order, context=context))
        todo_moves = []
        stock_move = self.pool.get('stock.move')
        wf_service = netsvc.LocalService("workflow")
        for order_line in order_lines:
            if not order_line.product_id:
                continue
            if order_line.product_id.type in ('product', 'consu'):
                move = stock_move.create(cr, uid, self._prepare_order_line_move(cr, uid, order, order_line, picking_id, context=context))
                if order_line.move_dest_id:
                    order_line.move_dest_id.write({'location_id': order.location_id.id})
                todo_moves.append(move)
        stock_move.action_confirm(cr, uid, todo_moves)
        stock_move.force_assign(cr, uid, todo_moves)
        wf_service.trg_validate(uid, 'stock.picking', picking_id, 'button_confirm', cr)
        return [picking_id]

    def action_picking_create(self,cr, uid, ids, context=None):
        picking_ids = []
        for order in self.browse(cr, uid, ids):
            picking_ids.extend(self._create_pickings(cr, uid, order, order.order_line, None, context=context))

        # Must return one unique picking ID: the one to connect in the subflow of the purchase order.
        # In case of multiple (split) pickings, we should return the ID of the critical one, i.e. the
        # one that should trigger the advancement of the purchase workflow.
        # By default we will consider the first one as most important, but this behavior can be overridden.
        if picking_ids:
            self.shipment_send_note(cr, uid, ids, picking_ids[0], context=context)
        return picking_ids[0] if picking_ids else False

    def picking_done(self, cr, uid, ids, context=None):
        self.write(cr, uid, ids, {'shipped':1,'state':'approved'}, context=context)
        self.shipment_done_send_note(cr, uid, ids, context=context)
        return True

    def copy(self, cr, uid, id, default=None, context=None):
        if not default:
            default = {}
        default.update({
            'state':'draft',
            'shipped':False,
            'invoiced':False,
            'invoice_ids': [],
            'picking_ids': [],
            'name': self.pool.get('ir.sequence').get(cr, uid, 'purchase.order'),
        })
        return super(purchase_order, self).copy(cr, uid, id, default, context)

    def do_merge(self, cr, uid, ids, context=None):
        """
        To merge similar type of purchase orders.
        Orders will only be merged if:
        * Purchase Orders are in draft
        * Purchase Orders belong to the same partner
        * Purchase Orders are have same stock location, same pricelist
        Lines will only be merged if:
        * Order lines are exactly the same except for the quantity and unit

         @param self: The object pointer.
         @param cr: A database cursor
         @param uid: ID of the user currently logged in
         @param ids: the ID or list of IDs
         @param context: A standard dictionary

         @return: new purchase order id

        """
        #TOFIX: merged order line should be unlink
        wf_service = netsvc.LocalService("workflow")
        def make_key(br, fields):
            list_key = []
            for field in fields:
                field_val = getattr(br, field)
                if field in ('product_id', 'move_dest_id', 'account_analytic_id'):
                    if not field_val:
                        field_val = False
                if isinstance(field_val, browse_record):
                    field_val = field_val.id
                elif isinstance(field_val, browse_null):
                    field_val = False
                elif isinstance(field_val, list):
                    field_val = ((6, 0, tuple([v.id for v in field_val])),)
                list_key.append((field, field_val))
            list_key.sort()
            return tuple(list_key)

    # compute what the new orders should contain

        new_orders = {}

        for porder in [order for order in self.browse(cr, uid, ids, context=context) if order.state == 'draft']:
            order_key = make_key(porder, ('partner_id', 'location_id', 'pricelist_id'))
            new_order = new_orders.setdefault(order_key, ({}, []))
            new_order[1].append(porder.id)
            order_infos = new_order[0]
            if not order_infos:
                order_infos.update({
                    'origin': porder.origin,
                    'date_order': porder.date_order,
                    'partner_id': porder.partner_id.id,
                    'dest_address_id': porder.dest_address_id.id,
                    'warehouse_id': porder.warehouse_id.id,
                    'location_id': porder.location_id.id,
                    'pricelist_id': porder.pricelist_id.id,
                    'state': 'draft',
                    'order_line': {},
                    'notes': '%s' % (porder.notes or '',),
                    'fiscal_position': porder.fiscal_position and porder.fiscal_position.id or False,
                })
            else:
                if porder.date_order < order_infos['date_order']:
                    order_infos['date_order'] = porder.date_order
                if porder.notes:
                    order_infos['notes'] = (order_infos['notes'] or '') + ('\n%s' % (porder.notes,))
                if porder.origin:
                    order_infos['origin'] = (order_infos['origin'] or '') + ' ' + porder.origin

            for order_line in porder.order_line:
                line_key = make_key(order_line, ('name', 'date_planned', 'taxes_id', 'price_unit', 'product_id', 'move_dest_id', 'account_analytic_id'))
                o_line = order_infos['order_line'].setdefault(line_key, {})
                if o_line:
                    # merge the line with an existing line
                    o_line['product_qty'] += order_line.product_qty * order_line.product_uom.factor / o_line['uom_factor']
                else:
                    # append a new "standalone" line
                    for field in ('product_qty', 'product_uom'):
                        field_val = getattr(order_line, field)
                        if isinstance(field_val, browse_record):
                            field_val = field_val.id
                        o_line[field] = field_val
                    o_line['uom_factor'] = order_line.product_uom and order_line.product_uom.factor or 1.0



        allorders = []
        orders_info = {}
        for order_key, (order_data, old_ids) in new_orders.iteritems():
            # skip merges with only one order
            if len(old_ids) < 2:
                allorders += (old_ids or [])
                continue

            # cleanup order line data
            for key, value in order_data['order_line'].iteritems():
                del value['uom_factor']
                value.update(dict(key))
            order_data['order_line'] = [(0, 0, value) for value in order_data['order_line'].itervalues()]

            # create the new order
            neworder_id = self.create(cr, uid, order_data)
            orders_info.update({neworder_id: old_ids})
            allorders.append(neworder_id)

            # make triggers pointing to the old orders point to the new order
            for old_id in old_ids:
                wf_service.trg_redirect(uid, 'purchase.order', old_id, neworder_id, cr)
                wf_service.trg_validate(uid, 'purchase.order', old_id, 'purchase_cancel', cr)
        return orders_info

    # --------------------------------------
    # OpenChatter methods and notifications
    # --------------------------------------

    def get_needaction_user_ids(self, cr, uid, ids, context=None):
        result = super(purchase_order, self).get_needaction_user_ids(cr, uid, ids, context=context)
        for obj in self.browse(cr, uid, ids, context=context):
            if obj.state == 'approved':
                result[obj.id].append(obj.validator.id)
        return result

    def create_send_note(self, cr, uid, ids, context=None):
        return self.message_append_note(cr, uid, ids, body=_("Request for quotation <b>created</b>."), context=context)

    def confirm_send_note(self, cr, uid, ids, context=None):
        for obj in self.browse(cr, uid, ids, context=context):
            self.message_subscribe(cr, uid, [obj.id], [obj.validator.id], context=context)
            self.message_append_note(cr, uid, [obj.id], body=_("Quotation for <em>%s</em> <b>converted</b> to a Purchase Order of %s %s.") % (obj.partner_id.name, obj.amount_total, obj.pricelist_id.currency_id.symbol), context=context)

    def shipment_send_note(self, cr, uid, ids, picking_id, context=None):
        for order in self.browse(cr, uid, ids, context=context):
            for picking in (pck for pck in order.picking_ids if pck.id == picking_id):
                # convert datetime field to a datetime, using server format, then
                # convert it to the user TZ and re-render it with %Z to add the timezone
                picking_datetime = fields.DT.datetime.strptime(picking.min_date, DEFAULT_SERVER_DATETIME_FORMAT)
                picking_date_str = fields.datetime.context_timestamp(cr, uid, picking_datetime, context=context).strftime(DATETIME_FORMATS_MAP['%+'] + " (%Z)")
                self.message_append_note(cr, uid, [order.id], body=_("Shipment <em>%s</em> <b>scheduled</b> for %s.") % (picking.name, picking_date_str), context=context)

    def invoice_send_note(self, cr, uid, ids, invoice_id, context=None):
        for order in self.browse(cr, uid, ids, context=context):
            for invoice in (inv for inv in order.invoice_ids if inv.id == invoice_id):
                self.message_append_note(cr, uid, [order.id], body=_("Draft Invoice of %s %s is <b>waiting for validation</b>.") % (invoice.amount_total, invoice.currency_id.symbol), context=context)

    def shipment_done_send_note(self, cr, uid, ids, context=None):
        self.message_append_note(cr, uid, ids, body=_("""Shipment <b>received</b>."""), context=context)

    def invoice_done_send_note(self, cr, uid, ids, context=None):
        self.message_append_note(cr, uid, ids, body=_("Invoice <b>paid</b>."), context=context)

    def draft_send_note(self, cr, uid, ids, context=None):
        return self.message_append_note(cr, uid, ids, body=_("Purchase Order has been set to <b>draft</b>."), context=context)

    def cancel_send_note(self, cr, uid, ids, context=None):
        for obj in self.browse(cr, uid, ids, context=context):
            self.message_append_note(cr, uid, [obj.id], body=_("Purchase Order for <em>%s</em> <b>cancelled</b>.") % (obj.partner_id.name), context=context)

purchase_order()

class purchase_order_line(osv.osv):
    def _amount_line(self, cr, uid, ids, prop, arg, context=None):
        res = {}
        cur_obj=self.pool.get('res.currency')
        tax_obj = self.pool.get('account.tax')
        for line in self.browse(cr, uid, ids, context=context):
            taxes = tax_obj.compute_all(cr, uid, line.taxes_id, line.price_unit, line.product_qty)
            cur = line.order_id.pricelist_id.currency_id
            res[line.id] = cur_obj.round(cr, uid, cur, taxes['total'])
        return res

    def _get_uom_id(self, cr, uid, context=None):
        try:
            proxy = self.pool.get('ir.model.data')
            result = proxy.get_object_reference(cr, uid, 'product', 'product_uom_unit')
            return result[1]
        except Exception, ex:
            return False

    _columns = {
        'name': fields.text('Description', required=True),
        'product_qty': fields.float('Quantity', digits_compute=dp.get_precision('Product Unit of Measure'), required=True),
        'date_planned': fields.date('Scheduled Date', required=True, select=True),
        'taxes_id': fields.many2many('account.tax', 'purchase_order_taxe', 'ord_id', 'tax_id', 'Taxes'),
        'product_uom': fields.many2one('product.uom', 'Product Unit of Measure', required=True),
        'product_id': fields.many2one('product.product', 'Product', domain=[('purchase_ok','=',True)], change_default=True),
        'move_ids': fields.one2many('stock.move', 'purchase_line_id', 'Reservation', readonly=True, ondelete='set null'),
        'move_dest_id': fields.many2one('stock.move', 'Reservation Destination', ondelete='set null'),
<<<<<<< HEAD
        'price_unit': fields.float('Unit Price', required=True, digits_compute= dp.get_precision('Purchase Price')),
        'price_subtotal': fields.function(_amount_line, string='Subtotal', digits_compute= dp.get_precision('Purchase Price')),
=======
        'price_unit': fields.float('Unit Price', required=True, digits_compute= dp.get_precision('Product Price')),
        'price_subtotal': fields.function(_amount_line, string='Subtotal', digits_compute= dp.get_precision('Account')),
        'notes': fields.text('Notes'),
>>>>>>> b18ed241
        'order_id': fields.many2one('purchase.order', 'Order Reference', select=True, required=True, ondelete='cascade'),
        'account_analytic_id':fields.many2one('account.analytic.account', 'Analytic Account',),
        'company_id': fields.related('order_id','company_id',type='many2one',relation='res.company',string='Company', store=True, readonly=True),
        'state': fields.selection([('draft', 'Draft'), ('confirmed', 'Confirmed'), ('done', 'Done'), ('cancel', 'Cancelled')], 'Status', required=True, readonly=True,
                                  help=' * The \'Draft\' state is set automatically when purchase order in draft state. \
                                       \n* The \'Confirmed\' state is set automatically as confirm when purchase order in confirm state. \
                                       \n* The \'Done\' state is set automatically when purchase order is set as done. \
                                       \n* The \'Cancelled\' state is set automatically when user cancel purchase order.'),
        'invoice_lines': fields.many2many('account.invoice.line', 'purchase_order_line_invoice_rel', 'order_line_id', 'invoice_id', 'Invoice Lines', readonly=True),
        'invoiced': fields.boolean('Invoiced', readonly=True),
        'partner_id': fields.related('order_id','partner_id',string='Partner',readonly=True,type="many2one", relation="res.partner", store=True),
        'date_order': fields.related('order_id','date_order',string='Order Date',readonly=True,type="date")

    }
    _defaults = {
        'product_uom' : _get_uom_id,
        'product_qty': lambda *a: 1.0,
        'state': lambda *args: 'draft',
        'invoiced': lambda *a: 0,
    }
    _table = 'purchase_order_line'
    _name = 'purchase.order.line'
    _description = 'Purchase Order Line'

    def copy_data(self, cr, uid, id, default=None, context=None):
        if not default:
            default = {}
        default.update({'state':'draft', 'move_ids':[],'invoiced':0,'invoice_lines':[]})
        return super(purchase_order_line, self).copy_data(cr, uid, id, default, context)

    def onchange_product_uom(self, cr, uid, ids, pricelist_id, product_id, qty, uom_id,
            partner_id, date_order=False, fiscal_position_id=False, date_planned=False,
            name=False, price_unit=False, context=None):
        """
        onchange handler of product_uom.
        """
        if not uom_id:
            return {'value': {'price_unit': price_unit or 0.0, 'name': name or '', 'product_uom' : uom_id or False}}
        return self.onchange_product_id(cr, uid, ids, pricelist_id, product_id, qty, uom_id,
            partner_id, date_order=date_order, fiscal_position_id=fiscal_position_id, date_planned=date_planned,
            name=name, price_unit=price_unit, context=context)

    def _get_date_planned(self, cr, uid, supplier_info, date_order_str, context=None):
        """Return the datetime value to use as Schedule Date (``date_planned``) for
           PO Lines that correspond to the given product.supplierinfo,
           when ordered at `date_order_str`.

           :param browse_record | False supplier_info: product.supplierinfo, used to
               determine delivery delay (if False, default delay = 0)
           :param str date_order_str: date of order, as a string in
               DEFAULT_SERVER_DATE_FORMAT
           :rtype: datetime
           :return: desired Schedule Date for the PO line
        """
        supplier_delay = int(supplier_info.delay) if supplier_info else 0
        return datetime.strptime(date_order_str, DEFAULT_SERVER_DATE_FORMAT) + relativedelta(days=supplier_delay)

    def onchange_product_id(self, cr, uid, ids, pricelist_id, product_id, qty, uom_id,
            partner_id, date_order=False, fiscal_position_id=False, date_planned=False,
            name=False, price_unit=False, context=None):
        """
        onchange handler of product_id.
        """
        if context is None:
            context = {}

        res = {'value': {'price_unit': price_unit or 0.0, 'name': name or '', 'product_uom' : uom_id or False}}
        if not product_id:
            return res

        product_product = self.pool.get('product.product')
        product_uom = self.pool.get('product.uom')
        res_partner = self.pool.get('res.partner')
        product_supplierinfo = self.pool.get('product.supplierinfo')
        product_pricelist = self.pool.get('product.pricelist')
        account_fiscal_position = self.pool.get('account.fiscal.position')
        account_tax = self.pool.get('account.tax')

        # - check for the presence of partner_id and pricelist_id
        if not pricelist_id:
            raise osv.except_osv(_('No Pricelist !'), _('Select a price list for a supplier in the purchase form to choose a product.'))
        if not partner_id:
            raise osv.except_osv(_('No Partner!'), _('Select a partner in purchase order to choose a product.'))

        # - determine name and notes based on product in partner lang.
        lang = res_partner.browse(cr, uid, partner_id).lang
        context_partner = {'lang': lang, 'partner_id': partner_id}
        product = product_product.browse(cr, uid, product_id, context=context_partner)
        name = product.name
        if product.description_purchase:
            name += '\n' + product.description_purchase
        res['value'].update({'name': name})

        # - set a domain on product_uom
        res['domain'] = {'product_uom': [('category_id','=',product.uom_id.category_id.id)]}

        # - check that uom and product uom belong to the same category
        product_uom_po_id = product.uom_po_id.id
        if not uom_id:
            uom_id = product_uom_po_id

        if product.uom_id.category_id.id != product_uom.browse(cr, uid, uom_id, context=context).category_id.id:
            res['warning'] = {'title': _('Warning!'), 'message': _('Selected Unit of Measure does not belong to the same category as the product Unit of Measure.')}
            uom_id = product_uom_po_id

        res['value'].update({'product_uom': uom_id})

        # - determine product_qty and date_planned based on seller info
        if not date_order:
            date_order = fields.date.context_today(self,cr,uid,context=context)

        qty = qty or 1.0
        supplierinfo = False
        for supplier in product.seller_ids:
            if supplier.name.id == partner_id:
                supplierinfo = supplier
                if supplierinfo.product_uom.id != uom_id:
                    res['warning'] = {'title': _('Warning!'), 'message': _('The selected supplier only sells this product by %s') % supplierinfo.product_uom.name }
                min_qty = product_uom._compute_qty(cr, uid, supplierinfo.product_uom.id, supplierinfo.min_qty, to_uom_id=uom_id)
                if qty < min_qty: # If the supplier quantity is greater than entered from user, set minimal.
                    res['warning'] = {'title': _('Warning!'), 'message': _('The selected supplier has a minimal quantity set to %s %s, you should not purchase less.') % (supplierinfo.min_qty, supplierinfo.product_uom.name)}
                    qty = min_qty

        dt = self._get_date_planned(cr, uid, supplierinfo, date_order, context=context).strftime(DEFAULT_SERVER_DATETIME_FORMAT)

        res['value'].update({'date_planned': date_planned or dt, 'product_qty': qty})

        # - determine price_unit and taxes_id
        price = product_pricelist.price_get(cr, uid, [pricelist_id],
                    product.id, qty or 1.0, partner_id, {'uom': uom_id, 'date': date_order})[pricelist_id]

        taxes = account_tax.browse(cr, uid, map(lambda x: x.id, product.supplier_taxes_id))
        fpos = fiscal_position_id and account_fiscal_position.browse(cr, uid, fiscal_position_id, context=context) or False
        taxes_ids = account_fiscal_position.map_tax(cr, uid, fpos, taxes)
        res['value'].update({'price_unit': price, 'taxes_id': taxes_ids})

        return res

    product_id_change = onchange_product_id
    product_uom_change = onchange_product_uom

    def action_confirm(self, cr, uid, ids, context=None):
        self.write(cr, uid, ids, {'state': 'confirmed'}, context=context)
        return True

purchase_order_line()

class procurement_order(osv.osv):
    _inherit = 'procurement.order'
    _columns = {
        'purchase_id': fields.many2one('purchase.order', 'Purchase Order'),
    }

    def action_po_assign(self, cr, uid, ids, context=None):
        """ This is action which call from workflow to assign purchase order to procurements
        @return: True
        """
        res = self.make_po(cr, uid, ids, context=context)
        res = res.values()
        return len(res) and res[0] or 0 #TO CHECK: why workflow is generated error if return not integer value

    def create_procurement_purchase_order(self, cr, uid, procurement, po_vals, line_vals, context=None):
        """Create the purchase order from the procurement, using
           the provided field values, after adding the given purchase
           order line in the purchase order.

           :params procurement: the procurement object generating the purchase order
           :params dict po_vals: field values for the new purchase order (the
                                 ``order_line`` field will be overwritten with one
                                 single line, as passed in ``line_vals``).
           :params dict line_vals: field values of the single purchase order line that
                                   the purchase order will contain.
           :return: id of the newly created purchase order
           :rtype: int
        """
        po_vals.update({'order_line': [(0,0,line_vals)]})
        return self.pool.get('purchase.order').create(cr, uid, po_vals, context=context)

    def _get_purchase_schedule_date(self, cr, uid, procurement, company, context=None):
        """Return the datetime value to use as Schedule Date (``date_planned``) for the
           Purchase Order Lines created to satisfy the given procurement.

           :param browse_record procurement: the procurement for which a PO will be created.
           :param browse_report company: the company to which the new PO will belong to.
           :rtype: datetime
           :return: the desired Schedule Date for the PO lines
        """
        procurement_date_planned = datetime.strptime(procurement.date_planned, DEFAULT_SERVER_DATETIME_FORMAT)
        schedule_date = (procurement_date_planned - relativedelta(days=company.po_lead))
        return schedule_date

    def _get_purchase_order_date(self, cr, uid, procurement, company, schedule_date, context=None):
        """Return the datetime value to use as Order Date (``date_order``) for the
           Purchase Order created to satisfy the given procurement.

           :param browse_record procurement: the procurement for which a PO will be created.
           :param browse_report company: the company to which the new PO will belong to.
           :param datetime schedule_date: desired Scheduled Date for the Purchase Order lines.
           :rtype: datetime
           :return: the desired Order Date for the PO
        """
        seller_delay = int(procurement.product_id.seller_delay)
        return schedule_date - relativedelta(days=seller_delay)

    def make_po(self, cr, uid, ids, context=None):
        """ Make purchase order from procurement
        @return: New created Purchase Orders procurement wise
        """
        res = {}
        if context is None:
            context = {}
        company = self.pool.get('res.users').browse(cr, uid, uid, context=context).company_id
        partner_obj = self.pool.get('res.partner')
        uom_obj = self.pool.get('product.uom')
        pricelist_obj = self.pool.get('product.pricelist')
        prod_obj = self.pool.get('product.product')
        acc_pos_obj = self.pool.get('account.fiscal.position')
        seq_obj = self.pool.get('ir.sequence')
        warehouse_obj = self.pool.get('stock.warehouse')
        for procurement in self.browse(cr, uid, ids, context=context):
            res_id = procurement.move_id.id
            partner = procurement.product_id.seller_id # Taken Main Supplier of Product of Procurement.
            seller_qty = procurement.product_id.seller_qty
            partner_id = partner.id
            address_id = partner_obj.address_get(cr, uid, [partner_id], ['delivery'])['delivery']
            pricelist_id = partner.property_product_pricelist_purchase.id
            warehouse_id = warehouse_obj.search(cr, uid, [('company_id', '=', procurement.company_id.id or company.id)], context=context)
            uom_id = procurement.product_id.uom_po_id.id

            qty = uom_obj._compute_qty(cr, uid, procurement.product_uom.id, procurement.product_qty, uom_id)
            if seller_qty:
                qty = max(qty,seller_qty)

            price = pricelist_obj.price_get(cr, uid, [pricelist_id], procurement.product_id.id, qty, partner_id, {'uom': uom_id})[pricelist_id]

            schedule_date = self._get_purchase_schedule_date(cr, uid, procurement, company, context=context)
            purchase_date = self._get_purchase_order_date(cr, uid, procurement, company, schedule_date, context=context)

            #Passing partner_id to context for purchase order line integrity of Line name
            context.update({'lang': partner.lang, 'partner_id': partner_id})

            product = prod_obj.browse(cr, uid, procurement.product_id.id, context=context)
            taxes_ids = procurement.product_id.product_tmpl_id.supplier_taxes_id
            taxes = acc_pos_obj.map_tax(cr, uid, partner.property_account_position, taxes_ids)

            name = product.partner_ref
            if product.description_purchase:
                name += '\n'+ product.description_purchase
            line_vals = {
                'name': name,
                'product_qty': qty,
                'product_id': procurement.product_id.id,
                'product_uom': uom_id,
                'price_unit': price or 0.0,
                'date_planned': schedule_date.strftime(DEFAULT_SERVER_DATETIME_FORMAT),
                'move_dest_id': res_id,
                'taxes_id': [(6,0,taxes)],
            }
            name = seq_obj.get(cr, uid, 'purchase.order') or _('PO: %s') % procurement.name
            po_vals = {
                'name': name,
                'origin': procurement.origin,
                'partner_id': partner_id,
                'location_id': procurement.location_id.id,
                'warehouse_id': warehouse_id and warehouse_id[0] or False,
                'pricelist_id': pricelist_id,
                'date_order': purchase_date.strftime(DEFAULT_SERVER_DATETIME_FORMAT),
                'company_id': procurement.company_id.id,
                'fiscal_position': partner.property_account_position and partner.property_account_position.id or False
            }
            res[procurement.id] = self.create_procurement_purchase_order(cr, uid, procurement, po_vals, line_vals, context=context)
            self.write(cr, uid, [procurement.id], {'state': 'running', 'purchase_id': res[procurement.id]})
            self.running_send_note(cr, uid, [procurement.id], context=context)
        return res

procurement_order()

class mail_message(osv.osv):
    _name = 'mail.message'
    _inherit = 'mail.message'

    def _postprocess_sent_message(self, cr, uid, message, context=None):
        if message.model == 'purchase.order':
            wf_service = netsvc.LocalService("workflow")
            wf_service.trg_validate(uid, 'purchase.order', message.res_id, 'send_rfq', cr)
        return super(mail_message, self)._postprocess_sent_message(cr, uid, message=message, context=context)

mail_message()
# vim:expandtab:smartindent:tabstop=4:softtabstop=4:shiftwidth=4:<|MERGE_RESOLUTION|>--- conflicted
+++ resolved
@@ -804,14 +804,8 @@
         'product_id': fields.many2one('product.product', 'Product', domain=[('purchase_ok','=',True)], change_default=True),
         'move_ids': fields.one2many('stock.move', 'purchase_line_id', 'Reservation', readonly=True, ondelete='set null'),
         'move_dest_id': fields.many2one('stock.move', 'Reservation Destination', ondelete='set null'),
-<<<<<<< HEAD
-        'price_unit': fields.float('Unit Price', required=True, digits_compute= dp.get_precision('Purchase Price')),
-        'price_subtotal': fields.function(_amount_line, string='Subtotal', digits_compute= dp.get_precision('Purchase Price')),
-=======
         'price_unit': fields.float('Unit Price', required=True, digits_compute= dp.get_precision('Product Price')),
         'price_subtotal': fields.function(_amount_line, string='Subtotal', digits_compute= dp.get_precision('Account')),
-        'notes': fields.text('Notes'),
->>>>>>> b18ed241
         'order_id': fields.many2one('purchase.order', 'Order Reference', select=True, required=True, ondelete='cascade'),
         'account_analytic_id':fields.many2one('account.analytic.account', 'Analytic Account',),
         'company_id': fields.related('order_id','company_id',type='many2one',relation='res.company',string='Company', store=True, readonly=True),
