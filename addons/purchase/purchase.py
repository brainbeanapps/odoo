--- conflicted
+++ resolved
@@ -894,14 +894,10 @@
         lang = res_partner.browse(cr, uid, partner_id).lang
         context_partner = {'lang': lang, 'partner_id': partner_id}
         product = product_product.browse(cr, uid, product_id, context=context_partner)
-<<<<<<< HEAD
         name = product.name
         if product.description_purchase:
             name += '\n' + product.description_purchase
         res['value'].update({'name': name})
-=======
-        res['value'].update({'name': product.partner_ref, 'notes': notes or product.description_purchase})
->>>>>>> fc0e0b05
 
         # - set a domain on product_uom
         res['domain'] = {'product_uom': [('category_id','=',product.uom_id.category_id.id)]}
