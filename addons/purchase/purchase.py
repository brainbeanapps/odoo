--- conflicted
+++ resolved
@@ -1053,11 +1053,7 @@
 
     def action_cancel(self, cr, uid, ids, context=None):
         self.write(cr, uid, ids, {'state': 'cancel'}, context=context)
-<<<<<<< HEAD
-        # Calculate the list of purchase orders first
-=======
         # We will group by PO first, so we do the check only once for each PO
->>>>>>> ea54d4af
         purchase_orders = list(set([x.order_id for x in self.browse(cr, uid, ids, context=context)]))
         for purchase in purchase_orders:
             if all([l.state == 'cancel' for l in purchase.order_line]):
@@ -1183,7 +1179,6 @@
         'purchase_id': fields.related('purchase_line_id', 'order_id', type='many2one', relation='purchase.order', string='Purchase Order'),
     }
 
-<<<<<<< HEAD
     def propagate_cancels(self, cr, uid, ids, context=None):
         purchase_line_obj = self.pool.get('purchase.order.line')
         lines_to_cancel = []
@@ -1203,22 +1198,6 @@
         if lines_to_cancel:
             purchase_line_obj.action_cancel(cr, uid, lines_to_cancel, context=context)
         return super(procurement_order, self).propagate_cancels(cr, uid, ids, context=context)
-=======
-    def propagate_cancel(self, cr, uid, procurement, context=None):
-        if procurement.rule_id.action == 'buy' and procurement.purchase_line_id:
-            uom_obj = self.pool.get("product.uom")
-            purchase_line_obj = self.pool.get('purchase.order.line')
-            uom = procurement.purchase_line_id.product_uom
-            product_qty = uom_obj._compute_qty_obj(cr, uid, procurement.product_uom, procurement.product_qty, uom, context=context)
-            if procurement.purchase_line_id.state not in ('draft', 'cancel'):
-                    raise osv.except_osv(_('Error!'),
-                        _('Can not cancel this procurement as the related purchase order has been confirmed already.  Please cancel the purchase order first. '))
-            if float_compare(procurement.purchase_line_id.product_qty, product_qty, 0, precision_rounding=uom.rounding) > 0:
-                purchase_line_obj.write(cr, uid, [procurement.purchase_line_id.id], {'product_qty': procurement.purchase_line_id.product_qty - product_qty}, context=context)
-            else:
-                purchase_line_obj.action_cancel(cr, uid, [procurement.purchase_line_id.id], context=context)
-        return super(procurement_order, self).propagate_cancel(cr, uid, procurement, context=context)
->>>>>>> ea54d4af
 
     def _run(self, cr, uid, procurement, context=None):
         if procurement.rule_id and procurement.rule_id.action == 'buy':
