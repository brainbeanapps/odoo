# -*- coding: utf-8 -*-
# Part of Odoo. See LICENSE file for full copyright and licensing details.

from odoo import api, fields, models, _
from odoo.exceptions import UserError


class StockPicking(models.Model):
    _inherit = 'stock.picking'

    purchase_id = fields.Many2one('purchase.order', related='move_lines.purchase_line_id.order_id',
        string="Purchase Orders", readonly=True)


class StockMove(models.Model):
    _inherit = 'stock.move'

    purchase_line_id = fields.Many2one('purchase.order.line',
        'Purchase Order Line', ondelete='set null', index=True, readonly=True)
    created_purchase_line_id = fields.Many2one('purchase.order.line',
        'Created Purchase Order Line', ondelete='set null', readonly=True, copy=False)

    @api.model
    def _prepare_merge_moves_distinct_fields(self):
        distinct_fields = super(StockMove, self)._prepare_merge_moves_distinct_fields()
        distinct_fields += ['purchase_line_id', 'created_purchase_line_id']
        return distinct_fields

    @api.model
    def _prepare_merge_move_sort_method(self, move):
        move.ensure_one()
        keys_sorted = super(StockMove, self)._prepare_merge_move_sort_method(move)
        keys_sorted += [move.purchase_line_id.id, move.created_purchase_line_id.id]
        return keys_sorted

    @api.multi
    def _get_price_unit(self):
        """ Returns the unit price for the move"""
        self.ensure_one()
        if self.purchase_line_id and self.product_id.id == self.purchase_line_id.product_id.id:
            line = self.purchase_line_id
            order = line.order_id
            price_unit = line.price_unit
            if line.taxes_id:
                price_unit = line.taxes_id.with_context(round=False).compute_all(price_unit, currency=line.order_id.currency_id, quantity=1.0)['total_excluded']
            if line.product_uom.id != line.product_id.uom_id.id:
                price_unit *= line.product_uom.factor / line.product_id.uom_id.factor
            if order.currency_id != order.company_id.currency_id:
                price_unit = order.currency_id.compute(price_unit, order.company_id.currency_id, round=False)
            return price_unit
        return super(StockMove, self)._get_price_unit()

    def _prepare_extra_move_vals(self, qty):
        vals = super(StockMove, self)._prepare_extra_move_vals(qty)
        vals['purchase_line_id'] = self.purchase_line_id.id
        return vals

    def _prepare_move_split_vals(self, uom_qty):
        vals = super(StockMove, self)._prepare_move_split_vals(uom_qty)
        vals['purchase_line_id'] = self.purchase_line_id.id
        return vals

<<<<<<< HEAD
    def _action_done(self):
        res = super(StockMove, self)._action_done()
        self.mapped('purchase_line_id').sudo()._update_received_qty()
        return res

    def write(self, vals):
        res = super(StockMove, self).write(vals)
        if 'product_uom_qty' in vals:
            self.filtered(lambda m: m.state == 'done' and m.purchase_line_id).mapped(
                'purchase_line_id').sudo()._update_received_qty()
        return res

    def _get_upstream_documents_and_responsibles(self, visited):
        if self.created_purchase_line_id and self.created_purchase_line_id.state not in ('done', 'cancel'):
            return [(self.created_purchase_line_id.order_id, self.created_purchase_line_id.order_id.user_id, visited)]
        else:
            return super(StockMove, self)._get_upstream_documents_and_responsibles(visited)
=======
    def _clean_merged(self):
        super(StockMove, self)._clean_merged()
        self.write({'created_purchase_line_id': False})

    def _action_cancel(self):
        for move in self:
            if move.created_purchase_line_id:
                try:
                    activity_type_id = self.env.ref('mail.mail_activity_data_todo').id
                except ValueError:
                    activity_type_id = False
                self.env['mail.activity'].create({
                    'activity_type_id': activity_type_id,
                    'note': _('A sale order that generated this purchase order has been deleted. Check if an action is needed.'),
                    'user_id': move.created_purchase_line_id.product_id.responsible_id.id,
                    'res_id': move.created_purchase_line_id.order_id.id,
                    'res_model_id': self.env.ref('purchase.model_purchase_order').id,
                })
        return super(StockMove, self)._action_cancel()
>>>>>>> b29e0534


class StockWarehouse(models.Model):
    _inherit = 'stock.warehouse'

    buy_to_resupply = fields.Boolean('Purchase to resupply this warehouse', default=True,
                                     help="When products are bought, they can be delivered to this warehouse")
    buy_pull_id = fields.Many2one('procurement.rule', 'Buy rule')

    @api.multi
    def _get_buy_pull_rule(self):
        try:
            buy_route_id = self.env['ir.model.data'].get_object_reference('purchase', 'route_warehouse0_buy')[1]
        except:
            buy_route_id = self.env['stock.location.route'].search([('name', 'like', _('Buy'))])
            buy_route_id = buy_route_id[0].id if buy_route_id else False
        if not buy_route_id:
            raise UserError(_("Can't find any generic Buy route."))

        return {
            'name': self._format_routename(_(' Buy')),
            'location_id': self.in_type_id.default_location_dest_id.id,
            'route_id': buy_route_id,
            'action': 'buy',
            'picking_type_id': self.in_type_id.id,
            'warehouse_id': self.id,
            'group_propagation_option': 'none',
        }

    @api.multi
    def create_routes(self):
        res = super(StockWarehouse, self).create_routes() # super applies ensure_one()
        if self.buy_to_resupply:
            buy_pull_vals = self._get_buy_pull_rule()
            buy_pull = self.env['procurement.rule'].create(buy_pull_vals)
            res['buy_pull_id'] = buy_pull.id
        return res

    @api.multi
    def write(self, vals):
        if 'buy_to_resupply' in vals:
            if vals.get("buy_to_resupply"):
                for warehouse in self:
                    if not warehouse.buy_pull_id:
                        buy_pull_vals = self._get_buy_pull_rule()
                        buy_pull = self.env['procurement.rule'].create(buy_pull_vals)
                        vals['buy_pull_id'] = buy_pull.id
            else:
                for warehouse in self:
                    if warehouse.buy_pull_id:
                        warehouse.buy_pull_id.unlink()
        return super(StockWarehouse, self).write(vals)

    @api.multi
    def _get_all_routes(self):
        routes = super(StockWarehouse, self).get_all_routes_for_wh()
        routes |= self.filtered(lambda self: self.buy_to_resupply and self.buy_pull_id and self.buy_pull_id.route_id).mapped('buy_pull_id').mapped('route_id')
        return routes

    @api.multi
    def _update_name_and_code(self, name=False, code=False):
        res = super(StockWarehouse, self)._update_name_and_code(name, code)
        warehouse = self[0]
        #change the buy procurement rule name
        if warehouse.buy_pull_id and name:
            warehouse.buy_pull_id.write({'name': warehouse.buy_pull_id.name.replace(warehouse.name, name, 1)})
        return res

    @api.multi
    def _update_routes(self):
        res = super(StockWarehouse, self)._update_routes()
        for warehouse in self:
            if warehouse.in_type_id.default_location_dest_id != warehouse.buy_pull_id.location_id:
                warehouse.buy_pull_id.write({'location_id': warehouse.in_type_id.default_location_dest_id.id})
        return res

class ReturnPicking(models.TransientModel):
    _inherit = "stock.return.picking"

    def _prepare_move_default_values(self, return_line, new_picking):
        vals = super(ReturnPicking, self)._prepare_move_default_values(return_line, new_picking)
        vals['purchase_line_id'] = return_line.move_id.purchase_line_id.id
        return vals


class Orderpoint(models.Model):
    _inherit = "stock.warehouse.orderpoint"

    def _quantity_in_progress(self):
        res = super(Orderpoint, self)._quantity_in_progress()
        for poline in self.env['purchase.order.line'].search([('state','in',('draft','sent','to approve')),('orderpoint_id','in',self.ids)]):
            res[poline.orderpoint_id.id] += poline.product_uom._compute_quantity(poline.product_qty, poline.orderpoint_id.product_uom, round=False)
        return res

    def action_view_purchase(self):
        """ This function returns an action that display existing
        purchase orders of given orderpoint.
        """
        action = self.env.ref('purchase.purchase_rfq')
        result = action.read()[0]

        # Remvove the context since the action basically display RFQ and not PO.
        result['context'] = {}
        order_line_ids = self.env['purchase.order.line'].search([('orderpoint_id', '=', self.id)])
        purchase_ids = order_line_ids.mapped('order_id')

        result['domain'] = "[('id','in',%s)]" % (purchase_ids.ids)

        return result


class PushedFlow(models.Model):
    _inherit = "stock.location.path"

    def _prepare_move_copy_values(self, move_to_copy, new_date):
        res = super(PushedFlow, self)._prepare_move_copy_values(move_to_copy, new_date)
        res['purchase_line_id'] = None
        return res<|MERGE_RESOLUTION|>--- conflicted
+++ resolved
@@ -60,7 +60,10 @@
         vals['purchase_line_id'] = self.purchase_line_id.id
         return vals
 
-<<<<<<< HEAD
+    def _clean_merged(self):
+        super(StockMove, self)._clean_merged()
+        self.write({'created_purchase_line_id': False})
+
     def _action_done(self):
         res = super(StockMove, self)._action_done()
         self.mapped('purchase_line_id').sudo()._update_received_qty()
@@ -78,27 +81,6 @@
             return [(self.created_purchase_line_id.order_id, self.created_purchase_line_id.order_id.user_id, visited)]
         else:
             return super(StockMove, self)._get_upstream_documents_and_responsibles(visited)
-=======
-    def _clean_merged(self):
-        super(StockMove, self)._clean_merged()
-        self.write({'created_purchase_line_id': False})
-
-    def _action_cancel(self):
-        for move in self:
-            if move.created_purchase_line_id:
-                try:
-                    activity_type_id = self.env.ref('mail.mail_activity_data_todo').id
-                except ValueError:
-                    activity_type_id = False
-                self.env['mail.activity'].create({
-                    'activity_type_id': activity_type_id,
-                    'note': _('A sale order that generated this purchase order has been deleted. Check if an action is needed.'),
-                    'user_id': move.created_purchase_line_id.product_id.responsible_id.id,
-                    'res_id': move.created_purchase_line_id.order_id.id,
-                    'res_model_id': self.env.ref('purchase.model_purchase_order').id,
-                })
-        return super(StockMove, self)._action_cancel()
->>>>>>> b29e0534
 
 
 class StockWarehouse(models.Model):
