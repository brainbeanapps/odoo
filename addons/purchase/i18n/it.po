--- conflicted
+++ resolved
@@ -15,11 +15,7 @@
 msgstr ""
 "Project-Id-Version: Odoo 9.0\n"
 "Report-Msgid-Bugs-To: \n"
-<<<<<<< HEAD
-"POT-Creation-Date: 2016-08-19 10:24+0000\n"
-=======
 "POT-Creation-Date: 2016-08-18 14:07+0000\n"
->>>>>>> bc1a0a32
 "PO-Revision-Date: 2016-07-22 09:44+0000\n"
 "Last-Translator: Maurizio Schiavo <mschiavo@sogen.it>\n"
 "Language-Team: Italian (http://www.transifex.com/odoo/odoo-9/language/it/)\n"
@@ -30,7 +26,7 @@
 "Plural-Forms: nplurals=2; plural=(n != 1);\n"
 
 #. module: purchase
-<<<<<<< HEAD
+#: model:mail.template,body_html:purchase.email_template_edi_purchase
 #: model:mail.template,body_html:purchase.email_template_edi_purchase_done
 msgid ""
 "\n"
@@ -59,41 +55,6 @@
 msgstr ""
 
 #. module: purchase
-=======
->>>>>>> bc1a0a32
-#: model:mail.template,body_html:purchase.email_template_edi_purchase
-#: model:mail.template,body_html:purchase.email_template_edi_purchase_done
-msgid ""
-"\n"
-"<p>Dear\n"
-"% if object.partner_id.is_company and object.child_ids:\n"
-"    ${object.partner_id.child_ids[0].name}\n"
-"% else :\n"
-"    ${object.partner_id.name}\n"
-"% endif\n"
-",</p><p>\n"
-"Here is a ${object.state in ('draft', 'sent') and 'request for quotation' or "
-"'purchase order confirmation'} <strong>${object.name}</strong>\n"
-"% if object.partner_ref:\n"
-"    with reference: ${object.partner_ref}\n"
-"% endif\n"
-"% if object.origin:\n"
-"    (RFQ origin: ${object.origin})\n"
-"% endif\n"
-<<<<<<< HEAD
-"amounting in <strong>${object.amount_total} ${object.currency_id.name}</"
-=======
-"amounting <strong>${object.amount_total} ${object.currency_id.name}</"
->>>>>>> bc1a0a32
-"strong>\n"
-"from ${object.company_id.name}.\n"
-"</p>\n"
-"\n"
-"<p>If you have any question, do not hesitate to contact us.</p>\n"
-"<p>Best regards,</p>\n"
-msgstr ""
-
-#. module: purchase
 #: model:ir.model.fields,help:purchase.field_purchase_config_settings_module_stock_dropshipping
 #, fuzzy
 msgid ""
@@ -106,11 +67,7 @@
 "il modulo stock_dropshipping"
 
 #. module: purchase
-<<<<<<< HEAD
-#: code:addons/purchase/stock.py:83
-=======
 #: code:addons/purchase/stock.py:81
->>>>>>> bc1a0a32
 #, python-format
 msgid " Buy"
 msgstr " Compra"
@@ -216,22 +173,24 @@
 msgstr "<strong>Riferimento del vostro ordine</strong>"
 
 #. module: purchase
-<<<<<<< HEAD
-#: model:res.groups,name:purchase.group_warning_purchase
-msgid "A warning can be set on a product or a customer (Purchase)"
-msgstr ""
-
-#. module: purchase
-=======
->>>>>>> bc1a0a32
 #: model:ir.model.fields,field_description:purchase.field_account_invoice_purchase_id
 msgid "Add Purchase Order"
 msgstr "Aggiungi ordini d'acquisto"
 
 #. module: purchase
-#: selection:purchase.config.settings,group_warning_purchase:0
-msgid "All the products and the customers can be used in purchase orders"
-msgstr ""
+#: model:res.groups,name:purchase.group_advance_bidding
+msgid "Advance bidding process"
+msgstr "Processo di offert avanzata"
+
+#. module: purchase
+#: model:ir.model.fields,field_description:purchase.field_purchase_config_settings_group_advance_purchase_requisition
+msgid "Advanced Calls for Tenders"
+msgstr "Bando di gara avanzato"
+
+#. module: purchase
+#: selection:purchase.config.settings,group_advance_purchase_requisition:0
+msgid "Advanced call for tender (choose products from different RFQ)"
+msgstr "Bando di gara avanzato (  scegliere prodotti da diversi RFQ)"
 
 #. module: purchase
 #: selection:purchase.config.settings,module_stock_dropshipping:0
@@ -274,15 +233,6 @@
 msgstr ""
 "Un amministratore può impostare termini e condizioni predefiniti dalle "
 "impostazioni aziendali "
-<<<<<<< HEAD
-
-#. module: purchase
-#: selection:purchase.config.settings,group_warning_purchase:0
-msgid ""
-"An informative or blocking warning can be set on a product or a customer"
-msgstr ""
-=======
->>>>>>> bc1a0a32
 
 #. module: purchase
 #: model:ir.model.fields,field_description:purchase.field_purchase_order_line_account_analytic_id
@@ -296,15 +246,6 @@
 msgstr "Contabilità Analitica su Acquisti"
 
 #. module: purchase
-<<<<<<< HEAD
-#: model:ir.model.fields,field_description:purchase.field_purchase_order_line_analytic_tag_ids
-#, fuzzy
-msgid "Analytic Tags"
-msgstr "Conto analitico"
-
-#. module: purchase
-=======
->>>>>>> bc1a0a32
 #: model:ir.ui.view,arch_db:purchase.view_purchase_configuration
 msgid "Apply"
 msgstr "Salva"
@@ -349,17 +290,7 @@
 msgstr "Fatturati Qty"
 
 #. module: purchase
-<<<<<<< HEAD
-#: selection:product.template,purchase_line_warn:0
-#: selection:res.partner,purchase_warn:0
-msgid "Blocking Message"
-msgstr ""
-
-#. module: purchase
-#: code:addons/purchase/purchase.py:775 code:addons/purchase/stock.py:77
-=======
 #: code:addons/purchase/purchase.py:717 code:addons/purchase/stock.py:75
->>>>>>> bc1a0a32
 #: model:stock.location.route,name:purchase.route_warehouse0_buy
 #, python-format
 msgid "Buy"
@@ -405,11 +336,7 @@
 msgstr "Può essere acquistato"
 
 #. module: purchase
-<<<<<<< HEAD
-#: code:addons/purchase/purchase.py:791
-=======
 #: code:addons/purchase/purchase.py:733
->>>>>>> bc1a0a32
 #, python-format
 msgid ""
 "Can not cancel a procurement related to a purchase order. Please cancel the "
@@ -419,11 +346,7 @@
 "cancella prima l'ordine di acquisto."
 
 #. module: purchase
-<<<<<<< HEAD
-#: code:addons/purchase/stock.py:80
-=======
 #: code:addons/purchase/stock.py:78
->>>>>>> bc1a0a32
 #, python-format
 msgid "Can't find any generic Buy route."
 msgstr "Non è possibile trovare nessun percorso d'acquisto"
@@ -440,11 +363,7 @@
 msgstr "Annullato"
 
 #. module: purchase
-<<<<<<< HEAD
-#: code:addons/purchase/purchase.py:650
-=======
 #: code:addons/purchase/purchase.py:612
->>>>>>> bc1a0a32
 #, python-format
 msgid "Cannot delete a purchase order line which is in state '%s'."
 msgstr "Non puoi eliminare una linea di acquisto quanto è in stato '%s'."
@@ -474,7 +393,6 @@
 
 #. module: purchase
 #: model:ir.actions.act_window,help:purchase.product_normal_action_puchased
-#: model:ir.actions.act_window,help:purchase.product_product_action
 msgid "Click to define a new product."
 msgstr "Clicca per definire un nuovo prodotto"
 
@@ -508,11 +426,7 @@
 msgstr "Azienda"
 
 #. module: purchase
-<<<<<<< HEAD
-#: code:addons/purchase/purchase.py:287
-=======
 #: code:addons/purchase/purchase.py:254
->>>>>>> bc1a0a32
 #, python-format
 msgid "Compose Email"
 msgstr "Componi Email"
@@ -643,6 +557,11 @@
 msgstr "Doppia validazione dell'importo"
 
 #. module: purchase
+#: selection:purchase.order,state:0
+msgid "Draft PO"
+msgstr "PO Bozza"
+
+#. module: purchase
 #: selection:purchase.report,state:0
 msgid "Draft RFQ"
 msgstr "Bozza RFQ"
@@ -677,14 +596,6 @@
 "Codifica aiuto. Quando selezionato, la linea di ordini d'acquisto "
 "selezionata sarà aggiunta alle fatture dei fornitori. Diversi PO possono "
 "essere selezionati"
-<<<<<<< HEAD
-
-#. module: purchase
-#: model:ir.ui.view,arch_db:purchase.view_purchase_order_filter
-msgid "Expected Date"
-msgstr "Data prevista"
-=======
->>>>>>> bc1a0a32
 
 #. module: purchase
 #: model:ir.ui.view,arch_db:purchase.view_purchase_order_search
@@ -743,17 +654,11 @@
 "cliccando su questo pulsante."
 
 #. module: purchase
-<<<<<<< HEAD
-#: code:addons/purchase/purchase.py:190
-=======
 #: code:addons/purchase/purchase.py:186
->>>>>>> bc1a0a32
 #, python-format
 msgid "In order to delete a purchase order, you must cancel it first."
 msgstr ""
 "Deve essere prima annullato per poter cancellare un ordine di acquisto."
-<<<<<<< HEAD
-=======
 
 #. module: purchase
 #: model:ir.model.fields,help:purchase.field_purchase_config_settings_group_advance_purchase_requisition
@@ -763,7 +668,6 @@
 msgstr ""
 "Nel processo di un bando di gara pubblico, puoi comparare le linee di gara  "
 "e scegliere per ogni prodotto richiesto la quantità da comprare ."
->>>>>>> bc1a0a32
 
 #. module: purchase
 #: model:ir.ui.menu,name:purchase.menu_action_picking_tree_in_move
@@ -831,14 +735,6 @@
 msgstr "Fatture e Spedizioni in Entrata"
 
 #. module: purchase
-<<<<<<< HEAD
-#: model:ir.model.fields,field_description:purchase.field_purchase_order_is_shipped
-msgid "Is shipped"
-msgstr ""
-
-#. module: purchase
-=======
->>>>>>> bc1a0a32
 #: model:ir.model.fields,field_description:purchase.field_purchase_config_settings___last_update
 #: model:ir.model.fields,field_description:purchase.field_purchase_order___last_update
 #: model:ir.model.fields,field_description:purchase.field_purchase_order_line___last_update
@@ -911,22 +807,6 @@
 "Margine di errore per i tempi di consegna del fornitore. Quando il sistema "
 "genera ordini d'acquisto per procurare prodotti, loro vengono schedati "
 "giorni prima per affrontare imprevisti ritardi dal fornitore"
-<<<<<<< HEAD
-
-#. module: purchase
-#: model:ir.model.fields,field_description:purchase.field_res_partner_purchase_warn_msg
-#, fuzzy
-msgid "Message for Purchase Order"
-msgstr "Cerca ordine di acquisto"
-
-#. module: purchase
-#: model:ir.model.fields,field_description:purchase.field_product_product_purchase_line_warn_msg
-#: model:ir.model.fields,field_description:purchase.field_product_template_purchase_line_warn_msg
-#, fuzzy
-msgid "Message for Purchase Order Line"
-msgstr "Riga Ordine d'Acquisto"
-=======
->>>>>>> bc1a0a32
 
 #. module: purchase
 #: model:ir.model.fields,help:purchase.field_res_company_po_double_validation_amount
@@ -954,23 +834,12 @@
 msgstr "Nuova Mail"
 
 #. module: purchase
-#: selection:product.template,purchase_line_warn:0
-#: selection:res.partner,purchase_warn:0
-#, fuzzy
-msgid "No Message"
-msgstr "Messaggi"
-
-#. module: purchase
 #: selection:purchase.config.settings,group_product_variant:0
 msgid "No variants on products"
 msgstr "No varianti su prodotti"
 
 #. module: purchase
-<<<<<<< HEAD
-#: code:addons/purchase/purchase.py:951
-=======
 #: code:addons/purchase/purchase.py:893
->>>>>>> bc1a0a32
 #, python-format
 msgid ""
 "No vendor associated to product %s. Please set one to fix this procurement."
@@ -1157,9 +1026,7 @@
 msgstr "Unità di Misura Prodotto"
 
 #. module: purchase
-#: model:ir.actions.act_window,name:purchase.product_product_action
 #: model:ir.model.fields,field_description:purchase.field_purchase_config_settings_group_product_variant
-#: model:ir.ui.menu,name:purchase.product_product_menu
 msgid "Product Variants"
 msgstr "Varianti Prodotto"
 
@@ -1227,7 +1094,6 @@
 #: model:ir.model,name:purchase.model_purchase_order
 #: model:ir.model.fields,field_description:purchase.field_account_invoice_line_purchase_id
 #: model:ir.model.fields,field_description:purchase.field_procurement_order_purchase_id
-#: model:ir.model.fields,field_description:purchase.field_res_partner_purchase_warn
 #: model:ir.ui.view,arch_db:purchase.purchase_order_form
 #: model:ir.ui.view,arch_db:purchase.purchase_order_graph
 #: model:ir.ui.view,arch_db:purchase.purchase_order_pivot
@@ -1252,8 +1118,6 @@
 #: model:ir.model,name:purchase.model_purchase_order_line
 #: model:ir.model.fields,field_description:purchase.field_account_invoice_line_purchase_line_id
 #: model:ir.model.fields,field_description:purchase.field_procurement_order_purchase_line_id
-#: model:ir.model.fields,field_description:purchase.field_product_product_purchase_line_warn
-#: model:ir.model.fields,field_description:purchase.field_product_template_purchase_line_warn
 #: model:ir.model.fields,field_description:purchase.field_stock_move_purchase_line_id
 #: model:ir.ui.view,arch_db:purchase.purchase_order_form
 #: model:ir.ui.view,arch_db:purchase.purchase_order_line_form2
@@ -1282,11 +1146,7 @@
 msgstr "Statistiche degli ordini di vendita"
 
 #. module: purchase
-<<<<<<< HEAD
-#: code:addons/purchase/purchase.py:652
-=======
 #: code:addons/purchase/purchase.py:614
->>>>>>> bc1a0a32
 #, python-format
 msgid "Purchase order line deleted."
 msgstr "ordine d'acquisto eliminato"
@@ -1348,11 +1208,6 @@
 msgstr "Preventivi"
 
 #. module: purchase
-#: selection:purchase.order,state:0
-msgid "RFQ"
-msgstr ""
-
-#. module: purchase
 #: model:mail.message.subtype,name:purchase.mt_rfq_approved
 msgid "RFQ Approved"
 msgstr "RFQ Approvato"
@@ -1381,6 +1236,11 @@
 #: model:ir.actions.act_window,name:purchase.act_res_partner_2_purchase_order
 msgid "RFQs and Purchases"
 msgstr "RFQ e Acquisti"
+
+#. module: purchase
+#: model:ir.ui.view,arch_db:purchase.purchase_order_form
+msgid "Re-Print RFQ"
+msgstr "Ristampa RFQ"
 
 #. module: purchase
 #: model:ir.ui.view,arch_db:purchase.purchase_order_form
@@ -1478,16 +1338,6 @@
 msgstr "Cerca ordine di acquisto"
 
 #. module: purchase
-#: model:ir.model.fields,help:purchase.field_product_product_purchase_line_warn
-#: model:ir.model.fields,help:purchase.field_product_template_purchase_line_warn
-#: model:ir.model.fields,help:purchase.field_res_partner_purchase_warn
-msgid ""
-"Selecting the \"Warning\" option will notify user with the message, "
-"Selecting \"Blocking Message\" will throw an exception with the message and "
-"block the flow. The Message has to be written in the next field."
-msgstr ""
-
-#. module: purchase
 #: model:ir.ui.view,arch_db:purchase.purchase_order_form
 msgid "Send PO by Email"
 msgstr "Invia PO per email"
@@ -1511,14 +1361,6 @@
 msgstr ""
 "Se un ordine d'acquisto e completato, non puoi più modificarlo manualmente. "
 "Non sarai più in grado di ricevere fatture per questo ordine d'acquisto."
-<<<<<<< HEAD
-
-#. module: purchase
-#: model:ir.ui.view,arch_db:purchase.purchase_order_form
-msgid "Set date to all order lines"
-msgstr ""
-=======
->>>>>>> bc1a0a32
 
 #. module: purchase
 #: model:ir.ui.view,arch_db:purchase.purchase_order_form
@@ -1534,6 +1376,11 @@
 #: model:ir.ui.view,arch_db:purchase.purchase_order_form
 msgid "Shipment"
 msgstr "Spedizione"
+
+#. module: purchase
+#: selection:purchase.config.settings,group_advance_purchase_requisition:0
+msgid "Simple call for tender (only choose from one RFQ)"
+msgstr "Semplice bando si gara (scegli solo un RFQ)"
 
 #. module: purchase
 #: selection:purchase.config.settings,group_uom:0
@@ -1578,6 +1425,11 @@
 msgstr "Valuta fornitore"
 
 #. module: purchase
+#: model:ir.ui.menu,name:purchase.menu_product_pricelist_action2_purchase
+msgid "Supplier Pricelist"
+msgstr "Listino Fornitore"
+
+#. module: purchase
 #: selection:purchase.config.settings,module_stock_dropshipping:0
 msgid "Suppliers always deliver to your warehouse(s)"
 msgstr "I forntiri consegnano sempre al tuo magazzino(i)"
@@ -1605,19 +1457,6 @@
 msgstr "Termini e Condizioni"
 
 #. module: purchase
-#: model:ir.actions.act_window,help:purchase.product_product_action
-#, fuzzy
-msgid ""
-"The product form contains detailed information to improve the\n"
-"                purchase process: prices, procurement logistics, accounting "
-"data,\n"
-"                available vendors, etc."
-msgstr ""
-"Il prodotto contiene informazioni dettagliate su come migliorare il \n"
-"                  processo d'acquisto: prezzi, logistica, data account \n"
-"                  fornitori disponibili"
-
-#. module: purchase
 #: model:ir.actions.act_window,help:purchase.product_normal_action_puchased
 msgid ""
 "The product form contains detailed information to improve the\n"
@@ -1673,14 +1512,6 @@
 msgstr ""
 "Questo conto viene usato per valorizzare le differenze di prezzo tra il "
 "prezzo di vendita e il prezzo di acquisto."
-<<<<<<< HEAD
-
-#. module: purchase
-#: model:ir.ui.view,arch_db:purchase.purchase_order_form
-msgid "This changes the scheduled date of all order lines to the given date"
-msgstr ""
-=======
->>>>>>> bc1a0a32
 
 #. module: purchase
 #: model:ir.model.fields,help:purchase.field_res_partner_property_purchase_currency_id
@@ -1733,11 +1564,7 @@
 msgstr "Trasferimento"
 
 #. module: purchase
-<<<<<<< HEAD
-#: code:addons/purchase/purchase.py:333
-=======
 #: code:addons/purchase/purchase.py:300
->>>>>>> bc1a0a32
 #, python-format
 msgid ""
 "Unable to cancel purchase order %s as some receptions have already been done."
@@ -1746,11 +1573,7 @@
 "fatte alcune ricezioni "
 
 #. module: purchase
-<<<<<<< HEAD
-#: code:addons/purchase/purchase.py:336
-=======
 #: code:addons/purchase/purchase.py:303
->>>>>>> bc1a0a32
 #, fuzzy, python-format
 msgid ""
 "Unable to cancel this purchase order. You must first cancel related vendor "
@@ -1859,21 +1682,9 @@
 msgstr "Prezzi fornitori"
 
 #. module: purchase
-#: model:ir.ui.menu,name:purchase.menu_product_pricelist_action2_purchase
-#, fuzzy
-msgid "Vendor Pricelists"
-msgstr "Prezzi fornitori"
-
-#. module: purchase
 #: model:ir.model.fields,field_description:purchase.field_purchase_order_partner_ref
 msgid "Vendor Reference"
 msgstr "Riferimento fornitore"
-
-#. module: purchase
-#: model:ir.ui.menu,name:purchase.menu_procurement_management_supplier_name
-#, fuzzy
-msgid "Vendors"
-msgstr "Venditore"
 
 #. module: purchase
 #: model:ir.actions.act_window,help:purchase.act_res_partner_2_supplier_invoices
@@ -1905,33 +1716,6 @@
 msgstr "Magazzino"
 
 #. module: purchase
-<<<<<<< HEAD
-#: model:ir.model.fields,field_description:purchase.field_purchase_config_settings_group_warning_purchase
-#: selection:product.template,purchase_line_warn:0
-#: selection:res.partner,purchase_warn:0
-msgid "Warning"
-msgstr ""
-
-#. module: purchase
-#: code:addons/purchase/purchase.py:244 code:addons/purchase/purchase.py:718
-#, python-format
-msgid "Warning for %s"
-msgstr ""
-
-#. module: purchase
-#: model:ir.ui.view,arch_db:purchase.res_partner_view_purchase_buttons
-#, fuzzy
-msgid "Warning on the Purchase Order"
-msgstr "Cerca ordine di acquisto"
-
-#. module: purchase
-#: model:ir.ui.view,arch_db:purchase.view_product_supplier_inherit
-msgid "Warning when Purchasing this Product"
-msgstr ""
-
-#. module: purchase
-=======
->>>>>>> bc1a0a32
 #: model:ir.model.fields,help:purchase.field_stock_warehouse_buy_to_resupply
 msgid "When products are bought, they can be delivered to this warehouse"
 msgstr ""
@@ -1956,21 +1740,6 @@
 msgstr ""
 "Puoi controllare le fatture dei tuoi fornitori secondo\n"
 "          quanto hai acquistato (servizi) o ricevuto (prodotti)"
-<<<<<<< HEAD
-
-#. module: purchase
-#: model:ir.actions.act_window,help:purchase.product_product_action
-#, fuzzy
-msgid ""
-"You must define a product for everything you purchase, whether\n"
-"                it's a physical product, a consumable or services you buy "
-"to\n"
-"                subcontractors."
-msgstr ""
-"Devi definire un prodotto per ogni acquisto,se\n"
-"         è un prodotto fisico, un servizio utilizzabile o dei subcontratti"
-=======
->>>>>>> bc1a0a32
 
 #. module: purchase
 #: model:ir.actions.act_window,help:purchase.product_normal_action_puchased
@@ -1984,7 +1753,7 @@
 "         è un prodotto fisico, un servizio utilizzabile o dei subcontratti"
 
 #. module: purchase
-#: code:addons/purchase/purchase.py:369
+#: code:addons/purchase/purchase.py:335
 #, python-format
 msgid "You must set a Vendor Location for this partner %s"
 msgstr "Dovresti indicare la posizione del fornitore per questo prodotto %s"
@@ -2274,18 +2043,6 @@
 #~ msgid "Action Needed"
 #~ msgstr "Azione Necessaria"
 
-<<<<<<< HEAD
-#~ msgid "Advance bidding process"
-#~ msgstr "Processo di offert avanzata"
-
-#~ msgid "Advanced Calls for Tenders"
-#~ msgstr "Bando di gara avanzato"
-
-#~ msgid "Advanced call for tender (choose products from different RFQ)"
-#~ msgstr "Bando di gara avanzato (  scegliere prodotti da diversi RFQ)"
-
-=======
->>>>>>> bc1a0a32
 #~ msgid "Allows you to specify an analytic account on purchase order lines."
 #~ msgstr ""
 #~ "Permette di specificare un account analitico sulle linee di acquisto "
@@ -2300,13 +2057,8 @@
 #~ msgid "Date of the last message posted on the record."
 #~ msgstr "Data dell'ultimo messaggio postato per questo record"
 
-<<<<<<< HEAD
-#~ msgid "Draft PO"
-#~ msgstr "PO Bozza"
-=======
 #~ msgid "Expected Date"
 #~ msgstr "Data prevista"
->>>>>>> bc1a0a32
 
 #~ msgid "Followers"
 #~ msgstr "Followers"
@@ -2323,17 +2075,6 @@
 #~ msgid "If checked, new messages require your attention."
 #~ msgstr "Se selezionato, i nuovi messaggi richiedono la tua attenzione"
 
-<<<<<<< HEAD
-#~ msgid ""
-#~ "In the process of a public tendering, you can compare the tender lines "
-#~ "and choose for each requested product which quantity you will buy from "
-#~ "each bid."
-#~ msgstr ""
-#~ "Nel processo di un bando di gara pubblico, puoi comparare le linee di "
-#~ "gara  e scegliere per ogni prodotto richiesto la quantità da comprare ."
-
-=======
->>>>>>> bc1a0a32
 #~ msgid "Incoming Shipments to Invoice"
 #~ msgstr "Spedizioni in Entrata da Fatturare"
 
@@ -2343,12 +2084,9 @@
 #~ msgid "Last Message Date"
 #~ msgstr "Data Ultimo Messaggio"
 
-<<<<<<< HEAD
-=======
 #~ msgid "Messages"
 #~ msgstr "Messaggi"
 
->>>>>>> bc1a0a32
 #~ msgid "Messages and communication history"
 #~ msgstr "Storico messaggi e comunicazioni"
 
@@ -2367,24 +2105,9 @@
 #~ msgid "Published"
 #~ msgstr "Pubblicato"
 
-<<<<<<< HEAD
-#~ msgid "Re-Print RFQ"
-#~ msgstr "Ristampa RFQ"
-
 #~ msgid "Set to Done"
 #~ msgstr "Imposta come chiuso"
 
-#~ msgid "Simple call for tender (only choose from one RFQ)"
-#~ msgstr "Semplice bando si gara (scegli solo un RFQ)"
-
-#~ msgid "Supplier Pricelist"
-#~ msgstr "Listino Fornitore"
-
-=======
-#~ msgid "Set to Done"
-#~ msgstr "Imposta come chiuso"
-
->>>>>>> bc1a0a32
 #~ msgid "Unit of Measures"
 #~ msgstr "Unità di misura"
 
