--- conflicted
+++ resolved
@@ -11,11 +11,7 @@
 msgstr ""
 "Project-Id-Version: Odoo 9.0\n"
 "Report-Msgid-Bugs-To: \n"
-<<<<<<< HEAD
-"POT-Creation-Date: 2016-08-19 10:24+0000\n"
-=======
 "POT-Creation-Date: 2016-08-18 14:07+0000\n"
->>>>>>> bc1a0a32
 "PO-Revision-Date: 2016-07-21 02:52+0000\n"
 "Last-Translator: Alex Lazer <alextlazer@gmail.com>\n"
 "Language-Team: Spanish (Colombia) (http://www.transifex.com/odoo/odoo-9/"
@@ -27,7 +23,7 @@
 "Plural-Forms: nplurals=2; plural=(n != 1);\n"
 
 #. module: purchase
-<<<<<<< HEAD
+#: model:mail.template,body_html:purchase.email_template_edi_purchase
 #: model:mail.template,body_html:purchase.email_template_edi_purchase_done
 msgid ""
 "\n"
@@ -56,41 +52,6 @@
 msgstr ""
 
 #. module: purchase
-=======
->>>>>>> bc1a0a32
-#: model:mail.template,body_html:purchase.email_template_edi_purchase
-#: model:mail.template,body_html:purchase.email_template_edi_purchase_done
-msgid ""
-"\n"
-"<p>Dear\n"
-"% if object.partner_id.is_company and object.child_ids:\n"
-"    ${object.partner_id.child_ids[0].name}\n"
-"% else :\n"
-"    ${object.partner_id.name}\n"
-"% endif\n"
-",</p><p>\n"
-"Here is a ${object.state in ('draft', 'sent') and 'request for quotation' or "
-"'purchase order confirmation'} <strong>${object.name}</strong>\n"
-"% if object.partner_ref:\n"
-"    with reference: ${object.partner_ref}\n"
-"% endif\n"
-"% if object.origin:\n"
-"    (RFQ origin: ${object.origin})\n"
-"% endif\n"
-<<<<<<< HEAD
-"amounting in <strong>${object.amount_total} ${object.currency_id.name}</"
-=======
-"amounting <strong>${object.amount_total} ${object.currency_id.name}</"
->>>>>>> bc1a0a32
-"strong>\n"
-"from ${object.company_id.name}.\n"
-"</p>\n"
-"\n"
-"<p>If you have any question, do not hesitate to contact us.</p>\n"
-"<p>Best regards,</p>\n"
-msgstr ""
-
-#. module: purchase
 #: model:ir.model.fields,help:purchase.field_purchase_config_settings_module_stock_dropshipping
 #, fuzzy
 msgid ""
@@ -103,11 +64,7 @@
 "Esto instala el módulo stock_dropshipping"
 
 #. module: purchase
-<<<<<<< HEAD
-#: code:addons/purchase/stock.py:83
-=======
 #: code:addons/purchase/stock.py:81
->>>>>>> bc1a0a32
 #, python-format
 msgid " Buy"
 msgstr "Comprar"
@@ -213,22 +170,24 @@
 msgstr "<strong>Su Referencia de Pedido</strong>"
 
 #. module: purchase
-<<<<<<< HEAD
-#: model:res.groups,name:purchase.group_warning_purchase
-msgid "A warning can be set on a product or a customer (Purchase)"
-msgstr ""
-
-#. module: purchase
-=======
->>>>>>> bc1a0a32
 #: model:ir.model.fields,field_description:purchase.field_account_invoice_purchase_id
 msgid "Add Purchase Order"
 msgstr "Añadir Orden de Compra"
 
 #. module: purchase
-#: selection:purchase.config.settings,group_warning_purchase:0
-msgid "All the products and the customers can be used in purchase orders"
-msgstr ""
+#: model:res.groups,name:purchase.group_advance_bidding
+msgid "Advance bidding process"
+msgstr "Proceso de licitiación anticipada"
+
+#. module: purchase
+#: model:ir.model.fields,field_description:purchase.field_purchase_config_settings_group_advance_purchase_requisition
+msgid "Advanced Calls for Tenders"
+msgstr "Licitaciones Avanzadas"
+
+#. module: purchase
+#: selection:purchase.config.settings,group_advance_purchase_requisition:0
+msgid "Advanced call for tender (choose products from different RFQ)"
+msgstr "Licitación avanzada (elige productos de diferentes SDC)"
 
 #. module: purchase
 #: selection:purchase.config.settings,module_stock_dropshipping:0
@@ -270,15 +229,6 @@
 msgstr ""
 "Un administrador puede establecer los Términos y condiciones predeterminados "
 "en los ajustes de su Compañía."
-<<<<<<< HEAD
-
-#. module: purchase
-#: selection:purchase.config.settings,group_warning_purchase:0
-msgid ""
-"An informative or blocking warning can be set on a product or a customer"
-msgstr ""
-=======
->>>>>>> bc1a0a32
 
 #. module: purchase
 #: model:ir.model.fields,field_description:purchase.field_purchase_order_line_account_analytic_id
@@ -292,15 +242,6 @@
 msgstr "Contabilidad analítica para Compras"
 
 #. module: purchase
-<<<<<<< HEAD
-#: model:ir.model.fields,field_description:purchase.field_purchase_order_line_analytic_tag_ids
-#, fuzzy
-msgid "Analytic Tags"
-msgstr "Cuenta Analítica"
-
-#. module: purchase
-=======
->>>>>>> bc1a0a32
 #: model:ir.ui.view,arch_db:purchase.view_purchase_configuration
 msgid "Apply"
 msgstr "Aplicar"
@@ -345,17 +286,7 @@
 msgstr "Ctdad Cobrada"
 
 #. module: purchase
-<<<<<<< HEAD
-#: selection:product.template,purchase_line_warn:0
-#: selection:res.partner,purchase_warn:0
-msgid "Blocking Message"
-msgstr ""
-
-#. module: purchase
-#: code:addons/purchase/purchase.py:775 code:addons/purchase/stock.py:77
-=======
 #: code:addons/purchase/purchase.py:717 code:addons/purchase/stock.py:75
->>>>>>> bc1a0a32
 #: model:stock.location.route,name:purchase.route_warehouse0_buy
 #, python-format
 msgid "Buy"
@@ -400,11 +331,7 @@
 msgstr "Puede ser Comprado"
 
 #. module: purchase
-<<<<<<< HEAD
-#: code:addons/purchase/purchase.py:791
-=======
 #: code:addons/purchase/purchase.py:733
->>>>>>> bc1a0a32
 #, python-format
 msgid ""
 "Can not cancel a procurement related to a purchase order. Please cancel the "
@@ -414,11 +341,7 @@
 "compra. Por favor cancele la orden de compra primero para proceder."
 
 #. module: purchase
-<<<<<<< HEAD
-#: code:addons/purchase/stock.py:80
-=======
 #: code:addons/purchase/stock.py:78
->>>>>>> bc1a0a32
 #, python-format
 msgid "Can't find any generic Buy route."
 msgstr "No es posible encontrar ninguna ruta de Compra."
@@ -435,11 +358,7 @@
 msgstr "Cancelado(a)"
 
 #. module: purchase
-<<<<<<< HEAD
-#: code:addons/purchase/purchase.py:650
-=======
 #: code:addons/purchase/purchase.py:612
->>>>>>> bc1a0a32
 #, python-format
 msgid "Cannot delete a purchase order line which is in state '%s'."
 msgstr "No puede borrar una línea de orden de compra con estado '%s'."
@@ -468,7 +387,6 @@
 
 #. module: purchase
 #: model:ir.actions.act_window,help:purchase.product_normal_action_puchased
-#: model:ir.actions.act_window,help:purchase.product_product_action
 msgid "Click to define a new product."
 msgstr "Clic para definir un nuevo producto."
 
@@ -502,11 +420,7 @@
 msgstr "Compañía"
 
 #. module: purchase
-<<<<<<< HEAD
-#: code:addons/purchase/purchase.py:287
-=======
 #: code:addons/purchase/purchase.py:254
->>>>>>> bc1a0a32
 #, python-format
 msgid "Compose Email"
 msgstr "Redactar Correo"
@@ -637,6 +551,11 @@
 msgstr "Monto para doble validación"
 
 #. module: purchase
+#: selection:purchase.order,state:0
+msgid "Draft PO"
+msgstr "PO Borrador"
+
+#. module: purchase
 #: selection:purchase.report,state:0
 msgid "Draft RFQ"
 msgstr "SDC en Borrador"
@@ -671,14 +590,6 @@
 "Codificación de Ayuda. Cuando usted selecciona, las líneas de orden de "
 "compra asociada son agregados a la factura del proveedor. Varias Ordenes de "
 "Compra pueden ser seleccionadas."
-<<<<<<< HEAD
-
-#. module: purchase
-#: model:ir.ui.view,arch_db:purchase.view_purchase_order_filter
-msgid "Expected Date"
-msgstr "Fecha Prevista"
-=======
->>>>>>> bc1a0a32
 
 #. module: purchase
 #: model:ir.ui.view,arch_db:purchase.view_purchase_order_search
@@ -737,17 +648,11 @@
 "desecharlo con ete botón."
 
 #. module: purchase
-<<<<<<< HEAD
-#: code:addons/purchase/purchase.py:190
-=======
 #: code:addons/purchase/purchase.py:186
->>>>>>> bc1a0a32
 #, python-format
 msgid "In order to delete a purchase order, you must cancel it first."
 msgstr ""
 "￼Para poder borrar la orden de compra, usted debe poder cancelarla primero."
-<<<<<<< HEAD
-=======
 
 #. module: purchase
 #: model:ir.model.fields,help:purchase.field_purchase_config_settings_group_advance_purchase_requisition
@@ -758,7 +663,6 @@
 "En el proceso de una licitación pública, usted puede comparar entre líneas "
 "licitantes y escoger cada producto requerido con la cantidad que comprará de "
 "cada oferta."
->>>>>>> bc1a0a32
 
 #. module: purchase
 #: model:ir.ui.menu,name:purchase.menu_action_picking_tree_in_move
@@ -826,14 +730,6 @@
 msgstr "Facturas y Envíos Entrantes"
 
 #. module: purchase
-<<<<<<< HEAD
-#: model:ir.model.fields,field_description:purchase.field_purchase_order_is_shipped
-msgid "Is shipped"
-msgstr ""
-
-#. module: purchase
-=======
->>>>>>> bc1a0a32
 #: model:ir.model.fields,field_description:purchase.field_purchase_config_settings___last_update
 #: model:ir.model.fields,field_description:purchase.field_purchase_order___last_update
 #: model:ir.model.fields,field_description:purchase.field_purchase_order_line___last_update
@@ -907,22 +803,6 @@
 "genera ordenes de compra por re abastecimiento de productos, estas son "
 "programadas con varios días de anterioridad para cubrir demoras no esperadas "
 "del proveedor."
-<<<<<<< HEAD
-
-#. module: purchase
-#: model:ir.model.fields,field_description:purchase.field_res_partner_purchase_warn_msg
-#, fuzzy
-msgid "Message for Purchase Order"
-msgstr "Buscar Orden de Compra"
-
-#. module: purchase
-#: model:ir.model.fields,field_description:purchase.field_product_product_purchase_line_warn_msg
-#: model:ir.model.fields,field_description:purchase.field_product_template_purchase_line_warn_msg
-#, fuzzy
-msgid "Message for Purchase Order Line"
-msgstr "Línea de Orden de Compra"
-=======
->>>>>>> bc1a0a32
 
 #. module: purchase
 #: model:ir.model.fields,help:purchase.field_res_company_po_double_validation_amount
@@ -949,23 +829,12 @@
 msgstr "Nuevo Correo"
 
 #. module: purchase
-#: selection:product.template,purchase_line_warn:0
-#: selection:res.partner,purchase_warn:0
-#, fuzzy
-msgid "No Message"
-msgstr "Mensajes"
-
-#. module: purchase
 #: selection:purchase.config.settings,group_product_variant:0
 msgid "No variants on products"
 msgstr "Sin variaciones en los productos"
 
 #. module: purchase
-<<<<<<< HEAD
-#: code:addons/purchase/purchase.py:951
-=======
 #: code:addons/purchase/purchase.py:893
->>>>>>> bc1a0a32
 #, python-format
 msgid ""
 "No vendor associated to product %s. Please set one to fix this procurement."
@@ -1152,9 +1021,7 @@
 msgstr "Unidad de Medida del Producto"
 
 #. module: purchase
-#: model:ir.actions.act_window,name:purchase.product_product_action
 #: model:ir.model.fields,field_description:purchase.field_purchase_config_settings_group_product_variant
-#: model:ir.ui.menu,name:purchase.product_product_menu
 msgid "Product Variants"
 msgstr "Variantes de Producto"
 
@@ -1222,7 +1089,6 @@
 #: model:ir.model,name:purchase.model_purchase_order
 #: model:ir.model.fields,field_description:purchase.field_account_invoice_line_purchase_id
 #: model:ir.model.fields,field_description:purchase.field_procurement_order_purchase_id
-#: model:ir.model.fields,field_description:purchase.field_res_partner_purchase_warn
 #: model:ir.ui.view,arch_db:purchase.purchase_order_form
 #: model:ir.ui.view,arch_db:purchase.purchase_order_graph
 #: model:ir.ui.view,arch_db:purchase.purchase_order_pivot
@@ -1247,8 +1113,6 @@
 #: model:ir.model,name:purchase.model_purchase_order_line
 #: model:ir.model.fields,field_description:purchase.field_account_invoice_line_purchase_line_id
 #: model:ir.model.fields,field_description:purchase.field_procurement_order_purchase_line_id
-#: model:ir.model.fields,field_description:purchase.field_product_product_purchase_line_warn
-#: model:ir.model.fields,field_description:purchase.field_product_template_purchase_line_warn
 #: model:ir.model.fields,field_description:purchase.field_stock_move_purchase_line_id
 #: model:ir.ui.view,arch_db:purchase.purchase_order_form
 #: model:ir.ui.view,arch_db:purchase.purchase_order_line_form2
@@ -1277,11 +1141,7 @@
 msgstr "Estadísticas de Órdenes de Compra"
 
 #. module: purchase
-<<<<<<< HEAD
-#: code:addons/purchase/purchase.py:652
-=======
 #: code:addons/purchase/purchase.py:614
->>>>>>> bc1a0a32
 #, python-format
 msgid "Purchase order line deleted."
 msgstr "Línea de órden de compra borrada."
@@ -1343,11 +1203,6 @@
 msgstr "Cotizaciones"
 
 #. module: purchase
-#: selection:purchase.order,state:0
-msgid "RFQ"
-msgstr ""
-
-#. module: purchase
 #: model:mail.message.subtype,name:purchase.mt_rfq_approved
 msgid "RFQ Approved"
 msgstr "SDC Aprobada"
@@ -1376,6 +1231,11 @@
 #: model:ir.actions.act_window,name:purchase.act_res_partner_2_purchase_order
 msgid "RFQs and Purchases"
 msgstr "SDC y Compras"
+
+#. module: purchase
+#: model:ir.ui.view,arch_db:purchase.purchase_order_form
+msgid "Re-Print RFQ"
+msgstr "Re-Imprimir SDC"
 
 #. module: purchase
 #: model:ir.ui.view,arch_db:purchase.purchase_order_form
@@ -1473,16 +1333,6 @@
 msgstr "Buscar Orden de Compra"
 
 #. module: purchase
-#: model:ir.model.fields,help:purchase.field_product_product_purchase_line_warn
-#: model:ir.model.fields,help:purchase.field_product_template_purchase_line_warn
-#: model:ir.model.fields,help:purchase.field_res_partner_purchase_warn
-msgid ""
-"Selecting the \"Warning\" option will notify user with the message, "
-"Selecting \"Blocking Message\" will throw an exception with the message and "
-"block the flow. The Message has to be written in the next field."
-msgstr ""
-
-#. module: purchase
 #: model:ir.ui.view,arch_db:purchase.purchase_order_form
 msgid "Send PO by Email"
 msgstr "Enviar OC por Correo"
@@ -1506,14 +1356,6 @@
 msgstr ""
 "Si una orden de compra esta realizada, usted no puede modificarla, Usted no "
 "puede recibir  facturas y asociarlas a esta orden de compra."
-<<<<<<< HEAD
-
-#. module: purchase
-#: model:ir.ui.view,arch_db:purchase.purchase_order_form
-msgid "Set date to all order lines"
-msgstr ""
-=======
->>>>>>> bc1a0a32
 
 #. module: purchase
 #: model:ir.ui.view,arch_db:purchase.purchase_order_form
@@ -1529,6 +1371,11 @@
 #: model:ir.ui.view,arch_db:purchase.purchase_order_form
 msgid "Shipment"
 msgstr "Envíos"
+
+#. module: purchase
+#: selection:purchase.config.settings,group_advance_purchase_requisition:0
+msgid "Simple call for tender (only choose from one RFQ)"
+msgstr "Licitación simple (sólo elige desde una SDC)"
 
 #. module: purchase
 #: selection:purchase.config.settings,group_uom:0
@@ -1573,6 +1420,11 @@
 msgstr "Monto del Proveedor"
 
 #. module: purchase
+#: model:ir.ui.menu,name:purchase.menu_product_pricelist_action2_purchase
+msgid "Supplier Pricelist"
+msgstr "LdP Proveedor"
+
+#. module: purchase
 #: selection:purchase.config.settings,module_stock_dropshipping:0
 msgid "Suppliers always deliver to your warehouse(s)"
 msgstr "Los proveedores siempre hacen sus envíos a su(s) bodega(s)"
@@ -1602,19 +1454,6 @@
 msgstr "Términos y Condiciones"
 
 #. module: purchase
-#: model:ir.actions.act_window,help:purchase.product_product_action
-#, fuzzy
-msgid ""
-"The product form contains detailed information to improve the\n"
-"                purchase process: prices, procurement logistics, accounting "
-"data,\n"
-"                available vendors, etc."
-msgstr ""
-"El formulario del producto contiene información detallada para mejorar el "
-"proceso de compra: precios, logística de abastecimiento, datos contables, "
-"proveedores disponibles, etc."
-
-#. module: purchase
 #: model:ir.actions.act_window,help:purchase.product_normal_action_puchased
 msgid ""
 "The product form contains detailed information to improve the\n"
@@ -1669,14 +1508,6 @@
 msgstr ""
 "Esta cuenta se utilizará para valorar la diferencia de precios entre el "
 "precio de compra y precio de coste."
-<<<<<<< HEAD
-
-#. module: purchase
-#: model:ir.ui.view,arch_db:purchase.purchase_order_form
-msgid "This changes the scheduled date of all order lines to the given date"
-msgstr ""
-=======
->>>>>>> bc1a0a32
 
 #. module: purchase
 #: model:ir.model.fields,help:purchase.field_res_partner_property_purchase_currency_id
@@ -1732,11 +1563,7 @@
 msgstr "Transferir"
 
 #. module: purchase
-<<<<<<< HEAD
-#: code:addons/purchase/purchase.py:333
-=======
 #: code:addons/purchase/purchase.py:300
->>>>>>> bc1a0a32
 #, python-format
 msgid ""
 "Unable to cancel purchase order %s as some receptions have already been done."
@@ -1745,11 +1572,7 @@
 "se encuentran en estado realizado."
 
 #. module: purchase
-<<<<<<< HEAD
-#: code:addons/purchase/purchase.py:336
-=======
 #: code:addons/purchase/purchase.py:303
->>>>>>> bc1a0a32
 #, fuzzy, python-format
 msgid ""
 "Unable to cancel this purchase order. You must first cancel related vendor "
@@ -1858,21 +1681,9 @@
 msgstr "Precio del Proveedor"
 
 #. module: purchase
-#: model:ir.ui.menu,name:purchase.menu_product_pricelist_action2_purchase
-#, fuzzy
-msgid "Vendor Pricelists"
-msgstr "Precio del Proveedor"
-
-#. module: purchase
 #: model:ir.model.fields,field_description:purchase.field_purchase_order_partner_ref
 msgid "Vendor Reference"
 msgstr "Referencia del Proveedor"
-
-#. module: purchase
-#: model:ir.ui.menu,name:purchase.menu_procurement_management_supplier_name
-#, fuzzy
-msgid "Vendors"
-msgstr "Proveedor"
 
 #. module: purchase
 #: model:ir.actions.act_window,help:purchase.act_res_partner_2_supplier_invoices
@@ -1904,33 +1715,6 @@
 msgstr "Almacén"
 
 #. module: purchase
-<<<<<<< HEAD
-#: model:ir.model.fields,field_description:purchase.field_purchase_config_settings_group_warning_purchase
-#: selection:product.template,purchase_line_warn:0
-#: selection:res.partner,purchase_warn:0
-msgid "Warning"
-msgstr ""
-
-#. module: purchase
-#: code:addons/purchase/purchase.py:244 code:addons/purchase/purchase.py:718
-#, python-format
-msgid "Warning for %s"
-msgstr ""
-
-#. module: purchase
-#: model:ir.ui.view,arch_db:purchase.res_partner_view_purchase_buttons
-#, fuzzy
-msgid "Warning on the Purchase Order"
-msgstr "Buscar Orden de Compra"
-
-#. module: purchase
-#: model:ir.ui.view,arch_db:purchase.view_product_supplier_inherit
-msgid "Warning when Purchasing this Product"
-msgstr ""
-
-#. module: purchase
-=======
->>>>>>> bc1a0a32
 #: model:ir.model.fields,help:purchase.field_stock_warehouse_buy_to_resupply
 msgid "When products are bought, they can be delivered to this warehouse"
 msgstr "Cuando un producto es borrado, ellos pueden ser enviados a esta bodega"
@@ -1953,37 +1737,21 @@
 msgstr ""
 "Usted puede controlar la factura de su proveedor de acuerdo a\n"
 "que compró(Servicios) o recibió(Productos)"
-<<<<<<< HEAD
-
-#. module: purchase
-#: model:ir.actions.act_window,help:purchase.product_product_action
+
+#. module: purchase
+#: model:ir.actions.act_window,help:purchase.product_normal_action_puchased
 #, fuzzy
 msgid ""
 "You must define a product for everything you purchase, whether\n"
-"                it's a physical product, a consumable or services you buy "
-"to\n"
-"                subcontractors."
+"            it's a physical product, a consumable or services you buy to\n"
+"            subcontractors."
 msgstr ""
 "Usted debe definir un producto para todo lo que compre, esto es así\n"
 "si es un producto físico, un consumible o un servicio que usted compre a\n"
 "subcontratistas."
-=======
->>>>>>> bc1a0a32
-
-#. module: purchase
-#: model:ir.actions.act_window,help:purchase.product_normal_action_puchased
-#, fuzzy
-msgid ""
-"You must define a product for everything you purchase, whether\n"
-"            it's a physical product, a consumable or services you buy to\n"
-"            subcontractors."
-msgstr ""
-"Usted debe definir un producto para todo lo que compre, esto es así\n"
-"si es un producto físico, un consumible o un servicio que usted compre a\n"
-"subcontratistas."
-
-#. module: purchase
-#: code:addons/purchase/purchase.py:369
+
+#. module: purchase
+#: code:addons/purchase/purchase.py:335
 #, python-format
 msgid "You must set a Vendor Location for this partner %s"
 msgstr "Debes de colocar una localizacion para el vendedor de este socio %s"
@@ -2275,18 +2043,6 @@
 #~ msgid "Action Needed"
 #~ msgstr "Acción Requerida"
 
-<<<<<<< HEAD
-#~ msgid "Advance bidding process"
-#~ msgstr "Proceso de licitiación anticipada"
-
-#~ msgid "Advanced Calls for Tenders"
-#~ msgstr "Licitaciones Avanzadas"
-
-#~ msgid "Advanced call for tender (choose products from different RFQ)"
-#~ msgstr "Licitación avanzada (elige productos de diferentes SDC)"
-
-=======
->>>>>>> bc1a0a32
 #~ msgid "Allows you to specify an analytic account on purchase order lines."
 #~ msgstr ""
 #~ "Permite especificar una cuenta analítica en las lineas del pedido de "
@@ -2301,13 +2057,8 @@
 #~ msgid "Date of the last message posted on the record."
 #~ msgstr "Fecha del último mensaje publicado en el registro."
 
-<<<<<<< HEAD
-#~ msgid "Draft PO"
-#~ msgstr "PO Borrador"
-=======
 #~ msgid "Expected Date"
 #~ msgstr "Fecha Prevista"
->>>>>>> bc1a0a32
 
 #~ msgid "Followers"
 #~ msgstr "Seguidores"
@@ -2324,18 +2075,6 @@
 #~ msgid "If checked, new messages require your attention."
 #~ msgstr "Si está marcado, los nuevos mensajes requerirán su atención."
 
-<<<<<<< HEAD
-#~ msgid ""
-#~ "In the process of a public tendering, you can compare the tender lines "
-#~ "and choose for each requested product which quantity you will buy from "
-#~ "each bid."
-#~ msgstr ""
-#~ "En el proceso de una licitación pública, usted puede comparar entre "
-#~ "líneas licitantes y escoger cada producto requerido con la cantidad que "
-#~ "comprará de cada oferta."
-
-=======
->>>>>>> bc1a0a32
 #~ msgid "Incoming Shipments to Invoice"
 #~ msgstr "Envíos por Recibir"
 
@@ -2345,12 +2084,9 @@
 #~ msgid "Last Message Date"
 #~ msgstr "Fecha del Último Mensaje"
 
-<<<<<<< HEAD
-=======
 #~ msgid "Messages"
 #~ msgstr "Mensajes"
 
->>>>>>> bc1a0a32
 #~ msgid "Messages and communication history"
 #~ msgstr "Historial de mensajes y de comunicación"
 
@@ -2369,24 +2105,9 @@
 #~ msgid "Published"
 #~ msgstr "Publicado"
 
-<<<<<<< HEAD
-#~ msgid "Re-Print RFQ"
-#~ msgstr "Re-Imprimir SDC"
-
 #~ msgid "Set to Done"
 #~ msgstr "Marcar como Finalizado"
 
-#~ msgid "Simple call for tender (only choose from one RFQ)"
-#~ msgstr "Licitación simple (sólo elige desde una SDC)"
-
-#~ msgid "Supplier Pricelist"
-#~ msgstr "LdP Proveedor"
-
-=======
-#~ msgid "Set to Done"
-#~ msgstr "Marcar como Finalizado"
-
->>>>>>> bc1a0a32
 #~ msgid "Unit of Measures"
 #~ msgstr "Unidad de Medidas"
 
