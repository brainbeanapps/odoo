<?xml version="1.0" encoding="utf-8"?>
<openerp>
    <data>

        <!-- Top menu item -->
        <menuitem name="Purchases"
            id="base.menu_purchase_root"
            groups="group_purchase_manager,group_purchase_user"
            icon="fa-shopping-cart"
            web_icon="purchase,static/description/icon.png"
            sequence="25"/>

        <menuitem id="menu_procurement_management" name="Purchase"
            parent="base.menu_purchase_root" sequence="1" />

        <!--Supplier menu-->
        <menuitem id="base.menu_procurement_management_supplier_name" name="Vendors"
            parent="menu_procurement_management"
            action="base.action_partner_supplier_form" sequence="15"/>

        <menuitem id="menu_purchase_config" name="Configuration" parent="base.menu_purchase_root" sequence="100" groups="group_purchase_manager"/>

        <menuitem
            id="menu_purchase_config_pricelist" name="Pricelists"
            parent="menu_purchase_config" sequence="20" groups="base.group_no_one"/>

        <menuitem
           action="product.product_supplierinfo_type_action" id="menu_product_pricelist_action2_purchase"
           parent="menu_procurement_management" sequence="16" groups="purchase.group_manage_vendor_price"/>

        <menuitem
            id="menu_product_in_config_purchase" name="Products"
            parent="menu_purchase_config" sequence="30" groups="base.group_no_one"/>

        <menuitem
            action="product.product_category_action_form" id="menu_product_category_config_purchase"
            parent="purchase.menu_product_in_config_purchase" sequence="1" />

        <menuitem
            id="menu_purchase_unit_measure_purchase" name="Units of Measure"
            parent="purchase.menu_product_in_config_purchase"  sequence="20" groups="product.group_uom"/>

        <menuitem
             action="product.product_uom_categ_form_action" id="menu_purchase_uom_categ_form_action"
             parent="purchase.menu_product_in_config_purchase" sequence="10" />

        <menuitem
              action="product.product_uom_form_action" id="menu_purchase_uom_form_action"
              parent="purchase.menu_product_in_config_purchase" sequence="5"/>


    <!-- Purchase Control Menu -->
    <menuitem id="menu_purchase_control" name="Control" parent="base.menu_purchase_root" sequence="4"/>

    <!--Inventory control-->
    <menuitem action="stock.action_receipt_picking_move" id="menu_action_picking_tree_in_move"
            parent="menu_purchase_control" sequence="11"/>

    <!--Invoice control-->
    <menuitem
         id="menu_procurement_management_pending_invoice"
         action="action_invoice_pending"
         parent="menu_purchase_control"
         sequence="13"/>

    <record id="product_normal_action_puchased" model="ir.actions.act_window">
        <field name="name">Products</field>
        <field name="type">ir.actions.act_window</field>
        <field name="res_model">product.template</field>
        <field name="view_type">form</field>
        <field name="view_mode">kanban,tree,form</field>
        <field name="context">{"search_default_filter_to_purchase":1}</field>
        <field name="search_view_id" eval="False"/> <!-- Force empty -->
        <field name="view_id" eval="False"/> <!-- Force empty -->
        <field name="help" type="html">
          <p class="oe_view_nocontent_create">
            Click to define a new product.
          </p><p>
            You must define a product for everything you purchase, whether
            it's a physical product, a consumable or services you buy to
            subcontractors.
          </p><p>
            The product form contains detailed information to improve the
            purchase process: prices, procurement logistics, accounting data,
            available vendors, etc.
          </p>
        </field>
    </record>

      <!-- Product menu-->
      <menuitem name="Products" id="menu_procurement_partner_contact_form" action="product_normal_action_puchased"
          parent="menu_procurement_management" sequence="20"/>

        <record model="ir.ui.view" id="purchase_order_calendar">
            <field name="name">purchase.order.calendar</field>
            <field name="model">purchase.order</field>
            <field name="priority" eval="2"/>
            <field name="arch" type="xml">
                <calendar string="Calendar View" date_start="date_planned" color="partner_id">
                    <field name="name"/>
                    <field name="amount_total" widget="monetary"/>
                    <field name="partner_id"/>
                </calendar>
            </field>
        </record>
        <record model="ir.ui.view" id="purchase_order_pivot">
            <field name="name">purchase.order.pivot</field>
            <field name="model">purchase.order</field>
            <field name="arch" type="xml">
                <pivot string="Purchase Order" display_quantity="True">
                    <field name="partner_id" type="row"/>
                    <field name="amount_total" type="measure"/>
                </pivot>
            </field>
        </record>
        <record model="ir.ui.view" id="purchase_order_graph">
            <field name="name">purchase.order.graph</field>
            <field name="model">purchase.order</field>
            <field name="arch" type="xml">
                <graph string="Purchase Order">
                    <field name="partner_id"/>
                    <field name="amount_total" type="measure"/>
                </graph>
            </field>
        </record>

        <record id="purchase_open_picking" model="ir.actions.act_window">
            <field name="name">Receptions</field>
            <field name="res_model">stock.picking</field>
            <field name="view_type">form</field>
            <field name="view_mode">tree,form</field>
            <field name="domain">[('purchase_id', '=', active_id)]</field>
        </record>

        <record id="purchase_order_form" model="ir.ui.view">
            <field name="name">purchase.order.form</field>
            <field name="model">purchase.order</field>
            <field name="arch" type="xml">
                <form string="Purchase Order">
                <header>
                    <button name="action_rfq_send" states="draft" string="Send RFQ by Email" type="object" context="{'send_rfq':True}" class="oe_highlight"/>
                    <button name="action_rfq_send" states="sent" string="Re-Send RFQ by Email" type="object" context="{'send_rfq':True}"/>
                    <button name="print_quotation" string="Print RFQ" type="object" states="draft" class="oe_highlight" groups="base.group_user"/>
                    <button name="print_quotation" string="Re-Print RFQ" type="object" states="sent" groups="base.group_user"/>
                    <button name="button_confirm" type="object" states="draft" string="Confirm Order" id="draft_confirm"/>
                    <button name="button_confirm" type="object" states="sent" string="Confirm Order" class="oe_highlight" id="bid_confirm"/>
                    <button name="button_approve" type="object" states='to approve' string="Approve Order" class="oe_highlight" groups="purchase.group_purchase_manager"/>
                    <button name="action_rfq_send" states="purchase" string="Send PO by Email" type="object" context="{'send_rfq':False}"/>
                    <button name="action_view_picking" string="Receive Products" type="object" attrs="{'invisible': ['|', ('state','not in', ('purchase','done')), ('picking_count', '=', 0)]}"/>
                    <button name="button_draft" states="cancel" string="Set to Draft" type="object" />
                    <button name="button_cancel" states="draft,to approve,sent,purchase" string="Cancel" type="object" />
                    <button name="button_done" type="object" string="Lock Bills" states="purchase"
                        help="Set a purchase order as done if you don't want to receive vendor bills anymore for this purchase order."/>
                    <field name="state" widget="statusbar" statusbar_visible="draft,sent,purchase,done" readonly="1" />
                </header>
                <sheet>
                    <div class="oe_button_box" name="button_box" attrs="{'invisible': [('state', 'not in', ('purchase', 'done', 'cancel'))]}">
                        <button type="object"
                            name="action_view_picking"
                            class="oe_stat_button"
                            icon="fa-truck">
                            <field name="picking_count" widget="statinfo" string="Shipment" help="Incoming Shipments"/>
                        </button>
                        <button type="object"  name="action_view_invoice"
                            class="oe_stat_button"
                            icon="fa-pencil-square-o">
                            <field name="invoice_count" widget="statinfo" string="Invoices"/>
                        </button> 
                    </div>
                    <div class="oe_title">
                        <label string="Request for Quotation " attrs="{'invisible': [('state','not in',('draft','sent','bid'))]}"/>
                        <label string="Purchase Order " attrs="{'invisible': [('state','in',('draft','sent','bid'))]}"/>
                        <h1>
                            <field name="name" readonly="1"/>
                        </h1>
                    </div>
                    <group>
                        <group>
                            <field name="partner_id" context="{'search_default_supplier':1, 'default_supplier':1, 'default_customer':0}" domain="[('supplier','=',True)]"/>
                            <field name="partner_ref"/>
                            <field name="currency_id" groups="base.group_multi_currency"/>
                        </group>
                        <group>
                            <field name="date_order"/>
                            <field name="origin" attrs="{'invisible': [('origin','=',False)]}"/>
                            <field name="company_id" groups="base.group_multi_company" options="{'no_create': True}"/>
                        </group>
                    </group>
                    <notebook>
                        <page string="Products">
                            <field name="order_line">
                                <tree string="Purchase Order Lines" editable="bottom">
                                    <field name="product_id" context="{'partner_id': parent.partner_id}"/>
                                    <field name="name"/>
                                    <field name="date_planned"/>
                                    <field name="company_id" groups="base.group_multi_company" options="{'no_create': True}"/>
                                    <field name="account_analytic_id" context="{'default_partner_id':parent.partner_id}" groups="purchase.group_analytic_accounting"/>
                                    <field name="product_qty"/>
                                    <field name="qty_received" invisible="not context.get('show_purchase', False)"/>
                                    <field name="qty_invoiced" invisible="not context.get('show_purchase', False)"/>
                                    <field name="product_uom" groups="product.group_uom"/>
                                    <field name="price_unit"/>
                                    <field name="taxes_id" widget="many2many_tags" domain="[('type_tax_use','=','purchase')]" context="{'default_type_tax_use': 'purchase'}"/>
                                    <field name="price_subtotal" widget="monetary"/>
                                </tree>
                                <form string="Purchase Order Line">
                                    <sheet>
                                        <group>
                                            <group>
                                                <field name="product_id"
                                                       context="{'partner_id': parent.partner_id}"/>
                                                <label for="product_qty"/>
                                                <div>
                                                    <field name="product_qty" class="oe_inline"/>
                                                    <span class="oe_inline">&#160;</span>
                                                    <field name="product_uom" groups="product.group_uom" class="oe_inline"/>
                                                </div>
                                                <field name="price_unit"/>
                                            </group>
                                            <group>
                                                <field name="taxes_id" widget="many2many_tags" domain="[('type_tax_use', '=', 'purchase')]"/>
                                                <field name="date_planned" widget="date"/>
                                                <field name="account_analytic_id" colspan="2" groups="purchase.group_analytic_accounting"/>
                                                <field name="company_id" groups="base.group_multi_company" options="{'no_create': True}"/>
                                            </group>
                                        </group>
                                        <notebook>
                                        <page string="Notes">
                                            <field name="name"/>
                                        </page><page string="Invoices and Incoming Shipments">
                                            <field name="invoice_lines"/>
                                            <field name="move_ids"/>
                                        </page>
                                        </notebook>
                                    </sheet>
                                </form>
                            </field>
                            <group class="oe_subtotal_footer oe_right">
                                <field name="amount_untaxed" widget="monetary" options="{'currency_field': 'currency_id'}"/>
                                <field name="amount_tax" widget="monetary" options="{'currency_field': 'currency_id'}"/>
                                <div class="oe_subtotal_footer_separator oe_inline">
                                    <label for="amount_total"/>
                                </div>
                                <field name="amount_total" nolabel="1" class="oe_subtotal_footer_separator" widget="monetary" options="{'currency_field': 'currency_id'}"/>
                            </group>
                            <field name="notes" class="oe_inline" placeholder="An administrator can set up default Terms and conditions in your Company settings."/>
                            <div class="oe_clear"/>
                        </page>
                        <page string="Deliveries &amp; Invoices">
                            <group>
                                <group>
                                    <field name="date_planned"/>
<<<<<<< HEAD
                                    <field name="picking_type_id" domain="[('code','=','incoming')]" options="{'no_create': True}" context="{'special_shortened_wh_name': True}" groups="stock.group_stock_multi_locations"/>
                                    <field name="dest_address_id" groups="stock.group_stock_multi_locations" attrs="{'invisible': [('default_location_dest_id_usage', '!=', 'customer')], 'required': [('default_location_dest_id_usage', '=', 'customer')]}"/>
=======
                                    <field name="picking_type_id" domain="[('code','=','incoming')]" options="{'no_create': True}" groups="stock.group_locations"/>
                                    <field name="dest_address_id" groups="stock.group_locations" attrs="{'invisible': [('default_location_dest_id_usage', '!=', 'customer')], 'required': [('default_location_dest_id_usage', '=', 'customer')]}"/>
>>>>>>> 58cbcbae
                                    <field name="default_location_dest_id_usage" invisible="1"/>
                                    <field name="incoterm_id"/>
                                </group>
                                <group>
                                    <field name="invoice_status"/>
                                    <field name="payment_term_id" options="{'no_open': True, 'no_create': True}" attrs="{'readonly': [('invoice_status','=', 'invoiced')]}"/>
                                    <field name="fiscal_position_id" attrs="{'readonly': [('invoice_status','=', 'invoiced')]}" />
                                    <field name="date_approve" groups="base.group_no_one"/>
                                </group>
                            </group>
                        </page>
                    </notebook>
                </sheet>
                <div class="oe_chatter">
                    <field name="message_follower_ids" widget="mail_followers"/>
                    <field name="message_ids" widget="mail_thread"/>
                </div>
                </form>
            </field>
        </record>

       <record id="view_purchase_order_filter" model="ir.ui.view">
            <field name="name">request.quotation.select</field>
            <field name="model">purchase.order</field>
            <field name="arch" type="xml">
                <search string="Search Purchase Order">
                    <field name="name" string="Reference"/>
                    <field name="partner_id" operator="child_of"/>
                    <field name="product_id"/>
                    <field name="create_uid"/>
                    <filter name="draft" string="Quotations" domain="[('state','in',('draft','sent','to approve'))]"/>
                    <filter name="approved" string="Purchase Orders" domain="[('state','in',('purchase','done'))]"/>
                    <filter name="to_approve" string="To Approve" domain="[('state', '=', 'to approve')]"/>
                    <separator/>
                    <filter name="not_invoiced" string="Not Invoiced" domain="[('invoice_status','=', 'to invoice')]" help="Purchase orders that include lines not invoiced."/>
                    <filter name="invoiced" string="Invoiced" domain="[('invoice_status','=', 'invoiced')]" help="Purchase orders that include lines not invoiced."/>
                    <filter string="New Mail" name="message_unread" domain="[('message_unread','=',True)]"/>
                    <group expand="0" string="Group By">
                        <filter string="Vendor" domain="[]" context="{'group_by':'partner_id'}"/>
                        <filter string="Order Date" domain="[]" context="{'group_by':'date_order'}"/>
                        <!-- FORWARDPORT UP TO SAAS-10 -->
                    </group>
                </search>
            </field>
        </record>


        <!-- Purchase Orders Kanban View  -->
        <record model="ir.ui.view" id="view_purchase_order_kanban">
            <field name="name">purchase.order.kanban</field>
            <field name="model">purchase.order</field>
            <field name="arch" type="xml">
                <kanban class="o_kanban_mobile">
                    <field name="name"/>
                    <field name="partner_id"/>
                    <field name="amount_total"/>
                    <field name="state"/>
                    <field name="date_order"/>
                    <field name="currency_id"/>
                    <templates>
                        <t t-name="kanban-box">
                            <div t-attf-class="oe_kanban_card oe_kanban_global_click">
                                <div class="row">
                                    <div class="col-xs-6">
                                        <strong><span><t t-esc="record.partner_id.value"/></span></strong>
                                    </div>
                                    <div class="col-xs-6 pull-right text-right">
                                        <strong><field name="amount_total" widget="monetary"/></strong>
                                    </div>
                                </div>
                                <div class="row">
                                    <div class="col-xs-6">
                                        <span><t t-esc="record.name.value"/> <t t-esc="record.date_order.value and record.date_order.value.split(' ')[0] or False"/></span>
                                    </div>
                                    <div class="col-xs-6">
                                        <span class="pull-right text-right">
                                            <field name="state" widget="kanban_label_selection" options="{'classes': {'draft': 'default', 'cancel': 'default', 'done': 'success', 'approved': 'warning'}}"/>
                                        </span>
                                    </div>
                                </div>
                            </div>
                        </t>
                    </templates>
                </kanban>
            </field>
        </record>

        <record id="purchase_order_tree" model="ir.ui.view">
            <field name="name">purchase.order.tree</field>
            <field name="model">purchase.order</field>
            <field name="arch" type="xml">
                <tree decoration-bf="message_unread==True" decoration-muted="state=='cancel'" decoration-info="state in ('wait','confirmed')" string="Purchase Order">
                    <field name="message_unread" invisible="1"/>
                    <field name="name" string="Reference"/>
                    <field name="date_order" />
                    <field name="partner_id"/>
                    <field name="company_id" groups="base.group_multi_company" options="{'no_create': True}"/>
                    <field name="date_planned" invisible="context.get('quotation_only', False)"/>
                    <field name="origin"/>
                    <field name="amount_untaxed" sum="Total Untaxed amount" string="Untaxed" widget="monetary"/>
                    <field name="amount_total" sum="Total amount" widget="monetary"/>
                    <field name="state"/>
                </tree>
            </field>
        </record>

        <record id="purchase_rfq" model="ir.actions.act_window">
            <field name="name">Requests for Quotation</field>
            <field name="type">ir.actions.act_window</field>
            <field name="res_model">purchase.order</field>
            <field name="context">{'search_default_todo':1}</field>
            <field name="domain">[('state','in',('draft','sent','bid','cancel', 'confirmed'))]</field>
            <field name="view_mode">tree,kanban,form,pivot,graph,calendar</field>
            <field name="search_view_id" ref="view_purchase_order_filter"/>
            <field name="help" type="html">
              <p class="oe_view_nocontent_create">
                Click to create a request for quotation.
              </p><p>
                The quotation contains the history of the discussion/negotiation
                you had with your vendor. Once confirmed, a request for
                quotation is converted into a purchase order.
              </p><p>
                Most propositions of purchase orders are created automatically
                by Odoo based on inventory needs.
              </p>
            </field>
        </record>
        <menuitem action="purchase_rfq" id="menu_purchase_rfq"
            parent="menu_procurement_management"
            sequence="0"/>

        <record id="purchase_form_action" model="ir.actions.act_window">
            <field name="name">Purchase Orders</field>
            <field name="type">ir.actions.act_window</field>
            <field name="res_model">purchase.order</field>
            <field name="view_mode">tree,kanban,form,pivot,graph,calendar</field>
            <field name="context">{'search_default_todo':1, 'show_purchase': True}</field>
            <field name="domain">[('state','not in',('draft','sent','bid', 'confirmed'))]</field>
            <field name="search_view_id" ref="view_purchase_order_filter"/>
            <field name="help" type="html">
              <p class="oe_view_nocontent_create">
                Click to create a quotation that will be converted into a purchase order. 
              </p><p>
                Use this menu to search within your purchase orders by
                references, vendor, products, etc. For each purchase order,
                you can track the related discussion with the vendor, control
                the products received and control the vendor bills.
              </p>
            </field>
        </record>
        <menuitem action="purchase_form_action" id="menu_purchase_form_action" parent="menu_procurement_management" sequence="6"/>

        <record id="purchase_order_line_tree" model="ir.ui.view">
            <field name="name">purchase.order.line.tree</field>
            <field name="model">purchase.order.line</field>
            <field name="arch" type="xml">
                <tree string="Purchase Order Lines" create="false">
                    <field name="order_id"/>
                    <field name="name"/>
                    <field name="partner_id" string="Vendor" />
                    <field name="product_id"/>
                    <field name="price_unit"/>
                    <field name="product_qty"/>
                    <field name="product_uom" groups="product.group_uom"/>
                    <field name="price_subtotal" widget="monetary"/>
                    <field name="date_planned"  widget="date"/>
                </tree>
            </field>
        </record>

        <record id="purchase_order_line_form2" model="ir.ui.view">
            <field name="name">purchase.order.line.form2</field>
            <field name="model">purchase.order.line</field>
            <field name="priority" eval="20"/>
            <field name="arch" type="xml">
                <form string="Purchase Order Line" create="false">
                    <sheet>
                        <label for="order_id" class="oe_edit_only"/>
                        <h1>
                            <field name="order_id" class="oe_inline"/>
                            <label string="," attrs="{'invisible':[('date_order','=',False)]}"/>
                            <field name="date_order" class="oe_inline"/>
                        </h1>
                        <label for="partner_id" class="oe_edit_only"/>
                        <h2><field name="partner_id"/></h2>
                        <group>
                            <group>
                                <field name="product_id" readonly="1"/>
                                <label for="product_qty"/>
                                <div>
                                    <field name="product_qty" readonly="1" class="oe_inline"/>
                                    <field name="product_uom" readonly="1" groups="product.group_uom" class="oe_inline"/>
                                </div>
                                <field name="price_unit"/>
                            </group>
                            <group>
                                <field name="taxes_id" widget="many2many_tags"
                                    domain="[('type_tax_use', '=', 'purchase')]"/>
                                <field name="date_planned" widget="date" readonly="1"/>
                                <field name="company_id" groups="base.group_multi_company" options="{'no_create': True}"/>
                                <field name="account_analytic_id" colspan="4" groups="purchase.group_analytic_accounting"/>
                            </group>
                        </group>
                        <field name="name"/>
                        <separator string="Manual Invoices"/>
                        <field name="invoice_lines"/>
                        <separator string="Stock Moves"/>
                        <field name="move_ids"/>
                    </sheet>
                </form>
            </field>
        </record>
          <record id="purchase_order_line_search" model="ir.ui.view">
            <field name="name">purchase.order.line.search</field>
            <field name="model">purchase.order.line</field>
            <field name="arch" type="xml">
                <search string="Search Purchase Order">
                    <field name="order_id"/>
                    <field name="product_id"/>
                    <field name="partner_id" string="Vendor" filter_domain="[('partner_id', 'child_of', self)]"/>
                    <filter name="hide_cancelled" string="Hide cancelled lines" domain="[('state', '!=', 'cancel')]"/>
                    <group expand="0" string="Group By">
                        <filter name="groupby_supplier" string="Vendor" domain="[]" context="{'group_by' : 'partner_id'}" />
                        <filter name="groupby_product" string="Product" domain="[]" context="{'group_by' : 'product_id'}" />
                        <filter string="Order Reference" domain="[]" context="{'group_by' :'order_id'}"/>
                        <filter string="Status" domain="[]" context="{'group_by' : 'state'}" />
                    </group>
                </search>
            </field>
        </record>

        <!-- Procurements -->

        <record id="view_procurement_form_inherit" model="ir.ui.view">
            <field name="name">procurement.order.form.inherit</field>
            <field name="model">procurement.order</field>
            <field name="inherit_id" ref="procurement.procurement_form_view"/>
            <field name="arch" type="xml">
                <xpath expr="//field[@name='origin']" position="after">
                    <field name="purchase_id"/>
                </xpath>
            </field>
        </record>
        
        <!-- Product Suppliers-->
        
        <record id="view_product_supplier_inherit" model="ir.ui.view">
            <field name="name">product.template.supplier.form.inherit</field>
            <field name="model">product.template</field>
            <field name="inherit_id" ref="product.product_template_form_view"/>
            <field name="arch" type="xml">
                <div name="options" position="inside">
                    <div>
                        <field name="purchase_ok"/>
                        <label for="purchase_ok"/>
                    </div>
                </div>
                <field name="uom_po_id" position="after">
                    <field name="purchase_method" widget="radio" groups="purchase.group_purchase_manager"/>
                </field>
            </field>
        </record>

        <record id="product_template_search_view_purchase" model="ir.ui.view">
            <field name="name">product.template.search.purchase.form</field>
            <field name="model">product.template</field>
            <field name="inherit_id" ref="product.product_template_search_view"/>
            <field name="arch" type="xml">
                <filter name="filter_to_sell" position="after">
                   <filter name="filter_to_purchase" string="Can be Purchased" domain="[('purchase_ok', '=', 1)]"/>
                </filter>
            </field>
        </record>

        <record id="view_category_property_form" model="ir.ui.view">
            <field name="name">product.category.property.form.inherit.stock</field>
            <field name="model">product.category</field>
            <field name="inherit_id" ref="account.view_category_property_form"/>
            <field name="arch" type="xml">
                <field name="property_account_income_categ_id" position="before">
                    <field name="property_account_creditor_price_difference_categ" domain="[('deprecated','=',False)]"/>
                </field>
            </field>
        </record>

        <record model="ir.actions.act_window" id="action_purchase_line_product_tree">
            <field name="context">{}</field>
            <field name="domain">[('product_id.product_tmpl_id','in',active_ids)]</field>
            <field name="name">Purchases</field>
            <field name="res_model">purchase.order.line</field>
            <field name="view_id" ref="purchase_order_line_tree"/>
        </record>

        <record id="view_product_account_purchase_ok_form" model="ir.ui.view">
            <field name="name">product.template.account.purchase.ok.form.inherit</field>
            <field name="model">product.template</field>
            <field name="inherit_id" ref="account.product_template_form_view"/>
            <field name="arch" type="xml">
                <field name="property_account_expense_id" position="replace" >
                     <field name="property_account_expense_id" domain="[('deprecated','=',False)]" attrs="{'readonly': [('purchase_ok', '=', 0)]}" groups="account.group_account_user"/>
                </field>
                <field name='supplier_taxes_id' position="replace" >
                     <field name="supplier_taxes_id" colspan="2" widget="many2many_tags" attrs="{'readonly':[('purchase_ok','=',0)]}"/>
                </field>
            </field>
        </record>
        
        <record id="view_product_template_purchase_buttons_from" model="ir.ui.view">
            <field name="name">product.template.purchase.button.inherit</field>
            <field name="model">product.template</field>
            <field name="inherit_id" ref="product.product_template_only_form_view"/>
            <field name="groups_id" eval="[(4, ref('purchase.group_purchase_user'))]"/>
            <field name="arch" type="xml">
                <div name="button_box" position="inside">
                   <button class="oe_stat_button" name="%(purchase.action_purchase_line_product_tree)d"
                       type="action" icon="fa-shopping-cart">
                       <field string="Purchases" name="purchase_count" widget="statinfo"/>
                   </button>
                </div>
            </field>
        </record>

        <record id="product_template_form_view" model="ir.ui.view">
            <field name="name">product.normal.form.inherit.stock</field>
            <field name="model">product.template</field>
            <field name="inherit_id" ref="account.product_template_form_view"/>
            <field name="arch" type="xml">
                <field name="supplier_taxes_id" position="after">
                    <label string="" colspan="2"/>
                    <field name="property_account_creditor_price_difference" domain="[('deprecated','=',False)]" attrs="{'readonly':[('purchase_ok', '=', 0)]}" />
                </field>
            </field>
        </record>
    </data>
</openerp><|MERGE_RESOLUTION|>--- conflicted
+++ resolved
@@ -250,13 +250,8 @@
                             <group>
                                 <group>
                                     <field name="date_planned"/>
-<<<<<<< HEAD
-                                    <field name="picking_type_id" domain="[('code','=','incoming')]" options="{'no_create': True}" context="{'special_shortened_wh_name': True}" groups="stock.group_stock_multi_locations"/>
+                                    <field name="picking_type_id" domain="[('code','=','incoming')]" options="{'no_create': True}" groups="stock.group_stock_multi_locations"/>
                                     <field name="dest_address_id" groups="stock.group_stock_multi_locations" attrs="{'invisible': [('default_location_dest_id_usage', '!=', 'customer')], 'required': [('default_location_dest_id_usage', '=', 'customer')]}"/>
-=======
-                                    <field name="picking_type_id" domain="[('code','=','incoming')]" options="{'no_create': True}" groups="stock.group_locations"/>
-                                    <field name="dest_address_id" groups="stock.group_locations" attrs="{'invisible': [('default_location_dest_id_usage', '!=', 'customer')], 'required': [('default_location_dest_id_usage', '=', 'customer')]}"/>
->>>>>>> 58cbcbae
                                     <field name="default_location_dest_id_usage" invisible="1"/>
                                     <field name="incoterm_id"/>
                                 </group>
