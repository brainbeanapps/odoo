# Russian translation for openobject-addons
# Copyright (c) 2014 Rosetta Contributors and Canonical Ltd 2014
# This file is distributed under the same license as the openobject-addons package.
# FIRST AUTHOR <EMAIL@ADDRESS>, 2014.
#
msgid ""
msgstr ""
<<<<<<< HEAD
"Project-Id-Version: openobject-addons\n"
"Report-Msgid-Bugs-To: FULL NAME <EMAIL@ADDRESS>\n"
"POT-Creation-Date: 2014-08-14 13:09+0000\n"
"PO-Revision-Date: 2014-08-14 16:10+0000\n"
"Last-Translator: FULL NAME <EMAIL@ADDRESS>\n"
"Language-Team: Russian <ru@li.org>\n"
=======
"Project-Id-Version: Odoo 8.0\n"
"Report-Msgid-Bugs-To: \n"
"POT-Creation-Date: 2015-01-21 14:08+0000\n"
"PO-Revision-Date: 2015-12-19 18:48+0000\n"
"Last-Translator: Martin Trigaux\n"
"Language-Team: Russian (http://www.transifex.com/odoo/odoo-8/language/ru/)\n"
>>>>>>> 6efc3712
"MIME-Version: 1.0\n"
"Content-Type: text/plain; charset=UTF-8\n"
"Content-Transfer-Encoding: 8bit\n"
"X-Launchpad-Export-Date: 2014-08-15 07:31+0000\n"
"X-Generator: Launchpad (build 17156)\n"

#. module: note_pad
#: model:ir.model,name:note_pad.model_note_note
msgid "Note"
msgstr "Заметка"

#. module: note_pad
#: field:note.note,note_pad_url:0
msgid "Pad Url"
msgstr "Url планшета"<|MERGE_RESOLUTION|>--- conflicted
+++ resolved
@@ -1,30 +1,22 @@
-# Russian translation for openobject-addons
-# Copyright (c) 2014 Rosetta Contributors and Canonical Ltd 2014
-# This file is distributed under the same license as the openobject-addons package.
-# FIRST AUTHOR <EMAIL@ADDRESS>, 2014.
-#
+# Translation of Odoo Server.
+# This file contains the translation of the following modules:
+# * note_pad
+# 
+# Translators:
+# FIRST AUTHOR <EMAIL@ADDRESS>, 2014
 msgid ""
 msgstr ""
-<<<<<<< HEAD
-"Project-Id-Version: openobject-addons\n"
-"Report-Msgid-Bugs-To: FULL NAME <EMAIL@ADDRESS>\n"
-"POT-Creation-Date: 2014-08-14 13:09+0000\n"
-"PO-Revision-Date: 2014-08-14 16:10+0000\n"
-"Last-Translator: FULL NAME <EMAIL@ADDRESS>\n"
-"Language-Team: Russian <ru@li.org>\n"
-=======
 "Project-Id-Version: Odoo 8.0\n"
 "Report-Msgid-Bugs-To: \n"
 "POT-Creation-Date: 2015-01-21 14:08+0000\n"
 "PO-Revision-Date: 2015-12-19 18:48+0000\n"
 "Last-Translator: Martin Trigaux\n"
 "Language-Team: Russian (http://www.transifex.com/odoo/odoo-8/language/ru/)\n"
->>>>>>> 6efc3712
 "MIME-Version: 1.0\n"
 "Content-Type: text/plain; charset=UTF-8\n"
-"Content-Transfer-Encoding: 8bit\n"
-"X-Launchpad-Export-Date: 2014-08-15 07:31+0000\n"
-"X-Generator: Launchpad (build 17156)\n"
+"Content-Transfer-Encoding: \n"
+"Language: ru\n"
+"Plural-Forms: nplurals=4; plural=(n%10==1 && n%100!=11 ? 0 : n%10>=2 && n%10<=4 && (n%100<12 || n%100>14) ? 1 : n%10==0 || (n%10>=5 && n%10<=9) || (n%100>=11 && n%100<=14)? 2 : 3);\n"
 
 #. module: note_pad
 #: model:ir.model,name:note_pad.model_note_note
