# -*- encoding: utf-8 -*-
# Part of Odoo. See LICENSE file for full copyright and licensing details.

from datetime import datetime
from openerp.osv import fields, osv
from openerp.tools import DEFAULT_SERVER_DATETIME_FORMAT
from openerp.tools.translate import _
import openerp.addons.decimal_precision as dp
from openerp.exceptions import UserError

class purchase_requisition_type(osv.osv):
    _name = "purchase.requisition.type"
    _description = "Purchase Agreement Type"
    _order = "sequence"
    _columns = {
        'name': fields.char('Agreement Type', required=True, translate=True),
        'sequence': fields.integer('Sequence'),
        'exclusive': fields.selection([
            ('exclusive', 'Select only one RFQ (exclusive)'), ('multiple', 'Select multiple RFQ')],\
            'Agreement Selection Type', required=True,\
            help="""Select only one RFQ (exclusive):  when a purchase order is confirmed, cancel the remaining purchase order.\n
                    Select multiple RFQ: allows multiple purchase orders. On confirmation of a purchase order it does not cancel the remaining orders"""),
        'quantity_copy': fields.selection([
            ('copy', 'Use quantities of agreement'), ('none', 'Set quantities manually')],\
            'Quantities', required=True),
        'line_copy': fields.selection([
            ('copy', 'Use lines of agreement'), ('none', 'Do not create RfQ lines automatically')],\
            'Lines', required=True),
    }
    _defaults = {
        'exclusive': 'multiple',
        'quantity_copy': 'none',
        'line_copy': 'copy',
        'sequence': 1
    }

class purchase_requisition(osv.osv):
    _name = "purchase.requisition"
    _description = "Purchase Requisition"
    _inherit = ['mail.thread', 'ir.needaction_mixin']
    _order = "id desc"

    def _compute_orders_number(self, cr, uid, ids, fieldnames, args, context=None):
        result = dict.fromkeys(ids, 0)
        for order in self.browse(cr, uid, ids, context=context):
            result[order.id] = len(order.purchase_ids)
        return result

    _columns = {
        'name': fields.char('Agreement Reference', required=True, copy=False),
        'origin': fields.char('Source Document'),
        'order_count': fields.function(_compute_orders_number, 'Number of Orders', type='integer'),
        'vendor_id': fields.many2one('res.partner', string="Vendor"),
        'type_id': fields.many2one('purchase.requisition.type', string="Agreement Type", required=True),
        'ordering_date': fields.date('Ordering Date'),
        'date_end': fields.datetime('Agreement Deadline'),
        'schedule_date': fields.date('Delivery Date', select=True, help="The expected and scheduled delivery date where all the products are received"),
        'user_id': fields.many2one('res.users', 'Responsible'),
        'description': fields.text('Description'),
        'company_id': fields.many2one('res.company', 'Company', required=True),
        'purchase_ids': fields.one2many('purchase.order', 'requisition_id', 'Purchase Orders', states={'done': [('readonly', True)]}),
        'line_ids': fields.one2many('purchase.requisition.line', 'requisition_id', 'Products to Purchase', states={'done': [('readonly', True)]}, copy=True),
        'procurement_id': fields.many2one('procurement.order', 'Procurement', ondelete='set null', copy=False),
        'warehouse_id': fields.many2one('stock.warehouse', 'Warehouse'),
        'state': fields.selection([('draft', 'Draft'), ('in_progress', 'Confirmed'),
                                   ('open', 'Bid Selection'), ('done', 'Done'),
                                   ('cancel', 'Cancelled')],
                                  'Status', track_visibility='onchange', required=True,
                                  copy=False),
        'account_analytic_id': fields.many2one('account.analytic.account', 'Analytic Account'),
        'picking_type_id': fields.many2one('stock.picking.type', 'Picking Type', required=True),

    }

    def _get_picking_in(self, cr, uid, context=None):
        obj_data = self.pool.get('ir.model.data')
        return obj_data.get_object_reference(cr, uid, 'stock', 'picking_type_in')[1]

    def _get_type_id(self, cr, uid, context=None):
        types = self.pool.get('purchase.requisition.type').search(cr, uid, [], context=context, limit=1)
        return types[0] if types else False

    _defaults = {
        'state': 'draft',
        'company_id': lambda self, cr, uid, c: self.pool.get('res.company')._company_default_get(cr, uid, 'purchase.requisition', context=c),
        'user_id': lambda self, cr, uid, c: self.pool.get('res.users').browse(cr, uid, uid, c).id,
        'name': lambda obj, cr, uid, context: obj.pool.get('ir.sequence').next_by_code(cr, uid, 'purchase.order.requisition'),
        'type_id': _get_type_id,
        'picking_type_id': _get_picking_in,
    }

    def action_cancel(self, cr, uid, ids, context=None):
        purchase_order_obj = self.pool.get('purchase.order')
        # try to set all associated quotations to cancel state
        for requisition in self.browse(cr, uid, ids, context=context):
            for po in requisition.purchase_ids:
                purchase_order_obj.button_cancel(cr, uid, [po.id], context=context)
                purchase_order_obj.message_post(cr, uid, [po.id], body=_('Cancelled by the agreement associated to this quotation.'), context=context)
        return self.write(cr, uid, ids, {'state': 'cancel'}, context=context)

    def action_in_progress(self, cr, uid, ids, context=None):
        if not all(obj.line_ids for obj in self.pool['purchase.requisition'].browse(cr, uid, ids, context=context)):
            raise UserError(_('You cannot confirm call because there is no product line.'))
        return self.write(cr, uid, ids, {'state': 'in_progress'}, context=context)

    def action_open(self, cr, uid, ids, context=None):
        return self.write(cr, uid, ids, {'state': 'open'}, context=context)

    def action_draft(self, cr, uid, ids, context=None):
        return self.write(cr, uid, ids, {'state': 'draft'}, context=context)

    def action_done(self, cr, uid, ids, context=None):
        """
        Generate all purchase order based on selected lines, should only be called on one agreement at a time
        """
        requisitions = self.browse(cr, uid, ids, context=context)
        if requisitions.mapped('purchase_ids') and any(r.state in ['draft', 'sent', 'to approve'] for r in requisitions.mapped('purchase_ids')):
            raise UserError(_('You have to cancel or validate every RfQ before closing the purchase requisition.'))
        return self.write(cr, uid, ids, {'state': 'done'}, context=context)


class purchase_requisition_line(osv.osv):
    _name = "purchase.requisition.line"
    _description = "Purchase Requisition Line"
    _rec_name = 'product_id'

    def _compute_ordered_qty(self, cr, uid, ids, fieldnames, args, context=None):
        result = dict.fromkeys(ids, 0)
        for line in self.browse(cr, uid, ids, context=context):
            total = 0.0
            for po in line.requisition_id.purchase_ids.filtered(lambda r: r.state in ['purchase', 'done']):
                for po_line in po.order_line.filtered(lambda r: r.product_id == line.product_id):
                    if po_line.product_uom != line.product_uom_id:
                        total += self.pool.get('product.uom')._compute_qty_obj(po_line.product_uom, po_line.product_qty, line.product_uom_id)
                    else:
                        total += po_line.product_qty
            result[line.id] = total
        return result

    _columns = {
        'product_id': fields.many2one('product.product', 'Product', domain=[('purchase_ok', '=', True)], required=True),
        'product_uom_id': fields.many2one('product.uom', 'Product Unit of Measure'),
        'product_qty': fields.float('Quantity', digits_compute=dp.get_precision('Product Unit of Measure')),
        'price_unit': fields.float('Unit Price', digits_compute=dp.get_precision('Product Price')),
        'qty_ordered': fields.function(_compute_ordered_qty, string='Ordered Quantities', type='float'),
        'requisition_id': fields.many2one('purchase.requisition', 'Purchase Agreement', ondelete='cascade'),
        'company_id': fields.related('requisition_id', 'company_id', type='many2one', relation='res.company', string='Company', store=True, readonly=True),
        'account_analytic_id': fields.many2one('account.analytic.account', 'Analytic Account'),
        'schedule_date': fields.date('Scheduled Date'),
    }

    def _onchange_product_id(self, cr, uid, ids, product_id, product_uom_id, parent_analytic_account, analytic_account, parent_date, date, context=None):
        """ Changes UoM and name if product_id changes.
        @param name: Name of the field
        @param product_id: Changed product_id
        @return:  Dictionary of changed values
        """
        value = {'product_uom_id': ''}
        if product_id:
            prod = self.pool.get('product.product').browse(cr, uid, product_id, context=context)
            value = {'product_uom_id': prod.uom_id.id, 'product_qty': 1.0}
        if not analytic_account:
            value.update({'account_analytic_id': parent_analytic_account})
        if not date:
            value.update({'schedule_date': parent_date})
        return {'value': value}

    _defaults = {
        'company_id': lambda self, cr, uid, c: self.pool.get('res.company')._company_default_get(cr, uid, 'purchase.requisition.line', context=c),
    }


class purchase_order(osv.osv):
    _inherit = "purchase.order"

    _columns = {
        'requisition_id': fields.many2one('purchase.requisition', 'Purchase Agreement', copy=False),
    }

<<<<<<< HEAD
    def _onchange_requisition_id(self, cr, uid, ids, requisition_id, partner_id, context=None):
        if not requisition_id:
            return {}

        requisition = self.pool.get('purchase.requisition').browse(cr, uid, [requisition_id], context=context)
        if partner_id:
            partner = self.pool.get('res.partner').browse(cr, uid, [partner_id], context=context)
        else:
            partner = requisition.vendor_id
        payment_term = partner.property_supplier_payment_term_id
        currency = partner.property_purchase_currency_id or requisition.company_id.currency_id

        fpos_obj = self.pool.get('account.fiscal.position')
        fpos = fpos_obj.get_fiscal_position(cr, uid, partner.id, context=context)
        fpos = fpos_obj.browse(cr, uid, [fpos], context=context)

        value = {
            'partner_id': partner.id,
            'fiscal_position_id': fpos.id,
            'payment_term_id': payment_term.id,
            'company_id': requisition.company_id.id,
            'currency_id': currency.id,
            'origin': requisition.name,
            'partner_ref': requisition.name, # to control vendor bill based on agreement reference
            'notes': requisition.description,
            'date_order': requisition.date_end or fields.datetime.now(),
            'picking_type_id': requisition.picking_type_id.id,
        }
=======
    def button_confirm(self, cr, uid, ids, context=None):
        res = super(purchase_order, self).button_confirm(cr, uid, ids, context=context)
        proc_obj = self.pool.get('procurement.order')
        stock_move_obj = self.pool.get('stock.move')
        for po in self.browse(cr, uid, ids, context=context):
            if po.requisition_id and (po.requisition_id.exclusive == 'exclusive'):
                for order in po.requisition_id.purchase_ids:
                    if order.id != po.id:
                        proc_ids = proc_obj.search(cr, uid, [('purchase_id', '=', order.id)])
                        if proc_ids and po.state == 'confirmed':
                            proc_obj.write(cr, uid, proc_ids, {'purchase_id': po.id})
                        order.button_cancel()
                    po.requisition_id.tender_done(context=context)
            for element in po.order_line:
                if element.product_id == po.requisition_id.procurement_id.product_id:
                    stock_move_obj.write(cr, uid, element.move_ids.ids, {
                        'procurement_id': po.requisition_id.procurement_id.id,
                        'move_dest_id': po.requisition_id.procurement_id.move_dest_id.id,
                        }, context=context)
                if not element.quantity_tendered:
                    element.write({'quantity_tendered': element.product_qty})
        return res

>>>>>>> 6d51bce0

        if requisition.type_id.line_copy != 'copy':
            return {'value': value}

        # Create PO lines if necessary
        order_lines = []
        for line in requisition.line_ids:
            # Compute name
            product_lang = line.product_id.with_context({
                'lang': partner.lang,
                'partner_id': partner.id,
            })
            name = product_lang.display_name
            if product_lang.description_purchase:
                name += '\n' + product_lang.description_purchase

            # Compute taxes
            if fpos:
                taxes_ids = self.pool.get('account.fiscal.position').map_tax(cr, uid, fpos,\
                    line.product_id.supplier_taxes_id.filtered(lambda r: r.company_id == requisition.company_id), context=context)
            else:
                taxes_ids = line.product_id.supplier_taxes_id.filtered(lambda r: r.company_id == requisition.company_id).ids

            # Compute quantity and price_unit
            if requisition.type_id.quantity_copy != 'copy':
                product_qty = 0
                price_unit = line.price_unit
            elif line.product_uom_id != line.product_id.uom_po_id:
                product_uom_obj = self.pool.get('product.uom')
                product_qty = product_uom_obj._compute_qty_obj(
                    cr, uid, line.product_uom_id, line.product_qty, line.product_id.uom_po_id, context=context)
                price_unit = product_uom_obj._compute_price(
                    cr, uid, line.product_uom_id.id, line.price_unit, to_uom_id=line.product_id.uom_po_id.id)
            else:
                product_qty = line.product_qty
                price_unit = line.price_unit

            # Compute price_unit in appropriate currency
            if requisition.company_id.currency_id != currency:
                price_unit = requisition.company_id.currency_id.compute(price_unit, currency)

            # Create PO line
            order_lines.append((0, 0, {
                'name': name,
                'product_id': line.product_id.id,
                'product_uom': line.product_id.uom_po_id.id,
                'product_qty': product_qty,
                'price_unit': price_unit,
                'taxes_id': [(6, 0, taxes_ids)],
                'date_planned': requisition.schedule_date or datetime.today().strftime(DEFAULT_SERVER_DATETIME_FORMAT),
                'procurement_ids': [(6, 0, [requisition.procurement_id.id])] if requisition.procurement_id else False,
                'account_analytic_id': line.account_analytic_id and line.account_analytic_id.id or False,
            }))
        value['order_line'] = order_lines

        return {'value': value}

    def button_confirm(self, cr, uid, ids, context=None):
        res = super(purchase_order, self).button_confirm(cr, uid, ids, context=context)
        for po in self.browse(cr, uid, ids, context=context):
            if po.requisition_id and (po.requisition_id.type_id.exclusive == 'exclusive'):
                others_po = po.requisition_id.mapped('purchase_ids').filtered(lambda r: r.id != po.id)
                others_po.button_cancel()
                po.requisition_id.action_done(context=context)
        return res


class product_template(osv.osv):
    _inherit = 'product.template'
    _columns = {
        'purchase_requisition': fields.selection(
            [('rfq', 'Create a draft purchase order'),
             ('tenders', 'Propose a call for tenders')],
            string='Procurement'),
    }
    _defaults = {
        'purchase_requisition': 'rfq',
    }


class procurement_order(osv.osv):
    _inherit = 'procurement.order'
    _columns = {
        'requisition_id': fields.many2one('purchase.requisition', 'Latest Requisition')
    }

    def make_po(self, cr, uid, ids, context=None):
        requisition_obj = self.pool.get('purchase.requisition')
        warehouse_obj = self.pool.get('stock.warehouse')
        req_ids = []
        res = []
        for procurement in self.browse(cr, uid, ids, context=context):
            if procurement.product_id.purchase_requisition == 'tenders':
                warehouse_id = warehouse_obj.search(cr, uid, [('company_id', '=', procurement.company_id.id)], context=context)
                requisition_id = requisition_obj.create(cr, uid, {
                    'origin': procurement.origin,
                    'date_end': procurement.date_planned,
                    'warehouse_id': warehouse_id and warehouse_id[0] or False,
                    'company_id': procurement.company_id.id,
                    'procurement_id': procurement.id,
                    'picking_type_id': procurement.rule_id.picking_type_id.id,
                    'line_ids': [(0, 0, {
                        'product_id': procurement.product_id.id,
                        'product_uom_id': procurement.product_uom.id,
                        'product_qty': procurement.product_qty
                    })],
                })
                self.message_post(cr, uid, [procurement.id], body=_("Purchase Requisition created"), context=context)
                procurement.write({'requisition_id': requisition_id})
                req_ids += [procurement.id]
                res += [procurement.id]
        set_others = set(ids) - set(req_ids)
        if set_others:
            res += super(procurement_order, self).make_po(cr, uid, list(set_others), context=context)
        return res<|MERGE_RESOLUTION|>--- conflicted
+++ resolved
@@ -177,7 +177,6 @@
         'requisition_id': fields.many2one('purchase.requisition', 'Purchase Agreement', copy=False),
     }
 
-<<<<<<< HEAD
     def _onchange_requisition_id(self, cr, uid, ids, requisition_id, partner_id, context=None):
         if not requisition_id:
             return {}
@@ -206,31 +205,6 @@
             'date_order': requisition.date_end or fields.datetime.now(),
             'picking_type_id': requisition.picking_type_id.id,
         }
-=======
-    def button_confirm(self, cr, uid, ids, context=None):
-        res = super(purchase_order, self).button_confirm(cr, uid, ids, context=context)
-        proc_obj = self.pool.get('procurement.order')
-        stock_move_obj = self.pool.get('stock.move')
-        for po in self.browse(cr, uid, ids, context=context):
-            if po.requisition_id and (po.requisition_id.exclusive == 'exclusive'):
-                for order in po.requisition_id.purchase_ids:
-                    if order.id != po.id:
-                        proc_ids = proc_obj.search(cr, uid, [('purchase_id', '=', order.id)])
-                        if proc_ids and po.state == 'confirmed':
-                            proc_obj.write(cr, uid, proc_ids, {'purchase_id': po.id})
-                        order.button_cancel()
-                    po.requisition_id.tender_done(context=context)
-            for element in po.order_line:
-                if element.product_id == po.requisition_id.procurement_id.product_id:
-                    stock_move_obj.write(cr, uid, element.move_ids.ids, {
-                        'procurement_id': po.requisition_id.procurement_id.id,
-                        'move_dest_id': po.requisition_id.procurement_id.move_dest_id.id,
-                        }, context=context)
-                if not element.quantity_tendered:
-                    element.write({'quantity_tendered': element.product_qty})
-        return res
-
->>>>>>> 6d51bce0
 
         if requisition.type_id.line_copy != 'copy':
             return {'value': value}
@@ -290,11 +264,19 @@
 
     def button_confirm(self, cr, uid, ids, context=None):
         res = super(purchase_order, self).button_confirm(cr, uid, ids, context=context)
+        stock_move_obj = self.pool.get('stock.move')
         for po in self.browse(cr, uid, ids, context=context):
             if po.requisition_id and (po.requisition_id.type_id.exclusive == 'exclusive'):
                 others_po = po.requisition_id.mapped('purchase_ids').filtered(lambda r: r.id != po.id)
                 others_po.button_cancel()
                 po.requisition_id.action_done(context=context)
+
+            for element in po.order_line:
+                if element.product_id == po.requisition_id.procurement_id.product_id:
+                    stock_move_obj.write(cr, uid, element.move_ids.ids, {
+                        'procurement_id': po.requisition_id.procurement_id.id,
+                        'move_dest_id': po.requisition_id.procurement_id.move_dest_id.id,
+                    }, context=context)
         return res
 
 
