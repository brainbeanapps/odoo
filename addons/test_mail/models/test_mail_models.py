# -*- coding: utf-8 -*-
# Part of Odoo. See LICENSE file for full copyright and licensing details.

from odoo import api, fields, models


class MailTestSimple(models.Model):
    """ A very simple model only inheriting from mail.thread when only
    communication history is necessary. """
    _description = 'Simple Chatter Model'
    _name = 'mail.test.simple'
    _inherit = ['mail.thread']

    name = fields.Char()
    email_from = fields.Char()


class MailTestStandard(models.Model):
    """ This model can be used in tests when automatic subscription and simple
    tracking is necessary. Most features are present in a simple way. """
    _description = 'Standard Chatter Model'
    _name = 'mail.test.track'
    _inherit = ['mail.thread']

    name = fields.Char()
    email_from = fields.Char()
<<<<<<< HEAD
    user_id = fields.Many2one('res.users', 'Responsible', tracking=True)
    umbrella_id = fields.Many2one('mail.test', tracking=True)
=======
    user_id = fields.Many2one('res.users', 'Responsible', track_visibility='onchange')
    umbrella_id = fields.Many2one('mail.test', track_visibility='onchange')
    company_id = fields.Many2one('res.company')
>>>>>>> 93d736e9


class MailTestActivity(models.Model):
    """ This model can be used to test activities in addition to simple chatter
    features. """
    _description = 'Activity Model'
    _name = 'mail.test.activity'
    _inherit = ['mail.thread', 'mail.activity.mixin']

    name = fields.Char()
    email_from = fields.Char()
    active = fields.Boolean(default=True)

    def action_start(self, action_summary):
        return self.activity_schedule(
            'test_mail.mail_act_test_todo',
            summary=action_summary
        )

    def action_close(self, action_feedback):
        self.activity_feedback(['test_mail.mail_act_test_todo'], feedback=action_feedback)


class MailTestFull(models.Model):
    """ This model can be used in tests when complex chatter features are
    required like modeling tasks or tickets. """
    _description = 'Full Chatter Model'
    _name = 'mail.test.full'
    _inherit = ['mail.thread']

    name = fields.Char()
    email_from = fields.Char(tracking=True)
    count = fields.Integer(default=1)
    datetime = fields.Datetime(default=fields.Datetime.now)
    mail_template = fields.Many2one('mail.template', 'Template')
    customer_id = fields.Many2one('res.partner', 'Customer', tracking=2)
    user_id = fields.Many2one('res.users', 'Responsible', tracking=1)
    umbrella_id = fields.Many2one('mail.test', tracking=True)

    def _track_template(self, tracking):
        res = super(MailTestFull, self)._track_template(tracking)
        record = self[0]
        changes, tracking_value_ids = tracking[record.id]
        if 'customer_id' in changes and record.mail_template:
            res['customer_id'] = (record.mail_template, {'composition_mode': 'mass_mail'})
        elif 'datetime' in changes:
            res['datetime'] = ('test_mail.mail_test_full_tracking_view', {'composition_mode': 'mass_mail'})
        return res

    def _track_subtype(self, init_values):
        self.ensure_one()
        if 'umbrella_id' in init_values and self.umbrella_id:
            return self.env.ref('test_mail.st_mail_test_full_umbrella_upd')
        return super(MailTestFull, self)._track_subtype(init_values)


class MailTestAlias(models.Model):
    """ This model can be used in tests when umbrella records like projects
    or teams are required. """
    _description = 'Alias Chatter Model'
    _name = 'mail.test'
    _mail_post_access = 'read'
    _inherit = ['mail.thread', 'mail.alias.mixin']

    name = fields.Char()
    description = fields.Text()
    customer_id = fields.Many2one('res.partner', 'Customer')
    alias_id = fields.Many2one(
        'mail.alias', 'Alias',
        delegate=True)

    def get_alias_model_name(self, vals):
        return vals.get('alias_model', 'mail.test')

    def get_alias_values(self):
        self.ensure_one()
        res = super(MailTestAlias, self).get_alias_values()
        res['alias_force_thread_id'] = self.id
        res['alias_parent_thread_id'] = self.id
        return res


class MailModel(models.Model):
    _name = 'test_performance.mail'
    _description = 'Test Performance Mail'
    _inherit = 'mail.thread'

    name = fields.Char()
    value = fields.Integer()
    value_pc = fields.Float(compute="_value_pc", store=True)
    track = fields.Char(default='test', tracking=True)
    partner_id = fields.Many2one('res.partner', string='Customer')

    @api.depends('value')
    def _value_pc(self):
        for record in self:
            record.value_pc = float(record.value) / 100<|MERGE_RESOLUTION|>--- conflicted
+++ resolved
@@ -24,14 +24,9 @@
 
     name = fields.Char()
     email_from = fields.Char()
-<<<<<<< HEAD
     user_id = fields.Many2one('res.users', 'Responsible', tracking=True)
     umbrella_id = fields.Many2one('mail.test', tracking=True)
-=======
-    user_id = fields.Many2one('res.users', 'Responsible', track_visibility='onchange')
-    umbrella_id = fields.Many2one('mail.test', track_visibility='onchange')
     company_id = fields.Many2one('res.company')
->>>>>>> 93d736e9
 
 
 class MailTestActivity(models.Model):
