--- conflicted
+++ resolved
@@ -1,31 +1,23 @@
-# Brazilian Portuguese translation for openobject-addons
-# Copyright (c) 2014 Rosetta Contributors and Canonical Ltd 2014
-# This file is distributed under the same license as the openobject-addons package.
-# FIRST AUTHOR <EMAIL@ADDRESS>, 2014.
-#
+# Translation of Odoo Server.
+# This file contains the translation of the following modules:
+# * hr_applicant_document
+# 
+# Translators:
+# Clemilton Clementino <clemylton@hotmail.com>, 2015
+# FIRST AUTHOR <EMAIL@ADDRESS>, 2014
 msgid ""
 msgstr ""
-<<<<<<< HEAD
-"Project-Id-Version: openobject-addons\n"
-"Report-Msgid-Bugs-To: FULL NAME <EMAIL@ADDRESS>\n"
-"POT-Creation-Date: 2014-08-14 13:08+0000\n"
-"PO-Revision-Date: 2014-09-06 19:06+0000\n"
-"Last-Translator: Fábio Martinelli - http://zupy.com.br "
-"<webmaster@zupy.com.br>\n"
-"Language-Team: Brazilian Portuguese <pt_BR@li.org>\n"
-=======
 "Project-Id-Version: Odoo 8.0\n"
 "Report-Msgid-Bugs-To: \n"
 "POT-Creation-Date: 2015-01-21 14:07+0000\n"
 "PO-Revision-Date: 2016-07-09 16:18+0000\n"
 "Last-Translator: grazziano <g.negocios@outlook.com.br>\n"
 "Language-Team: Portuguese (Brazil) (http://www.transifex.com/odoo/odoo-8/language/pt_BR/)\n"
->>>>>>> 96502490
 "MIME-Version: 1.0\n"
 "Content-Type: text/plain; charset=UTF-8\n"
-"Content-Transfer-Encoding: 8bit\n"
-"X-Launchpad-Export-Date: 2014-09-07 07:48+0000\n"
-"X-Generator: Launchpad (build 17196)\n"
+"Content-Transfer-Encoding: \n"
+"Language: pt_BR\n"
+"Plural-Forms: nplurals=2; plural=(n > 1);\n"
 
 #. module: hr_applicant_document
 #: model:ir.actions.act_window,help:hr_applicant_document.hr_applicant_resumes
@@ -34,11 +26,7 @@
 "             Search through resumes and motivation letters.\n"
 "            </p>\n"
 "            "
-msgstr ""
-"<p>\n"
-"             Procurar nos currículos e cartas motivacionais.\n"
-"            </p>\n"
-"            "
+msgstr "<p>\n             Procurar nos currículos e cartas motivacionais.\n            </p>\n            "
 
 #. module: hr_applicant_document
 #: model:ir.model,name:hr_applicant_document.model_hr_applicant
@@ -48,7 +36,7 @@
 #. module: hr_applicant_document
 #: field:hr.applicant,index_content:0
 msgid "Index Content"
-msgstr ""
+msgstr "Conteúdo Indexado"
 
 #. module: hr_applicant_document
 #: view:hr.applicant:hr_applicant_document.view_crm_case_jobs_filter_inherit
