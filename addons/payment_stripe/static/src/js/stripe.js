odoo.define('payment_stripe.stripe', function(require) {
    "use strict";

    var ajax = require('web.ajax');
    var core = require('web.core');
    var _t = core._t;
    var qweb = core.qweb;
    ajax.loadXML('/payment_stripe/static/src/xml/stripe_templates.xml', qweb);

    // The following currencies are integer only, see
    // https://stripe.com/docs/currencies#zero-decimal
    var int_currencies = [
        'BIF', 'XAF', 'XPF', 'CLP', 'KMF', 'DJF', 'GNF', 'JPY', 'MGA', 'PYG',
        'RWF', 'KRW', 'VUV', 'VND', 'XOF'
    ];

    if ($.blockUI) {
        // our message needs to appear above the modal dialog
        $.blockUI.defaults.baseZ = 2147483647; //same z-index as StripeCheckout
        $.blockUI.defaults.css.border = '0';
        $.blockUI.defaults.css["background-color"] = '';
        $.blockUI.defaults.overlayCSS["opacity"] = '0.9';
    }
    function getStripeHandler()
    {
        var handler = StripeCheckout.configure({
            key: $("input[name='stripe_key']").val(),
            image: $("input[name='stripe_image']").val(),
            locale: 'auto',
            token: function(token, args) {
                handler.isTokenGenerate = true;
                if ($.blockUI) {
                    var msg = _t("Just one more second, confirming your payment...");
                    $.blockUI({
                        'message': '<h2 class="text-white"><img src="/web/static/src/img/spin.png" class="fa-pulse"/>' +
                                '    <br />' + msg +
                                '</h2>'
                    });
                }
                ajax.jsonRpc("/payment/stripe/create_charge", 'call', {
                    tokenid: token.id,  // TBE TODO: for backward compatibility, remove on master
                    email: token.email, // TBE TODO: for backward compatibility, remove on master
                    token: token,
                    amount: $("input[name='amount']").val(),
                    acquirer_id: $("#acquirer_stripe").val(),
                    currency: $("input[name='currency']").val(),
                    invoice_num: $("input[name='invoice_num']").val(),
                    tx_ref: $("input[name='invoice_num']").val(),
                    return_url: $("input[name='return_url']").val()
                }).always(function(){
                    if ($.blockUI) {
                        $.unblockUI();
                    }
                }).done(function(data){
                    handler.isTokenGenerate = false;
                    window.location.href = data;
                }).fail(function(data){
                    var msg = data && data.data && data.data.message;
                    var wizard = $(qweb.render('stripe.error', {'msg': msg || _t('Payment error')}));
                    wizard.appendTo($('body')).modal({'keyboard': true});
                });
            },
        });
        return handler;
    }

    require('web.dom_ready');
    if (!$('.o_payment_form').length) {
        return $.Deferred().reject("DOM doesn't contain '.o_payment_form'");
    }

    var observer = new MutationObserver(function(mutations, observer) {
        for(var i=0; i<mutations.length; ++i) {
            for(var j=0; j<mutations[i].addedNodes.length; ++j) {
                if(mutations[i].addedNodes[j].tagName.toLowerCase() === "form" && mutations[i].addedNodes[j].getAttribute('provider') == 'stripe') {
                    display_stripe_form($(mutations[i].addedNodes[j]));
                }
            }
        }
    });


    function display_stripe_form(provider_form) {
        // Open Checkout with further options
        var payment_form = $('.o_payment_form');
        if(!payment_form.find('i').length)
            payment_form.append('<i class="fa fa-spinner fa-spin"/>');
            payment_form.attr('disabled','disabled');

        var payment_tx_url = payment_form.find('input[name="prepare_tx_url"]').val();
        var access_token = $("input[name='access_token']").val() || $("input[name='token']").val() || '';

        var get_input_value = function(name) {
            return provider_form.find('input[name="' + name + '"]').val();
        }

        var acquirer_id = parseInt(provider_form.find('#acquirer_stripe').val());
        var amount = parseFloat(get_input_value("amount") || '0.0');
        var currency = get_input_value("currency");
        var email = get_input_value("email");
        var invoice_num = get_input_value("invoice_num");
        var merchant = get_input_value("merchant");

<<<<<<< HEAD
        ajax.jsonRpc(payment_tx_url, 'call', {
            acquirer_id: acquirer_id,
            access_token: access_token,
        }).then(function(data) {
            try { provider_form[0].innerHTML = data; } catch (e) {};
        }).done(function () {
=======
            var create_tx = ajax.jsonRpc(url, 'call', {
                    acquirer_id: acquirer_id
            }).then(function (data) {
                try { provider_form[0].innerHTML = data; } catch (e) {}
            });
        }
        else if ($('.o_website_quote').length !== 0) {
            var url = _.str.sprintf("/quote/%s/transaction/", so_id);
            var create_tx = ajax.jsonRpc(url, 'call', {
                access_token: access_token,
                acquirer_id: acquirer_id
            }).then(function (data) {
                try { provider_form[0].innerHTML = data; } catch (e) {};
            });
        } else if (window.location.href.includes("/my/orders/")) {
            var create_tx = ajax.jsonRpc('/pay/sale/' + so_id + '/form_tx/', 'call', {
                access_token: access_token,
                acquirer_id: acquirer_id
            }).then(function (data) {
                try { provider_form.innerHTML = data; } catch (e) {};
            });
        } else if (window.location.href.includes("/my/invoices/")) {
            var create_tx = ajax.jsonRpc('/invoice/pay/' + invoice_id + '/form_tx/', 'call', {
                access_token: access_token,
                acquirer_id: acquirer_id
            }).then(function (data) {
                try { provider_form.innerHTML = data; } catch (e) {};
            });
        }
        else {
            var create_tx = ajax.jsonRpc('/shop/payment/transaction/' + acquirer_id, 'call', {
                    so_id: so_id,
                    access_token: access_token,
                    acquirer_id: acquirer_id
            }).then(function (data) {
                var $pay_stripe = $('#pay_stripe').detach();
                try { provider_form.innerHTML = data; } catch (e) {};
                // Restore 'Pay Now' button HTML since data might have changed it.
                $(provider_form).find('#pay_stripe').replaceWith($pay_stripe);
            });
        }
        create_tx.done(function () {
>>>>>>> 252bc396
            getStripeHandler().open({
                name: merchant,
                description: invoice_num,
                email: email,
                currency: currency,
                amount: _.contains(int_currencies, currency) ? amount : amount * 100,
            });
        });
    }

    $.getScript("https://checkout.stripe.com/checkout.js", function(data, textStatus, jqxhr) {
        observer.observe(document.body, {childList: true});
        display_stripe_form($('form[provider="stripe"]'));
    });
});<|MERGE_RESOLUTION|>--- conflicted
+++ resolved
@@ -101,57 +101,15 @@
         var invoice_num = get_input_value("invoice_num");
         var merchant = get_input_value("merchant");
 
-<<<<<<< HEAD
         ajax.jsonRpc(payment_tx_url, 'call', {
             acquirer_id: acquirer_id,
             access_token: access_token,
         }).then(function(data) {
-            try { provider_form[0].innerHTML = data; } catch (e) {};
+            var $pay_stripe = $('#pay_stripe').detach();
+            try { provider_form[0].innerHTML = data; } catch (e) {}
+            // Restore 'Pay Now' button HTML since data might have changed it.
+            $(provider_form[0]).find('#pay_stripe').replaceWith($pay_stripe);
         }).done(function () {
-=======
-            var create_tx = ajax.jsonRpc(url, 'call', {
-                    acquirer_id: acquirer_id
-            }).then(function (data) {
-                try { provider_form[0].innerHTML = data; } catch (e) {}
-            });
-        }
-        else if ($('.o_website_quote').length !== 0) {
-            var url = _.str.sprintf("/quote/%s/transaction/", so_id);
-            var create_tx = ajax.jsonRpc(url, 'call', {
-                access_token: access_token,
-                acquirer_id: acquirer_id
-            }).then(function (data) {
-                try { provider_form[0].innerHTML = data; } catch (e) {};
-            });
-        } else if (window.location.href.includes("/my/orders/")) {
-            var create_tx = ajax.jsonRpc('/pay/sale/' + so_id + '/form_tx/', 'call', {
-                access_token: access_token,
-                acquirer_id: acquirer_id
-            }).then(function (data) {
-                try { provider_form.innerHTML = data; } catch (e) {};
-            });
-        } else if (window.location.href.includes("/my/invoices/")) {
-            var create_tx = ajax.jsonRpc('/invoice/pay/' + invoice_id + '/form_tx/', 'call', {
-                access_token: access_token,
-                acquirer_id: acquirer_id
-            }).then(function (data) {
-                try { provider_form.innerHTML = data; } catch (e) {};
-            });
-        }
-        else {
-            var create_tx = ajax.jsonRpc('/shop/payment/transaction/' + acquirer_id, 'call', {
-                    so_id: so_id,
-                    access_token: access_token,
-                    acquirer_id: acquirer_id
-            }).then(function (data) {
-                var $pay_stripe = $('#pay_stripe').detach();
-                try { provider_form.innerHTML = data; } catch (e) {};
-                // Restore 'Pay Now' button HTML since data might have changed it.
-                $(provider_form).find('#pay_stripe').replaceWith($pay_stripe);
-            });
-        }
-        create_tx.done(function () {
->>>>>>> 252bc396
             getStripeHandler().open({
                 name: merchant,
                 description: invoice_num,
