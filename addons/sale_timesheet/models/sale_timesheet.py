# -*- coding: utf-8 -*-
# Part of Odoo. See LICENSE file for full copyright and licensing details.

from openerp import models, api, fields
from openerp.tools.translate import _

from openerp.exceptions import UserError


class ResCompany(models.Model):
    _inherit = 'res.company'

    @api.model
    def _get_uom_hours(self):
        try:
            return self.env.ref("product.product_uom_hour")
        except ValueError:
            return False
    project_time_mode_id = fields.Many2one('product.uom', string='Timesheet UoM', default=_get_uom_hours)


class HrEmployee(models.Model):
    _inherit = 'hr.employee'
    # FIXME: this field should be in module hr_timesheet, not sale_timesheet
    timesheet_cost = fields.Float(string='Timesheet Cost', default=0.0)


class ProductTemplate(models.Model):
    _inherit = 'product.template'
    track_service = fields.Selection(selection_add=[('timesheet', 'Timesheets on project')])

    @api.onchange('type', 'invoice_policy')
    def onchange_type_timesheet(self):
        if self.type == 'service' and self.invoice_policy != 'cost':
            self.track_service = 'timesheet'
        else:
            self.track_service = 'manual'
        return {}


class AccountAnalyticLine(models.Model):
    _inherit = 'account.analytic.line'

    def _get_sale_order_line(self, vals=None):
        result = dict(vals or {})
        if self.project_id:
            if result.get('so_line'):
                sol = self.env['sale.order.line'].browse([result['so_line']])
            else:
                sol = self.so_line
            if not sol:
                sol = self.env['sale.order.line'].search([
                    ('order_id.project_id', '=', self.account_id.id),
                    ('state', '=', 'sale'),
                    ('product_id.track_service', '=', 'timesheet'),
                    ('product_id.type', '=', 'service')],
                    limit=1)
            if sol:
                result.update({
                    'so_line': sol.id,
                    'product_id': sol.product_id.id,
                })
                result = self._get_timesheet_cost(result)

        result = super(AccountAnalyticLine, self)._get_sale_order_line(vals=result)
        return result

    def _get_timesheet_cost(self, vals=None):
        result = dict(vals or {})
        if result.get('project_id') or self.project_id:
            if result.get('amount'):
                return result
            unit_amount = result.get('unit_amount', 0.0) or self.unit_amount
            user_id = result.get('user_id') or self.user_id.id
            user = self.env['res.users'].browse([user_id])
            emp = self.env['hr.employee'].search([('user_id', '=', user_id)], limit=1)
            cost = emp and emp.timesheet_cost or 0.0
            uom = (emp or user).company_id.project_time_mode_id
            # Nominal employee cost = 1 * company project UoM (project_time_mode_id)
            result.update(
                amount=(-unit_amount * cost),
                product_uom_id=uom.id
            )
        return result

    @api.multi
    def write(self, values):
        for line in self:
            values = line._get_timesheet_cost(vals=values)
            super(AccountAnalyticLine, line).write(values)
        return True

    @api.model
    def create(self, values):
        values = self._get_timesheet_cost(vals=values)
        return super(AccountAnalyticLine, self).create(values)

class SaleOrder(models.Model):
    _inherit = 'sale.order'

    timesheet_ids = fields.Many2many('account.analytic.line', compute='_compute_timesheet_ids', string='Timesheet activities associated to this sale')
    timesheet_count = fields.Float(string='Timesheet activities', compute='_compute_timesheet_ids')

    project_project_id = fields.Many2one('project.project', compute='_compute_project_project_id', string='Project associated to this sale')

    @api.multi
    @api.depends('project_id.line_ids')
    def _compute_timesheet_ids(self):
        for order in self:
            if order.project_id:
                order.timesheet_ids = self.env['account.analytic.line'].search(
                    [('so_line', 'in', order.order_line.ids),
                     '|',
                        ('amount', '<=', 0.0),
                        ('project_id', '!=', False)])
            else:
                order.timesheet_ids = []
            order.timesheet_count = len(order.timesheet_ids)

    @api.multi
    @api.constrains('order_line')
    def _check_multi_timesheet(self):
        for order in self:
            count = 0
            for line in order.order_line:
                if line.product_id.track_service == 'timesheet':
                    count += 1
                if count > 1:
                    raise UserError(_("You can use only one product on timesheet within the same sale order. You should split your order to include only one contract based on time and material."))
        return {}

    @api.multi
    @api.depends('project_id.project_ids')
    def _compute_project_project_id(self):
        for order in self:
            order.project_project_id = self.env['project.project'].search([('analytic_account_id', '=', order.project_id.id)])

    @api.multi
    def action_view_project_project(self):
        self.ensure_one()
        imd = self.env['ir.model.data']
        action = imd.xmlid_to_object('project.open_view_project_all')
        form_view_id = imd.xmlid_to_res_id('project.edit_project')

        result = {
            'name': action.name,
            'help': action.help,
            'type': action.type,
            'views': [(form_view_id, 'form')],
            'target': action.target,
            'context': action.context,
            'res_model': action.res_model,
            'res_id': self.project_project_id.id,
        }
        return result

    @api.multi
    def action_confirm(self):
        result = super(SaleOrder, self).action_confirm()
        for order in self:
            if not order.project_project_id:
                for line in order.order_line:
                    if line.product_id.track_service == 'timesheet':
<<<<<<< HEAD
                        if not order.project_id:
                            order._create_analytic_account(prefix=order.product_id.default_code or None)
                        order.project_id.project_create({'name': order.project_id.name, 'use_tasks': True})
=======
                        order._create_analytic_account(prefix=line.product_id.default_code or None)
>>>>>>> 3ed483ca
                        break
        return result

    @api.multi
    def action_view_timesheet(self):
        self.ensure_one()
        imd = self.env['ir.model.data']
        action = imd.xmlid_to_object('hr_timesheet.act_hr_timesheet_line')
        list_view_id = imd.xmlid_to_res_id('hr_timesheet.hr_timesheet_line_tree')
        form_view_id = imd.xmlid_to_res_id('hr_timesheet.hr_timesheet_line_form')

        result = {
            'name': action.name,
            'help': action.help,
            'type': action.type,
            'views': [[list_view_id, 'tree'], [form_view_id, 'form']],
            'target': action.target,
            'context': action.context,
            'res_model': action.res_model,
        }
        if self.timesheet_count > 0:
            result['domain'] = "[('id','in',%s)]" % self.timesheet_ids.ids
        else:
            result = {'type': 'ir.actions.act_window_close'}
        return result


class SaleOrderLine(models.Model):
    _inherit = "sale.order.line"

    @api.multi
    def _compute_analytic(self, domain=None):
        if not domain:
            # To filter on analyic lines linked to an expense
            domain = [('so_line', 'in', self.ids), '|', ('amount', '<=', 0.0), ('project_id', '!=', False)]
        return super(SaleOrderLine, self)._compute_analytic(domain=domain)

    @api.model
    def _get_analytic_track_service(self):
        return super(SaleOrderLine, self)._get_analytic_track_service() + ['timesheet']<|MERGE_RESOLUTION|>--- conflicted
+++ resolved
@@ -161,13 +161,9 @@
             if not order.project_project_id:
                 for line in order.order_line:
                     if line.product_id.track_service == 'timesheet':
-<<<<<<< HEAD
                         if not order.project_id:
-                            order._create_analytic_account(prefix=order.product_id.default_code or None)
+                            order._create_analytic_account(prefix=line.product_id.default_code or None)
                         order.project_id.project_create({'name': order.project_id.name, 'use_tasks': True})
-=======
-                        order._create_analytic_account(prefix=line.product_id.default_code or None)
->>>>>>> 3ed483ca
                         break
         return result
 
