<?xml version="1.0" encoding="utf-8"?>
<openerp>
    <data>
        <template id="assets_frontend" inherit_id="website.assets_frontend" name="wesbite_mass_mailing assets">
            <xpath expr="." position="inside">
                <script type="text/javascript" src="/mass_mailing/static/src/js/website_mass_mailing.js"></script>
            </xpath>
        </template>

<<<<<<< HEAD
<template id="head" inherit_id="website.layout" name="Mail customization">
    <xpath expr="//head" position="inside">
        <script type="text/javascript" src="/mass_mailing/static/src/js/website_mass_mailing.editor.js" groups="base.group_website_publisher"></script>
    </xpath>
</template>

<template id="assets_frontend" inherit_id="website.assets_frontend" name="Mail Frontend Assets">
    <xpath expr="." position="inside">
        <script type="text/javascript" src="/mass_mailing/static/src/js/website_mass_mailing.js"></script>
    </xpath>
</template>

</data>
=======
        <template id="assets_editor" inherit_id="website.assets_editor" name="wesbite_mass_mailing Editor assets">
            <xpath expr="/t" position="inside">
                <script type="text/javascript" src="/mass_mailing/static/src/js/website_mass_mailing.editor.js" groups="base.group_website_publisher"></script>
            </xpath>
        </template>
    </data>
>>>>>>> ed1c1739
</openerp><|MERGE_RESOLUTION|>--- conflicted
+++ resolved
@@ -3,30 +3,19 @@
     <data>
         <template id="assets_frontend" inherit_id="website.assets_frontend" name="wesbite_mass_mailing assets">
             <xpath expr="." position="inside">
-                <script type="text/javascript" src="/mass_mailing/static/src/js/website_mass_mailing.js"></script>
-            </xpath>
-        </template>
-
-<<<<<<< HEAD
-<template id="head" inherit_id="website.layout" name="Mail customization">
-    <xpath expr="//head" position="inside">
-        <script type="text/javascript" src="/mass_mailing/static/src/js/website_mass_mailing.editor.js" groups="base.group_website_publisher"></script>
     </xpath>
 </template>
 
 <template id="assets_frontend" inherit_id="website.assets_frontend" name="Mail Frontend Assets">
     <xpath expr="." position="inside">
-        <script type="text/javascript" src="/mass_mailing/static/src/js/website_mass_mailing.js"></script>
-    </xpath>
-</template>
+                <script type="text/javascript" src="/mass_mailing/static/src/js/website_mass_mailing.js"></script>
+            </xpath>
+        </template>
 
-</data>
-=======
         <template id="assets_editor" inherit_id="website.assets_editor" name="wesbite_mass_mailing Editor assets">
             <xpath expr="/t" position="inside">
                 <script type="text/javascript" src="/mass_mailing/static/src/js/website_mass_mailing.editor.js" groups="base.group_website_publisher"></script>
             </xpath>
         </template>
     </data>
->>>>>>> ed1c1739
 </openerp>