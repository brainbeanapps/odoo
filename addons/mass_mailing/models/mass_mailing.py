# -*- coding: utf-8 -*-
# Part of Odoo. See LICENSE file for full copyright and licensing details.

import hashlib
import hmac
import logging
import random
import threading
from ast import literal_eval

from odoo import api, fields, models, tools, _
from odoo.exceptions import UserError
from odoo.tools.safe_eval import safe_eval

_logger = logging.getLogger(__name__)

MASS_MAILING_BUSINESS_MODELS = [
    'crm.lead',
    'event.registration',
    'hr.applicant',
    'res.partner',
    'event.track',
    'sale.order',
    'mail.mass_mailing.list',
]


class MassMailingTag(models.Model):
    """Model of categories of mass mailing, i.e. marketing, newsletter, ... """
    _name = 'mail.mass_mailing.tag'
    _description = 'Mass Mailing Tag'
    _order = 'name'

    name = fields.Char(required=True, translate=True)
    color = fields.Integer(string='Color Index')

    _sql_constraints = [
            ('name_uniq', 'unique (name)', "Tag name already exists !"),
    ]


class MassMailingList(models.Model):
    """Model of a contact list. """
    _name = 'mail.mass_mailing.list'
    _order = 'name'
    _description = 'Mailing List'

    name = fields.Char(string='Mailing List', required=True)
    active = fields.Boolean(default=True)
    create_date = fields.Datetime(string='Creation Date')
    contact_nbr = fields.Integer(compute="_compute_contact_nbr", string='Number of Contacts')
    contact_ids = fields.Many2many(
        'mail.mass_mailing.contact', 'mail_mass_mailing_contact_list_rel', 'list_id', 'contact_id',
        string='Mailing Lists')

    # Compute number of contacts non opt-out for a mailing list
    def _compute_contact_nbr(self):
        self.env.cr.execute('''
            select
                list_id, count(*)
            from
                mail_mass_mailing_contact_list_rel r
                left join mail_mass_mailing_contact c on (r.contact_id=c.id)
            where
                c.opt_out <> true
            group by
                list_id
        ''')
        data = dict(self.env.cr.fetchall())
        for mailing_list in self:
            mailing_list.contact_nbr = data.get(mailing_list.id, 0)

    @api.multi
    def action_merge(self, src_lists, archive):
        """
            Insert all the contact from the mailing lists 'src_lists' to the
            mailing list in 'self'. Possibility to archive the mailing lists
            'src_lists' after the merge except the destination mailing list 'self'.
        """
        # Explation of the SQL query with an example. There are the following lists
        # A (id=4): yti@odoo.com; yti@example.com
        # B (id=5): yti@odoo.com; yti@openerp.com
        # C (id=6): nothing
        # To merge the mailing lists A and B into C, we build the view st that looks
        # like this with our example:
        #
        #  contact_id |           email           | row_number |  list_id |
        # ------------+---------------------------+------------------------
        #           4 | yti@odoo.com              |          1 |        4 |
        #           6 | yti@odoo.com              |          2 |        5 |
        #           5 | yti@example.com           |          1 |        4 |
        #           7 | yti@openerp.com           |          1 |        5 |
        #
        # The row_column is kind of an occurence counter for the email address.
        # Then we create the Many2many relation between the destination list and the contacts
        # while avoiding to insert an existing email address (if the destination is in the source
        # for example)
        self.ensure_one()
        # Put destination is sources lists if not already the case
        src_lists |= self
        self.env.cr.execute("""
            INSERT INTO mail_mass_mailing_contact_list_rel (contact_id, list_id)
            SELECT st.contact_id AS contact_id, %s AS list_id
            FROM
                (
                SELECT
                    contact.id AS contact_id,
                    contact.email AS email,
                    mailing_list.id AS list_id,
                    row_number() OVER (PARTITION BY email ORDER BY email) AS rn
                FROM
                    mail_mass_mailing_contact contact,
                    mail_mass_mailing_contact_list_rel contact_list_rel,
                    mail_mass_mailing_list mailing_list
                WHERE contact.id=contact_list_rel.contact_id
                AND contact.opt_out = FALSE
                AND mailing_list.id=contact_list_rel.list_id
                AND mailing_list.id IN %s
                AND NOT EXISTS
                    (
                    SELECT 1
                    FROM
                        mail_mass_mailing_contact contact2,
                        mail_mass_mailing_contact_list_rel contact_list_rel2
                    WHERE contact2.email = contact.email
                    AND contact_list_rel2.contact_id = contact2.id
                    AND contact_list_rel2.list_id = %s
                    )
                ) st
            WHERE st.rn = 1;""", (self.id, tuple(src_lists.ids), self.id))
        self.invalidate_cache()
        if archive:
            (src_lists - self).write({'active': False})

    @api.multi
    def close_dialog(self):
        return {'type': 'ir.actions.act_window_close'}


class MassMailingContact(models.Model):
    """Model of a contact. This model is different from the partner model
    because it holds only some basic information: name, email. The purpose is to
    be able to deal with large contact list to email without bloating the partner
    base."""
    _name = 'mail.mass_mailing.contact'
    _inherit = 'mail.thread'
    _description = 'Mass Mailing Contact'
    _order = 'email'
    _rec_name = 'email'

    name = fields.Char()
    company_name = fields.Char(string='Company Name')
    title_id = fields.Many2one('res.partner.title', string='Title')
    email = fields.Char(required=True)
    create_date = fields.Datetime(string='Creation Date')
    list_ids = fields.Many2many(
        'mail.mass_mailing.list', 'mail_mass_mailing_contact_list_rel',
        'contact_id', 'list_id', string='Mailing Lists')
    opt_out = fields.Boolean(string='Opt Out', help='The contact has chosen not to receive mails anymore from this list')
    unsubscription_date = fields.Datetime(string='Unsubscription Date')
    message_bounce = fields.Integer(string='Bounced', help='Counter of the number of bounced emails for this contact.', default=0)
    country_id = fields.Many2one('res.country', string='Country')
    tag_ids = fields.Many2many('res.partner.category', string='Tags')

    @api.model
    def create(self, vals):
        if 'opt_out' in vals:
            vals['unsubscription_date'] = vals['opt_out'] and fields.Datetime.now()
        return super(MassMailingContact, self).create(vals)

    @api.multi
    def write(self, vals):
        if 'opt_out' in vals:
            vals['unsubscription_date'] = vals['opt_out'] and fields.Datetime.now()
        return super(MassMailingContact, self).write(vals)

    def get_name_email(self, name):
        name, email = self.env['res.partner']._parse_partner_name(name)
        if name and not email:
            email = name
        if email and not name:
            name = email
        return name, email

    @api.model
    def name_create(self, name):
        name, email = self.get_name_email(name)
        contact = self.create({'name': name, 'email': email})
        return contact.name_get()[0]

    @api.model
    def add_to_list(self, name, list_id):
        name, email = self.get_name_email(name)
        contact = self.create({'name': name, 'email': email, 'list_ids': [(4, list_id)]})
        return contact.name_get()[0]

    @api.multi
    def message_get_default_recipients(self):
        return dict((record.id, {'partner_ids': [], 'email_to': record.email, 'email_cc': False}) for record in self)


class MassMailingStage(models.Model):

    """Stage for mass mailing campaigns. """
    _name = 'mail.mass_mailing.stage'
    _description = 'Mass Mailing Campaign Stage'
    _order = 'sequence'

    name = fields.Char(required=True, translate=True)
    sequence = fields.Integer()


class MassMailingCampaign(models.Model):
    """Model of mass mailing campaigns. """
    _name = "mail.mass_mailing.campaign"
    _description = 'Mass Mailing Campaign'
    _rec_name = "campaign_id"
    _inherits = {'utm.campaign': 'campaign_id'}

    stage_id = fields.Many2one('mail.mass_mailing.stage', string='Stage', ondelete='restrict', required=True, 
        default=lambda self: self.env['mail.mass_mailing.stage'].search([], limit=1))
    user_id = fields.Many2one(
        'res.users', string='Responsible',
        required=True, default=lambda self: self.env.uid)
    campaign_id = fields.Many2one('utm.campaign', 'campaign_id',
        required=True, ondelete='cascade',  help="This name helps you tracking your different campaign efforts, e.g. Fall_Drive, Christmas_Special")
    source_id = fields.Many2one('utm.source', string='Source',
            help="This is the link source, e.g. Search Engine, another domain,or name of email list", default=lambda self: self.env.ref('utm.utm_source_newsletter'))
    medium_id = fields.Many2one('utm.medium', string='Medium',
            help="This is the delivery method, e.g. Postcard, Email, or Banner Ad", default=lambda self: self.env.ref('utm.utm_medium_email'))
    tag_ids = fields.Many2many(
        'mail.mass_mailing.tag', 'mail_mass_mailing_tag_rel',
        'tag_id', 'campaign_id', string='Tags')
    mass_mailing_ids = fields.One2many(
        'mail.mass_mailing', 'mass_mailing_campaign_id',
        string='Mass Mailings')
    unique_ab_testing = fields.Boolean(string='Allow A/B Testing', default=True,
        help='If checked, recipients will be mailed only once for the whole campaign. '
             'This lets you send different mailings to randomly selected recipients and test '
             'the effectiveness of the mailings, without causing duplicate messages.')
    color = fields.Integer(string='Color Index')
    clicks_ratio = fields.Integer(compute="_compute_clicks_ratio", string="Number of clicks")
    # stat fields
    total = fields.Integer(compute="_compute_statistics")
    scheduled = fields.Integer(compute="_compute_statistics")
    failed = fields.Integer(compute="_compute_statistics")
    sent = fields.Integer(compute="_compute_statistics", string="Sent Emails")
    delivered = fields.Integer(compute="_compute_statistics")
    opened = fields.Integer(compute="_compute_statistics")
    replied = fields.Integer(compute="_compute_statistics")
    bounced = fields.Integer(compute="_compute_statistics")
    received_ratio = fields.Integer(compute="_compute_statistics", string='Received Ratio')
    opened_ratio = fields.Integer(compute="_compute_statistics", string='Opened Ratio')
    replied_ratio = fields.Integer(compute="_compute_statistics", string='Replied Ratio')
    bounced_ratio = fields.Integer(compute="_compute_statistics", string='Bounced Ratio')
    total_mailings = fields.Integer(compute="_compute_total_mailings", string='Mailings')

    def _compute_clicks_ratio(self):
        self.env.cr.execute("""
            SELECT COUNT(DISTINCT(stats.id)) AS nb_mails, COUNT(DISTINCT(clicks.mail_stat_id)) AS nb_clicks, stats.mass_mailing_campaign_id AS id
            FROM mail_mail_statistics AS stats
            LEFT OUTER JOIN link_tracker_click AS clicks ON clicks.mail_stat_id = stats.id
            WHERE stats.mass_mailing_campaign_id IN %s
            GROUP BY stats.mass_mailing_campaign_id
        """, (tuple(self.ids), ))

        campaign_data = self.env.cr.dictfetchall()
        mapped_data = dict([(c['id'], 100 * c['nb_clicks'] / c['nb_mails']) for c in campaign_data])
        for campaign in self:
            campaign.clicks_ratio = mapped_data.get(campaign.id, 0)

    def _compute_statistics(self):
        """ Compute statistics of the mass mailing campaign """
        self.env.cr.execute("""
            SELECT
                c.id as campaign_id,
                COUNT(s.id) AS total,
                COUNT(CASE WHEN s.sent is not null THEN 1 ELSE null END) AS sent,
                COUNT(CASE WHEN s.scheduled is not null AND s.sent is null AND s.exception is null THEN 1 ELSE null END) AS scheduled,
                COUNT(CASE WHEN s.scheduled is not null AND s.sent is null AND s.exception is not null THEN 1 ELSE null END) AS failed,
                COUNT(CASE WHEN s.id is not null AND s.bounced is null THEN 1 ELSE null END) AS delivered,
                COUNT(CASE WHEN s.opened is not null THEN 1 ELSE null END) AS opened,
                COUNT(CASE WHEN s.replied is not null THEN 1 ELSE null END) AS replied ,
                COUNT(CASE WHEN s.bounced is not null THEN 1 ELSE null END) AS bounced
            FROM
                mail_mail_statistics s
            RIGHT JOIN
                mail_mass_mailing_campaign c
                ON (c.id = s.mass_mailing_campaign_id)
            WHERE
                c.id IN %s
            GROUP BY
                c.id
        """, (tuple(self.ids), ))

        for row in self.env.cr.dictfetchall():
            total = row['total'] or 1
            row['delivered'] = row['sent'] - row['bounced']
            row['received_ratio'] = 100.0 * row['delivered'] / total
            row['opened_ratio'] = 100.0 * row['opened'] / total
            row['replied_ratio'] = 100.0 * row['replied'] / total
            row['bounced_ratio'] = 100.0 * row['bounced'] / total
            self.browse(row.pop('campaign_id')).update(row)

    def _compute_total_mailings(self):
        campaign_data = self.env['mail.mass_mailing'].read_group(
            [('mass_mailing_campaign_id', 'in', self.ids)],
            ['mass_mailing_campaign_id'], ['mass_mailing_campaign_id'])
        mapped_data = dict([(c['mass_mailing_campaign_id'][0], c['mass_mailing_campaign_id_count']) for c in campaign_data])
        for campaign in self:
            campaign.total_mailings = mapped_data.get(campaign.id, 0)

    def get_recipients(self, model=None):
        """Return the recipients of a mailing campaign. This is based on the statistics
        build for each mailing. """
        res = dict.fromkeys(self.ids, {})
        for campaign in self:
            domain = [('mass_mailing_campaign_id', '=', campaign.id)]
            if model:
                domain += [('model', '=', model)]
            res[campaign.id] = set(self.env['mail.mail.statistics'].search(domain).mapped('res_id'))
        return res

    @api.model
    def read_group(self, domain, fields, groupby, offset=0, limit=None, orderby=False, lazy=True):
        """ Override read_group to always display all states. """
        if groupby and groupby[0] == "stage_id":
            # Default result structure
            states_read = self.env['mail.mass_mailing.stage'].search_read([], ['name'])
            states = [(state['id'], state['name']) for state in states_read]
            read_group_all_states = [{
                '__context': {'group_by': groupby[1:]},
                '__domain': domain + [('stage_id', '=', state_value)],
                'stage_id': state_value,
                'state_count': 0,
            } for state_value, state_name in states]
            # Get standard results
            read_group_res = super(MassMailingCampaign, self).read_group(domain, fields, groupby, offset=offset, limit=limit, orderby=orderby)
            # Update standard results with default results
            result = []
            for state_value, state_name in states:
                res = [x for x in read_group_res if x['stage_id'] == (state_value, state_name)]
                if not res:
                    res = [x for x in read_group_all_states if x['stage_id'] == state_value]
                res[0]['stage_id'] = [state_value, state_name]
                result.append(res[0])
            return result
        else:
            return super(MassMailingCampaign, self).read_group(domain, fields, groupby, offset=offset, limit=limit, orderby=orderby)


class MassMailing(models.Model):
    """ MassMailing models a wave of emails for a mass mailign campaign.
    A mass mailing is an occurence of sending emails. """

    _name = 'mail.mass_mailing'
    _description = 'Mass Mailing'
    # number of periods for tracking mail_mail statistics
    _period_number = 6
    _order = 'sent_date DESC'
    _inherits = {'utm.source': 'source_id'}
    _rec_name = "source_id"

    @api.model
    def _get_default_mail_server_id(self):
        server_id = self.env['ir.config_parameter'].sudo().get_param('mass_mailing.mail_server_id')
        try:
            server_id = literal_eval(server_id) if server_id else False
            return self.env['ir.mail_server'].search([('id', '=', server_id)]).id
        except ValueError:
            return False

    @api.model
    def default_get(self, fields):
        res = super(MassMailing, self).default_get(fields)
        if 'reply_to_mode' in fields and not 'reply_to_mode' in res and res.get('mailing_model_real'):
            if res['mailing_model_real'] in ['res.partner', 'mail.mass_mailing.contact']:
                res['reply_to_mode'] = 'email'
            else:
                res['reply_to_mode'] = 'thread'
        return res

    active = fields.Boolean(default=True)
    email_from = fields.Char(string='From', required=True,
        default=lambda self: self.env['mail.message']._get_default_from())
    create_date = fields.Datetime(string='Creation Date')
    sent_date = fields.Datetime(string='Sent Date', oldname='date', copy=False)
    schedule_date = fields.Datetime(string='Schedule in the Future')
    body_html = fields.Html(string='Body', sanitize_attributes=False)
    attachment_ids = fields.Many2many('ir.attachment', 'mass_mailing_ir_attachments_rel',
        'mass_mailing_id', 'attachment_id', string='Attachments')
    keep_archives = fields.Boolean(string='Keep Archives')
    mass_mailing_campaign_id = fields.Many2one('mail.mass_mailing.campaign', string='Mass Mailing Campaign')
    campaign_id = fields.Many2one('utm.campaign', string='Campaign',
                                  help="This name helps you tracking your different campaign efforts, e.g. Fall_Drive, Christmas_Special")
    source_id = fields.Many2one('utm.source', string='Subject', required=True, ondelete='cascade',
                                help="This is the link source, e.g. Search Engine, another domain, or name of email list")
    medium_id = fields.Many2one('utm.medium', string='Medium',
                                help="This is the delivery method, e.g. Postcard, Email, or Banner Ad", default=lambda self: self.env.ref('utm.utm_medium_email'))
    clicks_ratio = fields.Integer(compute="_compute_clicks_ratio", string="Number of Clicks")
    state = fields.Selection([('draft', 'Draft'), ('in_queue', 'In Queue'), ('sending', 'Sending'), ('done', 'Sent')],
        string='Status', required=True, copy=False, default='draft')
    color = fields.Integer(string='Color Index')
    user_id = fields.Many2one('res.users', string='Mailing Manager', default=lambda self: self.env.user)
    # mailing options
    reply_to_mode = fields.Selection(
        [('thread', 'Recipient Followers'), ('email', 'Specified Email Address')], string='Reply-To Mode', required=True)
    reply_to = fields.Char(string='Reply To', help='Preferred Reply-To Address',
        default=lambda self: self.env['mail.message']._get_default_from())
    # recipients
    mailing_model_real = fields.Char(compute='_compute_model', string='Recipients Real Model', default='mail.mass_mailing.contact', required=True)
    mailing_model_id = fields.Many2one('ir.model', string='Recipients Model', domain=[('model', 'in', MASS_MAILING_BUSINESS_MODELS)],
        default=lambda self: self.env.ref('mass_mailing.model_mail_mass_mailing_list').id)
    mailing_model_name = fields.Char(related='mailing_model_id.model', string='Recipients Model Name', readonly=True, related_sudo=True)
    mailing_domain = fields.Char(string='Domain', oldname='domain', default=[])
    mail_server_id = fields.Many2one('ir.mail_server', string='Mail Server',
        default=_get_default_mail_server_id,
        help="Use a specific mail server in priority. Otherwise Odoo relies on the first outgoing mail server available (based on their sequencing) as it does for normal mails.")
    contact_list_ids = fields.Many2many('mail.mass_mailing.list', 'mail_mass_mailing_list_rel',
        string='Mailing Lists')
    contact_ab_pc = fields.Integer(string='A/B Testing percentage',
        help='Percentage of the contacts that will be mailed. Recipients will be taken randomly.', default=100)
    # statistics data
    statistics_ids = fields.One2many('mail.mail.statistics', 'mass_mailing_id', string='Emails Statistics')
    total = fields.Integer(compute="_compute_total")
    scheduled = fields.Integer(compute="_compute_statistics")
    sent = fields.Integer(compute="_compute_statistics")
    delivered = fields.Integer(compute="_compute_statistics")
    opened = fields.Integer(compute="_compute_statistics")
    clicked = fields.Integer(compute="_compute_statistics")
    replied = fields.Integer(compute="_compute_statistics")
    bounced = fields.Integer(compute="_compute_statistics")
    failed = fields.Integer(compute="_compute_statistics")
    received_ratio = fields.Integer(compute="_compute_statistics", string='Received Ratio')
    opened_ratio = fields.Integer(compute="_compute_statistics", string='Opened Ratio')
    replied_ratio = fields.Integer(compute="_compute_statistics", string='Replied Ratio')
    bounced_ratio = fields.Integer(compute="_compute_statistics", String='Bounced Ratio')
    next_departure = fields.Datetime(compute="_compute_next_departure", string='Scheduled date')

    def _compute_total(self):
        for mass_mailing in self:
            mass_mailing.total = len(mass_mailing.sudo().get_recipients())

    def _compute_clicks_ratio(self):
        self.env.cr.execute("""
            SELECT COUNT(DISTINCT(stats.id)) AS nb_mails, COUNT(DISTINCT(clicks.mail_stat_id)) AS nb_clicks, stats.mass_mailing_id AS id
            FROM mail_mail_statistics AS stats
            LEFT OUTER JOIN link_tracker_click AS clicks ON clicks.mail_stat_id = stats.id
            WHERE stats.mass_mailing_id IN %s
            GROUP BY stats.mass_mailing_id
        """, (tuple(self.ids), ))

        mass_mailing_data = self.env.cr.dictfetchall()
        mapped_data = dict([(m['id'], 100 * m['nb_clicks'] / m['nb_mails']) for m in mass_mailing_data])
        for mass_mailing in self:
            mass_mailing.clicks_ratio = mapped_data.get(mass_mailing.id, 0)

    @api.depends('mailing_model_id')
    def _compute_model(self):
        for record in self:
            record.mailing_model_real = (record.mailing_model_name != 'mail.mass_mailing.list') and record.mailing_model_name or 'mail.mass_mailing.contact'

    def _compute_statistics(self):
        """ Compute statistics of the mass mailing """
        self.env.cr.execute("""
            SELECT
                m.id as mailing_id,
                COUNT(s.id) AS total,
                COUNT(CASE WHEN s.sent is not null THEN 1 ELSE null END) AS sent,
                COUNT(CASE WHEN s.scheduled is not null AND s.sent is null AND s.exception is null THEN 1 ELSE null END) AS scheduled,
                COUNT(CASE WHEN s.scheduled is not null AND s.sent is null AND s.exception is not null THEN 1 ELSE null END) AS failed,
                COUNT(CASE WHEN s.sent is not null AND s.bounced is null THEN 1 ELSE null END) AS delivered,
                COUNT(CASE WHEN s.opened is not null THEN 1 ELSE null END) AS opened,
                COUNT(CASE WHEN s.clicked is not null THEN 1 ELSE null END) AS clicked,
                COUNT(CASE WHEN s.replied is not null THEN 1 ELSE null END) AS replied,
                COUNT(CASE WHEN s.bounced is not null THEN 1 ELSE null END) AS bounced,
                COUNT(CASE WHEN s.exception is not null THEN 1 ELSE null END) AS failed
            FROM
                mail_mail_statistics s
            RIGHT JOIN
                mail_mass_mailing m
                ON (m.id = s.mass_mailing_id)
            WHERE
                m.id IN %s
            GROUP BY
                m.id
        """, (tuple(self.ids), ))
        for row in self.env.cr.dictfetchall():
            total = row.pop('total') or 1
            row['received_ratio'] = 100.0 * row['delivered'] / total
            row['opened_ratio'] = 100.0 * row['opened'] / total
            row['clicks_ratio'] = 100.0 * row['clicked'] / total
            row['replied_ratio'] = 100.0 * row['replied'] / total
            row['bounced_ratio'] = 100.0 * row['bounced'] / total
            self.browse(row.pop('mailing_id')).update(row)

    @api.multi
    def _unsubscribe_token(self, res_id, email):
        """Generate a secure hash for this mailing list and parameters.

        This is appended to the unsubscription URL and then checked at
        unsubscription time to ensure no malicious unsubscriptions are
        performed.

        :param int res_id:
            ID of the resource that will be unsubscribed.

        :param str email:
            Email of the resource that will be unsubscribed.
        """
        secret = self.env["ir.config_parameter"].sudo().get_param(
            "database.secret")
        token = (self.env.cr.dbname, self.id, int(res_id), tools.ustr(email))
        return hmac.new(secret.encode('utf-8'), repr(token).encode('utf-8'), hashlib.sha512).hexdigest()

    def _compute_next_departure(self):
        cron_next_call = self.env.ref('mass_mailing.ir_cron_mass_mailing_queue').sudo().nextcall
        str2dt = fields.Datetime.from_string
        cron_time = str2dt(cron_next_call)
        for mass_mailing in self:
            if mass_mailing.schedule_date:
                schedule_date = str2dt(mass_mailing.schedule_date)
                mass_mailing.next_departure = max(schedule_date, cron_time)
            else:
                mass_mailing.next_departure = cron_time

    @api.onchange('mass_mailing_campaign_id')
    def _onchange_mass_mailing_campaign_id(self):
        if self.mass_mailing_campaign_id:
            dic = {'campaign_id': self.mass_mailing_campaign_id.campaign_id,
                   'source_id': self.mass_mailing_campaign_id.source_id,
                   'medium_id': self.mass_mailing_campaign_id.medium_id}
            self.update(dic)

    @api.onchange('mailing_model_id', 'contact_list_ids')
    def _onchange_model_and_list(self):
        mailing_domain = []
        if self.mailing_model_name:
            if self.mailing_model_name == 'mail.mass_mailing.list':
                if self.contact_list_ids:
                    mailing_domain.append(('list_ids', 'in', self.contact_list_ids.ids))
                else:
                    mailing_domain.append((0, '=', 1))
            elif self.mailing_model_name == 'res.partner':
                mailing_domain.append(('customer', '=', True))
            elif 'opt_out' in self.env[self.mailing_model_name]._fields and not self.mailing_domain:
                mailing_domain.append(('opt_out', '=', False))
        else:
            mailing_domain.append((0, '=', 1))
        self.mailing_domain = repr(mailing_domain)
        self.body_html = "on_change_model_and_list"

    #------------------------------------------------------
    # Technical stuff
    #------------------------------------------------------

    @api.model
    def name_create(self, name):
        """ _rec_name is source_id, creates a utm.source instead """
        mass_mailing = self.create({'name': name})
        return mass_mailing.name_get()[0]

    @api.multi
    @api.returns('self', lambda value: value.id)
    def copy(self, default=None):
        self.ensure_one()
        default = dict(default or {},
                       name=_('%s (copy)') % self.name)
        return super(MassMailing, self).copy(default=default)

    @api.model
    def read_group(self, domain, fields, groupby, offset=0, limit=None, orderby=False, lazy=True):
        """ Override read_group to always display all states. """
        if groupby and groupby[0] == "state":
            # Default result structure
            states = [('draft', _('Draft')), ('in_queue', _('In Queue')), ('sending', _('Sending')), ('done', _('Sent'))]
            read_group_all_states = [{
                '__context': {'group_by': groupby[1:]},
                '__domain': domain + [('state', '=', state_value)],
                'state': state_value,
                'state_count': 0,
            } for state_value, state_name in states]
            # Get standard results
            read_group_res = super(MassMailing, self).read_group(domain, fields, groupby, offset=offset, limit=limit, orderby=orderby)
            # Update standard results with default results
            result = []
            for state_value, state_name in states:
                res = [x for x in read_group_res if x['state'] == state_value]
                if not res:
                    res = [x for x in read_group_all_states if x['state'] == state_value]
                res[0]['state'] = state_value
                result.append(res[0])
            return result
        else:
            return super(MassMailing, self).read_group(domain, fields, groupby, offset=offset, limit=limit, orderby=orderby)

    def update_opt_out(self, email, res_ids, value):
        model = self.env[self.mailing_model_real].with_context(active_test=False)
        if 'opt_out' in model._fields:
            email_fname = 'email_from'
            if 'email' in model._fields:
                email_fname = 'email'
            records = model.search([('id', 'in', res_ids), (email_fname, 'ilike', email)])
            records.write({'opt_out': value})

    #------------------------------------------------------
    # Views & Actions
    #------------------------------------------------------

    @api.multi
    def action_duplicate(self):
        self.ensure_one()
        mass_mailing_copy = self.copy()
        if mass_mailing_copy:
            context = dict(self.env.context)
            context['form_view_initial_mode'] = 'edit'
            return {
                'type': 'ir.actions.act_window',
                'view_type': 'form',
                'view_mode': 'form',
                'res_model': 'mail.mass_mailing',
                'res_id': mass_mailing_copy.id,
                'context': context,
            }
        return False

    @api.multi
    def action_test_mailing(self):
        self.ensure_one()
        ctx = dict(self.env.context, default_mass_mailing_id=self.id)
        return {
            'name': _('Test Mailing'),
            'type': 'ir.actions.act_window',
            'view_mode': 'form',
            'res_model': 'mail.mass_mailing.test',
            'target': 'new',
            'context': ctx,
        }

    @api.multi
    def put_in_queue(self):
        self.write({'sent_date': fields.Datetime.now(), 'state': 'in_queue'})

    @api.multi
    def cancel_mass_mailing(self):
        self.write({'state': 'draft'})

    @api.multi
    def retry_failed_mail(self):
        failed_mails = self.env['mail.mail'].search([('mailing_id', 'in', self.ids), ('state', '=', 'exception')])
        failed_mails.mapped('statistics_ids').unlink()
        failed_mails.sudo().unlink()
        self.write({'state': 'in_queue'})

    #------------------------------------------------------
    # Email Sending
    #------------------------------------------------------

    def _get_blacklist(self):
        """Returns a set of emails opted-out in target model"""
        # TODO: implement a global blacklist table, to easily share
        # it and update it.
        self.ensure_one()
        blacklist = {}
        target = self.env[self.mailing_model_real]
        mail_field = 'email' if 'email' in target._fields else 'email_from'
        if 'opt_out' in target._fields:
            # avoid loading a large number of records in memory
            # + use a basic heuristic for extracting emails
            query = """
                SELECT lower(substring(%(mail_field)s, '([^ ,;<@]+@[^> ,;]+)'))
                  FROM %(target)s
                 WHERE opt_out AND
                       substring(%(mail_field)s, '([^ ,;<@]+@[^> ,;]+)') IS NOT NULL;
            """
            query = query % {'target': target._table, 'mail_field': mail_field}
            self._cr.execute(query)
            blacklist = set(m[0] for m in self._cr.fetchall())
            _logger.info(
                "Mass-mailing %s targets %s, blacklist: %s emails",
                self, target._name, len(blacklist))
        else:
            _logger.info("Mass-mailing %s targets %s, no blacklist available", self, target._name)
        return blacklist

    def _get_seen_list(self):
        """Returns a set of emails already targeted by current mailing/campaign (no duplicates)"""
        self.ensure_one()
        target = self.env[self.mailing_model_real]
        mail_field = 'email' if 'email' in target._fields else 'email_from'
        # avoid loading a large number of records in memory
        # + use a basic heuristic for extracting emails
        query = """
            SELECT lower(substring(%(mail_field)s, '([^ ,;<@]+@[^> ,;]+)'))
              FROM mail_mail_statistics s
              JOIN %(target)s t ON (s.res_id = t.id)
             WHERE substring(%(mail_field)s, '([^ ,;<@]+@[^> ,;]+)') IS NOT NULL
        """
        if self.mass_mailing_campaign_id.unique_ab_testing:
            query +="""
               AND s.mass_mailing_campaign_id = %%(mailing_campaign_id)s;
            """
        else:
            query +="""
               AND s.mass_mailing_id = %%(mailing_id)s;
            """
        query = query % {'target': target._table, 'mail_field': mail_field}
        params = {'mailing_id': self.id, 'mailing_campaign_id': self.mass_mailing_campaign_id.id}
        self._cr.execute(query, params)
        seen_list = set(m[0] for m in self._cr.fetchall())
        _logger.info(
            "Mass-mailing %s has already reached %s %s emails", self, len(seen_list), target._name)
        return seen_list

    def _get_mass_mailing_context(self):
        """Returns extra context items with pre-filled blacklist and seen list for massmailing"""
        return {
            'mass_mailing_blacklist': self._get_blacklist(),
            'mass_mailing_seen_list': self._get_seen_list(),
        }

    def get_recipients(self):
        if self.mailing_domain:
            domain = safe_eval(self.mailing_domain)
            res_ids = self.env[self.mailing_model_real].search(domain).ids
        else:
            res_ids = []
            domain = [('id', 'in', res_ids)]

        # randomly choose a fragment
        if self.contact_ab_pc < 100:
            contact_nbr = self.env[self.mailing_model_real].search_count(domain)
            topick = int(contact_nbr / 100.0 * self.contact_ab_pc)
            if self.mass_mailing_campaign_id and self.mass_mailing_campaign_id.unique_ab_testing:
                already_mailed = self.mass_mailing_campaign_id.get_recipients()[self.mass_mailing_campaign_id.id]
            else:
                already_mailed = set([])
            remaining = set(res_ids).difference(already_mailed)
            if topick > len(remaining):
                topick = len(remaining)
            res_ids = random.sample(remaining, topick)
        return res_ids

    def get_remaining_recipients(self):
        res_ids = self.get_recipients()
        already_mailed = self.env['mail.mail.statistics'].search_read([('model', '=', self.mailing_model_real),
                                                                     ('res_id', 'in', res_ids),
                                                                     ('mass_mailing_id', '=', self.id)], ['res_id'])
        already_mailed_res_ids = [record['res_id'] for record in already_mailed]
        return list(set(res_ids) - set(already_mailed_res_ids))

    def send_mail(self, res_ids=None):
        author_id = self.env.user.partner_id.id

        for mailing in self:
            if not res_ids:
                res_ids = mailing.get_remaining_recipients()
            if not res_ids:
                raise UserError(_('Please select recipients.'))

            # Convert links in absolute URLs before the application of the shortener
            mailing.body_html = self.env['mail.thread']._replace_local_links(mailing.body_html)

            composer_values = {
                'author_id': author_id,
                'attachment_ids': [(4, attachment.id) for attachment in mailing.attachment_ids],
                'body': mailing.convert_links()[mailing.id],
                'subject': mailing.name,
                'model': mailing.mailing_model_real,
                'email_from': mailing.email_from,
                'record_name': False,
                'composition_mode': 'mass_mail',
                'mass_mailing_id': mailing.id,
                'mailing_list_ids': [(4, l.id) for l in mailing.contact_list_ids],
                'no_auto_thread': mailing.reply_to_mode != 'thread',
<<<<<<< HEAD
                'mail_server_id': mailing.mail_server_id.id,
=======
                'template_id': None,
>>>>>>> 16552029
            }
            if mailing.reply_to_mode == 'email':
                composer_values['reply_to'] = mailing.reply_to

            composer = self.env['mail.compose.message'].with_context(active_ids=res_ids).create(composer_values)
            extra_context = self._get_mass_mailing_context()
            composer = composer.with_context(active_ids=res_ids, **extra_context)
            # auto-commit except in testing mode
            auto_commit = not getattr(threading.currentThread(), 'testing', False)
            composer.send_mail(auto_commit=auto_commit)
            mailing.state = 'done'
        return True

    def convert_links(self):
        res = {}
        for mass_mailing in self:
            utm_mixin = mass_mailing.mass_mailing_campaign_id if mass_mailing.mass_mailing_campaign_id else mass_mailing
            html = mass_mailing.body_html if mass_mailing.body_html else ''

            vals = {'mass_mailing_id': mass_mailing.id}

            if mass_mailing.mass_mailing_campaign_id:
                vals['mass_mailing_campaign_id'] = mass_mailing.mass_mailing_campaign_id.id
            if utm_mixin.campaign_id:
                vals['campaign_id'] = utm_mixin.campaign_id.id
            if utm_mixin.source_id:
                vals['source_id'] = utm_mixin.source_id.id
            if utm_mixin.medium_id:
                vals['medium_id'] = utm_mixin.medium_id.id

            res[mass_mailing.id] = self.env['link.tracker'].convert_links(html, vals, blacklist=['/unsubscribe_from_list'])

        return res

    @api.model
    def _process_mass_mailing_queue(self):
        mass_mailings = self.search([('state', 'in', ('in_queue', 'sending')), '|', ('schedule_date', '<', fields.Datetime.now()), ('schedule_date', '=', False)])
        for mass_mailing in mass_mailings:
            user = mass_mailing.write_uid or self.env.user
            mass_mailing = mass_mailing.with_context(**user.sudo(user=user).context_get())
            if len(mass_mailing.get_remaining_recipients()) > 0:
                mass_mailing.state = 'sending'
                mass_mailing.send_mail()
            else:
                mass_mailing.state = 'done'<|MERGE_RESOLUTION|>--- conflicted
+++ resolved
@@ -773,11 +773,8 @@
                 'mass_mailing_id': mailing.id,
                 'mailing_list_ids': [(4, l.id) for l in mailing.contact_list_ids],
                 'no_auto_thread': mailing.reply_to_mode != 'thread',
-<<<<<<< HEAD
+                'template_id': None,
                 'mail_server_id': mailing.mail_server_id.id,
-=======
-                'template_id': None,
->>>>>>> 16552029
             }
             if mailing.reply_to_mode == 'email':
                 composer_values['reply_to'] = mailing.reply_to
