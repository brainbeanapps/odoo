--- conflicted
+++ resolved
@@ -1,30 +1,23 @@
-# French translation for openobject-addons
-# Copyright (c) 2014 Rosetta Contributors and Canonical Ltd 2014
-# This file is distributed under the same license as the openobject-addons package.
-# FIRST AUTHOR <EMAIL@ADDRESS>, 2014.
-#
+# Translation of Odoo Server.
+# This file contains the translation of the following modules:
+# * marketing_campaign_crm_demo
+# 
+# Translators:
+# FIRST AUTHOR <EMAIL@ADDRESS>, 2014
+# Richard Mathot <rim@odoo.com>, 2015
 msgid ""
 msgstr ""
-<<<<<<< HEAD
-"Project-Id-Version: openobject-addons\n"
-"Report-Msgid-Bugs-To: FULL NAME <EMAIL@ADDRESS>\n"
-"POT-Creation-Date: 2014-09-23 16:28+0000\n"
-"PO-Revision-Date: 2014-08-14 16:10+0000\n"
-"Last-Translator: FULL NAME <EMAIL@ADDRESS>\n"
-"Language-Team: French <fr@li.org>\n"
-=======
 "Project-Id-Version: Odoo 8.0\n"
 "Report-Msgid-Bugs-To: \n"
 "POT-Creation-Date: 2015-01-21 14:08+0000\n"
 "PO-Revision-Date: 2016-01-08 19:49+0000\n"
 "Last-Translator: Florian Hatat\n"
 "Language-Team: French (http://www.transifex.com/odoo/odoo-8/language/fr/)\n"
->>>>>>> 37ed5ce8
 "MIME-Version: 1.0\n"
 "Content-Type: text/plain; charset=UTF-8\n"
-"Content-Transfer-Encoding: 8bit\n"
-"X-Launchpad-Export-Date: 2014-09-24 09:16+0000\n"
-"X-Generator: Launchpad (build 17196)\n"
+"Content-Transfer-Encoding: \n"
+"Language: fr\n"
+"Plural-Forms: nplurals=2; plural=(n > 1);\n"
 
 #. module: marketing_campaign_crm_demo
 #: model:email.template,body_html:marketing_campaign_crm_demo.email_template_4
@@ -39,12 +32,9 @@
 #: model:email.template,body_html:marketing_campaign_crm_demo.email_template_8
 msgid ""
 "<p>Hello,</p>\n"
-"            <p>Thanks for showing interest and for subscribing to technical "
-"training.</p>\n"
-"            If any further information required kindly revert back.I really "
-"appreciate your co-operation on this.</p>\n"
-"            <p>If any further information is required, do not hesitate to "
-"reply to this message.</p>\n"
+"            <p>Thanks for showing interest and for subscribing to technical training.</p>\n"
+"            If any further information required kindly revert back.I really appreciate your co-operation on this.</p>\n"
+"            <p>If any further information is required, do not hesitate to reply to this message.</p>\n"
 "            <p>Regards,Odoo Team,</p>"
 msgstr ""
 
@@ -52,10 +42,8 @@
 #: model:email.template,body_html:marketing_campaign_crm_demo.email_template_3
 msgid ""
 "<p>Hello,</p>\n"
-"            <p>Thanks for showing interest and for subscribing to the Odoo "
-"Discovery Day.</p>\n"
-"            <p>If any further information is required, do not hesitate to "
-"reply to this message.</p>\n"
+"            <p>Thanks for showing interest and for subscribing to the Odoo Discovery Day.</p>\n"
+"            <p>If any further information is required, do not hesitate to reply to this message.</p>\n"
 "            <p>Regards,Odoo Team,</p>"
 msgstr ""
 
@@ -64,8 +52,7 @@
 msgid ""
 "<p>Hello,</p>\n"
 "            <p>Thanks for the genuine interest you have shown in Odoo.</p>\n"
-"            <p>If any further information is required, do not hesitate to "
-"reply to this message.</p>\n"
+"            <p>If any further information is required, do not hesitate to reply to this message.</p>\n"
 "            <p>Regards,Odoo Team,</p>"
 msgstr ""
 
@@ -74,10 +61,8 @@
 msgid ""
 "<p>Hello,</p>\n"
 "            <p>We have very good offer that might suit you.\n"
-"            For our gold partners,We are arranging free technical training "
-"on june,2010.</p>\n"
-"            <p>If any further information is required, do not hesitate to "
-"reply to this message.</p>\n"
+"            For our gold partners,We are arranging free technical training on june,2010.</p>\n"
+"            <p>If any further information is required, do not hesitate to reply to this message.</p>\n"
 "            <p>Regards,Odoo Team,</p>"
 msgstr ""
 
@@ -87,8 +72,7 @@
 "<p>Hello,</p>\n"
 "            <p>We have very good offer that might suit you.\n"
 "            For our silver partners, we are  offering Gold partnership.</p>\n"
-"            <p>If any further information is required, do not hesitate to "
-"reply to this message.</p>\n"
+"            <p>If any further information is required, do not hesitate to reply to this message.</p>\n"
 "            <p>Regards,Odoo Team,</p>"
 msgstr ""
 
@@ -97,10 +81,8 @@
 msgid ""
 "<p>Hello,</p>\n"
 "            <p>We have very good offer that might suit you.\n"
-"            For our silver partners,We are  paid technical training on "
-"june,2010.</p>\n"
-"            <p>If any further information is required, do not hesitate to "
-"reply to this message.</p>\n"
+"            For our silver partners,We are  paid technical training on june,2010.</p>\n"
+"            <p>If any further information is required, do not hesitate to reply to this message.</p>\n"
 "            <p>Regards,Odoo Team,</p>"
 msgstr ""
 
@@ -109,10 +91,8 @@
 msgid ""
 "<p>Hello,</p>\n"
 "            <p>We have very good offer that might suit you.\n"
-"            We suggest you subscribe to the Odoo Discovery Day on May "
-"2010.</p>\n"
-"            <p>If any further information is required, do not hesitate to "
-"reply to this message.</p>\n"
+"            We suggest you subscribe to the Odoo Discovery Day on May 2010.</p>\n"
+"            <p>If any further information is required, do not hesitate to reply to this message.</p>\n"
 "            <p>Regards,Odoo Team,</p>"
 msgstr ""
 
@@ -159,12 +139,12 @@
 #. module: marketing_campaign_crm_demo
 #: model:email.template,subject:marketing_campaign_crm_demo.email_template_4
 msgid "Thanks for buying the Odoo book"
-msgstr ""
+msgstr "Merci d'avoir acheté le livre Odoo"
 
 #. module: marketing_campaign_crm_demo
 #: model:email.template,subject:marketing_campaign_crm_demo.email_template_1
 msgid "Thanks for showing interest in Odoo"
-msgstr ""
+msgstr "Merci pour votre intérêt dans Odoo"
 
 #. module: marketing_campaign_crm_demo
 #: model:email.template,subject:marketing_campaign_crm_demo.email_template_8
