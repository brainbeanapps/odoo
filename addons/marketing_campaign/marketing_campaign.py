--- conflicted
+++ resolved
@@ -298,11 +298,7 @@
 
 class marketing_campaign_transition(osv.osv): #{{{
     _name = "marketing.campaign.transition"
-<<<<<<< HEAD
-    _description = "Campaign Transitions"
-=======
     _description = "Campaign Transition"
->>>>>>> 17a30e20
     _rec_name = "interval_type"
 
     _columns = {
