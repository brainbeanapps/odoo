--- conflicted
+++ resolved
@@ -1,30 +1,22 @@
-# Catalan translation for openobject-addons
-# Copyright (c) 2014 Rosetta Contributors and Canonical Ltd 2014
-# This file is distributed under the same license as the openobject-addons package.
-# FIRST AUTHOR <EMAIL@ADDRESS>, 2014.
-#
-msgid ""
-msgstr ""
-<<<<<<< HEAD
-"Project-Id-Version: openobject-addons\n"
-"Report-Msgid-Bugs-To: FULL NAME <EMAIL@ADDRESS>\n"
-"POT-Creation-Date: 2014-09-23 16:28+0000\n"
-"PO-Revision-Date: 2014-08-14 16:10+0000\n"
-"Last-Translator: FULL NAME <EMAIL@ADDRESS>\n"
-"Language-Team: Catalan <ca@li.org>\n"
-=======
+# Translation of Odoo Server.
+# This file contains the translation of the following modules:
+# * marketing_campaign
+# 
+# Translators:
+# FIRST AUTHOR <EMAIL@ADDRESS>, 2014
+msgid ""
+msgstr ""
 "Project-Id-Version: Odoo 8.0\n"
 "Report-Msgid-Bugs-To: \n"
 "POT-Creation-Date: 2015-01-21 14:08+0000\n"
 "PO-Revision-Date: 2015-12-05 23:18+0000\n"
 "Last-Translator: Martin Trigaux\n"
 "Language-Team: Catalan (http://www.transifex.com/odoo/odoo-8/language/ca/)\n"
->>>>>>> 83a4a582
 "MIME-Version: 1.0\n"
 "Content-Type: text/plain; charset=UTF-8\n"
-"Content-Transfer-Encoding: 8bit\n"
-"X-Launchpad-Export-Date: 2014-09-24 09:16+0000\n"
-"X-Generator: Launchpad (build 17196)\n"
+"Content-Transfer-Encoding: \n"
+"Language: ca\n"
+"Plural-Forms: nplurals=2; plural=(n != 1);\n"
 
 #. module: marketing_campaign
 #: field:campaign.analysis,count:0
@@ -38,14 +30,11 @@
 "            Click to create a marketing campaign.\n"
 "          </p><p>\n"
 "            Odoo's marketing campaign allows you to automate communication\n"
-"            to your prospects. You can define a segment (set of conditions) "
-"on\n"
+"            to your prospects. You can define a segment (set of conditions) on\n"
 "            your leads and partners to fullfil the campaign.\n"
 "          </p><p>\n"
-"            A campaign can have many activities like sending an email, "
-"printing\n"
-"            a letter, assigning to a team, etc. These activities are "
-"triggered\n"
+"            A campaign can have many activities like sending an email, printing\n"
+"            a letter, assigning to a team, etc. These activities are triggered\n"
 "            from specific situations; contact form, 10 days after first\n"
 "            contact, if a lead is not closed yet, etc.\n"
 "          </p>\n"
@@ -94,9 +83,7 @@
 msgid ""
 "An activity with a signal can be called programmatically. Be careful, the "
 "workitem is always created when a signal is sent"
-msgstr ""
-"Una activitat amb un senyal pot ser cridada mitjançant programació. Vés amb "
-"compte, l'element sempre es crea quan s'envia un senyal."
+msgstr "Una activitat amb un senyal pot ser cridada mitjançant programació. Vés amb compte, l'element sempre es crea quan s'envia un senyal."
 
 #. module: marketing_campaign
 #: selection:campaign.analysis,month:0
@@ -124,10 +111,7 @@
 msgid ""
 "By activating this option, workitems that aren't executed because the "
 "condition is not met are marked as cancelled instead of being deleted."
-msgstr ""
-"En activar aquesta opció, els elements de treball que no s'executen pel fet "
-"que la condició no es compleix, es marquen com cancel·lats en lloc de ser "
-"eliminats."
+msgstr "En activar aquesta opció, els elements de treball que no s'executen pel fet que la condició no es compleix, es marquen com cancel·lats en lloc de ser eliminats."
 
 #. module: marketing_campaign
 #: view:campaign.analysis:marketing_campaign.view_campaign_analysis_search
@@ -212,8 +196,7 @@
 msgstr "Cancel·lar element de treball "
 
 #. module: marketing_campaign
-#: selection:campaign.analysis,state:0
-#: selection:marketing.campaign,state:0
+#: selection:campaign.analysis,state:0 selection:marketing.campaign,state:0
 #: selection:marketing.campaign.segment,state:0
 #: selection:marketing.campaign.workitem,state:0
 msgid "Cancelled"
@@ -269,7 +252,7 @@
 #: field:marketing.campaign.transition,create_uid:0
 #: field:marketing.campaign.workitem,create_uid:0
 msgid "Created by"
-msgstr ""
+msgstr "Creat per"
 
 #. module: marketing_campaign
 #: field:marketing.campaign,create_date:0
@@ -278,7 +261,7 @@
 #: field:marketing.campaign.transition,create_date:0
 #: field:marketing.campaign.workitem,create_date:0
 msgid "Created on"
-msgstr ""
+msgstr "Creat el"
 
 #. module: marketing_campaign
 #: selection:marketing.campaign.activity,type:0
@@ -295,15 +278,12 @@
 msgid ""
 "Date on which this segment was synchronized last time (automatically or "
 "manually)"
-msgstr ""
-"Data en la qual aquest segment es va sincronitzar per última vegada (de "
-"forma automàtica o manualment)."
+msgstr "Data en la qual aquest segment es va sincronitzar per última vegada (de forma automàtica o manualment)."
 
 #. module: marketing_campaign
 #: help:marketing.campaign.segment,date_done:0
 msgid "Date this segment was last closed or cancelled."
-msgstr ""
-"Data en la qual aquest segment va ser tancat o cancel·lat per última vegada"
+msgstr "Data en la qual aquest segment va ser tancat o cancel·lat per última vegada"
 
 #. module: marketing_campaign
 #: field:campaign.analysis,day:0
@@ -327,8 +307,8 @@
 "records to inject in the campaign. \"No duplicates\" prevents selecting "
 "records which have already entered the campaign previously.If the campaign "
 "has a \"unique field\" set, \"no duplicates\" will also prevent selecting "
-"records which have the same value for the unique field as other records that "
-"already entered the campaign."
+"records which have the same value for the unique field as other records that"
+" already entered the campaign."
 msgstr ""
 
 #. module: marketing_campaign
@@ -360,7 +340,7 @@
 #. module: marketing_campaign
 #: selection:marketing.campaign.activity,type:0
 msgid "Email"
-msgstr ""
+msgstr "Correu electrònic"
 
 #. module: marketing_campaign
 #: code:addons/marketing_campaign/marketing_campaign.py:774
@@ -376,7 +356,7 @@
 #. module: marketing_campaign
 #: model:ir.model,name:marketing_campaign.model_email_template
 msgid "Email Templates"
-msgstr ""
+msgstr "Plantilles de correu electrònic"
 
 #. module: marketing_campaign
 #: field:marketing.campaign.segment,date_done:0
@@ -436,12 +416,7 @@
 "New filters can be created and saved using the advanced search on the list "
 "view of the Resource. If no filter is set, all records are selected without "
 "filtering. The synchronization mode may also add a criterion to the filter."
-msgstr ""
-"Filtre per seleccionar els registres de recursos que pertanyen a aquest "
-"segment. Es poden crear i desar nous filtres amb la recerca avançada en la "
-"vista de llista dels recursos. Si no hi ha cap filtre establert, es "
-"seleccionen tots els registres sense filtrar. La manera de sincronització "
-"també podeu afegir un criteri per al filtre."
+msgstr "Filtre per seleccionar els registres de recursos que pertanyen a aquest segment. Es poden crear i desar nous filtres amb la recerca avançada en la vista de llista dels recursos. Si no hi ha cap filtre establert, es seleccionen tots els registres sense filtrar. La manera de sincronització també podeu afegir un criteri per al filtre."
 
 #. module: marketing_campaign
 #: field:marketing.campaign,fixed_cost:0
@@ -451,18 +426,15 @@
 #. module: marketing_campaign
 #: help:marketing.campaign,fixed_cost:0
 msgid ""
-"Fixed cost for running this campaign. You may also specify variable cost and "
-"revenue on each campaign activity. Cost and Revenue statistics are included "
-"in Campaign Reporting."
-msgstr ""
-"Cost fix per al funcionament d'aquesta campanya. També podeu especificar els "
-"costos variables i els ingressos de cada activitat de la campanya. "
-"Estadístiques de costos i ingressos s'inclouen en l'Informe de la campanya."
+"Fixed cost for running this campaign. You may also specify variable cost and"
+" revenue on each campaign activity. Cost and Revenue statistics are included"
+" in Campaign Reporting."
+msgstr "Cost fix per al funcionament d'aquesta campanya. També podeu especificar els costos variables i els ingressos de cada activitat de la campanya. Estadístiques de costos i ingressos s'inclouen en l'Informe de la campanya."
 
 #. module: marketing_campaign
 #: view:marketing.campaign:marketing_campaign.view_marketing_campaign_form
 msgid "Follow-Up"
-msgstr ""
+msgstr "Seguiment"
 
 #. module: marketing_campaign
 #: view:campaign.analysis:marketing_campaign.view_campaign_analysis_search
@@ -470,7 +442,7 @@
 #: view:marketing.campaign.segment:marketing_campaign.view_marketing_campaign_segment_search
 #: view:marketing.campaign.workitem:marketing_campaign.view_marketing_campaign_workitem_search
 msgid "Group By"
-msgstr ""
+msgstr "Agrupa per"
 
 #. module: marketing_campaign
 #: model:email.template,body_html:marketing_campaign.email_template_1
@@ -480,8 +452,8 @@
 #. module: marketing_campaign
 #: model:email.template,body_html:marketing_campaign.email_template_3
 msgid ""
-"Hi, we are delighted to let you know that you have entered the select circle "
-"of our Gold Partners"
+"Hi, we are delighted to let you know that you have entered the select circle"
+" of our Gold Partners"
 msgstr ""
 
 #. module: marketing_campaign
@@ -501,28 +473,25 @@
 msgstr "Com es dispara l'element de treball en destinació."
 
 #. module: marketing_campaign
-#: field:campaign.analysis,id:0
-#: field:marketing.campaign,id:0
+#: field:campaign.analysis,id:0 field:marketing.campaign,id:0
 #: field:marketing.campaign.activity,id:0
 #: field:marketing.campaign.segment,id:0
 #: field:marketing.campaign.transition,id:0
 #: field:marketing.campaign.workitem,id:0
 msgid "ID"
-msgstr ""
+msgstr "ID"
 
 #. module: marketing_campaign
 #: help:marketing.campaign.workitem,date:0
 msgid "If date is not set, this workitem has to be run manually"
-msgstr ""
-"Si no s'indica la data, aquest element de treball ha de ser executat "
-"manualment."
+msgstr "Si no s'indica la data, aquest element de treball ha de ser executat manualment."
 
 #. module: marketing_campaign
 #: help:marketing.campaign,unique_field_id:0
 msgid ""
-"If set, this field will help segments that work in \"no duplicates\" mode to "
-"avoid selecting similar records twice. Similar records are records that have "
-"the same value for this unique field. For example by choosing the "
+"If set, this field will help segments that work in \"no duplicates\" mode to"
+" avoid selecting similar records twice. Similar records are records that "
+"have the same value for this unique field. For example by choosing the "
 "\"email_from\" field for CRM Leads you would prevent sending the same "
 "campaign to the same email address again. If not set, the \"no duplicates\" "
 "segments will only avoid selecting the same record again if it entered the "
@@ -577,7 +546,7 @@
 #: field:marketing.campaign.transition,write_uid:0
 #: field:marketing.campaign.workitem,write_uid:0
 msgid "Last Updated by"
-msgstr ""
+msgstr "Actualitzat per última vegada per"
 
 #. module: marketing_campaign
 #: field:marketing.campaign,write_date:0
@@ -586,7 +555,7 @@
 #: field:marketing.campaign.transition,write_date:0
 #: field:marketing.campaign.workitem,write_date:0
 msgid "Last Updated on"
-msgstr ""
+msgstr "Actualitzat per última vegada el dia"
 
 #. module: marketing_campaign
 #: field:marketing.campaign.segment,date_run:0
@@ -656,9 +625,7 @@
 #. module: marketing_campaign
 #: constraint:marketing.campaign.segment:0
 msgid "Model of filter must be same as resource model of Campaign "
-msgstr ""
-"El model del filtre ha de ser el mateix que el model del recurs de la "
-"campanya "
+msgstr "El model del filtre ha de ser el mateix que el model del recurs de la campanya "
 
 #. module: marketing_campaign
 #: view:campaign.analysis:marketing_campaign.view_campaign_analysis_search
@@ -672,8 +639,7 @@
 msgstr "Mes/os"
 
 #. module: marketing_campaign
-#: field:marketing.campaign,name:0
-#: field:marketing.campaign.activity,name:0
+#: field:marketing.campaign,name:0 field:marketing.campaign.activity,name:0
 #: field:marketing.campaign.segment,name:0
 #: field:marketing.campaign.transition,name:0
 msgid "Name"
@@ -683,7 +649,7 @@
 #: selection:marketing.campaign,state:0
 #: selection:marketing.campaign.segment,state:0
 msgid "New"
-msgstr ""
+msgstr "Nou"
 
 #. module: marketing_campaign
 #: view:marketing.campaign.segment:marketing_campaign.view_marketing_campaign_segment_search
@@ -714,9 +680,7 @@
 #. module: marketing_campaign
 #: help:marketing.campaign.segment,date_next_sync:0
 msgid "Next time the synchronization job is scheduled to run automatically"
-msgstr ""
-"Propera vegada que el treball de sincronització està programat per executar-"
-"se automàticament."
+msgstr "Propera vegada que el treball de sincronització està programat per executar-se automàticament."
 
 #. module: marketing_campaign
 #: code:addons/marketing_campaign/marketing_campaign.py:800
@@ -752,9 +716,7 @@
 #. module: marketing_campaign
 #: selection:marketing.campaign.segment,sync_mode:0
 msgid "Only records modified after last sync (no duplicates)"
-msgstr ""
-"Només registres actualitzats després de l'última sincronització (sense "
-"duplicats)"
+msgstr "Només registres actualitzats després de l'última sincronització (sense duplicats)"
 
 #. module: marketing_campaign
 #: model:ir.actions.client,name:marketing_campaign.action_client_marketing_menu
@@ -786,7 +748,7 @@
 #. module: marketing_campaign
 #: model:ir.filters,name:marketing_campaign.filter0
 msgid "Partners"
-msgstr ""
+msgstr "Empreses"
 
 #. module: marketing_campaign
 #: view:marketing.campaign.workitem:marketing_campaign.view_marketing_campaign_workitem_form
@@ -814,24 +776,13 @@
 #. module: marketing_campaign
 #: help:marketing.campaign.activity,condition:0
 msgid ""
-"Python expression to decide whether the activity can be executed, otherwise "
-"it will be deleted or cancelled.The expression may use the following "
-"[browsable] variables:\n"
+"Python expression to decide whether the activity can be executed, otherwise it will be deleted or cancelled.The expression may use the following [browsable] variables:\n"
 "   - activity: the campaign activity\n"
 "   - workitem: the campaign workitem\n"
 "   - resource: the resource object this campaign item represents\n"
 "   - transitions: list of campaign transitions outgoing from this activity\n"
 "...- re: Python regular expression module"
-msgstr ""
-"Expressió de Python per decidir si l'activitat es pot executar, en cas "
-"contrari serà eliminada o cancel·lada . L'expressió pot utilitzar les "
-"següents variables [navegables]:\n"
-"   - activitat: l'activitat de la campanya\n"
-"   - treball: l'element de treball de la campanya\n"
-"   - recurs: el recurs que representa aquesta campanya\n"
-"   - transicions: llista de les transicions de la campanya sortints des "
-"d'aquesta activitat\n"
-"...- re: Expressió regular de Python"
+msgstr "Expressió de Python per decidir si l'activitat es pot executar, en cas contrari serà eliminada o cancel·lada . L'expressió pot utilitzar les següents variables [navegables]:\n   - activitat: l'activitat de la campanya\n   - treball: l'element de treball de la campanya\n   - recurs: el recurs que representa aquesta campanya\n   - transicions: llista de les transicions de la campanya sortints des d'aquesta activitat\n...- re: Expressió regular de Python"
 
 #. module: marketing_campaign
 #: field:marketing.campaign.activity,report_id:0
@@ -918,10 +869,7 @@
 "Set a variable cost if you consider that every campaign item that has "
 "reached this point has entailed a certain cost. You can get cost statistics "
 "in the Reporting section"
-msgstr ""
-"Indiqueu un cost variable si considereu que cada element de la campanya que "
-"ha arribat fins aquest punt ha suposat un cost determinat. Podeu obtenir "
-"estadístiques dels costos en la secció d'informes."
+msgstr "Indiqueu un cost variable si considereu que cada element de la campanya que ha arribat fins aquest punt ha suposat un cost determinat. Podeu obtenir estadístiques dels costos en la secció d'informes."
 
 #. module: marketing_campaign
 #: help:marketing.campaign.activity,revenue:0
@@ -929,10 +877,7 @@
 "Set an expected revenue if you consider that every campaign item that has "
 "reached this point has generated a certain revenue. You can get revenue "
 "statistics in the Reporting section"
-msgstr ""
-"Especifiqueu un ingrés previst si considereu que cada element de la campanya "
-"que ha aconseguit en aquest punt ha generat un cert ingrés. Podeu obtenir "
-"estadístiques sobre ingressos en la secció d'informes."
+msgstr "Especifiqueu un ingrés previst si considereu que cada element de la campanya que ha aconseguit en aquest punt ha generat un cert ingrés. Podeu obtenir estadístiques sobre ingressos en la secció d'informes."
 
 #. module: marketing_campaign
 #: view:marketing.campaign:marketing_campaign.view_marketing_campaign_form
@@ -953,7 +898,7 @@
 #. module: marketing_campaign
 #: view:marketing.campaign:marketing_campaign.view_marketing_campaign_form
 msgid "Statistics"
-msgstr ""
+msgstr "Estadístiques"
 
 #. module: marketing_campaign
 #: view:campaign.analysis:marketing_campaign.view_campaign_analysis_search
@@ -965,7 +910,7 @@
 #: view:marketing.campaign.workitem:marketing_campaign.view_marketing_campaign_workitem_search
 #: field:marketing.campaign.workitem,state:0
 msgid "Status"
-msgstr ""
+msgstr "Estat"
 
 #. module: marketing_campaign
 #: view:marketing.campaign.segment:marketing_campaign.view_marketing_campaign_segment_search
@@ -995,24 +940,11 @@
 #. module: marketing_campaign
 #: help:marketing.campaign,mode:0
 msgid ""
-"Test - It creates and process all the activities directly (without waiting "
-"for the delay on transitions) but does not send emails or produce reports.\n"
-"Test in Realtime - It creates and processes all the activities directly but "
-"does not send emails or produce reports.\n"
-"With Manual Confirmation - the campaigns runs normally, but the user has to "
-"validate all workitem manually.\n"
-"Normal - the campaign runs normally and automatically sends all emails and "
-"reports (be very careful with this mode, you're live!)"
-msgstr ""
-"Test - Crea i processa totes les activitats directament (sense esperar pel "
-"retard de les transicions) però no s'envien correus ni es creen informes.\n"
-"Test en temps real - Crea i processa totes les activitats directament però "
-"no envien correus ni es creen informes.\n"
-"Confirmació manual - La campanya s'executa normalment, però l'usuari ha de "
-"validar tots els elements de treball manualment.\n"
-"Normal - La campanya s'executa amb normalitat i automàticament envia tots "
-"els correus correu-vos i informes (vagi amb compte amb aquesta manera, "
-"treballa \"en viu\"!)"
+"Test - It creates and process all the activities directly (without waiting for the delay on transitions) but does not send emails or produce reports.\n"
+"Test in Realtime - It creates and processes all the activities directly but does not send emails or produce reports.\n"
+"With Manual Confirmation - the campaigns runs normally, but the user has to validate all workitem manually.\n"
+"Normal - the campaign runs normally and automatically sends all emails and reports (be very careful with this mode, you're live!)"
+msgstr "Test - Crea i processa totes les activitats directament (sense esperar pel retard de les transicions) però no s'envien correus ni es creen informes.\nTest en temps real - Crea i processa totes les activitats directament però no envien correus ni es creen informes.\nConfirmació manual - La campanya s'executa normalment, però l'usuari ha de validar tots els elements de treball manualment.\nNormal - La campanya s'executa amb normalitat i automàticament envia tots els correus correu-vos i informes (vagi amb compte amb aquesta manera, treballa \"en viu\"!)"
 
 #. module: marketing_campaign
 #: selection:marketing.campaign,mode:0
@@ -1032,8 +964,7 @@
 #. module: marketing_campaign
 #: constraint:marketing.campaign.transition:0
 msgid "The To/From Activity of transition must be of the same Campaign "
-msgstr ""
-"L'activitat cap a / des de la transició ha de ser de la mateixa campanya "
+msgstr "L'activitat cap a / des de la transició ha de ser de la mateixa campanya "
 
 #. module: marketing_campaign
 #: help:marketing.campaign.activity,server_action_id:0
@@ -1064,8 +995,7 @@
 #: code:addons/marketing_campaign/marketing_campaign.py:800
 #, python-format
 msgid "The current step for this item has no email or report to preview."
-msgstr ""
-"L'etapa actual per a aquest element no té email o informe per previsualitzar"
+msgstr "L'etapa actual per a aquest element no té email o informe per previsualitzar"
 
 #. module: marketing_campaign
 #: help:marketing.campaign.activity,email_template_id:0
@@ -1075,8 +1005,8 @@
 #. module: marketing_campaign
 #: help:marketing.campaign,partner_field_id:0
 msgid ""
-"The generated workitems will be linked to the partner related to the record. "
-"If the record is the partner itself leave this field empty. This is useful "
+"The generated workitems will be linked to the partner related to the record."
+" If the record is the partner itself leave this field empty. This is useful "
 "for reporting purposes, via the Campaign Analysis or Campaign Follow-up "
 "views."
 msgstr ""
@@ -1096,21 +1026,10 @@
 msgid ""
 "The type of action to execute when an item enters this activity, such as:\n"
 "   - Email: send an email using a predefined email template\n"
-"   - Report: print an existing Report defined on the resource item and save "
-"it into a specific directory\n"
-"   - Custom Action: execute a predefined action, e.g. to modify the fields "
-"of the resource record\n"
+"   - Report: print an existing Report defined on the resource item and save it into a specific directory\n"
+"   - Custom Action: execute a predefined action, e.g. to modify the fields of the resource record\n"
 "  "
-msgstr ""
-"El tipus d'acció a executar quan s'introdueix un registre en aquesta "
-"activitat, com:\n"
-"   - Correu: envia un correu utilitzant una plantilla predeterminada de "
-"correu\n"
-"   - Informe: imprimeix un informe existent definit en el recurs i ho guarda "
-"en el directori especificat\n"
-"   - Acció personalitzada: executa una acció predeterminada, per exemple per "
-"modificar els camps del recurs\n"
-"  "
+msgstr "El tipus d'acció a executar quan s'introdueix un registre en aquesta activitat, com:\n   - Correu: envia un correu utilitzant una plantilla predeterminada de correu\n   - Informe: imprimeix un informe existent definit en el recurs i ho guarda en el directori especificat\n   - Acció personalitzada: executa una acció predeterminada, per exemple per modificar els camps del recurs\n  "
 
 #. module: marketing_campaign
 #: help:marketing.campaign.activity,start:0
