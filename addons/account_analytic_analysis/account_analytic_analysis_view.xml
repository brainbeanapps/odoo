--- conflicted
+++ resolved
@@ -129,15 +129,9 @@
                             </td>
                         </tr>
                     </table>
-<<<<<<< HEAD
                     <group name='invoice_on_timesheets'>
-                        <p class="oe_grey oe_edit_only" colspan="2" attrs="{'invisible': [('invoice_on_timesheets','=',False)]}">
-                            When invoicing on timesheet, OpenERP uses the
-=======
-                    <group name='invoice_on_timesheets' attrs="{'invisible': [('invoice_on_timesheets','=',False)]}">
-                        <p class="oe_grey oe_edit_only" colspan="2">
+                        <p name='invoice_on_timesheets_label' class="oe_grey oe_edit_only" colspan="2" attrs="{'invisible': [('invoice_on_timesheets','=',False)]}">
                             When reinvoicing costs, OpenERP uses the
->>>>>>> 1b8891dd
                             pricelist of the contract which uses the price
                             defined on the product related (e.g timesheet 
                             products are defined on each employee). 
@@ -224,7 +218,7 @@
                     <field name="parent_id"/>
                     <filter name="open" string="In Progress" domain="[('state','in',('open','draft'))]" help="Contracts in progress (open, draft)"/>
                     <filter name="pending" string="To Renew" domain="[('state','=','pending')]" help="Pending contracts"/>
-                    <filter name="closed" string="Closed" domain="[('state','=','pending')]" help="Closed contracts"/>
+                    <filter name="closed" string="Closed" domain="[('state','=','close')]" help="Closed contracts"/>
                     <filter name="cancelled" string="Cancelled" domain="[('state','=','cancel')]" help="Cancelled contracts"/>
                     <separator/>
                     <filter
