# -*- coding: utf-8 -*-
##############################################################################
#
#    OpenERP, Open Source Business Applications
#    Copyright (C) 2004-2012 OpenERP S.A. (<http://openerp.com>).
#
#    This program is free software: you can redistribute it and/or modify
#    it under the terms of the GNU Affero General Public License as
#    published by the Free Software Foundation, either version 3 of the
#    License, or (at your option) any later version.
#
#    This program is distributed in the hope that it will be useful,
#    but WITHOUT ANY WARRANTY; without even the implied warranty of
#    MERCHANTABILITY or FITNESS FOR A PARTICULAR PURPOSE.  See the
#    GNU Affero General Public License for more details.
#
#    You should have received a copy of the GNU Affero General Public License
#    along with this program.  If not, see <http://www.gnu.org/licenses/>.
#
##############################################################################

from openerp.osv import fields, osv
from openerp.tools.translate import _

class mrp_config_settings(osv.osv_memory):
    _name = 'mrp.config.settings'
    _inherit = 'res.config.settings'

    _columns = {
        'module_mrp_repair': fields.boolean("Manage repairs of products ",
            help='Allows to manage all product repairs.\n'
                 '* Add/remove products in the reparation\n'
                 '* Impact for stocks\n'
                 '* Invoicing (products and/or services)\n'
                 '* Warranty concept\n'
                 '* Repair quotation report\n'
                 '* Notes for the technician and for the final customer.\n'
                 '-This installs the module mrp_repair.'),
        'module_mrp_operations': fields.boolean("Allow detailed planning of work order",
            help='This allows to add state, date_start,date_stop in production order operation lines (in the "Work Centers" tab).\n'
                 '-This installs the module mrp_operations.'),
        'module_mrp_byproduct': fields.boolean("Produce several products from one manufacturing order",
<<<<<<< HEAD
            help="""You can configure by-products in the bill of material.
                Without this module: A + B + C -> D.
                With this module: A + B + C -> D + E.
                This installs the module mrp_byproduct."""),
=======
            help='You can configure by-products in the bill of material.\n'
                 'Without this module: A + B + C -> D.\n'
                 'With this module: A + B + C -> D + E.\n'
                 '-This installs the module mrp_byproduct.'),
        'module_mrp_jit': fields.boolean("Generate procurement in real time",
            help='This allows Just In Time computation of procurement orders.\n'
                 'All procurement orders will be processed immediately, which could in some '
                 'cases entail a small performance impact.\n'
                 '-This installs the module mrp_jit.'),
>>>>>>> 5050231a
        'module_stock_no_autopicking': fields.boolean("Manage manual picking to fulfill manufacturing orders ",
            help='This module allows an intermediate picking process to provide raw materials to production orders.\n'
                 'For example to manage production made by your suppliers (sub-contracting).\n'
                 'To achieve this, set the assembled product which is sub-contracted to "No Auto-Picking" '
                 'and put the location of the supplier in the routing of the assembly operation.\n'
                 '-This installs the module stock_no_autopicking.'),
        'group_mrp_routings': fields.boolean("Manage routings and work orders ",
            implied_group='mrp.group_mrp_routings',
            help='Routings allow you to create and manage the manufacturing operations that should be followed '
                 'within your work centers in order to produce a product. They are attached to bills of materials '
                 'that will define the required raw materials.'),
        'group_mrp_properties': fields.boolean("Allow several bill of materials per products using properties",
            implied_group='product.group_mrp_properties',
            help="""The selection of the right Bill of Material to use will depend on the properties specified on the sales order and the Bill of Material."""),
        'module_product_manufacturer': fields.boolean("Define manufacturers on products ",
            help='This allows you to define the following for a product:\n'
                 '* Manufacturer\n'
                 '* Manufacturer Product Name\n'
                 '* Manufacturer Product Code\n'
                 '* Product Attributes.\n'
                 '-This installs the module product_manufacturer.'),
    }

# vim:expandtab:smartindent:tabstop=4:softtabstop=4:shiftwidth=4:<|MERGE_RESOLUTION|>--- conflicted
+++ resolved
@@ -40,22 +40,10 @@
             help='This allows to add state, date_start,date_stop in production order operation lines (in the "Work Centers" tab).\n'
                  '-This installs the module mrp_operations.'),
         'module_mrp_byproduct': fields.boolean("Produce several products from one manufacturing order",
-<<<<<<< HEAD
-            help="""You can configure by-products in the bill of material.
-                Without this module: A + B + C -> D.
-                With this module: A + B + C -> D + E.
-                This installs the module mrp_byproduct."""),
-=======
             help='You can configure by-products in the bill of material.\n'
                  'Without this module: A + B + C -> D.\n'
                  'With this module: A + B + C -> D + E.\n'
                  '-This installs the module mrp_byproduct.'),
-        'module_mrp_jit': fields.boolean("Generate procurement in real time",
-            help='This allows Just In Time computation of procurement orders.\n'
-                 'All procurement orders will be processed immediately, which could in some '
-                 'cases entail a small performance impact.\n'
-                 '-This installs the module mrp_jit.'),
->>>>>>> 5050231a
         'module_stock_no_autopicking': fields.boolean("Manage manual picking to fulfill manufacturing orders ",
             help='This module allows an intermediate picking process to provide raw materials to production orders.\n'
                  'For example to manage production made by your suppliers (sub-contracting).\n'
