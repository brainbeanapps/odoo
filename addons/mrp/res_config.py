--- conflicted
+++ resolved
@@ -65,11 +65,7 @@
             help="""Routings allow you to create and manage the manufacturing operations that should be followed
                 within your work centers in order to produce a product. They are attached to bills of materials
                 that will define the required raw materials."""),
-<<<<<<< HEAD
-        'group_mrp_properties': fields.boolean("Allow several bill of materials per products",
-=======
-        'group_mrp_properties': fields.boolean("allow several bill of materials per products using properties",
->>>>>>> 74df8d01
+        'group_mrp_properties': fields.boolean("Allow several bill of materials per products using properties",
             implied_group='product.group_mrp_properties',
             help="""The selection of the right Bill of Material to use will depend on the  properties specified on the sale order and the Bill of Material."""),
         'module_product_manufacturer': fields.boolean("Define manufacturers on products ",
