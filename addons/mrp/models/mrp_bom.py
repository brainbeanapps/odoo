# -*- coding: utf-8 -*-
# Part of Odoo. See LICENSE file for full copyright and licensing details.

from odoo import api, fields, models, _
from odoo.addons import decimal_precision as dp
from odoo.exceptions import UserError, ValidationError
from odoo.tools import float_round


class MrpBom(models.Model):
    """ Defines bills of material for a product or a product template """
    _name = 'mrp.bom'
    _description = 'Bill of Material'
    _inherit = ['mail.thread']
    _rec_name = 'product_tmpl_id'
    _order = "sequence"

    def _get_default_product_uom_id(self):
        return self.env['product.uom'].search([], limit=1, order='id').id

    code = fields.Char('Reference')
    active = fields.Boolean(
        'Active', default=True,
        help="If the active field is set to False, it will allow you to hide the bills of material without removing it.")
    type = fields.Selection([
        ('normal', 'Manufacture this product'),
        ('phantom', 'Ship this product as a set of components (kit)')], 'BoM Type',
        default='normal', required=True,
        help="Kit (Phantom): When processing a sales order for this product, the delivery order will contain the raw materials, instead of the finished product.")
    product_tmpl_id = fields.Many2one(
        'product.template', 'Product',
        domain="[('type', 'in', ['product', 'consu'])]", required=True)
    product_id = fields.Many2one(
        'product.product', 'Product Variant',
        domain="['&', ('product_tmpl_id', '=', product_tmpl_id), ('type', 'in', ['product', 'consu'])]",
        help="If a product variant is defined the BOM is available only for this product.")
    bom_line_ids = fields.One2many('mrp.bom.line', 'bom_id', 'BoM Lines', copy=True)
    product_qty = fields.Float(
        'Quantity', default=1.0,
        digits=dp.get_precision('Unit of Measure'), required=True)
    product_uom_id = fields.Many2one(
        'product.uom', 'Product Unit of Measure',
        default=_get_default_product_uom_id, oldname='product_uom', required=True,
        help="Unit of Measure (Unit of Measure) is the unit of measurement for the inventory control")
    sequence = fields.Integer('Sequence', help="Gives the sequence order when displaying a list of bills of material.")
    routing_id = fields.Many2one(
        'mrp.routing', 'Routing',
        help="The operations for producing this BoM.  When a routing is specified, the production orders will "
             " be executed through work orders, otherwise everything is processed in the production order itself. ")
    ready_to_produce = fields.Selection([
        ('all_available', 'All components available'),
        ('asap', 'The components of 1st operation')], string='Manufacturing Readiness',
        default='asap', required=True)
    picking_type_id = fields.Many2one(
<<<<<<< HEAD
        'stock.picking.type', 'Operation Type', domain=[('code', '=', 'mrp_operation')],
        help="When a procurement has a ‘produce’ route with a operation type set, it will try to create "
             "a Manufacturing Order for that product using a BoM of the same operation type. That allows "
=======
        'stock.picking.type', 'Picking Type', domain=[('code', '=', 'mrp_operation')],
        help=u"When a procurement has a ‘produce’ route with a picking type set, it will try to create "
             "a Manufacturing Order for that product using a BoM of the same picking type. That allows "
>>>>>>> be77cf7f
             "to define procurement rules which trigger different manufacturing orders with different BoMs. ")
    company_id = fields.Many2one(
        'res.company', 'Company',
        default=lambda self: self.env['res.company']._company_default_get('mrp.bom'),
        required=True)

    @api.constrains('product_id', 'product_tmpl_id', 'bom_line_ids')
    def _check_product_recursion(self):
        for bom in self:
            if bom.bom_line_ids.filtered(lambda x: x.product_id.product_tmpl_id == bom.product_tmpl_id):
                raise ValidationError(_('BoM line product %s should not be same as BoM product.') % bom.display_name)

    @api.onchange('product_uom_id')
    def onchange_product_uom_id(self):
        res = {}
        if not self.product_uom_id or not self.product_tmpl_id:
            return
        if self.product_uom_id.category_id.id != self.product_tmpl_id.uom_id.category_id.id:
            self.product_uom_id = self.product_tmpl_id.uom_id.id
            res['warning'] = {'title': _('Warning'), 'message': _('The Product Unit of Measure you chose has a different category than in the product form.')}
        return res

    @api.onchange('product_tmpl_id')
    def onchange_product_tmpl_id(self):
        if self.product_tmpl_id:
            self.product_uom_id = self.product_tmpl_id.uom_id.id

    @api.multi
    def name_get(self):
        return [(bom.id, '%s%s' % (bom.code and '%s: ' % bom.code or '', bom.product_tmpl_id.display_name)) for bom in self]

    @api.multi
    def unlink(self):
        if self.env['mrp.production'].search([('bom_id', 'in', self.ids), ('state', 'not in', ['done', 'cancel'])], limit=1):
            raise UserError(_('You can not delete a Bill of Material with running manufacturing orders.\nPlease close or cancel it first.'))
        return super(MrpBom, self).unlink()

    @api.model
    def _bom_find(self, product_tmpl=None, product=None, picking_type=None, company_id=False):
        """ Finds BoM for particular product, picking and company """
        if product:
            if not product_tmpl:
                product_tmpl = product.product_tmpl_id
            domain = ['|', ('product_id', '=', product.id), '&', ('product_id', '=', False), ('product_tmpl_id', '=', product_tmpl.id)]
        elif product_tmpl:
            domain = [('product_tmpl_id', '=', product_tmpl.id)]
        else:
            # neither product nor template, makes no sense to search
            return False
        if picking_type:
            domain += ['|', ('picking_type_id', '=', picking_type.id), ('picking_type_id', '=', False)]
        if company_id or self.env.context.get('company_id'):
            domain = domain + [('company_id', '=', company_id or self.env.context.get('company_id'))]
        # order to prioritize bom with product_id over the one without
        return self.search(domain, order='sequence, product_id', limit=1)

    def explode(self, product, quantity, picking_type=False):
        """
            Explodes the BoM and creates two lists with all the information you need: bom_done and line_done
            Quantity describes the number of times you need the BoM: so the quantity divided by the number created by the BoM
            and converted into its UoM
        """
        from collections import defaultdict

        graph = defaultdict(list)
        V = set()

        def check_cycle(v, visited, recStack, graph):
            visited[v] = True
            recStack[v] = True
            for neighbour in graph[v]:
                if visited[neighbour] == False:
                    if check_cycle(neighbour, visited, recStack, graph) == True:
                        return True
                elif recStack[neighbour] == True:
                    return True
            recStack[v] = False
            return False

        boms_done = [(self, {'qty': quantity, 'product': product, 'original_qty': quantity, 'parent_line': False})]
        lines_done = []
        V |= set([product.product_tmpl_id.id])

        bom_lines = [(bom_line, product, quantity, False) for bom_line in self.bom_line_ids]
        for bom_line in self.bom_line_ids:
            V |= set([bom_line.product_id.product_tmpl_id.id])
            graph[product.product_tmpl_id.id].append(bom_line.product_id.product_tmpl_id.id)
        while bom_lines:
            current_line, current_product, current_qty, parent_line = bom_lines[0]
            bom_lines = bom_lines[1:]

            if current_line._skip_bom_line(current_product):
                continue

            line_quantity = current_qty * current_line.product_qty
            bom = self._bom_find(product=current_line.product_id, picking_type=picking_type or self.picking_type_id, company_id=self.company_id.id)
            if bom.type == 'phantom':
                converted_line_quantity = current_line.product_uom_id._compute_quantity(line_quantity / bom.product_qty, bom.product_uom_id)
                bom_lines = [(line, current_line.product_id, converted_line_quantity, current_line) for line in bom.bom_line_ids] + bom_lines
                for bom_line in bom.bom_line_ids:
                    graph[current_line.product_id.product_tmpl_id.id].append(bom_line.product_id.product_tmpl_id.id)
                    if bom_line.product_id.product_tmpl_id.id in V and check_cycle(bom_line.product_id.product_tmpl_id.id, {key: False for  key in V}, {key: False for  key in V}, graph):
                        raise UserError(_('Recursion error!  A product with a Bill of Material should not have itself in its BoM or child BoMs!'))
                    V |= set([bom_line.product_id.product_tmpl_id.id])
                boms_done.append((bom, {'qty': converted_line_quantity, 'product': current_product, 'original_qty': quantity, 'parent_line': current_line}))
            else:
                # We round up here because the user expects that if he has to consume a little more, the whole UOM unit
                # should be consumed.
                rounding = current_line.product_uom_id.rounding
                line_quantity = float_round(line_quantity, precision_rounding=rounding, rounding_method='UP')
                lines_done.append((current_line, {'qty': line_quantity, 'product': current_product, 'original_qty': quantity, 'parent_line': parent_line}))

        return boms_done, lines_done


class MrpBomLine(models.Model):
    _name = 'mrp.bom.line'
    _order = "sequence"
    _rec_name = "product_id"

    def _get_default_product_uom_id(self):
        return self.env['product.uom'].search([], limit=1, order='id').id

    product_id = fields.Many2one(
        'product.product', 'Product', required=True)
    product_qty = fields.Float(
        'Product Quantity', default=1.0,
        digits=dp.get_precision('Product Unit of Measure'), required=True)
    product_uom_id = fields.Many2one(
        'product.uom', 'Product Unit of Measure',
        default=_get_default_product_uom_id,
        oldname='product_uom', required=True,
        help="Unit of Measure (Unit of Measure) is the unit of measurement for the inventory control")
    sequence = fields.Integer(
        'Sequence', default=1,
        help="Gives the sequence order when displaying.")
    routing_id = fields.Many2one(
        'mrp.routing', 'Routing',
        related='bom_id.routing_id', store=True,
        help="The list of operations to produce the finished product. The routing is mainly used to "
             "compute work center costs during operations and to plan future loads on work centers "
             "based on production planning.")
    bom_id = fields.Many2one(
        'mrp.bom', 'Parent BoM',
        index=True, ondelete='cascade', required=True)
    attribute_value_ids = fields.Many2many(
        'product.attribute.value', string='Variants',
        help="BOM Product Variants needed form apply this line.")
    operation_id = fields.Many2one(
        'mrp.routing.workcenter', 'Consumed in Operation',
        help="The operation where the components are consumed, or the finished products created.")
    child_bom_id = fields.Many2one(
        'mrp.bom', 'Sub BoM', compute='_compute_child_bom_id')
    child_line_ids = fields.One2many(
        'mrp.bom.line', string="BOM lines of the referred bom",
        compute='_compute_child_line_ids')
    has_attachments = fields.Boolean('Has Attachments', compute='_compute_has_attachments')

    _sql_constraints = [
        ('bom_qty_zero', 'CHECK (product_qty>0)', 'All product quantities must be greater than 0.\n'
            'You should install the mrp_byproduct module if you want to manage extra products on BoMs !'),
    ]

    @api.one
    @api.depends('product_id', 'bom_id')
    def _compute_child_bom_id(self):
        if not self.product_id:
            self.child_bom_id = False
        else:
            self.child_bom_id = self.env['mrp.bom']._bom_find(
                product_tmpl=self.product_id.product_tmpl_id,
                product=self.product_id,
                picking_type=self.bom_id.picking_type_id)

    @api.one
    @api.depends('product_id')
    def _compute_has_attachments(self):
        nbr_attach = self.env['ir.attachment'].search_count([
            '|',
            '&', ('res_model', '=', 'product.product'), ('res_id', '=', self.product_id.id),
            '&', ('res_model', '=', 'product.template'), ('res_id', '=', self.product_id.product_tmpl_id.id)])
        self.has_attachments = bool(nbr_attach)

    @api.one
    @api.depends('child_bom_id')
    def _compute_child_line_ids(self):
        """ If the BOM line refers to a BOM, return the ids of the child BOM lines """
        self.child_line_ids = self.child_bom_id.bom_line_ids.ids

    @api.onchange('product_uom_id')
    def onchange_product_uom_id(self):
        res = {}
        if not self.product_uom_id or not self.product_id:
            return res
        if self.product_uom_id.category_id != self.product_id.uom_id.category_id:
            self.product_uom_id = self.product_id.uom_id.id
            res['warning'] = {'title': _('Warning'), 'message': _('The Product Unit of Measure you chose has a different category than in the product form.')}
        return res

    @api.onchange('product_id')
    def onchange_product_id(self):
        if self.product_id:
            self.product_uom_id = self.product_id.uom_id.id

    @api.model
    def create(self, values):
        if 'product_id' in values and 'product_uom_id' not in values:
            values['product_uom_id'] = self.env['product.product'].browse(values['product_id']).uom_id.id
        return super(MrpBomLine, self).create(values)

    def _skip_bom_line(self, product):
        """ Control if a BoM line should be produce, can be inherited for add
        custom control. It currently checks that all variant values are in the
        product. """
        if self.attribute_value_ids:
            if not product or self.attribute_value_ids - product.attribute_value_ids:
                return True
        return False

    @api.multi
    def action_see_attachments(self):
        domain = [
            '|',
            '&', ('res_model', '=', 'product.product'), ('res_id', '=', self.product_id.id),
            '&', ('res_model', '=', 'product.template'), ('res_id', '=', self.product_id.product_tmpl_id.id)]
        attachment_view = self.env.ref('mrp.view_document_file_kanban_mrp')
        return {
            'name': _('Attachments'),
            'domain': domain,
            'res_model': 'ir.attachment',
            'type': 'ir.actions.act_window',
            'view_id': attachment_view.id,
            'views': [(attachment_view.id, 'kanban'), (False, 'form')],
            'view_mode': 'kanban,tree,form',
            'view_type': 'form',
            'help': _('''<p class="oe_view_nocontent_create">
                        Click to upload files to your product.
                    </p><p>
                        Use this feature to store any files, like drawings or specifications.
                    </p>'''),
            'limit': 80,
            'context': "{'default_res_model': '%s','default_res_id': %d}" % ('product.product', self.product_id.id)
        }<|MERGE_RESOLUTION|>--- conflicted
+++ resolved
@@ -52,16 +52,10 @@
         ('asap', 'The components of 1st operation')], string='Manufacturing Readiness',
         default='asap', required=True)
     picking_type_id = fields.Many2one(
-<<<<<<< HEAD
         'stock.picking.type', 'Operation Type', domain=[('code', '=', 'mrp_operation')],
-        help="When a procurement has a ‘produce’ route with a operation type set, it will try to create "
+        help=u"When a procurement has a ‘produce’ route with a operation type set, it will try to create "
              "a Manufacturing Order for that product using a BoM of the same operation type. That allows "
-=======
-        'stock.picking.type', 'Picking Type', domain=[('code', '=', 'mrp_operation')],
-        help=u"When a procurement has a ‘produce’ route with a picking type set, it will try to create "
-             "a Manufacturing Order for that product using a BoM of the same picking type. That allows "
->>>>>>> be77cf7f
-             "to define procurement rules which trigger different manufacturing orders with different BoMs. ")
+             "to define procurement rules which trigger different manufacturing orders with different BoMs.")
     company_id = fields.Many2one(
         'res.company', 'Company',
         default=lambda self: self.env['res.company']._company_default_get('mrp.bom'),
