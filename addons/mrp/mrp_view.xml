--- conflicted
+++ resolved
@@ -347,11 +347,7 @@
                 <form string="Bill of Material" version="7.0">
                     <group>
                         <group>
-<<<<<<< HEAD
-                            <field name="product_id" on_change="onchange_product_id(product_id, name, context)" class="oe_inline"/>
-=======
                             <field name="product_id" on_change="onchange_product_id(product_id, name, product_qty, context)" context="{'default_supply_method':'produce'}" class="oe_inline"/>
->>>>>>> f6422470
                             <label for="product_qty" string="Quantity"/>
                             <div>
                                 <field name="product_qty" class="oe_inline" on_change="onchange_product_id(product_id, name, product_qty, context)"/>
@@ -691,11 +687,7 @@
                     </div>
                     <group>
                         <group>
-<<<<<<< HEAD
-                            <field name="product_id" on_change="product_id_change(product_id)" domain="[('bom_ids','!=',False),('bom_ids.bom_id','=',False)]" class="oe_inline" context='{"default_type": "product"}'/>
-=======
                             <field name="product_id" on_change="product_id_change(product_id, product_qty)" domain="[('bom_ids','!=',False),('bom_ids.bom_id','=',False)]" class="oe_inline" context='{"default_supply_method":"produce", "default_type": "product"}'/>
->>>>>>> f6422470
                             <label for="product_qty"/>
                             <div>
                                 <field name="product_qty" class="oe_inline" on_change="product_id_change(product_id, product_qty)"/>
