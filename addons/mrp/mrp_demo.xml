<?xml version="1.0" encoding="utf-8"?>
<openerp>
    <data noupdate="1">

        <!--
	Resource: mrp.workcenter
	-->

        <record id="mrp_workcenter_0" model="mrp.workcenter">
            <field name="name">Assembly workshop</field>
<<<<<<< HEAD
            <field name="calendar_id" ref="hr.timesheet_group1"/>
            <field name="type">hr</field>
        </record>
        <record id="mrp_workcenter_1" model="mrp.workcenter">
            <field name="name">Repairs workshop</field>
            <field name="calendar_id" ref="hr.timesheet_group1"/>
            <field name="type">hr</field>
=======
            <field name="calendar_id" ref="resource.timesheet_group1"/>
        </record>
        <record id="mrp_workcenter_1" model="mrp.workcenter">
            <field name="name">Repairs workshop</field>
            <field name="calendar_id" ref="resource.timesheet_group1"/>
>>>>>>> 80fc9c09
        </record>

        <!--
	Resource: mrp.property.group
	-->

        <record id="mrp_property_group_ram" model="mrp.property.group">
            <field name="name">RAM</field>
        </record>
        <record id="mrp_property_group_hdd" model="mrp.property.group">
            <field name="name">HDD</field>
        </record>
        <record id="mrp_property_group_cpu" model="mrp.property.group">
            <field name="name">CPU</field>
        </record>
        <record id="mrp_property_group_cdrw" model="mrp.property.group">
            <field name="name">CDRW</field>
        </record>
        <record id="mrp_property_group_cdrom" model="mrp.property.group">
            <field name="name">CPROM</field>
        </record>
        <record id="mrp_property_group_dvdrom" model="mrp.property.group">
            <field name="name">DVDROM</field>
        </record>
        <record id="mrp_property_group_dvdrw" model="mrp.property.group">
            <field name="name">DVDRW</field>
        </record>
        <record id="mrp_property_group_case" model="mrp.property.group">
            <field name="name">case</field>
        </record>
        <record id="mrp_property_group_cooler" model="mrp.property.group">
            <field name="name">cooler</field>
        </record>
        <record id="mrp_property_group_mb" model="mrp.property.group">
            <field name="name">MB</field>
        </record>
        <record id="mrp_property_group_psu" model="mrp.property.group">
            <field name="name">PSU</field>
        </record>

        <!--
	Resource: mrp.property
	-->

        <record id="mrp_property_0" model="mrp.property">
            <field name="group_id" ref="mrp_property_group_ram"/>
            <field name="name">DDR 512MB PC400</field>
        </record>
        <record id="mrp_property_1" model="mrp.property">
            <field name="group_id" ref="mrp_property_group_ram"/>
            <field name="name">DDR 256MB PC400</field>
        </record>
        <record id="mrp_property_2" model="mrp.property">
            <field name="group_id" ref="mrp_property_group_hdd"/>
            <field name="name">HDD Seagate 7200.8 120GB</field>
        </record>
        <record id="mrp_property_3" model="mrp.property">
            <field name="group_id" ref="mrp_property_group_hdd"/>
            <field name="name">HDD Seagate 7200.8 80GB</field>
        </record>
        <record id="mrp_property_4" model="mrp.property">
            <field name="group_id" ref="mrp_property_group_cpu"/>
            <field name="name">CPU AMD Athlon XP 1800+</field>
        </record>
        <record id="mrp_property_6" model="mrp.property">
            <field name="group_id" ref="mrp_property_group_cpu"/>
            <field name="name">CPU Intel CeleronD 2.53Ghz</field>
        </record>
        <record id="mrp_property_7" model="mrp.property">
            <field name="group_id" ref="mrp_property_group_cdrw"/>
            <field name="name">CD Burner Plextor PX-4824</field>
        </record>
        <record id="mrp_property_8" model="mrp.property">
            <field name="group_id" ref="mrp_property_group_cdrom"/>
            <field name="name">CD Reader Samsung cd-520</field>
        </record>
        <record id="mrp_property_9" model="mrp.property">
            <field name="group_id" ref="mrp_property_group_dvdrom"/>
            <field name="name">DVD Reader LG dvd-r16</field>
        </record>
        <record id="mrp_property_10" model="mrp.property">
            <field name="group_id" ref="mrp_property_group_dvdrw"/>
            <field name="name">DVD Burner Nec ND-3550</field>
        </record>
        <record id="mrp_property_11" model="mrp.property">
            <field name="group_id" ref="mrp_property_group_case"/>
            <field name="name">Case Antec Sonata 2</field>
        </record>
        <record id="mrp_property_12" model="mrp.property">
            <field name="group_id" ref="mrp_property_group_cooler"/>
            <field name="name">Cooler ThermalTake big Typhoon</field>
        </record>
        <record id="mrp_property_13" model="mrp.property">
            <field name="group_id" ref="mrp_property_group_mb"/>
            <field name="name">MB Abit NF7-s</field>
        </record>
        <record id="mrp_property_14" model="mrp.property">
            <field name="group_id" ref="mrp_property_group_mb"/>
            <field name="name">MB DFI NF8 Ultra-D</field>
        </record>
        <record id="mrp_property_15" model="mrp.property">
            <field name="group_id" ref="mrp_property_group_psu"/>
            <field name="name">PSU LC Power LC6550</field>
        </record>

        <!--
	Resource: mrp.routing
	-->

        <record id="mrp_routing_0" model="mrp.routing">
            <field name="workcenter_lines">[1]</field>
            <field name="name">Assembly Line 1</field>
        </record>
        <record id="mrp_routing_1" model="mrp.routing">
            <field name="workcenter_lines">[2]</field>
            <field name="name">Custom Assembly Line</field>
        </record>
        <record id="mrp_routing_2" model="mrp.routing">
            <field name="workcenter_lines">[3]</field>
            <field name="name">Component Manufacturing</field>
        </record>

        <!--
	Resource: mrp.routing.workcenter
	-->

        <record id="mrp_routing_workcenter_0" model="mrp.routing.workcenter">
            <field name="routing_id" ref="mrp_routing_0"/>
            <field name="workcenter_id" ref="mrp_workcenter_0"/>
            <field name="name">Short time assembly</field>
            <field name="hour_nbr">2</field>
        </record>
        <record id="mrp_routing_workcenter_1" model="mrp.routing.workcenter">
            <field name="routing_id" ref="mrp_routing_1"/>
            <field name="workcenter_id" ref="mrp_workcenter_0"/>
            <field name="name">long time assembly</field>
            <field name="hour_nbr">5</field>
        </record>
        <record id="mrp_routing_workcenter_2" model="mrp.routing.workcenter">
            <field name="routing_id" ref="mrp_routing_2"/>
            <field name="workcenter_id" ref="mrp_workcenter_0"/>
            <field name="cycle_nbr">0.5</field>
            <field name="hour_nbr">3</field>
            <field name="name">assembly main + processor + fan</field>
        </record>

        <!--
	Resource: mrp.bom
	-->

        <record id="mrp_bom_0" model="mrp.bom">
            <field name="name">Regular processor config</field>
            <field name="product_uom" ref="product.product_uom_unit"/>
            <field name="product_qty">1.0</field>
            <field name="routing_id" ref="mrp_routing_2"/>
            <field name="type">normal</field>
            <field model="product.product" name="product_id" search="[('default_code','=','CPU_GEN')]"/>
        </record>

        <record id="mrp_bom_1" model="mrp.bom">
            <field name="name">Assembly Basic+ PC</field>
            <field name="product_uom" ref="product.product_uom_unit"/>
            <field name="product_qty">1.0</field>
            <field name="routing_id" ref="mrp_routing_0"/>
            <field model="product.product" name="product_id" search="[('default_code','=','PC2')]"/>
        </record>
        <record id="mrp_bom_2" model="mrp.bom">
            <field name="name">Assembly Medium PC</field>
            <field name="product_uom" ref="product.product_uom_unit"/>
            <field name="product_qty">1.0</field>
            <field model="product.product" name="product_id" search="[('default_code','=','PC3')]"/>
        </record>
        <record id="mrp_bom_3" model="mrp.bom">
            <field name="name">Assembly Customizable PC</field>
            <field name="product_uom" ref="product.product_uom_unit"/>
            <field name="product_qty">1.0</field>
            <field model="product.product" name="product_id" search="[('default_code','=','PC4')]"/>
        </record>
        <record id="mrp_bom_4" model="mrp.bom">
            <field name="name">HDD on demand</field>
            <field name="product_uom" ref="product.product_uom_unit"/>
            <field name="product_qty">1.0</field>
            <field name="type">phantom</field>
            <field model="product.product" name="product_id" search="[('default_code','=','HDD_GEN')]"/>
        </record>
        <record id="mrp_bom_5" model="mrp.bom">
            <field name="name">RAM on demand</field>
            <field name="product_uom" ref="product.product_uom_unit"/>
            <field name="product_qty">1.0</field>
            <field name="type">phantom</field>
            <field model="product.product" name="product_id" search="[('default_code','=','RAM_GEN')]"/>
        </record>
        <record id="mrp_bom_6" model="mrp.bom">
            <field name="name">HDD on demand</field>
            <field name="product_uom" ref="product.product_uom_unit"/>
            <field name="product_qty">1.0</field>
            <field name="type">phantom</field>
            <field model="product.product" name="product_id" search="[('default_code','=','HDD_GEN')]"/>
        </record>
        <record id="mrp_bom_7" model="mrp.bom">
            <field name="name">HDD on demand</field>
            <field name="product_uom" ref="product.product_uom_unit"/>
            <field name="product_qty">1.0</field>
            <field name="type">phantom</field>
            <field model="product.product" name="product_id" search="[('default_code','=','HDD_GEN')]"/>
        </record>
        <record id="mrp_bom_8" model="mrp.bom">
            <field name="name">HDD Seagate</field>
            <field name="product_uom" ref="product.product_uom_unit"/>
            <field name="product_qty">1.0</field>
            <field name="type">normal</field>
            <field model="product.product" name="product_id" search="[('default_code','=','HDD1')]"/>
        </record>
        <record id="mrp_bom_9" model="mrp.bom">
            <field name="name">Assembly Basic PC</field>
            <field name="product_uom" ref="product.product_uom_unit"/>
            <field name="product_qty">1.0</field>
            <field name="routing_id" ref="mrp_routing_0"/>
            <field name="type">normal</field>
            <field model="product.product" name="product_id" search="[('default_code','=','PC1')]"/>
        </record>
        <record id="mrp_bom_10" model="mrp.bom">
            <field name="name">Complete PC with peripherals</field>
            <field name="product_uom" ref="product.product_uom_unit"/>
            <field name="product_qty">1.0</field>
            <field model="product.product" name="product_id" search="[('default_code','=','PC0')]"/>
        </record>
        <record id="mrp_bom_11" model="mrp.bom">
            <field name="name">RAM on demand</field>
            <field name="product_uom" ref="product.product_uom_unit"/>
            <field name="product_qty">1.0</field>
            <field name="type">phantom</field>
            <field model="product.product" name="product_id" search="[('default_code','=','RAM_GEN')]"/>
        </record>

        <record id="mrp_bom_13" model="mrp.bom">
            <field name="name">High Speed Processor + main board on demand</field>
            <field name="product_uom" ref="product.product_uom_unit"/>
            <field name="product_qty">1.0</field>
            <field model="product.product" name="product_id" search="[('default_code','=','CPU2')]"/>
        </record>

        <record id="mrp_bom_kit" model="mrp.bom">
            <field name="code">KIT</field>
            <field name="name">Kit Mouse</field>
            <field name="product_uom" ref="product.product_uom_unit"/>
            <field name="product_qty">1.0</field>
            <field name="type">normal</field>
            <field name="bom_id" ref="mrp_bom_10"/>
            <field model="product.product" name="product_id" search="[('default_code','=','MOU')]"/>
        </record>
        <record id="mrp_bom_clavier" model="mrp.bom">
            <field name="name">Keyboard</field>
            <field name="product_uom" ref="product.product_uom_unit"/>
            <field name="product_qty">1.0</field>
            <field name="bom_id" ref="mrp_bom_kit"/>
            <field model="product.product" name="product_id" search="[('default_code','=','KEYA')]"/>
        </record>
        <record id="mrp_bom_mouse" model="mrp.bom">
            <field name="name">Mouse</field>
            <field name="product_uom" ref="product.product_uom_unit"/>
            <field name="product_qty">1.0</field>
            <field name="bom_id" ref="mrp_bom_kit"/>
            <field model="product.product" name="product_id" search="[('default_code','=','MOU')]"/>
        </record>
        <record id="mrp_bom_16" model="mrp.bom">
            <field name="name">Moon PC</field>
            <field name="product_uom" ref="product.product_uom_unit"/>
            <field name="product_qty">1.0</field>
            <field name="bom_id" ref="mrp_bom_10"/>
            <field model="product.product" name="product_id" search="[('default_code','=','PC1')]"/>
        </record>
        <record id="mrp_bom_18" model="mrp.bom">
            <field name="name">Mainboard ASUStek A7N8X</field>
            <field name="product_uom" ref="product.product_uom_unit"/>
            <field name="product_qty">1.0</field>
            <field name="bom_id" ref="mrp_bom_13"/>
            <field model="product.product" name="product_id" search="[('default_code','=','MB2')]"/>
        </record>
        <record id="mrp_bom_19" model="mrp.bom">
            <field name="name">Processor AMD Athlon 2200+</field>
            <field name="product_uom" ref="product.product_uom_unit"/>
            <field name="product_qty">1.0</field>
            <field name="bom_id" ref="mrp_bom_13"/>
            <field model="product.product" name="product_id" search="[('default_code','=','CPU2')]"/>
        </record>
        <record id="mrp_bom_1900" model="mrp.bom">
            <field name="name">Regular Case Fan</field>
            <field name="product_uom" ref="product.product_uom_unit"/>
            <field name="product_qty">1.0</field>
            <field name="bom_id" ref="mrp_bom_13"/>
            <field model="product.product" name="product_id" search="[('default_code','=','FAN')]"/>
        </record>
        <record id="mrp_bom_23" model="mrp.bom">
            <field name="name">DDR 256MB PC333</field>
            <field name="product_uom" ref="product.product_uom_unit"/>
            <field name="product_qty">1.0</field>
            <field name="bom_id" ref="mrp_bom_11"/>
            <field model="product.product" name="product_id" search="[('default_code','=','RAM')]"/>
        </record>
        <record id="mrp_bom_1901" model="mrp.bom">
            <field name="name">DDR 512MB PC400</field>
            <field name="product_uom" ref="product.product_uom_unit"/>
            <field name="product_qty">1.0</field>
            <field name="bom_id" ref="mrp_bom_13"/>
            <field model="product.product" name="product_id" search="[('default_code','=','RAM512')]"/>
        </record>
        <record id="mrp_bom_22" model="mrp.bom">
            <field name="name">DDR 1024MB PC400</field>
            <field name="product_uom" ref="product.product_uom_unit"/>
            <field name="product_qty">1.0</field>
            <field name="bom_id" ref="mrp_bom_5"/>
            <field model="product.product" name="product_id" search="[('default_code','=','RAM512')]"/>
        </record>
        <record id="mrp_bom_24" model="mrp.bom">
            <field name="name">HDD Seagate 7200.8 80GB</field>
            <field name="product_uom" ref="product.product_uom_unit"/>
            <field name="product_qty">1.0</field>
            <field name="bom_id" ref="mrp_bom_7"/>
            <field model="product.product" name="product_id" search="[('default_code','=','HDD3')]"/>
        </record>
        <record id="mrp_bom_25" model="mrp.bom">
            <field name="name">HDD Seagate 7200.8 120GB</field>
            <field name="product_uom" ref="product.product_uom_unit"/>
            <field name="product_qty">1.0</field>
            <field name="type">normal</field>
            <field name="bom_id" ref="mrp_bom_4"/>
            <field model="product.product" name="product_id" search="[('default_code','=','HDD1')]"/>
        </record>
        <record id="mrp_bom_26" model="mrp.bom">
            <field name="name">RAM on demand</field>
            <field name="product_uom" ref="product.product_uom_unit"/>
            <field name="product_qty">1.0</field>
            <field name="bom_id" ref="mrp_bom_3"/>
            <field model="product.product" name="product_id" search="[('default_code','=','RAM_GEN')]"/>
        </record>
        <record id="mrp_bom_27" model="mrp.bom">
            <field name="name">HDD on demand</field>
            <field name="product_uom" ref="product.product_uom_unit"/>
            <field name="product_qty">1.0</field>
            <field name="bom_id" ref="mrp_bom_3"/>
            <field model="product.product" name="product_id" search="[('default_code','=','HDD_GEN')]"/>
        </record>
        <record id="mrp_bom_28" model="mrp.bom">
            <field name="name">ATX middle-size case</field>
            <field name="product_uom" ref="product.product_uom_unit"/>
            <field name="product_qty">1.0</field>
            <field name="type">normal</field>
            <field name="bom_id" ref="mrp_bom_3"/>
            <field model="product.product" name="product_id" search="[('default_code','=','TOW1')]"/>
        </record>
        <record id="mrp_bom_29" model="mrp.bom">
            <field name="name">Processor on demand</field>
            <field name="product_uom" ref="product.product_uom_unit"/>
            <field name="product_qty">1.0</field>
            <field name="type">normal</field>
            <field name="bom_id" ref="mrp_bom_3"/>
            <field model="product.product" name="product_id" search="[('default_code','=','CPU_GEN')]"/>
        </record>
        <record id="mrp_bom_30" model="mrp.bom">
            <field name="name">ATX Middle-size case</field>
            <field name="product_uom" ref="product.product_uom_unit"/>
            <field name="product_qty">1.0</field>
            <field name="type">normal</field>
            <field name="bom_id" ref="mrp_bom_2"/>
            <field model="product.product" name="product_id" search="[('default_code','=','TOW1')]"/>
        </record>
        <record id="mrp_bom_31" model="mrp.bom">
            <field name="name">HDD Seagate 7200.8 80GB</field>
            <field name="product_uom" ref="product.product_uom_unit"/>
            <field name="product_qty">1.0</field>
            <field name="type">normal</field>
            <field name="bom_id" ref="mrp_bom_2"/>
            <field model="product.product" name="product_id" search="[('default_code','=','HDD1')]"/>
        </record>
        <record id="mrp_bom_32" model="mrp.bom">
            <field name="name">High speed processor config</field>
            <field name="product_uom" ref="product.product_uom_unit"/>
            <field name="product_qty">1.0</field>
            <field name="type">normal</field>
            <field name="bom_id" ref="mrp_bom_2"/>
            <field model="product.product" name="product_id" search="[('default_code','=','CPU2')]"/>
        </record>
        <record id="mrp_bom_33" model="mrp.bom">
            <field name="name">HDD Seagate 7200.8 120GB</field>
            <field name="product_uom" ref="product.product_uom_unit"/>
            <field name="product_qty">1.0</field>
            <field name="type">normal</field>
            <field name="bom_id" ref="mrp_bom_6"/>
            <field model="product.product" name="product_id" search="[('default_code','=','HDD2')]"/>
        </record>
        <record id="mrp_bom_34" model="mrp.bom">
            <field name="name">Regular processor config</field>
            <field name="product_uom" ref="product.product_uom_unit"/>
            <field name="product_qty">1.0</field>
            <field name="type">normal</field>
            <field name="bom_id" ref="mrp_bom_1"/>
            <field model="product.product" name="product_id" search="[('default_code','=','CPU_GEN')]"/>
        </record>
        <record id="mrp_bom_35" model="mrp.bom">
            <field name="name">ATX middle-size case</field>
            <field name="product_uom" ref="product.product_uom_unit"/>
            <field name="product_qty">1.0</field>
            <field name="type">normal</field>
            <field name="bom_id" ref="mrp_bom_1"/>
            <field model="product.product" name="product_id" search="[('default_code','=','TOW1')]"/>
        </record>
        <record id="mrp_bom_36" model="mrp.bom">
            <field name="name">HDD Seagate 7200.8 120GB</field>
            <field name="product_uom" ref="product.product_uom_unit"/>
            <field name="product_qty">1.0</field>
            <field name="type">normal</field>
            <field name="bom_id" ref="mrp_bom_1"/>
            <field model="product.product" name="product_id" search="[('default_code','=','HDD2')]"/>
        </record>
        <record id="mrp_bom_processor" model="mrp.bom">
            <field name="name">processor</field>
            <field name="product_uom" ref="product.product_uom_unit"/>
            <field name="product_qty">1.0</field>
            <field name="type">normal</field>
            <field name="bom_id" ref="mrp_bom_0"/>
            <field model="product.product" name="product_id" search="[('default_code','=','CPU1')]"/>
        </record>
        <record id="mrp_bom_38" model="mrp.bom">
            <field name="name">mainboard</field>
            <field name="product_uom" ref="product.product_uom_unit"/>
            <field name="product_qty">1.0</field>
            <field name="type">normal</field>
            <field name="bom_id" ref="mrp_bom_0"/>
            <field model="product.product" name="product_id" search="[('default_code','=','MB1')]"/>
        </record>
        <record id="mrp_bom_fan" model="mrp.bom">
            <field name="name">fan</field>
            <field name="product_uom" ref="product.product_uom_unit"/>
            <field name="product_qty">1.0</field>
            <field name="type">normal</field>
            <field name="bom_id" ref="mrp_bom_0"/>
            <field model="product.product" name="product_id" search="[('default_code','=','FAN')]"/>
        </record>
        <record id="mrp_bom_ram" model="mrp.bom">
            <field name="name">RAM</field>
            <field name="product_uom" ref="product.product_uom_unit"/>
            <field name="product_qty">1.0</field>
            <field name="type">normal</field>
            <field name="bom_id" ref="mrp_bom_0"/>
            <field model="product.product" name="product_id" search="[('default_code','=','RAM')]"/>
        </record>
        <record id="mrp_bom_41" model="mrp.bom">
            <field name="name">Regular processor config</field>
            <field name="product_uom" ref="product.product_uom_unit"/>
            <field name="product_qty">1.0</field>
            <field name="type">normal</field>
            <field name="bom_id" ref="mrp_bom_9"/>
            <field model="product.product" name="product_id" search="[('default_code','=','CPU_GEN')]"/>
        </record>
        <record id="mrp_bom_42" model="mrp.bom">
            <field name="name">HDD Seagate 7200.8 80GB</field>
            <field name="product_uom" ref="product.product_uom_unit"/>
            <field name="product_qty">1.0</field>
            <field name="type">normal</field>
            <field name="bom_id" ref="mrp_bom_9"/>
            <field model="product.product" name="product_id" search="[('default_code','=','HDD1')]"/>
        </record>
        <record id="mrp_bom_43" model="mrp.bom">
            <field name="name">ATX Middle-size case</field>
            <field name="product_uom" ref="product.product_uom_unit"/>
            <field name="product_qty">1.0</field>
            <field name="type">normal</field>
            <field name="bom_id" ref="mrp_bom_9"/>
            <field model="product.product" name="product_id" search="[('default_code','=','TOW1')]"/>
        </record>

        <record id="mrp_bom_kit2" model="mrp.bom">
            <field name="code">KIT</field>
            <field name="name">Kit Keyboard + Mouse</field>
            <field name="product_uom" ref="product.product_uom_unit"/>
            <field name="product_qty">1.0</field>
            <field name="type">normal</field>
            <field name="bom_id" ref="mrp_bom_9"/>
            <field model="product.product" name="product_id" search="[('default_code','=','KIT0')]"/>
        </record>
        <record id="mrp_bom_mouse2" model="mrp.bom">
            <field name="name">Mouse</field>
            <field name="product_uom" ref="product.product_uom_unit"/>
            <field name="product_qty">1.0</field>
            <field name="bom_id" ref="mrp_bom_kit2"/>
            <field model="product.product" name="product_id" search="[('default_code','=','MOU')]"/>
        </record>
        <record id="mrp_bom_clavier2" model="mrp.bom">
            <field name="name">Keyboard</field>
            <field name="product_uom" ref="product.product_uom_unit"/>
            <field name="product_qty">1.0</field>
            <field name="bom_id" ref="mrp_bom_kit2"/>
            <field model="product.product" name="product_id" search="[('default_code','=','KEYA')]"/>
        </record>

    </data>
</openerp><|MERGE_RESOLUTION|>--- conflicted
+++ resolved
@@ -8,21 +8,11 @@
 
         <record id="mrp_workcenter_0" model="mrp.workcenter">
             <field name="name">Assembly workshop</field>
-<<<<<<< HEAD
-            <field name="calendar_id" ref="hr.timesheet_group1"/>
-            <field name="type">hr</field>
-        </record>
-        <record id="mrp_workcenter_1" model="mrp.workcenter">
-            <field name="name">Repairs workshop</field>
-            <field name="calendar_id" ref="hr.timesheet_group1"/>
-            <field name="type">hr</field>
-=======
             <field name="calendar_id" ref="resource.timesheet_group1"/>
         </record>
         <record id="mrp_workcenter_1" model="mrp.workcenter">
             <field name="name">Repairs workshop</field>
             <field name="calendar_id" ref="resource.timesheet_group1"/>
->>>>>>> 80fc9c09
         </record>
 
         <!--
