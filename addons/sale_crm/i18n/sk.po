--- conflicted
+++ resolved
@@ -1,45 +1,37 @@
-# Slovak translation for openobject-addons
-# Copyright (c) 2014 Rosetta Contributors and Canonical Ltd 2014
-# This file is distributed under the same license as the openobject-addons package.
-# FIRST AUTHOR <EMAIL@ADDRESS>, 2014.
-#
+# Translation of Odoo Server.
+# This file contains the translation of the following modules:
+# * sale_crm
+# 
+# Translators:
+# FIRST AUTHOR <EMAIL@ADDRESS>, 2014
 msgid ""
 msgstr ""
-<<<<<<< HEAD
-"Project-Id-Version: openobject-addons\n"
-"Report-Msgid-Bugs-To: FULL NAME <EMAIL@ADDRESS>\n"
-"POT-Creation-Date: 2014-08-14 13:09+0000\n"
-"PO-Revision-Date: 2014-08-14 16:10+0000\n"
-"Last-Translator: FULL NAME <EMAIL@ADDRESS>\n"
-"Language-Team: Slovak <sk@li.org>\n"
-=======
 "Project-Id-Version: Odoo 8.0\n"
 "Report-Msgid-Bugs-To: \n"
 "POT-Creation-Date: 2015-01-21 14:08+0000\n"
 "PO-Revision-Date: 2015-12-19 19:50+0000\n"
 "Last-Translator: Martin Trigaux\n"
 "Language-Team: Slovak (http://www.transifex.com/odoo/odoo-8/language/sk/)\n"
->>>>>>> 6efc3712
 "MIME-Version: 1.0\n"
 "Content-Type: text/plain; charset=UTF-8\n"
-"Content-Transfer-Encoding: 8bit\n"
-"X-Launchpad-Export-Date: 2014-08-15 07:49+0000\n"
-"X-Generator: Launchpad (build 17156)\n"
+"Content-Transfer-Encoding: \n"
+"Language: sk\n"
+"Plural-Forms: nplurals=3; plural=(n==1) ? 0 : (n>=2 && n<=4) ? 1 : 2;\n"
 
 #. module: sale_crm
 #: field:sale.order,campaign_id:0
 msgid "Campaign"
-msgstr ""
+msgstr "Kampaň"
 
 #. module: sale_crm
 #: view:crm.make.sale:sale_crm.view_crm_make_sale
 msgid "Cancel"
-msgstr ""
+msgstr "Zrušiť"
 
 #. module: sale_crm
 #: field:sale.order,medium_id:0
 msgid "Channel"
-msgstr ""
+msgstr "Kanál"
 
 #. module: sale_crm
 #: help:crm.make.sale,close:0
@@ -61,12 +53,12 @@
 #. module: sale_crm
 #: field:crm.make.sale,create_uid:0
 msgid "Created by"
-msgstr ""
+msgstr "Vytvoril"
 
 #. module: sale_crm
 #: field:crm.make.sale,create_date:0
 msgid "Created on"
-msgstr ""
+msgstr "Vytvorené"
 
 #. module: sale_crm
 #: field:crm.make.sale,partner_id:0
@@ -76,7 +68,7 @@
 #. module: sale_crm
 #: field:crm.make.sale,id:0
 msgid "ID"
-msgstr ""
+msgstr "ID"
 
 #. module: sale_crm
 #: code:addons/sale_crm/wizard/crm_make_sale.py:91
@@ -87,12 +79,12 @@
 #. module: sale_crm
 #: field:crm.make.sale,write_uid:0
 msgid "Last Updated by"
-msgstr ""
+msgstr "Naposledy upravoval"
 
 #. module: sale_crm
 #: field:crm.make.sale,write_date:0
 msgid "Last Updated on"
-msgstr ""
+msgstr "Naposledy upravované"
 
 #. module: sale_crm
 #: model:ir.actions.act_window,name:sale_crm.action_crm_make_sale
@@ -107,7 +99,7 @@
 #. module: sale_crm
 #: field:crm.make.sale,close:0
 msgid "Mark Won"
-msgstr ""
+msgstr "Získaný"
 
 #. module: sale_crm
 #: code:addons/sale_crm/wizard/crm_make_sale.py:91
@@ -132,7 +124,7 @@
 #: code:addons/sale_crm/wizard/crm_make_sale.py:136
 #, python-format
 msgid "Quotation"
-msgstr ""
+msgstr "Cenová ponuka"
 
 #. module: sale_crm
 #: model:ir.model,name:sale_crm.model_sale_order
@@ -142,12 +134,12 @@
 #. module: sale_crm
 #: field:sale.order,source_id:0
 msgid "Source"
-msgstr ""
+msgstr "Výraz"
 
 #. module: sale_crm
 #: field:sale.order,categ_ids:0
 msgid "Tags"
-msgstr ""
+msgstr "Popisky"
 
 #. module: sale_crm
 #: help:sale.order,campaign_id:0
@@ -164,17 +156,16 @@
 #. module: sale_crm
 #: help:sale.order,source_id:0
 msgid ""
-<<<<<<< HEAD
-"This is the source of the link Ex: Search Engine, another domain, or name of "
-"email list"
-msgstr ""
-=======
 "This is the source of the link Ex: Search Engine, another domain, or name of"
 " email list"
 msgstr "Toto je zdroj odkazu. Príklad: vyhľadávaci prostriedok, iná doména, alebo názov emailového zoznamu"
->>>>>>> 6efc3712
 
 #. module: sale_crm
 #: view:crm.make.sale:sale_crm.view_crm_make_sale
 msgid "_Create"
-msgstr "_Create"+msgstr "_Create"
+
+#. module: sale_crm
+#: view:crm.make.sale:sale_crm.view_crm_make_sale
+msgid "or"
+msgstr "alebo"