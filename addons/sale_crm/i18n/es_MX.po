# Translation of OpenERP Server.
# This file contains the translation of the following modules:
#	* sale_crm
#
msgid ""
msgstr ""
<<<<<<< HEAD
"Project-Id-Version: OpenERP Server 6.0dev\n"
"Report-Msgid-Bugs-To: support@openerp.com\n"
"POT-Creation-Date: 2011-01-11 11:16+0000\n"
"PO-Revision-Date: 2011-01-12 15:43+0000\n"
"Last-Translator: Carlos-smile <Unknown>\n"
"Language-Team: \n"
=======
"Project-Id-Version: Odoo 8.0\n"
"Report-Msgid-Bugs-To: \n"
"POT-Creation-Date: 2015-01-21 14:08+0000\n"
"PO-Revision-Date: 2016-01-14 18:14+0000\n"
"Last-Translator: Martin Trigaux\n"
"Language-Team: Spanish (Mexico) (http://www.transifex.com/odoo/odoo-8/language/es_MX/)\n"
>>>>>>> 1812b8f3
"MIME-Version: 1.0\n"
"Content-Type: text/plain; charset=UTF-8\n"
"Content-Transfer-Encoding: 8bit\n"
"X-Launchpad-Export-Date: 2011-09-05 05:09+0000\n"
"X-Generator: Launchpad (build 13830)\n"

#. module: sale_crm
#: field:crm.make.sale,partner_id:0
msgid "Customer"
msgstr "Cliente"

#. module: sale_crm
#: view:crm.make.sale:0
msgid "Convert to Quotation"
msgstr "Convertir a presupuesto"

#. module: sale_crm
#: code:addons/sale_crm/wizard/crm_make_sale.py:108
#, python-format
msgid "Opportunity  '%s' is converted to Quotation."
msgstr ""

#. module: sale_crm
#: code:addons/sale_crm/wizard/crm_make_sale.py:89
#, python-format
msgid "Data Insufficient!"
msgstr "¡Datos insuficientes!"

#. module: sale_crm
#: code:addons/sale_crm/wizard/crm_make_sale.py:89
#, python-format
msgid "Customer has no addresses defined!"
msgstr "¡El cliente no tiene definidas direcciones!"

#. module: sale_crm
#: model:ir.model,name:sale_crm.model_crm_make_sale
msgid "Make sales"
msgstr "Crear ventas"

#. module: sale_crm
#: model:ir.module.module,description:sale_crm.module_meta_information
msgid ""
"\n"
"This module adds a shortcut on one or several opportunity cases in the CRM.\n"
"This shortcut allows you to generate a sales order based on the selected "
"case.\n"
"If different cases are open (a list), it generates one sale order by\n"
"case.\n"
"The case is then closed and linked to the generated sales order.\n"
"\n"
"We suggest you to install this module if you installed both the sale and "
"the\n"
"crm modules.\n"
"    "
msgstr ""
"\n"
"Este módulo añade un acceso directo a uno o varios casos de oportunidades en "
"el CRM.\n"
"Este acceso directo le permite generar un pedido de venta a partir del caso "
"seleccionado.\n"
"Si están abiertos distintos casos (una lista), genera un pedido de venta "
"por\n"
"caso.\n"
"El caso se cierra y es enlazado al pedido ventas generado.\n"
"\n"
"Le sugerimos que instale este módulo si ha instalado ambos módulos sale y "
"crm.\n"
"    "

#. module: sale_crm
#: view:crm.make.sale:0
msgid "_Create"
msgstr "_Crear"

#. module: sale_crm
#: sql_constraint:sale.order:0
msgid "Order Reference must be unique !"
msgstr "¡La referencia del pedido debe ser única!"

#. module: sale_crm
#: help:crm.make.sale,close:0
msgid ""
"Check this to close the opportunity after having created the sale order."
msgstr ""
"Marque esta opción para cerrar la oportunidad después de haber creado el "
"pedido de venta."

#. module: sale_crm
#: view:crm.lead:0
msgid "Convert to Quote"
msgstr "Convertir a presupuesto"

#. module: sale_crm
#: view:account.invoice.report:0
#: view:board.board:0
msgid "Monthly Turnover"
msgstr "Volumen mensual"

#. module: sale_crm
#: code:addons/sale_crm/wizard/crm_make_sale.py:110
#, python-format
msgid "Converted to Sales Quotation(id: %s)."
msgstr "Convertido a presupuesto de venta (id: %s)."

#. module: sale_crm
#: code:addons/sale_crm/wizard/crm_make_sale.py:92
#, python-format
msgid "Opportunity: %s"
msgstr "Oportunidad: %s"

#. module: sale_crm
#: model:ir.module.module,shortdesc:sale_crm.module_meta_information
msgid "Creates Sales order from Opportunity"
msgstr "Crea pedido de venta desde oportunidad"

#. module: sale_crm
#: model:ir.actions.act_window,name:sale_crm.action_quotation_for_sale_crm
msgid "Quotations"
msgstr "Presupuestos"

#. module: sale_crm
#: field:crm.make.sale,shop_id:0
msgid "Shop"
msgstr "Tienda"

#. module: sale_crm
#: view:board.board:0
msgid "Opportunities by Stage"
msgstr "Oportunidades por etapa"

#. module: sale_crm
#: view:board.board:0
msgid "My Quotations"
msgstr "Mis presupuestos"

#. module: sale_crm
#: field:crm.make.sale,close:0
msgid "Close Opportunity"
msgstr "Cerrar oportunidad"

#. module: sale_crm
#: view:sale.order:0
#: field:sale.order,section_id:0
msgid "Sales Team"
msgstr "Equipo de ventas"

#. module: sale_crm
#: model:ir.actions.act_window,name:sale_crm.action_crm_make_sale
msgid "Make Quotation"
msgstr "Realizar un presupuesto"

#. module: sale_crm
#: view:crm.make.sale:0
msgid "Cancel"
msgstr "Cancelar"

#. module: sale_crm
#: model:ir.model,name:sale_crm.model_sale_order
msgid "Sales Order"
msgstr "Pedido de venta"

<<<<<<< HEAD
#~ msgid "All at once"
#~ msgstr "Todo junto"
=======
#. module: sale_crm
#: field:sale.order,source_id:0
msgid "Source"
msgstr "Recurso"
>>>>>>> 1812b8f3

#~ msgid "Crm opportunity quotation"
#~ msgstr "Presupuesto oportunidad CRM"

#~ msgid "Opportunity Analytic"
#~ msgstr "Oportunidad - Analítica"

#~ msgid "Use this partner if there is no partner on the case"
#~ msgstr "Utilizar esta empresa si no hay empresa asociada al caso"

<<<<<<< HEAD
#~ msgid "Create"
#~ msgstr "Crear"
=======
#. module: sale_crm
#: help:sale.order,source_id:0
msgid ""
"This is the source of the link Ex: Search Engine, another domain, or name of"
" email list"
msgstr "Este es el origen del vínculo Ex: Motor de Búsqueda, otro dominio o nombre de la lista de correo electrónico"
>>>>>>> 1812b8f3

#~ msgid "Invalid XML for View Architecture!"
#~ msgstr "¡XML inválido para la definición de la vista!"

#~ msgid "Opportunity goes into the quotation"
#~ msgstr "Oportunidad se convierte en presupuesto"

#~ msgid "Analytic account"
#~ msgstr "Cuenta analítica"

#~ msgid "Convert opportunity to quotation"
#~ msgstr "Convertir oportunidad en presupuesto"

#~ msgid "Your action"
#~ msgstr "Su acción"

#~ msgid "Packing Policy"
#~ msgstr "Política de empaquetado"

#~ msgid "Create Quote"
#~ msgstr "Crear presupuesto"

#~ msgid "Contract Volume (pricelist)"
#~ msgstr "Volumen de contrato (tarifa)"

#~ msgid "CRM Opportunity"
#~ msgstr "Oportunidad CRM"

#~ msgid "Opportunity convert into quotation"
#~ msgstr "Convertir oportunidad en presupuesto"

#~ msgid "Direct Delivery"
#~ msgstr "Envío directo"

#~ msgid "Opportunity Quotation"
#~ msgstr "Oportunidad - Presupuesto"

#~ msgid "Quotation"
#~ msgstr "Presupuesto"

#~ msgid "Check this to close the case after having created the sale order."
#~ msgstr ""
#~ "Marque esta opción para cerrar el caso después de haber creado el pedido de "
#~ "venta."

#~ msgid "Opporunity convert to the Pricelist"
#~ msgstr "Convertir oportunidad a la tarifa"

#~ msgid "User Responsible"
#~ msgstr "Usuario responsable"

#~ msgid "Reflect the contract made with customer"
#~ msgstr "Reflejar el contrato hecho con el cliente"

#~ msgid "Products"
#~ msgstr "Productos"

#~ msgid "Close Case"
#~ msgstr "Cerrar caso"

#~ msgid "Make Case"
#~ msgstr "Realizar caso"

#~ msgid "The CRM Opportunity can lead to a quotation."
#~ msgstr "La oportunidad CRM puede convertirse a un presupuesto."

#~ msgid "Opportunity Pricelist"
#~ msgstr "Oportunidad - Tarifa"

#~ msgid "Contract Pricelist"
#~ msgstr "Tarifa contrato"

#~ msgid "Case Description"
#~ msgstr "Descripción del caso"

#~ msgid "Analytic Account"
#~ msgstr "Cuenta analítica"

#~ msgid "Case Section"
#~ msgstr "Sección del caso"

#~ msgid "Sale CRM Stuff"
#~ msgstr "Herramientas CRM para ventas"

#, python-format
#~ msgid "is converted to Quotation."
#~ msgstr "se ha convertido a presupuesto."

#, python-format
#~ msgid "Opportunity "
#~ msgstr "Oportunidad "<|MERGE_RESOLUTION|>--- conflicted
+++ resolved
@@ -1,29 +1,63 @@
-# Translation of OpenERP Server.
+# Translation of Odoo Server.
 # This file contains the translation of the following modules:
-#	* sale_crm
-#
+# * sale_crm
+# 
+# Translators:
 msgid ""
 msgstr ""
-<<<<<<< HEAD
-"Project-Id-Version: OpenERP Server 6.0dev\n"
-"Report-Msgid-Bugs-To: support@openerp.com\n"
-"POT-Creation-Date: 2011-01-11 11:16+0000\n"
-"PO-Revision-Date: 2011-01-12 15:43+0000\n"
-"Last-Translator: Carlos-smile <Unknown>\n"
-"Language-Team: \n"
-=======
 "Project-Id-Version: Odoo 8.0\n"
 "Report-Msgid-Bugs-To: \n"
 "POT-Creation-Date: 2015-01-21 14:08+0000\n"
 "PO-Revision-Date: 2016-01-14 18:14+0000\n"
 "Last-Translator: Martin Trigaux\n"
 "Language-Team: Spanish (Mexico) (http://www.transifex.com/odoo/odoo-8/language/es_MX/)\n"
->>>>>>> 1812b8f3
 "MIME-Version: 1.0\n"
 "Content-Type: text/plain; charset=UTF-8\n"
-"Content-Transfer-Encoding: 8bit\n"
-"X-Launchpad-Export-Date: 2011-09-05 05:09+0000\n"
-"X-Generator: Launchpad (build 13830)\n"
+"Content-Transfer-Encoding: \n"
+"Language: es_MX\n"
+"Plural-Forms: nplurals=2; plural=(n != 1);\n"
+
+#. module: sale_crm
+#: field:sale.order,campaign_id:0
+msgid "Campaign"
+msgstr "Campaña"
+
+#. module: sale_crm
+#: view:crm.make.sale:sale_crm.view_crm_make_sale
+msgid "Cancel"
+msgstr "Cancelar"
+
+#. module: sale_crm
+#: field:sale.order,medium_id:0
+msgid "Channel"
+msgstr "Canal"
+
+#. module: sale_crm
+#: help:crm.make.sale,close:0
+msgid ""
+"Check this to close the opportunity after having created the sales order."
+msgstr ""
+
+#. module: sale_crm
+#: view:crm.lead:sale_crm.crm_case_form_view_oppor
+#: view:crm.make.sale:sale_crm.view_crm_make_sale
+msgid "Convert to Quotation"
+msgstr "Convertir a presupuesto"
+
+#. module: sale_crm
+#: view:crm.lead:sale_crm.crm_case_form_view_oppor
+msgid "Create Quotation"
+msgstr "Crear presupuesto"
+
+#. module: sale_crm
+#: field:crm.make.sale,create_uid:0
+msgid "Created by"
+msgstr "Creado por"
+
+#. module: sale_crm
+#: field:crm.make.sale,create_date:0
+msgid "Created on"
+msgstr "Creado en"
 
 #. module: sale_crm
 #: field:crm.make.sale,partner_id:0
@@ -31,27 +65,30 @@
 msgstr "Cliente"
 
 #. module: sale_crm
-#: view:crm.make.sale:0
-msgid "Convert to Quotation"
-msgstr "Convertir a presupuesto"
+#: field:crm.make.sale,id:0
+msgid "ID"
+msgstr "ID"
 
 #. module: sale_crm
-#: code:addons/sale_crm/wizard/crm_make_sale.py:108
+#: code:addons/sale_crm/wizard/crm_make_sale.py:91
 #, python-format
-msgid "Opportunity  '%s' is converted to Quotation."
+msgid "Insufficient Data!"
 msgstr ""
 
 #. module: sale_crm
-#: code:addons/sale_crm/wizard/crm_make_sale.py:89
-#, python-format
-msgid "Data Insufficient!"
-msgstr "¡Datos insuficientes!"
+#: field:crm.make.sale,write_uid:0
+msgid "Last Updated by"
+msgstr "Ultima actualizacion por"
 
 #. module: sale_crm
-#: code:addons/sale_crm/wizard/crm_make_sale.py:89
-#, python-format
-msgid "Customer has no addresses defined!"
-msgstr "¡El cliente no tiene definidas direcciones!"
+#: field:crm.make.sale,write_date:0
+msgid "Last Updated on"
+msgstr "Ultima actualización realizada"
+
+#. module: sale_crm
+#: model:ir.actions.act_window,name:sale_crm.action_crm_make_sale
+msgid "Make Quotation"
+msgstr "Realizar un presupuesto"
 
 #. module: sale_crm
 #: model:ir.model,name:sale_crm.model_crm_make_sale
@@ -59,245 +96,75 @@
 msgstr "Crear ventas"
 
 #. module: sale_crm
-#: model:ir.module.module,description:sale_crm.module_meta_information
-msgid ""
-"\n"
-"This module adds a shortcut on one or several opportunity cases in the CRM.\n"
-"This shortcut allows you to generate a sales order based on the selected "
-"case.\n"
-"If different cases are open (a list), it generates one sale order by\n"
-"case.\n"
-"The case is then closed and linked to the generated sales order.\n"
-"\n"
-"We suggest you to install this module if you installed both the sale and "
-"the\n"
-"crm modules.\n"
-"    "
-msgstr ""
-"\n"
-"Este módulo añade un acceso directo a uno o varios casos de oportunidades en "
-"el CRM.\n"
-"Este acceso directo le permite generar un pedido de venta a partir del caso "
-"seleccionado.\n"
-"Si están abiertos distintos casos (una lista), genera un pedido de venta "
-"por\n"
-"caso.\n"
-"El caso se cierra y es enlazado al pedido ventas generado.\n"
-"\n"
-"Le sugerimos que instale este módulo si ha instalado ambos módulos sale y "
-"crm.\n"
-"    "
+#: field:crm.make.sale,close:0
+msgid "Mark Won"
+msgstr "Marcar ganado"
 
 #. module: sale_crm
-#: view:crm.make.sale:0
-msgid "_Create"
-msgstr "_Crear"
+#: code:addons/sale_crm/wizard/crm_make_sale.py:91
+#, python-format
+msgid "No address(es) defined for this customer."
+msgstr ""
 
 #. module: sale_crm
-#: sql_constraint:sale.order:0
-msgid "Order Reference must be unique !"
-msgstr "¡La referencia del pedido debe ser única!"
+#: code:addons/sale_crm/wizard/crm_make_sale.py:111
+#, python-format
+msgid "Opportunity has been <b>converted</b> to the quotation <em>%s</em>."
+msgstr ""
 
 #. module: sale_crm
-#: help:crm.make.sale,close:0
-msgid ""
-"Check this to close the opportunity after having created the sale order."
-msgstr ""
-"Marque esta opción para cerrar la oportunidad después de haber creado el "
-"pedido de venta."
-
-#. module: sale_crm
-#: view:crm.lead:0
-msgid "Convert to Quote"
-msgstr "Convertir a presupuesto"
-
-#. module: sale_crm
-#: view:account.invoice.report:0
-#: view:board.board:0
-msgid "Monthly Turnover"
-msgstr "Volumen mensual"
-
-#. module: sale_crm
-#: code:addons/sale_crm/wizard/crm_make_sale.py:110
-#, python-format
-msgid "Converted to Sales Quotation(id: %s)."
-msgstr "Convertido a presupuesto de venta (id: %s)."
-
-#. module: sale_crm
-#: code:addons/sale_crm/wizard/crm_make_sale.py:92
+#: code:addons/sale_crm/wizard/crm_make_sale.py:94
 #, python-format
 msgid "Opportunity: %s"
 msgstr "Oportunidad: %s"
 
 #. module: sale_crm
-#: model:ir.module.module,shortdesc:sale_crm.module_meta_information
-msgid "Creates Sales order from Opportunity"
-msgstr "Crea pedido de venta desde oportunidad"
-
-#. module: sale_crm
-#: model:ir.actions.act_window,name:sale_crm.action_quotation_for_sale_crm
-msgid "Quotations"
-msgstr "Presupuestos"
-
-#. module: sale_crm
-#: field:crm.make.sale,shop_id:0
-msgid "Shop"
-msgstr "Tienda"
-
-#. module: sale_crm
-#: view:board.board:0
-msgid "Opportunities by Stage"
-msgstr "Oportunidades por etapa"
-
-#. module: sale_crm
-#: view:board.board:0
-msgid "My Quotations"
-msgstr "Mis presupuestos"
-
-#. module: sale_crm
-#: field:crm.make.sale,close:0
-msgid "Close Opportunity"
-msgstr "Cerrar oportunidad"
-
-#. module: sale_crm
-#: view:sale.order:0
-#: field:sale.order,section_id:0
-msgid "Sales Team"
-msgstr "Equipo de ventas"
-
-#. module: sale_crm
-#: model:ir.actions.act_window,name:sale_crm.action_crm_make_sale
-msgid "Make Quotation"
-msgstr "Realizar un presupuesto"
-
-#. module: sale_crm
-#: view:crm.make.sale:0
-msgid "Cancel"
-msgstr "Cancelar"
+#: code:addons/sale_crm/wizard/crm_make_sale.py:125
+#: code:addons/sale_crm/wizard/crm_make_sale.py:136
+#, python-format
+msgid "Quotation"
+msgstr "Cotización"
 
 #. module: sale_crm
 #: model:ir.model,name:sale_crm.model_sale_order
 msgid "Sales Order"
 msgstr "Pedido de venta"
 
-<<<<<<< HEAD
-#~ msgid "All at once"
-#~ msgstr "Todo junto"
-=======
 #. module: sale_crm
 #: field:sale.order,source_id:0
 msgid "Source"
 msgstr "Recurso"
->>>>>>> 1812b8f3
 
-#~ msgid "Crm opportunity quotation"
-#~ msgstr "Presupuesto oportunidad CRM"
+#. module: sale_crm
+#: field:sale.order,categ_ids:0
+msgid "Tags"
+msgstr "Etiquetas"
 
-#~ msgid "Opportunity Analytic"
-#~ msgstr "Oportunidad - Analítica"
+#. module: sale_crm
+#: help:sale.order,campaign_id:0
+msgid ""
+"This is a name that helps you keep track of your different campaign efforts "
+"Ex: Fall_Drive, Christmas_Special"
+msgstr ""
 
-#~ msgid "Use this partner if there is no partner on the case"
-#~ msgstr "Utilizar esta empresa si no hay empresa asociada al caso"
+#. module: sale_crm
+#: help:sale.order,medium_id:0
+msgid "This is the method of delivery. Ex: Postcard, Email, or Banner Ad"
+msgstr ""
 
-<<<<<<< HEAD
-#~ msgid "Create"
-#~ msgstr "Crear"
-=======
 #. module: sale_crm
 #: help:sale.order,source_id:0
 msgid ""
 "This is the source of the link Ex: Search Engine, another domain, or name of"
 " email list"
 msgstr "Este es el origen del vínculo Ex: Motor de Búsqueda, otro dominio o nombre de la lista de correo electrónico"
->>>>>>> 1812b8f3
 
-#~ msgid "Invalid XML for View Architecture!"
-#~ msgstr "¡XML inválido para la definición de la vista!"
+#. module: sale_crm
+#: view:crm.make.sale:sale_crm.view_crm_make_sale
+msgid "_Create"
+msgstr "_Crear"
 
-#~ msgid "Opportunity goes into the quotation"
-#~ msgstr "Oportunidad se convierte en presupuesto"
-
-#~ msgid "Analytic account"
-#~ msgstr "Cuenta analítica"
-
-#~ msgid "Convert opportunity to quotation"
-#~ msgstr "Convertir oportunidad en presupuesto"
-
-#~ msgid "Your action"
-#~ msgstr "Su acción"
-
-#~ msgid "Packing Policy"
-#~ msgstr "Política de empaquetado"
-
-#~ msgid "Create Quote"
-#~ msgstr "Crear presupuesto"
-
-#~ msgid "Contract Volume (pricelist)"
-#~ msgstr "Volumen de contrato (tarifa)"
-
-#~ msgid "CRM Opportunity"
-#~ msgstr "Oportunidad CRM"
-
-#~ msgid "Opportunity convert into quotation"
-#~ msgstr "Convertir oportunidad en presupuesto"
-
-#~ msgid "Direct Delivery"
-#~ msgstr "Envío directo"
-
-#~ msgid "Opportunity Quotation"
-#~ msgstr "Oportunidad - Presupuesto"
-
-#~ msgid "Quotation"
-#~ msgstr "Presupuesto"
-
-#~ msgid "Check this to close the case after having created the sale order."
-#~ msgstr ""
-#~ "Marque esta opción para cerrar el caso después de haber creado el pedido de "
-#~ "venta."
-
-#~ msgid "Opporunity convert to the Pricelist"
-#~ msgstr "Convertir oportunidad a la tarifa"
-
-#~ msgid "User Responsible"
-#~ msgstr "Usuario responsable"
-
-#~ msgid "Reflect the contract made with customer"
-#~ msgstr "Reflejar el contrato hecho con el cliente"
-
-#~ msgid "Products"
-#~ msgstr "Productos"
-
-#~ msgid "Close Case"
-#~ msgstr "Cerrar caso"
-
-#~ msgid "Make Case"
-#~ msgstr "Realizar caso"
-
-#~ msgid "The CRM Opportunity can lead to a quotation."
-#~ msgstr "La oportunidad CRM puede convertirse a un presupuesto."
-
-#~ msgid "Opportunity Pricelist"
-#~ msgstr "Oportunidad - Tarifa"
-
-#~ msgid "Contract Pricelist"
-#~ msgstr "Tarifa contrato"
-
-#~ msgid "Case Description"
-#~ msgstr "Descripción del caso"
-
-#~ msgid "Analytic Account"
-#~ msgstr "Cuenta analítica"
-
-#~ msgid "Case Section"
-#~ msgstr "Sección del caso"
-
-#~ msgid "Sale CRM Stuff"
-#~ msgstr "Herramientas CRM para ventas"
-
-#, python-format
-#~ msgid "is converted to Quotation."
-#~ msgstr "se ha convertido a presupuesto."
-
-#, python-format
-#~ msgid "Opportunity "
-#~ msgstr "Oportunidad "+#. module: sale_crm
+#: view:crm.make.sale:sale_crm.view_crm_make_sale
+msgid "or"
+msgstr "o"