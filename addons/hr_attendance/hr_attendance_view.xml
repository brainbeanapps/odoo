--- conflicted
+++ resolved
@@ -48,18 +48,13 @@
             <field name="view_type">form</field>
             <field name="view_mode">tree,form</field>
         </record>
-<<<<<<< HEAD
-        <menuitem id="menu_hr_attendance" name="Attendances" parent="hr.menu_hr_time"
-            groups="group_hr_attendance"/>
 
-=======
         <!--<menuitem id="menu_hr_attendance" name="Attendances" parent="hr.menu_hr_root"
             groups="group_hr_attendance"/>-->
         <menuitem
            id="menu_hr_time_tracking"
            name="Time Tracking"
            parent="hr.menu_hr_root" sequence="5"/>
->>>>>>> a811b854
         <menuitem action="open_view_attendance" id="menu_open_view_attendance"
             parent="menu_hr_time_tracking" groups="hr.group_hr_manager"/>
 
