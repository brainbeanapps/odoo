# Translation of Odoo Server.
# This file contains the translation of the following modules:
# * website_quote
#
# Translators:
msgid ""
msgstr ""
"Project-Id-Version: Odoo 9.0\n"
"Report-Msgid-Bugs-To: \n"
<<<<<<< HEAD
"POT-Creation-Date: 2016-08-19 10:26+0000\n"
=======
"POT-Creation-Date: 2016-08-18 14:08+0000\n"
>>>>>>> bc1a0a32
"PO-Revision-Date: 2016-04-20 05:24+0000\n"
"Last-Translator: Martin Trigaux\n"
"Language-Team: Slovenian (http://www.transifex.com/odoo/odoo-9/language/"
"sl/)\n"
"Language: sl\n"
"MIME-Version: 1.0\n"
"Content-Type: text/plain; charset=UTF-8\n"
"Content-Transfer-Encoding: \n"
"Plural-Forms: nplurals=4; plural=(n%100==1 ? 0 : n%100==2 ? 1 : n%100==3 || n"
"%100==4 ? 2 : 3);\n"

#. module: website_quote
#: model:mail.template,body_html:website_quote.confirmation_mail
msgid ""
"\n"
"<div summary=\"o_mail_template\" style=\"padding:0px; width:600px; margin:0 "
"auto; background: #FFFFFF repeat top /100%;color:#777777\">\n"
"    <table cellspacing=\"0\" cellpadding=\"0\" style=\"width:600px; border-"
"collapse:collapse; background:inherit; color:inherit\">\n"
"        <tbody><tr>\n"
"            <td valign=\"center\" width=\"200\" style=\"padding:0px 10px 5px "
"5px;font-size: 12px\">\n"
"                <img src=\"/logo.png\" style=\"padding: 0px; margin: 0px; "
"height: auto; width: 80px;\" alt=\"${user.company_id.name}\">\n"
"            </td>\n"
"        </tr></tbody>\n"
"    </table>\n"
"    <table cellspacing=\"0\" cellpadding=\"0\" style=\"width:600px; border-"
"collapse:collapse; background:inherit; color:inherit\">\n"
"        <tbody><tr>\n"
"            <td valign=\"top\" style=\"width:600px; padding:0px 10px 5px 5px;"
"\">\n"
"                <div>\n"
"                    <hr width=\"100%\" style=\"background-color:"
"rgb(204,204,204);border:medium none;clear:both;display:block;font-size:0px;"
"min-height:1px;line-height:0;margin:15px auto;padding:0\">\n"
"                </div>\n"
"            </td>\n"
"        </tr></tbody>\n"
"    </table>\n"
"</div>\n"
"<div style=\"padding:0px; width:600px; max-width:600px; margin:0 auto; "
"background: #FFFFFF repeat top /100%;color:#777777\">\n"
"    <table cellspacing=\"0\" cellpadding=\"0\" style=\"width:600px ;text-"
"align:justify; margin:0 auto; border-collapse:collapse; background:inherit; "
"color:inherit\">\n"
"        <tbody><tr>\n"
"            <td style=\"padding:0px 10px 5px 5px;font-size: 14px;\">\n"
"                <p>Dear ${object.partner_id.name},</p><br/>\n"
"                <p>Your order <a href=\"/quote/${object.id}/${object."
"access_token}\">${object.name}</a> has been validated!</p><br/>\n"
"                \n"
"                % if object.partner_id.user_ids\n"
"                <p>You can view your quotes, sales orders and invoices "
"online by going to our <a style=\"text-decoration:none; color: #a24689;\" "
"href=\"/my/home\">Online Portal</a>.</p><br/>\n"
"                % endif\n"
"\n"
"                <p>If you have any question, do not hesitate to contact us.</"
"p><br/>\n"
"                <p>Thank you for choosing ${object.company_id.name or \"us"
"\"}!</p>\n"
"            </td>\n"
"        </tr><tr>\n"
"            <td style=\"padding:0px 10px 5px 5px;font-size: 14px;\">\n"
"                % if user.signature\n"
"                <p style=\"font-size: 14px;\">${user.signature | safe}\n"
"                </p>\n"
"                % endif\n"
"                <p style=\"font-size: 11px;\"><strong>Sent by\n"
"                <a href=\"${user.company_id.website}\" style=\"text-"
"decoration:none; color: #a24689;\">\n"
"                    <strong>${user.company_id.name}</strong>\n"
"                </a> using <a href=\"www.odoo.com\" style=\"text-decoration:"
"none; color: #a24689;\"><strong>Odoo</strong></a>\n"
"                </strong></p>\n"
"            </td>\n"
"        </tr></tbody>\n"
"    </table>\n"
"</div>"
msgstr ""

#. module: website_quote
#: model:ir.ui.view,arch_db:website_quote.so_quotation
msgid "! You can"
msgstr "! Lahko"

#. module: website_quote
#: model:ir.ui.view,arch_db:website_quote.optional_products
#: model:ir.ui.view,arch_db:website_quote.pricing
#: model:ir.ui.view,arch_db:website_quote.report_saleorder_validity_date
msgid "% discount"
msgstr "% Popust"

#. module: website_quote
<<<<<<< HEAD
#: model:ir.ui.view,arch_db:website_quote.pricing
msgid "&amp;bull;"
msgstr ""

#. module: website_quote
=======
>>>>>>> bc1a0a32
#: model:product.product,quote_description:website_quote.product_product_quote_2
#: model:product.template,quote_description:website_quote.product_product_quote_2_product_template
#: model:product.template,quote_description:website_quote.product_template_quote_2
#: model:sale.quote.line,website_description:website_quote.website_sale_order_line_2
msgid "&amp;nbsp;"
msgstr ""

#. module: website_quote
#: model:ir.ui.view,arch_db:website_quote.so_quotation
#: model:ir.ui.view,arch_db:website_quote.so_template
msgid "&amp;times;"
msgstr "&amp;časi;"

#. module: website_quote
#: model:ir.ui.view,arch_db:website_quote.so_template
msgid ""
":\n"
"                                this content will appear on the quotation "
"only if this\n"
"                                product is put on the quote."
msgstr ""
":\n"
"                                ta vsebina se bo pojavila v predračunu le, "
"če je ta\n"
"                                proizvod dodan v predračun."

#. module: website_quote
#: model:ir.ui.view,arch_db:website_quote.so_template
msgid ""
":\n"
"                                this content will appear on the quotation "
"only if this\n"
"                                product is used in the quote."
<<<<<<< HEAD
msgstr ""
":\n"
"                                ta vsebina se bo pojavila v predračunu le, "
"če je ta\n"
"                                proizvod uporabljen v predračunu."

#. module: website_quote
#: model:ir.ui.view,arch_db:website_quote.so_quotation
msgid "<i class=\"fa fa-check\"/> Accept"
=======
>>>>>>> bc1a0a32
msgstr ""
":\n"
"                                ta vsebina se bo pojavila v predračunu le, "
"če je ta\n"
"                                proizvod uporabljen v predračunu."

#. module: website_quote
#: model:ir.ui.view,arch_db:website_quote.so_quotation
msgid "<i class=\"fa fa-check\"/> Accept &amp; Pay"
msgstr ""

#. module: website_quote
#: model:ir.ui.view,arch_db:website_quote.so_quotation
msgid "<i class=\"fa fa-check\"/> Accept Order"
msgstr ""

#. module: website_quote
#: model:ir.ui.view,arch_db:website_quote.so_quotation
msgid "<i class=\"fa fa-check\"/> Pay Now"
msgstr ""

#. module: website_quote
#: model:ir.ui.view,arch_db:website_quote.chatter
msgid "<i class=\"fa fa-comment\"/> Feedback"
msgstr ""

#. module: website_quote
#: model:ir.ui.view,arch_db:website_quote.so_quotation
msgid "<i class=\"fa fa-times\"/> Reject"
msgstr ""

#. module: website_quote
#: model:product.product,quote_description:website_quote.product_product_quote_2
#: model:product.template,quote_description:website_quote.product_product_quote_2_product_template
#: model:product.template,quote_description:website_quote.product_template_quote_2
#: model:sale.quote.line,website_description:website_quote.website_sale_order_line_2
msgid ""
"<i>You will be able to create dynamic page interacting with the ORM.</i>"
msgstr ""

#. module: website_quote
#: model:product.product,quote_description:website_quote.product_product_quote_2
#: model:product.template,quote_description:website_quote.product_product_quote_2_product_template
#: model:product.template,quote_description:website_quote.product_template_quote_2
#: model:sale.quote.line,website_description:website_quote.website_sale_order_line_2
msgid ""
"<i>You will be able to develop a full application with backend and user "
"interface.</i>"
msgstr ""

#. module: website_quote
#: model:product.product,quote_description:website_quote.product_product_quote_2
#: model:product.template,quote_description:website_quote.product_product_quote_2_product_template
#: model:product.template,quote_description:website_quote.product_template_quote_2
#: model:sale.quote.line,website_description:website_quote.website_sale_order_line_2
msgid ""
"<i>You will be able to develop simple dynamic compenents in HTML pages.</i>"
msgstr ""

#. module: website_quote
#: model:ir.ui.view,arch_db:website_quote.quotations
msgid ""
"<span class=\"label label-default\"><i class=\"fa fa-fw fa-clock-o\"/> "
"Expired</span>"
msgstr ""

#. module: website_quote
#: model:ir.ui.view,arch_db:website_quote.quotations
msgid ""
"<span class=\"label label-default\"><i class=\"fa fa-fw fa-remove\"/> "
"Cancelled</span>"
msgstr ""

#. module: website_quote
#: model:product.product,quote_description:website_quote.product_product_quote_2
msgid ""
"<span style=\"text-align: -webkit-center\">This course is dedicated to "
"developers who need to grasp knowledge of the <strong>business applications "
"development </strong>process. This course is for new developers or for IT "
"professionals eager to learn more about technical aspects.</span>"
msgstr ""

#. module: website_quote
#: model:product.template,quote_description:website_quote.product_product_quote_2_product_template
#: model:product.template,quote_description:website_quote.product_template_quote_2
#: model:sale.quote.line,website_description:website_quote.website_sale_order_line_2
msgid ""
"<span style=\"text-align: -webkit-center; \">This course is dedicated to "
"developers who need to grasp knowledge of the <strong>business applications "
"development </strong>process. This course is for new developers or for IT "
"professionals eager to learn more about technical aspects.</span>"
msgstr ""

#. module: website_quote
#: model:sale.quote.option,website_description:website_quote.website_sale_option_line_1
msgid ""
"<span style=\"text-align: -webkit-center; \">Upon completion of the "
"training, the participant will be able to:</span>"
msgstr ""

#. module: website_quote
#: model:ir.ui.view,arch_db:website_quote.so_quotation
msgid "<span>, for an amount of </span>"
msgstr ""

#. module: website_quote
#: model:ir.ui.view,arch_db:website_quote.so_quotation
msgid ""
"<span>I agree that by paying this proposal, I\n"
"                                accept it on the behalf of </span>"
msgstr ""

#. module: website_quote
#: model:ir.ui.view,arch_db:website_quote.so_quotation
msgid ""
"<span>I agree that by signing this proposal, I\n"
"                                  accept it on the behalf of </span>"
msgstr ""

#. module: website_quote
#: model:ir.ui.view,arch_db:website_quote.report_saleorder_validity_date
msgid "<span>Suggested Products</span>"
msgstr ""

#. module: website_quote
#: model:ir.ui.view,arch_db:website_quote.so_quotation
msgid "<span>with payment terms: </span>"
msgstr ""

#. module: website_quote
#: model:ir.ui.view,arch_db:website_quote.opt_quotation_signature
msgid "<strong>Draw your signature</strong>"
msgstr ""

#. module: website_quote
#: model:ir.ui.view,arch_db:website_quote.report_saleorder_validity_date
msgid "<strong>Expiration Date:</strong>"
msgstr ""

#. module: website_quote
#: model:sale.quote.template,website_description:website_quote.website_quote_template_1
msgid ""
"<strong>Get high billing rates</strong> as you deliver a\n"
"                                     highly valuable software."
msgstr ""

#. module: website_quote
#: model:sale.quote.template,website_description:website_quote.website_quote_template_1
msgid ""
"<strong>Grow with your existing customer base</strong>\n"
"                                       by continuously proposing new modules."
msgstr ""

#. module: website_quote
#: model:product.product,quote_description:website_quote.product_product_quote_2
#: model:product.template,quote_description:website_quote.product_product_quote_2_product_template
#: model:product.template,quote_description:website_quote.product_template_quote_2
#: model:sale.quote.line,website_description:website_quote.website_sale_order_line_2
msgid ""
"<strong>Having attended this course, participants should be able to:</strong>"
msgstr ""

#. module: website_quote
#: model:product.product,quote_description:website_quote.product_product_quote_2
#: model:product.template,quote_description:website_quote.product_product_quote_2_product_template
#: model:product.template,quote_description:website_quote.product_template_quote_2
#: model:sale.quote.line,website_description:website_quote.website_sale_order_line_2
msgid "<strong>Objectives:</strong>"
msgstr ""

#. module: website_quote
#: model:product.product,quote_description:website_quote.product_product_quote_2
#: model:product.template,quote_description:website_quote.product_product_quote_2_product_template
#: model:product.template,quote_description:website_quote.product_template_quote_2
#: model:sale.quote.line,website_description:website_quote.website_sale_order_line_2
msgid "<strong>Our prices include:</strong>"
msgstr ""

#. module: website_quote
#: model:product.product,quote_description:website_quote.product_product_quote_2
#: model:product.template,quote_description:website_quote.product_product_quote_2_product_template
#: model:product.template,quote_description:website_quote.product_template_quote_2
#: model:sale.quote.line,website_description:website_quote.website_sale_order_line_2
msgid "<strong>Requirements:</strong>"
msgstr ""

#. module: website_quote
#: model:ir.ui.view,arch_db:website_quote.pricing
msgid "<strong>Subtotal:</strong>"
msgstr ""

#. module: website_quote
#: model:ir.ui.view,arch_db:website_quote.so_template
msgid ""
"<strong>Template Header:</strong> this content\n"
"                                will appear on all quotations using this\n"
"                                template."
msgstr ""

#. module: website_quote
#: model:product.product,quote_description:website_quote.product_product_quote_1
#: model:product.template,quote_description:website_quote.product_product_quote_1_product_template
#: model:product.template,quote_description:website_quote.product_template_quote_1
#: model:sale.quote.line,website_description:website_quote.website_sale_order_line_1
msgid "<strong>There are three components to the training</strong>"
msgstr ""

#. module: website_quote
#: model:ir.ui.view,arch_db:website_quote.so_quotation
msgid ""
"<strong>This offer expired!</strong><br/>\n"
"                                  Contact us for new quote."
msgstr ""

#. module: website_quote
#: model:ir.ui.view,arch_db:website_quote.so_quotation
msgid "<strong>This offer expires in</strong>"
msgstr ""

#. module: website_quote
#: model:ir.ui.view,arch_db:website_quote.so_quotation
msgid ""
"<strong>This quotation has been canceled.</strong> Contact us to get a new "
"quote."
msgstr ""

#. module: website_quote
#: model:ir.ui.view,arch_db:website_quote.pricing
msgid "<strong>Total:</strong>"
msgstr ""

#. module: website_quote
#: model:sale.quote.template,website_description:website_quote.website_quote_template_1
msgid "A Dedicated Account Manager"
msgstr ""

#. module: website_quote
#: model:sale.quote.template,website_description:website_quote.website_quote_template_1
msgid "A Strong Demand"
msgstr ""

#. module: website_quote
#: model:sale.quote.template,website_description:website_quote.website_quote_template_1
msgid "A Valuable Product"
msgstr ""

#. module: website_quote
#: model:sale.quote.template,website_description:website_quote.website_quote_template_default
msgid "About us"
msgstr ""

#. module: website_quote
#: model:sale.quote.template,website_description:website_quote.website_quote_template_1
msgid "Access to the Lead"
msgstr ""

#. module: website_quote
#: model:ir.ui.view,arch_db:website_quote.sale_order_form_quote
msgid "Add to order lines"
msgstr ""

#. module: website_quote
#: model:product.product,name:website_quote.product_product_quote_3
#: model:product.template,name:website_quote.product_product_quote_3_product_template
#: model:product.template,name:website_quote.product_template_quote_3
#: model:sale.quote.option,name:website_quote.website_sale_option_line_1
#: model:sale.quote.option,website_description:website_quote.website_sale_option_line_1
msgid "Advanced CRM Functional"
msgstr "Napredni CRM funkcionalni"

#. module: website_quote
#: model:product.product,quote_description:website_quote.product_product_quote_2
#: model:product.template,quote_description:website_quote.product_product_quote_2_product_template
#: model:product.template,quote_description:website_quote.product_template_quote_2
#: model:sale.quote.line,website_description:website_quote.website_sale_order_line_2
msgid "Advanced JQuery"
msgstr ""

#. module: website_quote
#: model:ir.model.fields,field_description:website_quote.field_sale_order_amount_undiscounted
msgid "Amount Before Discount"
msgstr "Znesek pred popustom"

#. module: website_quote
#: model:ir.ui.view,arch_db:website_quote.view_sale_quote_template_form
msgid ""
"An administrator can set up default Terms and conditions in your Company "
"settings."
msgstr ""

#. module: website_quote
#: model:product.product,quote_description:website_quote.product_product_quote_2
#: model:product.template,quote_description:website_quote.product_product_quote_2_product_template
#: model:product.template,quote_description:website_quote.product_template_quote_2
#: model:sale.quote.line,website_description:website_quote.website_sale_order_line_2
msgid "Arrays"
msgstr ""

#. module: website_quote
#: model:sale.quote.template,website_description:website_quote.website_quote_template_default
msgid ""
"As a leading professional services firm,\n"
"                                       we know that success is all about "
"the\n"
"                                       commitment we put on strong services."
msgstr ""

#. module: website_quote
#: model:ir.ui.view,arch_db:website_quote.chatter
msgid "Ask Changes"
msgstr "Zahtevaj spremembe"

#. module: website_quote
#: model:ir.ui.view,arch_db:website_quote.so_template
msgid "Back"
msgstr ""

#. module: website_quote
#: model:ir.ui.view,arch_db:website_quote.so_quotation_content
msgid "Back to Sale Order"
msgstr ""

#. module: website_quote
#: model:sale.quote.option,website_description:website_quote.website_sale_option_line_1
msgid "Become an Odoo Consultant."
msgstr ""

#. module: website_quote
#: model:sale.quote.template,website_description:website_quote.website_quote_template_1
msgid "Benefit from the OpenERP branding"
msgstr ""

#. module: website_quote
#: model:sale.quote.template,website_description:website_quote.website_quote_template_1
msgid ""
"Benefit from the growing customer demand\n"
"                                    and our Odoo brand."
msgstr ""

#. module: website_quote
#: model:product.product,quote_description:website_quote.product_product_quote_1
#: model:product.template,quote_description:website_quote.product_product_quote_1_product_template
#: model:product.template,quote_description:website_quote.product_template_quote_1
#: model:sale.quote.line,website_description:website_quote.website_sale_order_line_1
msgid "Better comfort to facilitate your learning process"
msgstr ""

#. module: website_quote
#: model:ir.ui.view,arch_db:website_quote.so_quotation_content
msgid "Bill To:"
msgstr "Zaračunaj:"

#. module: website_quote
#: model:product.product,quote_description:website_quote.product_product_quote_2
#: model:product.template,quote_description:website_quote.product_product_quote_2_product_template
#: model:product.template,quote_description:website_quote.product_template_quote_2
#: model:sale.quote.line,website_description:website_quote.website_sale_order_line_2
msgid "Bootstrap CSS"
msgstr ""

#. module: website_quote
#: model:product.product,quote_description:website_quote.product_product_quote_2
#: model:product.template,quote_description:website_quote.product_product_quote_2_product_template
#: model:product.template,quote_description:website_quote.product_template_quote_2
#: model:sale.quote.line,website_description:website_quote.website_sale_order_line_2
#: model:sale.quote.option,website_description:website_quote.website_sale_option_line_1
msgid "Bring your own laptop."
msgstr ""

#. module: website_quote
#: model:product.product,quote_description:website_quote.product_product_quote_2
#: model:product.template,quote_description:website_quote.product_product_quote_2_product_template
#: model:product.template,quote_description:website_quote.product_template_quote_2
#: model:sale.quote.line,website_description:website_quote.website_sale_order_line_2
msgid "Building a Full Application"
msgstr ""

#. module: website_quote
#: model:product.product,quote_description:website_quote.product_product_quote_2
#: model:product.template,quote_description:website_quote.product_product_quote_2_product_template
#: model:product.template,quote_description:website_quote.product_template_quote_2
#: model:sale.quote.line,website_description:website_quote.website_sale_order_line_2
msgid "Calling the ORM"
msgstr ""

#. module: website_quote
#: model:ir.ui.view,arch_db:website_quote.so_quotation
msgid "Cancel"
msgstr "Preklic"

#. module: website_quote
#: model:sale.quote.option,website_description:website_quote.website_sale_option_line_1
msgid ""
"Change the look and feel from the front-end (GUI) rather than a need of "
"technical knowledge."
msgstr ""

#. module: website_quote
#: model:ir.ui.view,arch_db:website_quote.opt_quotation_signature
msgid "Clear"
msgstr "Počisti"

#. module: website_quote
#: model:ir.actions.act_window,help:website_quote.action_sale_quotation_template
msgid "Click here to create your template."
msgstr ""

#. module: website_quote
#: model:sale.quote.option,website_description:website_quote.website_sale_option_line_1
msgid "Company Configuration and Multi Company Management"
msgstr ""

#. module: website_quote
#: model:sale.quote.option,website_description:website_quote.website_sale_option_line_1
msgid "Configure Odoo using the standard modules."
msgstr ""

#. module: website_quote
#: model:ir.model.fields,field_description:website_quote.field_sale_quote_template_mail_template_id
msgid "Confirmation Mail"
msgstr ""

#. module: website_quote
#: model:ir.ui.view,arch_db:website_quote.so_quotation
msgid "Contact us"
msgstr "Kontakt"

#. module: website_quote
#: model:product.product,quote_description:website_quote.product_product_quote_2
#: model:product.template,quote_description:website_quote.product_product_quote_2_product_template
#: model:product.template,quote_description:website_quote.product_template_quote_2
#: model:sale.quote.line,website_description:website_quote.website_sale_order_line_2
msgid "Controllers and Views"
msgstr ""

#. module: website_quote
#: model:sale.quote.option,website_description:website_quote.website_sale_option_line_1
msgid "Convert Lead to Opportunity &amp; Customer management"
msgstr ""

#. module: website_quote
#: model:product.product,quote_description:website_quote.product_product_quote_2
#: model:product.template,quote_description:website_quote.product_product_quote_2_product_template
#: model:product.template,quote_description:website_quote.product_template_quote_2
#: model:sale.quote.line,website_description:website_quote.website_sale_order_line_2
msgid "Course Summary"
msgstr ""

#. module: website_quote
#: model:ir.model.fields,field_description:website_quote.field_sale_order_option_create_uid
#: model:ir.model.fields,field_description:website_quote.field_sale_quote_line_create_uid
#: model:ir.model.fields,field_description:website_quote.field_sale_quote_option_create_uid
#: model:ir.model.fields,field_description:website_quote.field_sale_quote_template_create_uid
msgid "Created by"
msgstr "Ustvaril"

#. module: website_quote
#: model:ir.model.fields,field_description:website_quote.field_sale_order_option_create_date
#: model:ir.model.fields,field_description:website_quote.field_sale_quote_line_create_date
#: model:ir.model.fields,field_description:website_quote.field_sale_quote_option_create_date
#: model:ir.model.fields,field_description:website_quote.field_sale_quote_template_create_date
msgid "Created on"
msgstr "Ustvarjeno"

#. module: website_quote
#: model:ir.ui.view,arch_db:website_quote.so_quotation_content
msgid "Customer:"
msgstr "Kupec:"

#. module: website_quote
#: model:sale.quote.option,website_description:website_quote.website_sale_option_line_1
msgid "Customers/Vendors"
msgstr ""

#. module: website_quote
#: model:sale.quote.option,website_description:website_quote.website_sale_option_line_1
msgid "Database management"
msgstr ""

#. module: website_quote
#: model:product.product,quote_description:website_quote.product_product_quote_2
#: model:product.template,quote_description:website_quote.product_product_quote_2_product_template
#: model:product.template,quote_description:website_quote.product_template_quote_2
#: model:sale.quote.line,website_description:website_quote.website_sale_order_line_2
#: model:sale.quote.option,website_description:website_quote.website_sale_option_line_1
msgid "Day 1"
msgstr ""

#. module: website_quote
#: model:product.product,quote_description:website_quote.product_product_quote_2
#: model:product.template,quote_description:website_quote.product_product_quote_2_product_template
#: model:product.template,quote_description:website_quote.product_template_quote_2
#: model:sale.quote.line,website_description:website_quote.website_sale_order_line_2
#: model:sale.quote.option,website_description:website_quote.website_sale_option_line_1
msgid "Day 2"
msgstr ""

#. module: website_quote
#: model:product.product,quote_description:website_quote.product_product_quote_2
#: model:product.template,quote_description:website_quote.product_product_quote_2_product_template
#: model:product.template,quote_description:website_quote.product_template_quote_2
#: model:sale.quote.line,website_description:website_quote.website_sale_order_line_2
#: model:sale.quote.option,website_description:website_quote.website_sale_option_line_1
msgid "Day 3"
msgstr ""

#. module: website_quote
#: model:sale.quote.template,website_description:website_quote.website_quote_template_1
msgid ""
"Deliver <strong>strong value added services</strong> as you can\n"
"                                       rely on a leading open source "
"software, with\n"
"                                       the support of the publisher."
msgstr ""

#. module: website_quote
#: model:ir.model.fields,field_description:website_quote.field_sale_order_option_name
#: model:ir.model.fields,field_description:website_quote.field_sale_order_website_description
#: model:ir.model.fields,field_description:website_quote.field_sale_quote_line_name
#: model:ir.model.fields,field_description:website_quote.field_sale_quote_option_name
#: model:ir.model.fields,field_description:website_quote.field_sale_quote_template_website_description
#: model:ir.ui.view,arch_db:website_quote.optional_products
#: model:ir.ui.view,arch_db:website_quote.report_saleorder_validity_date
#: model:ir.ui.view,arch_db:website_quote.view_sale_quote_template_form
msgid "Description"
msgstr "Opis"

#. module: website_quote
#: model:ir.model.fields,field_description:website_quote.field_product_template_quote_description
msgid "Description for the quote"
msgstr "Opis za predračune"

#. module: website_quote
#: model:ir.model.fields,field_description:website_quote.field_product_template_website_description
msgid "Description for the website"
msgstr "Opis za spletno stran"

#. module: website_quote
#: model:product.product,quote_description:website_quote.product_product_quote_2
#: model:product.template,quote_description:website_quote.product_product_quote_2_product_template
#: model:product.template,quote_description:website_quote.product_template_quote_2
#: model:sale.quote.line,website_description:website_quote.website_sale_order_line_2
msgid "Develop a new module for a particular application."
msgstr ""

#. module: website_quote
#: model:ir.ui.view,arch_db:website_quote.pricing
msgid "Discount"
msgstr "Discount"

#. module: website_quote
#: model:ir.model.fields,field_description:website_quote.field_sale_order_option_discount
#: model:ir.model.fields,field_description:website_quote.field_sale_quote_line_discount
#: model:ir.model.fields,field_description:website_quote.field_sale_quote_option_discount
msgid "Discount (%)"
msgstr "Popust (%)"

#. module: website_quote
#: model:ir.model.fields,field_description:website_quote.field_sale_order_option_display_name
#: model:ir.model.fields,field_description:website_quote.field_sale_quote_line_display_name
#: model:ir.model.fields,field_description:website_quote.field_sale_quote_option_display_name
#: model:ir.model.fields,field_description:website_quote.field_sale_quote_template_display_name
msgid "Display Name"
msgstr "Prikaz naziva"

#. module: website_quote
#: model:product.product,quote_description:website_quote.product_product_quote_2
#: model:product.template,quote_description:website_quote.product_product_quote_2_product_template
#: model:product.template,quote_description:website_quote.product_template_quote_2
#: model:sale.quote.line,website_description:website_quote.website_sale_order_line_2
msgid "Dive into Strings"
msgstr ""

#. module: website_quote
#: model:sale.quote.option,website_description:website_quote.website_sale_option_line_1
msgid "Do the GAP analysis of any Business Process."
msgstr ""

#. module: website_quote
#: model:ir.ui.view,arch_db:website_quote.so_quotation_content
msgid "Edit Quote"
msgstr ""

#. module: website_quote
#: model:ir.ui.view,arch_db:website_quote.view_sale_quote_template_form
msgid "Edit Template"
msgstr "Urejanje predloge"

#. module: website_quote
#: model:sale.quote.template,website_description:website_quote.website_quote_template_1
msgid ""
"Enjoy the traction of the <strong>fastest growing\n"
"                                    management software</strong> in the "
"world."
msgstr ""

#. module: website_quote
#: model:sale.quote.template,website_description:website_quote.website_quote_template_1
msgid ""
"Every year, we redirect more than 100,000 customer\n"
"                                requests to our official partners. These are "
"prospects\n"
"                                that filled a form on the Odoo website and "
"wanted to\n"
"                                use Odoo. The right partner to fulfill the "
"customer\n"
"                                request is selected based on the customer "
"localization\n"
"                                (nearest partner) and the grade of the "
"partner."
msgstr ""

#. module: website_quote
#: model:sale.quote.template,website_description:website_quote.website_quote_template_1
msgid ""
"Every year, we redirect more than 100,000 customer\n"
"                        requests to our official partners. These are "
"prospects\n"
"                        that filled a form on the Odoo website and wanted "
"to\n"
"                        use Odoo. The right partner to fulfill the customer\n"
"                        request is selected based on the customer "
"localization\n"
"                        (nearest partner) and the grade of the partner."
msgstr ""

#. module: website_quote
#: model:ir.ui.view,arch_db:website_quote.so_quotation_content
msgid "Expiration Date:"
msgstr ""

#. module: website_quote
#: model:sale.quote.option,website_description:website_quote.website_sale_option_line_1
msgid "Fetchmail Configuration"
msgstr ""

#. module: website_quote
#: model:sale.quote.template,website_description:website_quote.website_quote_template_1
msgid ""
"For an extra fee, partners can get access to Odoo's\n"
"                                core developers and functional experts. This "
"can help\n"
"                                you succeed in delivering more complex or "
"bigger\n"
"                                projects by getting the support of highly "
"experienced\n"
"                                consultants on demand."
msgstr ""

#. module: website_quote
#: model:product.product,name:website_quote.product_product_quote_1
#: model:product.template,name:website_quote.product_product_quote_1_product_template
#: model:product.template,name:website_quote.product_template_quote_1
#: model:sale.quote.line,name:website_quote.website_sale_order_line_1
msgid "Functional Training"
msgstr "Funkcionalno izobraževanje"

#. module: website_quote
#: model:product.product,quote_description:website_quote.product_product_quote_2
#: model:product.template,quote_description:website_quote.product_product_quote_2_product_template
#: model:product.template,quote_description:website_quote.product_template_quote_2
#: model:sale.quote.line,website_description:website_quote.website_sale_order_line_2
msgid "Functions"
msgstr ""

#. module: website_quote
#: model:sale.quote.option,website_description:website_quote.website_sale_option_line_1
msgid "Generate Sale Order &amp; direct mail to customer"
msgstr ""

#. module: website_quote
#: model:sale.quote.template,website_description:website_quote.website_quote_template_1
msgid "Get access to our experts"
msgstr ""

#. module: website_quote
#: model:ir.model.fields,help:website_quote.field_sale_quote_line_sequence
msgid "Gives the sequence order when displaying a list of sale quote lines."
msgstr ""

#. module: website_quote
<<<<<<< HEAD
#: model:ir.model.fields,help:website_quote.field_sale_order_option_sequence
msgid "Gives the sequence order when displaying a list of suggested product."
msgstr ""

#. module: website_quote
=======
>>>>>>> bc1a0a32
#: model:sale.quote.template,website_description:website_quote.website_quote_template_default
msgid ""
"Great quotation templates will significantly\n"
"                                <strong>boost your success rate</strong>. "
"The\n"
"                                first section is usually about your "
"company,\n"
"                                your references, your methodology or\n"
"                                guarantees, your team, SLA, terms and "
"conditions, etc."
msgstr ""

#. module: website_quote
#: model:sale.quote.template,website_description:website_quote.website_quote_template_1
msgid ""
"Grow by developing a <strong>recurring\n"
"                                     revenue flow</strong> from Odoo\n"
"                                     Enterprise's commission system."
msgstr ""

#. module: website_quote
#: model:product.product,quote_description:website_quote.product_product_quote_1
#: model:product.template,quote_description:website_quote.product_product_quote_1_product_template
#: model:product.template,quote_description:website_quote.product_template_quote_1
#: model:sale.quote.line,website_description:website_quote.website_sale_order_line_1
msgid "Hands-on exercises and their solutions"
msgstr ""

#. module: website_quote
#: model:product.product,quote_description:website_quote.product_product_quote_2
#: model:product.template,quote_description:website_quote.product_product_quote_2_product_template
#: model:product.template,quote_description:website_quote.product_template_quote_2
#: model:sale.quote.line,website_description:website_quote.website_sale_order_line_2
msgid "Hello World"
msgstr ""

#. module: website_quote
#: model:sale.quote.template,website_description:website_quote.website_quote_template_1
msgid "High Margins"
msgstr ""

#. module: website_quote
#: model:ir.ui.view,arch_db:website_quote.chatter
msgid "History"
msgstr "Zgodovina"

#. module: website_quote
#: model:product.product,quote_description:website_quote.product_product_quote_2
#: model:product.template,quote_description:website_quote.product_product_quote_2_product_template
#: model:product.template,quote_description:website_quote.product_template_quote_2
#: model:sale.quote.line,website_description:website_quote.website_sale_order_line_2
msgid "How to Debug"
msgstr ""

#. module: website_quote
#: model:ir.model.fields,field_description:website_quote.field_sale_order_option_id
#: model:ir.model.fields,field_description:website_quote.field_sale_quote_line_id
#: model:ir.model.fields,field_description:website_quote.field_sale_quote_option_id
#: model:ir.model.fields,field_description:website_quote.field_sale_quote_template_id
msgid "ID"
msgstr "ID"

#. module: website_quote
#: model:sale.quote.template,website_description:website_quote.website_quote_template_default
msgid ""
"If edit a quotation from the 'Preview' of a quotation, you will\n"
"                        update the quotation for this customer only. If you "
"edit the quotation\n"
"                        template (from the Configuration menu), all future "
"quotations will\n"
"                        use this modified template."
msgstr ""

#. module: website_quote
<<<<<<< HEAD
#: code:addons/website_quote/controllers/main.py:80
#: code:addons/website_quote/controllers/main.py:233
=======
#: code:addons/website_quote/controllers/main.py:76
#: code:addons/website_quote/controllers/main.py:227
>>>>>>> bc1a0a32
#, python-format
msgid ""
"If we store your payment information on our server, subscription payments "
"will be made automatically."
msgstr ""

#. module: website_quote
#: selection:sale.order,require_payment:0
#: selection:sale.quote.template,require_payment:0
msgid "Immediate after website order validation"
msgstr ""

#. module: website_quote
#: model:ir.ui.view,arch_db:website_quote.so_quotation
msgid "Incl. tax)"
msgstr "vključ. davek)"

#. module: website_quote
#: model:sale.quote.option,website_description:website_quote.website_sale_option_line_1
msgid "Install and administer Odoo."
msgstr ""

#. module: website_quote
#: model:product.product,quote_description:website_quote.product_product_quote_2
#: model:product.template,quote_description:website_quote.product_product_quote_2_product_template
#: model:product.template,quote_description:website_quote.product_template_quote_2
#: model:sale.quote.line,website_description:website_quote.website_sale_order_line_2
msgid "Install and administer your own server;"
msgstr ""

#. module: website_quote
#: model:sale.quote.option,website_description:website_quote.website_sale_option_line_1
msgid "Installation and Configuration"
msgstr ""

#. module: website_quote
#: model:product.product,quote_description:website_quote.product_product_quote_2
#: model:product.template,quote_description:website_quote.product_product_quote_2_product_template
#: model:product.template,quote_description:website_quote.product_template_quote_2
#: model:sale.quote.line,website_description:website_quote.website_sale_order_line_2
msgid "Integrated Help"
msgstr ""

#. module: website_quote
#: model:ir.ui.view,arch_db:website_quote.navigation_menu
#: model:sale.quote.option,website_description:website_quote.website_sale_option_line_1
msgid "Introduction"
msgstr "Uvodna predstavitev"

#. module: website_quote
#: model:product.product,quote_description:website_quote.product_product_quote_2
#: model:product.template,quote_description:website_quote.product_product_quote_2_product_template
#: model:product.template,quote_description:website_quote.product_template_quote_2
#: model:sale.quote.line,website_description:website_quote.website_sale_order_line_2
msgid "Introduction to JQuery"
msgstr ""

#. module: website_quote
#: model:product.product,quote_description:website_quote.product_product_quote_2
#: model:product.template,quote_description:website_quote.product_product_quote_2_product_template
#: model:product.template,quote_description:website_quote.product_template_quote_2
#: model:sale.quote.line,website_description:website_quote.website_sale_order_line_2
msgid "Introduction to Javascript"
msgstr ""

#. module: website_quote
#: model:product.product,quote_description:website_quote.product_product_quote_2
#: model:product.template,quote_description:website_quote.product_product_quote_2_product_template
#: model:product.template,quote_description:website_quote.product_template_quote_2
#: model:sale.quote.line,website_description:website_quote.website_sale_order_line_2
msgid "Introduction to QWeb"
msgstr ""

#. module: website_quote
#: model:sale.quote.template,website_description:website_quote.website_quote_template_1
msgid ""
"It includes <strong>discounts on Odoo\n"
"                                Enterprise</strong>, technical and/or "
"functional\n"
"                                <strong>trainings</strong>,\n"
"                                <strong>support</strong> services,\n"
"                                <strong>marketing documents</strong>, access "
"to\n"
"                                the <strong>partner portal</strong>, rights "
"to\n"
"                                <strong>use the trademark</strong>, sales "
"support\n"
"                                from a <strong>dedicated account manager</"
"strong>."
msgstr ""

#. module: website_quote
#: model:ir.model.fields,field_description:website_quote.field_sale_order_option___last_update
#: model:ir.model.fields,field_description:website_quote.field_sale_quote_line___last_update
#: model:ir.model.fields,field_description:website_quote.field_sale_quote_option___last_update
#: model:ir.model.fields,field_description:website_quote.field_sale_quote_template___last_update
msgid "Last Modified on"
msgstr "Zadnjič spremenjeno"

#. module: website_quote
#: model:ir.model.fields,field_description:website_quote.field_sale_order_option_write_uid
#: model:ir.model.fields,field_description:website_quote.field_sale_quote_line_write_uid
#: model:ir.model.fields,field_description:website_quote.field_sale_quote_option_write_uid
#: model:ir.model.fields,field_description:website_quote.field_sale_quote_template_write_uid
msgid "Last Updated by"
msgstr "Zadnjič posodobil"

#. module: website_quote
#: model:ir.model.fields,field_description:website_quote.field_sale_order_option_write_date
#: model:ir.model.fields,field_description:website_quote.field_sale_quote_line_write_date
#: model:ir.model.fields,field_description:website_quote.field_sale_quote_option_write_date
#: model:ir.model.fields,field_description:website_quote.field_sale_quote_template_write_date
msgid "Last Updated on"
msgstr "Zadnjič posodobljeno"

#. module: website_quote
#: model:product.product,description_sale:website_quote.product_product_quote_1
#: model:product.product,description_sale:website_quote.product_product_quote_3
#: model:product.template,description_sale:website_quote.product_product_quote_1_product_template
#: model:product.template,description_sale:website_quote.product_product_quote_3_product_template
#: model:product.template,description_sale:website_quote.product_template_quote_1
#: model:product.template,description_sale:website_quote.product_template_quote_3
msgid ""
"Learn directly from our team and network of Odoo experts. Choose from the "
"available training sessions for a better functional understanding of Odoo"
msgstr ""
"Naučite se neposredno on naše ekipe in mreže Odoo strokovnjakov. Izberite "
"razpoložljiva izobraževanja za boljše razumevanje funkcionalnosti"

#. module: website_quote
#: model:product.product,description_sale:website_quote.product_product_quote_2
#: model:product.template,description_sale:website_quote.product_product_quote_2_product_template
#: model:product.template,description_sale:website_quote.product_template_quote_2
msgid ""
"Learn directly from our team and network of Odoo experts. Choose from the "
"available training sessions for a better technical understanding of Odoo"
msgstr ""
"Naučite se neposredno on naše ekipe in mreže Odoo strokovnjakov. Izberite "
"razpoložljiva izobraževanja za boljše tehnično razumevanje"

#. module: website_quote
#: model:ir.model.fields,field_description:website_quote.field_sale_order_line_website_description
#: model:ir.model.fields,field_description:website_quote.field_sale_order_option_website_description
#: model:ir.model.fields,field_description:website_quote.field_sale_quote_line_website_description
msgid "Line Description"
msgstr "Opis postavke"

#. module: website_quote
#: model:ir.ui.view,arch_db:website_quote.view_sale_quote_template_form
msgid "Lines"
msgstr "Vrstice"

#. module: website_quote
#: model:product.product,quote_description:website_quote.product_product_quote_1
#: model:product.template,quote_description:website_quote.product_product_quote_1_product_template
#: model:product.template,quote_description:website_quote.product_template_quote_1
#: model:sale.quote.line,website_description:website_quote.website_sale_order_line_1
msgid "Live Q&amp;A sessions with a trainer"
msgstr ""

#. module: website_quote
#: model:product.product,quote_description:website_quote.product_product_quote_2
#: model:product.template,quote_description:website_quote.product_product_quote_2_product_template
#: model:product.template,quote_description:website_quote.product_template_quote_2
#: model:sale.quote.line,website_description:website_quote.website_sale_order_line_2
msgid "Loops"
msgstr ""

#. module: website_quote
#: model:product.product,quote_description:website_quote.product_product_quote_1
#: model:product.template,quote_description:website_quote.product_product_quote_1_product_template
#: model:product.template,quote_description:website_quote.product_template_quote_1
#: model:sale.quote.line,website_description:website_quote.website_sale_order_line_1
msgid "Lower training budget for the same quality courses"
msgstr ""

#. module: website_quote
#: model:product.product,quote_description:website_quote.product_product_quote_1
#: model:product.template,quote_description:website_quote.product_product_quote_1_product_template
#: model:product.template,quote_description:website_quote.product_template_quote_1
#: model:sale.quote.line,website_description:website_quote.website_sale_order_line_1
msgid "Modular approach applied to the learning method"
msgstr ""

#. module: website_quote
#: model:sale.quote.option,website_description:website_quote.website_sale_option_line_1
msgid "Module Installation"
msgstr ""

#. module: website_quote
#: model:product.product,quote_description:website_quote.product_product_quote_2
#: model:product.template,quote_description:website_quote.product_product_quote_2_product_template
#: model:product.template,quote_description:website_quote.product_template_quote_2
#: model:sale.quote.line,website_description:website_quote.website_sale_order_line_2
msgid "Modules"
msgstr "Moduli"

#. module: website_quote
#: model:sale.quote.option,website_description:website_quote.website_sale_option_line_1
msgid "Multi Language Management"
msgstr ""

#. module: website_quote
#: model:ir.ui.view,arch_db:website_quote.so_quotation
msgid "My Account"
msgstr "Moj račun"

#. module: website_quote
#: model:sale.quote.option,website_description:website_quote.website_sale_option_line_1
msgid "Negotiation and Quotation Revisions"
msgstr ""

#. module: website_quote
#: model:product.product,quote_description:website_quote.product_product_quote_1
#: model:product.template,quote_description:website_quote.product_product_quote_1_product_template
#: model:product.template,quote_description:website_quote.product_template_quote_1
#: model:sale.quote.line,website_description:website_quote.website_sale_order_line_1
msgid "New interactive learning experience"
msgstr ""

#. module: website_quote
#: selection:sale.order,require_payment:0
#: selection:sale.quote.template,require_payment:0
msgid "Not mandatory on website quote validation"
msgstr ""

#. module: website_quote
#: model:ir.model.fields,help:website_quote.field_sale_quote_template_number_of_days
msgid "Number of days for the validity date computation of the quotation"
msgstr ""

#. module: website_quote
#: model:sale.quote.option,website_description:website_quote.website_sale_option_line_1
msgid "Objectives"
msgstr "Cilji"

#. module: website_quote
#: model:product.product,quote_description:website_quote.product_product_quote_2
#: model:product.template,quote_description:website_quote.product_product_quote_2_product_template
#: model:product.template,quote_description:website_quote.product_template_quote_2
#: model:sale.quote.line,website_description:website_quote.website_sale_order_line_2
#: model:sale.quote.option,website_description:website_quote.website_sale_option_line_1
msgid "Odoo Official Website"
msgstr ""

#. module: website_quote
#: model:product.product,quote_description:website_quote.product_product_quote_2
#: model:product.template,quote_description:website_quote.product_product_quote_2_product_template
#: model:product.template,quote_description:website_quote.product_template_quote_2
#: model:sale.quote.line,website_description:website_quote.website_sale_order_line_2
msgid "Odoo Web Client"
msgstr ""

#. module: website_quote
#: model:sale.quote.template,website_description:website_quote.website_quote_template_1
msgid ""
"Odoo promotes its partners through various ways:\n"
"                                publication on our website, official "
"communication,\n"
"                                publication of your success stories, etc. As "
"soon as\n"
"                                you become an Odoo partner and have followed "
"the\n"
"                                official trainings, you will be visible on "
"the partner\n"
"                                directory listing."
msgstr ""

#. module: website_quote
#: model:sale.quote.template,website_description:website_quote.website_quote_template_1
msgid "Official certified partner"
msgstr ""

#. module: website_quote
#: model:product.product,quote_description:website_quote.product_product_quote_1
#: model:product.template,quote_description:website_quote.product_product_quote_1_product_template
#: model:product.template,quote_description:website_quote.product_template_quote_1
#: model:sale.quote.line,website_description:website_quote.website_sale_order_line_1
#, fuzzy
msgid "Online Training"
msgstr "Funkcionalno izobraževanje"

#. module: website_quote
#: model:sale.quote.option,website_description:website_quote.website_sale_option_line_1
msgid "Opening Stock and Physical Inventory"
msgstr ""

#. module: website_quote
#: model:sale.quote.option,website_description:website_quote.website_sale_option_line_1
msgid "Operate/Work with Odoo Smoothly on regular basis."
msgstr ""

#. module: website_quote
#: model:ir.model.fields,field_description:website_quote.field_sale_quote_option_website_description
msgid "Option Description"
msgstr "Opis opcij"

#. module: website_quote
#: model:ir.ui.view,arch_db:website_quote.so_template
msgid "Optional Product:"
msgstr "Opcijski proizvod"

#. module: website_quote
#: model:ir.model.fields,field_description:website_quote.field_sale_order_line_option_line_id
#: model:ir.model.fields,field_description:website_quote.field_sale_order_options
#: model:ir.model.fields,field_description:website_quote.field_sale_quote_template_options
msgid "Optional Products Lines"
msgstr "Postavke opcijskih proizvodov"

#. module: website_quote
<<<<<<< HEAD
#: code:addons/website_quote/models/order.py:298
=======
#: code:addons/website_quote/models/order.py:294
>>>>>>> bc1a0a32
#, python-format
msgid "Order paid by %s. Transaction: %s. Amount: %s."
msgstr ""

#. module: website_quote
<<<<<<< HEAD
#: code:addons/website_quote/controllers/main.py:98
=======
#: code:addons/website_quote/controllers/main.py:94
>>>>>>> bc1a0a32
#, python-format
msgid "Order signed by %s"
msgstr "Naročilo podpisal %s"

#. module: website_quote
#: model:ir.ui.view,arch_db:website_quote.view_sale_quote_template_form
msgid "Other Settings"
msgstr ""

#. module: website_quote
#: model:sale.quote.template,website_description:website_quote.website_quote_template_default
#, fuzzy
msgid "Our Offer"
msgstr "Vaše naročilo"

#. module: website_quote
#: model:sale.quote.template,website_description:website_quote.website_quote_template_1
msgid "Our Partnership Offer"
msgstr ""

#. module: website_quote
#: model:sale.quote.template,website_description:website_quote.website_quote_template_default
msgid "Our Quality"
msgstr ""

#. module: website_quote
#: model:sale.quote.template,website_description:website_quote.website_quote_template_default
#, fuzzy
msgid "Our Service"
msgstr "Storitev"

#. module: website_quote
#: model:sale.quote.template,website_description:website_quote.website_quote_template_1
msgid ""
"Our automated testing server software is called Runbot,\n"
"                                and you can try it out here: http://runbot."
"odoo.com.\n"
"                                A dedicated runbot server is available for "
"every\n"
"                                partner."
msgstr ""

#. module: website_quote
#: model:sale.quote.template,website_description:website_quote.website_quote_template_1
msgid ""
"Our partnership offer includes all you need to\n"
"                                grow your business and deliver quality "
"services\n"
"                                with the Odoo Partner Program."
msgstr ""

#. module: website_quote
#: model:sale.quote.option,website_description:website_quote.website_sale_option_line_1
msgid "Partial and Full Shipment / Delivery"
msgstr ""

#. module: website_quote
#: model:product.product,quote_description:website_quote.product_product_quote_2
#: model:product.template,quote_description:website_quote.product_product_quote_2_product_template
#: model:product.template,quote_description:website_quote.product_template_quote_2
#: model:sale.quote.line,website_description:website_quote.website_sale_order_line_2
#: model:sale.quote.option,website_description:website_quote.website_sale_option_line_1
msgid ""
"Participants are expected to have some knowledge in programming. A basic "
"knowledge of the Python programming is recommended."
msgstr ""

#. module: website_quote
#: model:product.product,quote_description:website_quote.product_product_quote_2
#: model:product.template,quote_description:website_quote.product_product_quote_2_product_template
#: model:product.template,quote_description:website_quote.product_template_quote_2
#: model:sale.quote.line,website_description:website_quote.website_sale_order_line_2
#: model:sale.quote.option,website_description:website_quote.website_sale_option_line_1
msgid ""
"Participants preferably have a functional knowledge of our software (see "
"Functional Training)."
msgstr ""

#. module: website_quote
<<<<<<< HEAD
#: code:addons/website_quote/controllers/main.py:70
#: code:addons/website_quote/controllers/main.py:237
=======
#: code:addons/website_quote/controllers/main.py:66
#: code:addons/website_quote/controllers/main.py:231
>>>>>>> bc1a0a32
#, python-format
msgid "Pay & Confirm"
msgstr ""

#. module: website_quote
#: model:ir.model.fields,field_description:website_quote.field_sale_order_require_payment
#: model:ir.model.fields,field_description:website_quote.field_sale_quote_template_require_payment
msgid "Payment"
msgstr "Plačilo"

#. module: website_quote
#: model:ir.ui.view,arch_db:website_quote.so_quotation
msgid "Payment Method:"
msgstr "Način plačila:"

#. module: website_quote
#: model:ir.model,name:website_quote.model_payment_transaction
msgid "Payment Transaction"
msgstr "Plačilna transakcija"

#. module: website_quote
#: model:ir.ui.view,arch_db:website_quote.sale_order_form_quote
msgid "Preview"
msgstr ""

#. module: website_quote
#: model:web.tip,description:website_quote.quotation_tip_1
msgid ""
"Preview the online quotation. You'll be able to edit the quotation content "
"before send it to the customer."
msgstr ""

#. module: website_quote
#: model:ir.ui.view,arch_db:website_quote.optional_products
#: model:sale.quote.template,website_description:website_quote.website_quote_template_default
msgid "Price"
msgstr "Cena"

#. module: website_quote
#: model:sale.quote.option,website_description:website_quote.website_sale_option_line_1
msgid "Pricelist and auto Segmentation"
msgstr ""

#. module: website_quote
#: model:ir.ui.view,arch_db:website_quote.pricing
msgid "Pricing"
msgstr "Določanje cen"

#. module: website_quote
#: model:ir.ui.view,arch_db:website_quote.so_quotation_content
msgid "Print"
msgstr "Tiskanje"

#. module: website_quote
#: model:ir.model.fields,field_description:website_quote.field_sale_order_option_product_id
#: model:ir.model.fields,field_description:website_quote.field_sale_quote_line_product_id
#: model:ir.model.fields,field_description:website_quote.field_sale_quote_option_product_id
#: model:ir.ui.view,arch_db:website_quote.report_saleorder_validity_date
msgid "Product"
msgstr "Proizvod"

#. module: website_quote
#: model:sale.quote.option,website_description:website_quote.website_sale_option_line_1
msgid "Product Category &amp; product Configuration with Order point"
msgstr ""

#. module: website_quote
#: model:sale.quote.option,website_description:website_quote.website_sale_option_line_1
msgid "Product Expiry and Warranty"
msgstr ""

#. module: website_quote
#: model:ir.model,name:website_quote.model_product_template
msgid "Product Template"
msgstr "Predloga proizvoda"

#. module: website_quote
#: model:sale.quote.template,website_description:website_quote.website_quote_template_default
msgid ""
"Product quality is the foundation we\n"
"                                       stand on; we build it with a "
"relentless\n"
"                                       focus on fabric, performance and "
"craftsmanship."
msgstr ""

#. module: website_quote
#: model:ir.ui.view,arch_db:website_quote.so_template
msgid "Product:"
msgstr "Proizvod:"

#. module: website_quote
#: model:ir.ui.view,arch_db:website_quote.optional_products
#: model:ir.ui.view,arch_db:website_quote.pricing
msgid "Products"
msgstr "Izdelki"

#. module: website_quote
#: model:sale.quote.option,website_description:website_quote.website_sale_option_line_1
msgid "Purchase Requisition and Purchase Order Management"
msgstr ""

#. module: website_quote
#: model:product.product,quote_description:website_quote.product_product_quote_2
#: model:product.template,quote_description:website_quote.product_product_quote_2_product_template
#: model:product.template,quote_description:website_quote.product_template_quote_2
#: model:sale.quote.line,website_description:website_quote.website_sale_order_line_2
msgid "Python Objects"
msgstr ""

#. module: website_quote
#: model:ir.model.fields,field_description:website_quote.field_sale_order_option_quantity
#: model:ir.model.fields,field_description:website_quote.field_sale_quote_line_product_uom_qty
#: model:ir.model.fields,field_description:website_quote.field_sale_quote_option_quantity
#: model:ir.ui.view,arch_db:website_quote.pricing
msgid "Quantity"
msgstr "Količina"

#. module: website_quote
#: model:ir.ui.view,arch_db:website_quote.so_quotation
msgid "Quotation"
msgstr "Ponudba"

#. module: website_quote
#: model:ir.model.fields,field_description:website_quote.field_sale_quote_template_number_of_days
msgid "Quotation Duration"
msgstr ""

#. module: website_quote
#: model:ir.model,name:website_quote.model_sale_quote_option
msgid "Quotation Option"
msgstr ""

#. module: website_quote
#: model:ir.model.fields,field_description:website_quote.field_sale_order_template_id
#: model:ir.model.fields,field_description:website_quote.field_sale_quote_template_name
#: model:ir.ui.view,arch_db:website_quote.view_sale_quote_template_form
msgid "Quotation Template"
msgstr "Predloga predračuna"

#. module: website_quote
#: model:ir.model,name:website_quote.model_sale_quote_line
#: model:ir.model.fields,field_description:website_quote.field_sale_quote_template_quote_line
msgid "Quotation Template Lines"
msgstr "Postavke predloge predračuna"

#. module: website_quote
#: model:ir.model.fields,field_description:website_quote.field_sale_quote_line_quote_id
#: model:ir.model.fields,field_description:website_quote.field_sale_quote_option_template_id
msgid "Quotation Template Reference"
msgstr "Sklic predloge predračuna"

#. module: website_quote
#: model:ir.actions.act_window,name:website_quote.action_sale_quotation_template
#: model:ir.ui.menu,name:website_quote.menu_sale_quote_template
msgid "Quotation Templates"
msgstr "Predloge predračunov"

#. module: website_quote
#: model:ir.model.fields,field_description:website_quote.field_sale_order_quote_viewed
msgid "Quotation Viewed"
msgstr ""

#. module: website_quote
#: code:addons/website_quote/controllers/main.py:29
#, python-format
msgid "Quotation viewed by customer"
msgstr "Predračuni, ki si jih je kupec ogledal"

#. module: website_quote
#: model:ir.ui.view,arch_db:website_quote.so_quotation_content
msgid "Quote Date:"
msgstr "Datum predračuna:"

#. module: website_quote
#: model:ir.ui.view,arch_db:website_quote.so_quotation
msgid "Reject"
msgstr "Zavrni"

#. module: website_quote
#: model:ir.ui.view,arch_db:website_quote.so_quotation
msgid "Reject This Quote"
msgstr "Zavrni predračun"

#. module: website_quote
#: model:product.product,quote_description:website_quote.product_product_quote_2
#: model:product.template,quote_description:website_quote.product_product_quote_2_product_template
#: model:product.template,quote_description:website_quote.product_template_quote_2
#: model:sale.quote.line,website_description:website_quote.website_sale_order_line_2
msgid "Report Engine"
msgstr ""

#. module: website_quote
#: model:ir.model.fields,help:website_quote.field_sale_order_require_payment
#: model:ir.model.fields,help:website_quote.field_sale_quote_template_require_payment
msgid ""
"Require immediate payment by the customer when validating the order from the "
"website quote"
msgstr ""

#. module: website_quote
#: model:product.product,quote_description:website_quote.product_product_quote_2
#: model:product.template,quote_description:website_quote.product_product_quote_2_product_template
#: model:product.template,quote_description:website_quote.product_template_quote_2
#: model:sale.quote.line,website_description:website_quote.website_sale_order_line_2
#: model:sale.quote.option,website_description:website_quote.website_sale_option_line_1
msgid "Requirements"
msgstr "Zahteve"

#. module: website_quote
#: model:ir.model,name:website_quote.model_sale_order_option
msgid "Sale Options"
msgstr "Prodajne opcije"

#. module: website_quote
#: model:ir.model.fields,field_description:website_quote.field_payment_transaction_sale_order_id
msgid "Sale Order"
msgstr "Prodajni nalog"

#. module: website_quote
#: model:ir.model.fields,field_description:website_quote.field_sale_order_option_order_id
msgid "Sale Order Reference"
msgstr "Sklic prodajnega naloga"

#. module: website_quote
#: model:ir.model,name:website_quote.model_sale_quote_template
#: model:ir.ui.view,arch_db:website_quote.view_sale_quote_template_form
#: model:ir.ui.view,arch_db:website_quote.view_sale_quote_template_tree
msgid "Sale Quotation Template"
msgstr "Sklic prodajnega predračuna"

#. module: website_quote
#: model:ir.model,name:website_quote.model_sale_order
msgid "Sales Order"
msgstr "Prodajni nalog"

#. module: website_quote
#: model:ir.model,name:website_quote.model_sale_order_line
msgid "Sales Order Line"
msgstr "Postavka prodajnega naloga"

#. module: website_quote
#: model:ir.ui.view,arch_db:website_quote.sale_order_form_quote
#: model:ir.ui.view,arch_db:website_quote.view_sale_quote_template_form
msgid "Sales Quotation Template Lines"
msgstr ""

#. module: website_quote
#: model:sale.quote.template,website_description:website_quote.website_quote_template_1
msgid ""
"Save time in your implementation project by having your\n"
"                                developments tested automatically by our "
"automated test\n"
"                                servers. At every code commit, you get a "
"full Odoo\n"
"                                instance that you can try out online. When "
"this\n"
"                                instance is deployed, your code is "
"automatically put\n"
"                                through our 2000+ automated unit tests."
msgstr ""

#. module: website_quote
#: model:sale.quote.option,website_description:website_quote.website_sale_option_line_1
msgid "Schedule Phone Calls and Meetings"
msgstr ""

#. module: website_quote
#: model:ir.model.fields,field_description:website_quote.field_sale_order_option_layout_category_id
#: model:ir.model.fields,field_description:website_quote.field_sale_quote_line_layout_category_id
#: model:ir.model.fields,field_description:website_quote.field_sale_quote_option_layout_category_id
#, fuzzy
msgid "Section"
msgstr "Opis"

#. module: website_quote
#: model:ir.model.fields,field_description:website_quote.field_sale_order_access_token
msgid "Security Token"
msgstr "Varnostni žeton"

#. module: website_quote
<<<<<<< HEAD
#: model:ir.model.fields,field_description:website_quote.field_sale_order_option_sequence
=======
>>>>>>> bc1a0a32
#: model:ir.model.fields,field_description:website_quote.field_sale_quote_line_sequence
msgid "Sequence"
msgstr "Zaporedje"

#. module: website_quote
#: model:ir.ui.view,arch_db:website_quote.so_quotation_content
msgid "Ship To:"
msgstr "Odpošlji na:"

#. module: website_quote
#: model:sale.quote.option,website_description:website_quote.website_sale_option_line_1
msgid "Shop, Location &amp; Warehouse Configuration"
msgstr ""

#. module: website_quote
#: model:ir.ui.view,arch_db:website_quote.so_quotation
msgid "Sign &amp; Confirm"
msgstr ""

#. module: website_quote
#: model:product.product,quote_description:website_quote.product_product_quote_1
#: model:product.template,quote_description:website_quote.product_product_quote_1_product_template
#: model:product.template,quote_description:website_quote.product_template_quote_1
#: model:sale.quote.line,website_description:website_quote.website_sale_order_line_1
msgid "Structure of the Training"
msgstr ""

#. module: website_quote
#: model:ir.ui.view,arch_db:website_quote.optional_products
#: model:ir.ui.view,arch_db:website_quote.sale_order_form_quote
#: model:ir.ui.view,arch_db:website_quote.view_sale_quote_template_form
msgid "Suggested Products"
msgstr "Predlagani proizvodi"

#. module: website_quote
#: model:ir.ui.view,arch_db:website_quote.pricing
msgid "Tax Excluded Price"
msgstr ""

#. module: website_quote
#: model:ir.ui.view,arch_db:website_quote.pricing
msgid "Taxes"
msgstr "Davki"

#. module: website_quote
#: model:ir.ui.view,arch_db:website_quote.pricing
msgid "Taxes:"
msgstr "Davki:"

#. module: website_quote
#: model:product.product,name:website_quote.product_product_quote_2
#: model:product.product,quote_description:website_quote.product_product_quote_2
#: model:product.template,name:website_quote.product_product_quote_2_product_template
#: model:product.template,name:website_quote.product_template_quote_2
#: model:product.template,quote_description:website_quote.product_product_quote_2_product_template
#: model:product.template,quote_description:website_quote.product_template_quote_2
#: model:sale.quote.line,name:website_quote.website_sale_order_line_2
#: model:sale.quote.line,website_description:website_quote.website_sale_order_line_2
msgid "Technical Training"
msgstr "Tehnično usposabljanje"

#. module: website_quote
#: model:ir.ui.view,arch_db:website_quote.so_quotation
msgid ""
"Tell us why you are refusing this quotation, this will help us improve our "
"services."
msgstr ""
"Povejte nam razloge zavrnitve tega predračuna. To nam bo pomagalo izboljšati "
"naše storitve."

#. module: website_quote
#: model:ir.ui.view,arch_db:website_quote.pricing
#: model:ir.ui.view,arch_db:website_quote.so_template
msgid "Terms &amp; Conditions"
msgstr ""

#. module: website_quote
#: model:ir.model.fields,field_description:website_quote.field_sale_quote_template_note
msgid "Terms and conditions"
msgstr "Pravila in pogoji"

#. module: website_quote
#: model:sale.quote.template,website_description:website_quote.website_quote_template_1
msgid "Test developments automatically"
msgstr ""

#. module: website_quote
#: model:product.product,quote_description:website_quote.product_product_quote_1
#: model:product.template,quote_description:website_quote.product_product_quote_1_product_template
#: model:product.template,quote_description:website_quote.product_template_quote_1
#: model:sale.quote.line,website_description:website_quote.website_sale_order_line_1
<<<<<<< HEAD
msgid ""
"These courses feature the same high quality course content found in our "
"traditional classroom trainings, supplemented with modular sessions and "
"cloud-based labs. Many of our online learning courses also include dozens of "
"recorded webinars and live sessions by our senior instructors."
msgstr ""

#. module: website_quote
#: model:ir.model.fields,help:website_quote.field_sale_quote_template_mail_template_id
msgid ""
"This e-mail template will be sent on confirmation. Leave empty to send "
"nothing."
msgstr ""

#. module: website_quote
#: model:sale.quote.template,website_description:website_quote.website_quote_template_default
msgid ""
=======
msgid ""
"These courses feature the same high quality course content found in our "
"traditional classroom trainings, supplemented with modular sessions and "
"cloud-based labs. Many of our online learning courses also include dozens of "
"recorded webinars and live sessions by our senior instructors."
msgstr ""

#. module: website_quote
#: model:ir.model.fields,help:website_quote.field_sale_quote_template_mail_template_id
msgid ""
"This e-mail template will be sent on confirmation. Leave empty to send "
"nothing."
msgstr ""

#. module: website_quote
#: model:sale.quote.template,website_description:website_quote.website_quote_template_default
msgid ""
>>>>>>> bc1a0a32
"This is a <strong>sample quotation template</strong>. You should\n"
"                                customize it to fit your own needs from the "
"<i>Sale</i>\n"
"                                application, using the menu: "
"Configuration /\n"
"                                Quotation Templates."
msgstr ""

#. module: website_quote
#: model:ir.ui.view,arch_db:website_quote.so_quotation
msgid "This order"
msgstr ""

#. module: website_quote
#: model:ir.ui.view,arch_db:website_quote.so_quotation
msgid ""
"This order has been validated. Thanks for your trust\n"
"                          and do not hesitate to"
msgstr ""
"Ta ponudba je bila overjena. Hvala za zaupanje\n"
"                          in ne oklevajte"

#. module: website_quote
#: model:ir.ui.view,arch_db:website_quote.so_quotation
msgid "This quotation has been rejected."
msgstr "Ta predračun je bil zavrnjen."

#. module: website_quote
#: model:ir.ui.view,arch_db:website_quote.so_template
msgid ""
"Titles with style <i>Heading 1</i> and\n"
"                                <i>Heading 2</i> will be used to generate "
"the\n"
"                                table of content automatically."
msgstr ""

#. module: website_quote
#: model:product.product,quote_description:website_quote.product_product_quote_2
#: model:product.template,quote_description:website_quote.product_product_quote_2_product_template
#: model:product.template,quote_description:website_quote.product_template_quote_2
#: model:sale.quote.line,website_description:website_quote.website_sale_order_line_2
#: model:sale.quote.option,website_description:website_quote.website_sale_option_line_1
msgid "To get more information, visit the"
msgstr ""

#. module: website_quote
#: model:product.product,quote_description:website_quote.product_product_quote_2
#: model:product.template,quote_description:website_quote.product_product_quote_2_product_template
#: model:product.template,quote_description:website_quote.product_template_quote_2
#: model:sale.quote.line,website_description:website_quote.website_sale_order_line_2
msgid "Training Center Module"
msgstr ""

#. module: website_quote
#: model:product.product,quote_description:website_quote.product_product_quote_2
#: model:product.template,quote_description:website_quote.product_product_quote_2_product_template
#: model:product.template,quote_description:website_quote.product_template_quote_2
#: model:sale.quote.line,website_description:website_quote.website_sale_order_line_2
msgid "Underscore"
msgstr ""

#. module: website_quote
#: model:product.product,quote_description:website_quote.product_product_quote_2
#: model:product.template,quote_description:website_quote.product_product_quote_2_product_template
#: model:product.template,quote_description:website_quote.product_template_quote_2
#: model:sale.quote.line,website_description:website_quote.website_sale_order_line_2
msgid "Understand the development concepts and architecture;"
msgstr ""

#. module: website_quote
#: model:sale.quote.option,website_description:website_quote.website_sale_option_line_1
msgid "Understand the functional concepts, business processes by Odoo."
msgstr ""

#. module: website_quote
#: model:ir.model.fields,field_description:website_quote.field_sale_order_option_price_unit
#: model:ir.model.fields,field_description:website_quote.field_sale_quote_line_price_unit
#: model:ir.model.fields,field_description:website_quote.field_sale_quote_option_price_unit
#: model:ir.ui.view,arch_db:website_quote.pricing
#: model:ir.ui.view,arch_db:website_quote.report_saleorder_validity_date
msgid "Unit Price"
msgstr "Cena enote"

#. module: website_quote
#: model:ir.model.fields,field_description:website_quote.field_sale_order_option_uom_id
#: model:ir.model.fields,field_description:website_quote.field_sale_quote_line_product_uom_id
#: model:ir.model.fields,field_description:website_quote.field_sale_quote_option_uom_id
msgid "Unit of Measure "
msgstr "Enota mere "

#. module: website_quote
#: model:ir.actions.act_window,help:website_quote.action_sale_quotation_template
msgid ""
"Use templates to create polished, professional quotes in minutes.\n"
"                    Send these quotes by email and let your customers sign "
"online.\n"
"                    Use cross-selling and discounts to push and boost your "
"sales."
msgstr ""

#. module: website_quote
#: model:ir.ui.view,arch_db:website_quote.so_quotation
msgid "Validate Order"
msgstr "Overi naročilo"

#. module: website_quote
#: model:product.product,quote_description:website_quote.product_product_quote_2
#: model:product.template,quote_description:website_quote.product_product_quote_2_product_template
#: model:product.template,quote_description:website_quote.product_template_quote_2
#: model:sale.quote.line,website_description:website_quote.website_sale_order_line_2
msgid "Variables &amp; Operators"
msgstr ""

#. module: website_quote
#: model:product.product,quote_description:website_quote.product_product_quote_1
#: model:product.template,quote_description:website_quote.product_product_quote_1_product_template
#: model:product.template,quote_description:website_quote.product_template_quote_1
#: model:sale.quote.line,website_description:website_quote.website_sale_order_line_1
msgid "Videos with detailed demos"
msgstr ""

#. module: website_quote
#: model:sale.quote.option,website_description:website_quote.website_sale_option_line_1
msgid "Warehouse Management Introduction"
msgstr ""

#. module: website_quote
#: model:sale.quote.template,website_description:website_quote.website_quote_template_default
msgid ""
"We always ensure that our products are\n"
"                                       set at a fair price so that you will "
"be\n"
"                                       happy to buy them."
msgstr ""

#. module: website_quote
#: model:sale.quote.template,website_description:website_quote.website_quote_template_1
msgid ""
"We will assign you a dedicated account manager, an\n"
"                        experienced sales person, to help you develop your\n"
"                        Odoo business. The account manager helps you get\n"
"                        leads, close deals, gives you feedback and best\n"
"                        practices, delivers sales training and is your "
"direct\n"
"                        point of contact for any request you may have."
msgstr ""

#. module: website_quote
#: model:ir.actions.report.xml,name:website_quote.report_web_quote
msgid "Web Quotation"
msgstr ""

#. module: website_quote
#: model:ir.ui.view,arch_db:website_quote.view_sale_quote_template_form
msgid "Website Description"
msgstr "Opis spletne strani"

#. module: website_quote
#: model:product.product,quote_description:website_quote.product_product_quote_2
#: model:product.template,quote_description:website_quote.product_product_quote_2_product_template
#: model:product.template,quote_description:website_quote.product_template_quote_2
#: model:sale.quote.line,website_description:website_quote.website_sale_order_line_2
#: model:sale.quote.option,website_description:website_quote.website_sale_option_line_1
msgid "What you will learn?"
msgstr ""

#. module: website_quote
#: model:product.product,quote_description:website_quote.product_product_quote_2
#: model:product.template,quote_description:website_quote.product_product_quote_2_product_template
#: model:product.template,quote_description:website_quote.product_template_quote_2
#: model:sale.quote.line,website_description:website_quote.website_sale_order_line_2
msgid "Workflows"
msgstr "Delovni toki"

#. module: website_quote
#: model:sale.quote.template,website_description:website_quote.website_quote_template_default
msgid ""
"You can <strong>set a description per product</strong>. Odoo will\n"
"                        automatically create a quotation using the "
"descriptions\n"
"                        of all products in the proposal. The table of "
"content\n"
"                        on the left is generated automatically using the "
"styles you\n"
"                        used in your description (heading 1, heading 2, ...)"
msgstr ""

#. module: website_quote
<<<<<<< HEAD
#: code:addons/website_quote/controllers/main.py:147
=======
#: code:addons/website_quote/controllers/main.py:143
>>>>>>> bc1a0a32
#, python-format
msgid "You cannot add options to a confirmed order."
msgstr "Potrjenemu nalogu ne morete dodajati opcij."

#. module: website_quote
#: model:ir.ui.view,arch_db:website_quote.so_quotation_content
msgid "Your Contact:"
msgstr "Vaš stik:"

#. module: website_quote
#: model:ir.ui.view,arch_db:website_quote.so_quotation
msgid "Your Name:"
msgstr "Vaše ime:"

#. module: website_quote
#: model:ir.ui.view,arch_db:website_quote.so_quotation_content
msgid "Your Order"
msgstr "Vaše naročilo"

#. module: website_quote
#: model:ir.ui.view,arch_db:website_quote.so_quotation_content
msgid "Your Quotation"
msgstr "Vaš predračun"

#. module: website_quote
#: model:ir.ui.view,arch_db:website_quote.so_quotation_content
msgid "Your Reference:"
msgstr "Vaš sklic"

#. module: website_quote
#: model:ir.ui.view,arch_db:website_quote.so_quotation
msgid "Your advantage:"
msgstr "Vaše prednosti:"

#. module: website_quote
#: model:product.product,quote_description:website_quote.product_product_quote_1
#: model:product.template,quote_description:website_quote.product_product_quote_1_product_template
#: model:product.template,quote_description:website_quote.product_template_quote_1
#: model:sale.quote.line,website_description:website_quote.website_sale_order_line_1
msgid "Your advantages"
msgstr ""

#. module: website_quote
#: model:ir.ui.view,arch_db:website_quote.so_quotation
msgid "Your feedback....."
msgstr ""

#. module: website_quote
#: model:ir.ui.view,arch_db:website_quote.so_quotation
msgid "Your message has been successfully sent!"
msgstr "Vaše sporočilo je bilo uspešno poslano!"

#. module: website_quote
#: model:mail.template,subject:website_quote.confirmation_mail
msgid "Your order ${object.name} is confirmed"
msgstr ""

#. module: website_quote
#: model:ir.ui.view,arch_db:website_quote.so_quotation
msgid "Your payment has been received, thank you for your trust."
msgstr ""

#. module: website_quote
#: model:ir.ui.view,arch_db:website_quote.so_quotation
msgid "Your transaction is waiting confirmation."
msgstr "Vaša transakcija je na čakanju potrditve."

#. module: website_quote
#: model:ir.ui.view,arch_db:website_quote.so_quotation
msgid "contact us"
msgstr "stopite v stik z nami"

#. module: website_quote
#: model:ir.ui.view,arch_db:website_quote.so_quotation
msgid "day"
msgstr "dan"

#. module: website_quote
#: model:ir.ui.view,arch_db:website_quote.so_quotation
#: model:ir.ui.view,arch_db:website_quote.view_sale_quote_template_form
msgid "days"
msgstr "dan;dni"

#. module: website_quote
#: model:product.product,quote_description:website_quote.product_product_quote_2
#: model:product.template,quote_description:website_quote.product_product_quote_2_product_template
#: model:product.template,quote_description:website_quote.product_template_quote_2
#: model:sale.quote.line,website_description:website_quote.website_sale_order_line_2
msgid "drinks and lunch;"
msgstr ""

#. module: website_quote
#: model:ir.ui.view,arch_db:website_quote.so_quotation
msgid ""
"for\n"
"                          any question."
msgstr ""
"za\n"
"                          katerokoli vprašanje."

#. module: website_quote
#: model:ir.ui.view,arch_db:website_quote.so_quotation
msgid "has already been cancelled"
msgstr ""

#. module: website_quote
#: model:ir.ui.view,arch_db:website_quote.so_quotation
msgid "has already been validated"
msgstr ""

#. module: website_quote
#: model:ir.ui.view,arch_db:website_quote.so_quotation
msgid "has not yet been sent"
msgstr ""

#. module: website_quote
#: model:ir.ui.view,arch_db:website_quote.so_quotation
msgid "if you want a new one."
msgstr "če želite novega."

#. module: website_quote
#: model:ir.ui.view,arch_db:website_quote.chatter
#: model:ir.ui.view,arch_db:website_quote.so_quotation
msgid "or"
msgstr "ali"

#. module: website_quote
#: model:product.product,quote_description:website_quote.product_product_quote_2
#: model:product.template,quote_description:website_quote.product_product_quote_2_product_template
#: model:product.template,quote_description:website_quote.product_template_quote_2
#: model:sale.quote.line,website_description:website_quote.website_sale_order_line_2
msgid "training material."
msgstr ""

#. module: website_quote
#: model:ir.model.fields,field_description:website_quote.field_sale_order_option_line_id
msgid "unknown"
msgstr "neznano"

#~ msgid ""
#~ "${(object.name or '').replace('/','_')}_${object.state == 'draft' and "
#~ "'draft' or ''}"
#~ msgstr ""
#~ "${(object.name or '').zamenjaj('/','_')}_${object.state == 'draft' and "
#~ "'draft' or ''}"

#~ msgid "Send by Email"
#~ msgstr "Pošlji po e-pošti"<|MERGE_RESOLUTION|>--- conflicted
+++ resolved
@@ -7,11 +7,7 @@
 msgstr ""
 "Project-Id-Version: Odoo 9.0\n"
 "Report-Msgid-Bugs-To: \n"
-<<<<<<< HEAD
-"POT-Creation-Date: 2016-08-19 10:26+0000\n"
-=======
 "POT-Creation-Date: 2016-08-18 14:08+0000\n"
->>>>>>> bc1a0a32
 "PO-Revision-Date: 2016-04-20 05:24+0000\n"
 "Last-Translator: Martin Trigaux\n"
 "Language-Team: Slovenian (http://www.transifex.com/odoo/odoo-9/language/"
@@ -107,14 +103,6 @@
 msgstr "% Popust"
 
 #. module: website_quote
-<<<<<<< HEAD
-#: model:ir.ui.view,arch_db:website_quote.pricing
-msgid "&amp;bull;"
-msgstr ""
-
-#. module: website_quote
-=======
->>>>>>> bc1a0a32
 #: model:product.product,quote_description:website_quote.product_product_quote_2
 #: model:product.template,quote_description:website_quote.product_product_quote_2_product_template
 #: model:product.template,quote_description:website_quote.product_template_quote_2
@@ -148,7 +136,6 @@
 "                                this content will appear on the quotation "
 "only if this\n"
 "                                product is used in the quote."
-<<<<<<< HEAD
 msgstr ""
 ":\n"
 "                                ta vsebina se bo pojavila v predračunu le, "
@@ -158,17 +145,6 @@
 #. module: website_quote
 #: model:ir.ui.view,arch_db:website_quote.so_quotation
 msgid "<i class=\"fa fa-check\"/> Accept"
-=======
->>>>>>> bc1a0a32
-msgstr ""
-":\n"
-"                                ta vsebina se bo pojavila v predračunu le, "
-"če je ta\n"
-"                                proizvod uporabljen v predračunu."
-
-#. module: website_quote
-#: model:ir.ui.view,arch_db:website_quote.so_quotation
-msgid "<i class=\"fa fa-check\"/> Accept &amp; Pay"
 msgstr ""
 
 #. module: website_quote
@@ -414,11 +390,6 @@
 #. module: website_quote
 #: model:sale.quote.template,website_description:website_quote.website_quote_template_1
 msgid "Access to the Lead"
-msgstr ""
-
-#. module: website_quote
-#: model:ir.ui.view,arch_db:website_quote.sale_order_form_quote
-msgid "Add to order lines"
 msgstr ""
 
 #. module: website_quote
@@ -841,14 +812,6 @@
 msgstr ""
 
 #. module: website_quote
-<<<<<<< HEAD
-#: model:ir.model.fields,help:website_quote.field_sale_order_option_sequence
-msgid "Gives the sequence order when displaying a list of suggested product."
-msgstr ""
-
-#. module: website_quote
-=======
->>>>>>> bc1a0a32
 #: model:sale.quote.template,website_description:website_quote.website_quote_template_default
 msgid ""
 "Great quotation templates will significantly\n"
@@ -923,13 +886,8 @@
 msgstr ""
 
 #. module: website_quote
-<<<<<<< HEAD
-#: code:addons/website_quote/controllers/main.py:80
-#: code:addons/website_quote/controllers/main.py:233
-=======
 #: code:addons/website_quote/controllers/main.py:76
 #: code:addons/website_quote/controllers/main.py:227
->>>>>>> bc1a0a32
 #, python-format
 msgid ""
 "If we store your payment information on our server, subscription payments "
@@ -1240,21 +1198,13 @@
 msgstr "Postavke opcijskih proizvodov"
 
 #. module: website_quote
-<<<<<<< HEAD
-#: code:addons/website_quote/models/order.py:298
-=======
 #: code:addons/website_quote/models/order.py:294
->>>>>>> bc1a0a32
 #, python-format
 msgid "Order paid by %s. Transaction: %s. Amount: %s."
 msgstr ""
 
 #. module: website_quote
-<<<<<<< HEAD
-#: code:addons/website_quote/controllers/main.py:98
-=======
 #: code:addons/website_quote/controllers/main.py:94
->>>>>>> bc1a0a32
 #, python-format
 msgid "Order signed by %s"
 msgstr "Naročilo podpisal %s"
@@ -1334,13 +1284,8 @@
 msgstr ""
 
 #. module: website_quote
-<<<<<<< HEAD
-#: code:addons/website_quote/controllers/main.py:70
-#: code:addons/website_quote/controllers/main.py:237
-=======
 #: code:addons/website_quote/controllers/main.py:66
 #: code:addons/website_quote/controllers/main.py:231
->>>>>>> bc1a0a32
 #, python-format
 msgid "Pay & Confirm"
 msgstr ""
@@ -1375,6 +1320,7 @@
 
 #. module: website_quote
 #: model:ir.ui.view,arch_db:website_quote.optional_products
+#: model:ir.ui.view,arch_db:website_quote.pricing
 #: model:sale.quote.template,website_description:website_quote.website_quote_template_default
 msgid "Price"
 msgstr "Cena"
@@ -1505,7 +1451,7 @@
 msgstr ""
 
 #. module: website_quote
-#: code:addons/website_quote/controllers/main.py:29
+#: code:addons/website_quote/controllers/main.py:32
 #, python-format
 msgid "Quotation viewed by customer"
 msgstr "Predračuni, ki si jih je kupec ogledal"
@@ -1609,23 +1555,11 @@
 msgstr ""
 
 #. module: website_quote
-#: model:ir.model.fields,field_description:website_quote.field_sale_order_option_layout_category_id
-#: model:ir.model.fields,field_description:website_quote.field_sale_quote_line_layout_category_id
-#: model:ir.model.fields,field_description:website_quote.field_sale_quote_option_layout_category_id
-#, fuzzy
-msgid "Section"
-msgstr "Opis"
-
-#. module: website_quote
 #: model:ir.model.fields,field_description:website_quote.field_sale_order_access_token
 msgid "Security Token"
 msgstr "Varnostni žeton"
 
 #. module: website_quote
-<<<<<<< HEAD
-#: model:ir.model.fields,field_description:website_quote.field_sale_order_option_sequence
-=======
->>>>>>> bc1a0a32
 #: model:ir.model.fields,field_description:website_quote.field_sale_quote_line_sequence
 msgid "Sequence"
 msgstr "Zaporedje"
@@ -1662,11 +1596,6 @@
 
 #. module: website_quote
 #: model:ir.ui.view,arch_db:website_quote.pricing
-msgid "Tax Excluded Price"
-msgstr ""
-
-#. module: website_quote
-#: model:ir.ui.view,arch_db:website_quote.pricing
 msgid "Taxes"
 msgstr "Davki"
 
@@ -1717,7 +1646,6 @@
 #: model:product.template,quote_description:website_quote.product_product_quote_1_product_template
 #: model:product.template,quote_description:website_quote.product_template_quote_1
 #: model:sale.quote.line,website_description:website_quote.website_sale_order_line_1
-<<<<<<< HEAD
 msgid ""
 "These courses feature the same high quality course content found in our "
 "traditional classroom trainings, supplemented with modular sessions and "
@@ -1735,25 +1663,6 @@
 #. module: website_quote
 #: model:sale.quote.template,website_description:website_quote.website_quote_template_default
 msgid ""
-=======
-msgid ""
-"These courses feature the same high quality course content found in our "
-"traditional classroom trainings, supplemented with modular sessions and "
-"cloud-based labs. Many of our online learning courses also include dozens of "
-"recorded webinars and live sessions by our senior instructors."
-msgstr ""
-
-#. module: website_quote
-#: model:ir.model.fields,help:website_quote.field_sale_quote_template_mail_template_id
-msgid ""
-"This e-mail template will be sent on confirmation. Leave empty to send "
-"nothing."
-msgstr ""
-
-#. module: website_quote
-#: model:sale.quote.template,website_description:website_quote.website_quote_template_default
-msgid ""
->>>>>>> bc1a0a32
 "This is a <strong>sample quotation template</strong>. You should\n"
 "                                customize it to fit your own needs from the "
 "<i>Sale</i>\n"
@@ -1942,11 +1851,7 @@
 msgstr ""
 
 #. module: website_quote
-<<<<<<< HEAD
-#: code:addons/website_quote/controllers/main.py:147
-=======
 #: code:addons/website_quote/controllers/main.py:143
->>>>>>> bc1a0a32
 #, python-format
 msgid "You cannot add options to a confirmed order."
 msgstr "Potrjenemu nalogu ne morete dodajati opcij."
