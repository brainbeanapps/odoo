# -*- coding: utf-8 -*-
# Part of Odoo. See LICENSE file for full copyright and licensing details.

import re

from odoo import api, fields, models, _
from odoo.exceptions import UserError
from odoo.tools import email_split, float_is_zero

import odoo.addons.decimal_precision as dp


class HrExpense(models.Model):

    _name = "hr.expense"
    _inherit = ['mail.thread']
    _description = "Expense"
    _order = "date desc, id desc"

    name = fields.Char(string='Expense Description', readonly=True, required=True, states={'draft': [('readonly', False)], 'refused': [('readonly', False)]})
    date = fields.Date(readonly=True, states={'draft': [('readonly', False)], 'refused': [('readonly', False)]}, default=fields.Date.context_today, string="Date")
    employee_id = fields.Many2one('hr.employee', string="Employee", required=True, readonly=True, states={'draft': [('readonly', False)], 'refused': [('readonly', False)]}, default=lambda self: self.env['hr.employee'].search([('user_id', '=', self.env.uid)], limit=1))
    product_id = fields.Many2one('product.product', string='Product', readonly=True, states={'draft': [('readonly', False)], 'refused': [('readonly', False)]}, domain=[('can_be_expensed', '=', True)], required=True)
    product_uom_id = fields.Many2one('product.uom', string='Unit of Measure', required=True, readonly=True, states={'draft': [('readonly', False)], 'refused': [('readonly', False)]}, default=lambda self: self.env['product.uom'].search([], limit=1, order='id'))
    unit_amount = fields.Float(string='Unit Price', readonly=True, required=True, states={'draft': [('readonly', False)], 'refused': [('readonly', False)]}, digits=dp.get_precision('Product Price'))
    quantity = fields.Float(required=True, readonly=True, states={'draft': [('readonly', False)], 'refused': [('readonly', False)]}, digits=dp.get_precision('Product Unit of Measure'), default=1)
    tax_ids = fields.Many2many('account.tax', 'expense_tax', 'expense_id', 'tax_id', string='Taxes', states={'done': [('readonly', True)], 'post': [('readonly', True)]})
    untaxed_amount = fields.Float(string='Subtotal', store=True, compute='_compute_amount', digits=dp.get_precision('Account'))
    total_amount = fields.Float(string='Total', store=True, compute='_compute_amount', digits=dp.get_precision('Account'))
    company_id = fields.Many2one('res.company', string='Company', readonly=True, states={'draft': [('readonly', False)], 'refused': [('readonly', False)]}, default=lambda self: self.env.user.company_id)
    currency_id = fields.Many2one('res.currency', string='Currency', readonly=True, states={'draft': [('readonly', False)], 'refused': [('readonly', False)]}, default=lambda self: self.env.user.company_id.currency_id)
    analytic_account_id = fields.Many2one('account.analytic.account', string='Analytic Account', states={'post': [('readonly', True)], 'done': [('readonly', True)]}, oldname='analytic_account')
    account_id = fields.Many2one('account.account', string='Account', states={'post': [('readonly', True)], 'done': [('readonly', True)]}, default=lambda self: self.env['ir.property'].get('property_account_expense_categ_id', 'product.category'),
        help="An expense account is expected")
    description = fields.Text()
    payment_mode = fields.Selection([("own_account", "Employee (to reimburse)"), ("company_account", "Company")], default='own_account', states={'done': [('readonly', True)], 'post': [('readonly', True)]}, string="Payment By")
    attachment_number = fields.Integer(compute='_compute_attachment_number', string='Number of Attachments')
    state = fields.Selection([
        ('draft', 'To Submit'),
        ('reported', 'Reported'),
        ('done', 'Posted'),
        ('refused', 'Refused')
        ], compute='_compute_state', string='Status', copy=False, index=True, readonly=True, store=True,
        help="Status of the expense.")
    sheet_id = fields.Many2one('hr.expense.sheet', string="Expense Report", readonly=True, copy=False)
    reference = fields.Char(string="Bill Reference")

    @api.depends('sheet_id', 'sheet_id.account_move_id', 'sheet_id.state')
    def _compute_state(self):
        for expense in self:
            if not expense.sheet_id:
                expense.state = "draft"
            elif expense.sheet_id.state == "cancel":
                expense.state = "refused"
            elif not expense.sheet_id.account_move_id:
                expense.state = "reported"
            else:
                expense.state = "done"

    @api.depends('quantity', 'unit_amount', 'tax_ids', 'currency_id')
    def _compute_amount(self):
        for expense in self:
            expense.untaxed_amount = expense.unit_amount * expense.quantity
            taxes = expense.tax_ids.compute_all(expense.unit_amount, expense.currency_id, expense.quantity, expense.product_id, expense.employee_id.user_id.partner_id)
            expense.total_amount = taxes.get('total_included')

    @api.multi
    def _compute_attachment_number(self):
        attachment_data = self.env['ir.attachment'].read_group([('res_model', '=', 'hr.expense'), ('res_id', 'in', self.ids)], ['res_id'], ['res_id'])
        attachment = dict((data['res_id'], data['res_id_count']) for data in attachment_data)
        for expense in self:
            expense.attachment_number = attachment.get(expense.id, 0)

    @api.onchange('product_id')
    def _onchange_product_id(self):
        if self.product_id:
            if not self.name:
                self.name = self.product_id.display_name or ''
            self.unit_amount = self.product_id.price_compute('standard_price')[self.product_id.id]
            self.product_uom_id = self.product_id.uom_id
            self.tax_ids = self.product_id.supplier_taxes_id
            account = self.product_id.product_tmpl_id._get_product_accounts()['expense']
            if account:
                self.account_id = account

    @api.onchange('product_uom_id')
    def _onchange_product_uom_id(self):
        if self.product_id and self.product_uom_id.category_id != self.product_id.uom_id.category_id:
            raise UserError(_('Selected Unit of Measure does not belong to the same category as the product Unit of Measure'))

    @api.multi
    def view_sheet(self):
        self.ensure_one()
        return {
            'type': 'ir.actions.act_window',
            'view_mode': 'form',
            'res_model': 'hr.expense.sheet',
            'target': 'current',
            'res_id': self.sheet_id.id
        }

    @api.multi
    def submit_expenses(self):
        if any(expense.state != 'draft' for expense in self):
            raise UserError(_("You cannot report twice the same line!"))
        if len(self.mapped('employee_id')) != 1:
            raise UserError(_("You cannot report expenses for different employees in the same report!"))
        return {
            'type': 'ir.actions.act_window',
            'view_mode': 'form',
            'res_model': 'hr.expense.sheet',
            'target': 'current',
            'context': {
                'default_expense_line_ids': [line.id for line in self],
                'default_employee_id': self[0].employee_id.id,
                'default_name': self[0].name if len(self.ids) == 1 else ''
            }
        }

    def _prepare_move_line(self, line):
        '''
        This function prepares move line of account.move related to an expense
        '''
        partner_id = self.employee_id.address_home_id.commercial_partner_id.id
        return {
            'date_maturity': line.get('date_maturity'),
            'partner_id': partner_id,
            'name': line['name'][:64],
            'debit': line['price'] > 0 and line['price'],
            'credit': line['price'] < 0 and - line['price'],
            'account_id': line['account_id'],
            'analytic_line_ids': line.get('analytic_line_ids'),
            'amount_currency': line['price'] > 0 and abs(line.get('amount_currency')) or - abs(line.get('amount_currency')),
            'currency_id': line.get('currency_id'),
            'tax_line_id': line.get('tax_line_id'),
            'tax_ids': line.get('tax_ids'),
            'quantity': line.get('quantity', 1.00),
            'product_id': line.get('product_id'),
            'product_uom_id': line.get('uom_id'),
            'analytic_account_id': line.get('analytic_account_id'),
            'payment_id': line.get('payment_id'),
        }

    @api.multi
    def _compute_expense_totals(self, company_currency, account_move_lines, move_date):
        '''
        internal method used for computation of total amount of an expense in the company currency and
        in the expense currency, given the account_move_lines that will be created. It also do some small
        transformations at these account_move_lines (for multi-currency purposes)

        :param account_move_lines: list of dict
        :rtype: tuple of 3 elements (a, b ,c)
            a: total in company currency
            b: total in hr.expense currency
            c: account_move_lines potentially modified
        '''
        self.ensure_one()
        total = 0.0
        total_currency = 0.0
        for line in account_move_lines:
            line['currency_id'] = False
            line['amount_currency'] = False
            if self.currency_id != company_currency:
                line['currency_id'] = self.currency_id.id
                line['amount_currency'] = line['price']
                line['price'] = self.currency_id.with_context(date=move_date or fields.Date.context_today(self)).compute(line['price'], company_currency)
            total -= line['price']
            total_currency -= line['amount_currency'] or line['price']
        return total, total_currency, account_move_lines

    @api.multi
    def _prepare_move_values(self):
        """
        This function prepares move values related to an expense
        """
        self.ensure_one()
        journal = self.sheet_id.bank_journal_id if self.payment_mode == 'company_account' else self.sheet_id.journal_id
        acc_date = self.sheet_id.accounting_date or self.date
        move_values = {
            'journal_id': journal.id,
            'company_id': self.env.user.company_id.id,
            'date': acc_date,
            'ref': self.sheet_id.name,
            # force the name to the default value, to avoid an eventual 'default_name' in the context
            # to set it to '' which cause no number to be given to the account.move when posted.
            'name': '/',
        }
        return move_values

    @api.multi
    def action_move_create(self):
        '''
        main function that is called when trying to create the accounting entries related to an expense
        '''
        move_group_by_sheet = {}
        for expense in self:
<<<<<<< HEAD
            journal = expense.sheet_id.bank_journal_id if expense.payment_mode == 'company_account' else expense.sheet_id.journal_id
            #create the move that will contain the accounting entries
            acc_date = expense.sheet_id.accounting_date or expense.date
            if not expense.sheet_id.id in move_group_by_sheet:
                move = self.env['account.move'].create({
                    'journal_id': journal.id,
                    'company_id': self.env.user.company_id.id,
                    'date': acc_date,
                    'ref': expense.sheet_id.name,
                    # force the name to the default value, to avoid an eventual 'default_name' in the context
                    # to set it to '' which cause no number to be given to the account.move when posted.
                    'name': '/',
                })
                move_group_by_sheet[expense.sheet_id.id] = move
            else:
                move = move_group_by_sheet[expense.sheet_id.id]
=======
            # create the move that will contain the accounting entries
            move = self.env['account.move'].create(expense._prepare_move_values())
>>>>>>> 01020e18
            company_currency = expense.company_id.currency_id
            diff_currency_p = expense.currency_id != company_currency
            #one account.move.line per expense (+taxes..)
            move_lines = expense._move_line_get()

            #create one more move line, a counterline for the total on payable account
            payment_id = False
            total, total_currency, move_lines = expense._compute_expense_totals(company_currency, move_lines, move.date)
            if expense.payment_mode == 'company_account':
                if not expense.sheet_id.bank_journal_id.default_credit_account_id:
                    raise UserError(_("No credit account found for the %s journal, please configure one.") % (expense.sheet_id.bank_journal_id.name))
                emp_account = expense.sheet_id.bank_journal_id.default_credit_account_id.id
                journal = expense.sheet_id.bank_journal_id
                #create payment
                payment_methods = (total < 0) and journal.outbound_payment_method_ids or journal.inbound_payment_method_ids
                journal_currency = journal.currency_id or journal.company_id.currency_id
                payment = self.env['account.payment'].create({
                    'payment_method_id': payment_methods and payment_methods[0].id or False,
                    'payment_type': total < 0 and 'outbound' or 'inbound',
                    'partner_id': expense.employee_id.address_home_id.commercial_partner_id.id,
                    'partner_type': 'supplier',
                    'journal_id': journal.id,
                    'payment_date': expense.date,
                    'state': 'reconciled',
                    'currency_id': diff_currency_p and expense.currency_id.id or journal_currency.id,
                    'amount': diff_currency_p and abs(total_currency) or abs(total),
                    'name': expense.name,
                })
                payment_id = payment.id
            else:
                if not expense.employee_id.address_home_id:
                    raise UserError(_("No Home Address found for the employee %s, please configure one.") % (expense.employee_id.name))
                emp_account = expense.employee_id.address_home_id.property_account_payable_id.id

            aml_name = expense.employee_id.name + ': ' + expense.name.split('\n')[0][:64]
            move_lines.append({
                    'type': 'dest',
                    'name': aml_name,
                    'price': total,
                    'account_id': emp_account,
                    'date_maturity': move.date,
                    'amount_currency': diff_currency_p and total_currency or False,
                    'currency_id': diff_currency_p and expense.currency_id.id or False,
                    'payment_id': payment_id,
                    })

            #convert eml into an osv-valid format
            lines = map(lambda x: (0, 0, expense._prepare_move_line(x)), move_lines)
            move.with_context(dont_create_taxes=True).write({'line_ids': lines})
            expense.sheet_id.write({'account_move_id': move.id})
            if expense.payment_mode == 'company_account':
                expense.sheet_id.paid_expense_sheets()
        for move in move_group_by_sheet.values():
            move.post()
        return True

    @api.multi
    def _prepare_move_line_value(self):
        self.ensure_one()
        if self.account_id:
            account = self.account_id
        elif self.product_id:
            account = self.product_id.product_tmpl_id._get_product_accounts()['expense']
            if not account:
                raise UserError(
                    _("No Expense account found for the product %s (or for its category), please configure one.") % (self.product_id.name))
        else:
            account = self.env['ir.property'].with_context(force_company=self.company_id.id).get('property_account_expense_categ_id', 'product.category')
            if not account:
                raise UserError(
                    _('Please configure Default Expense account for Product expense: `property_account_expense_categ_id`.'))
        aml_name = self.employee_id.name + ': ' + self.name.split('\n')[0][:64]
        move_line = {
            'type': 'src',
            'name': aml_name,
            'price_unit': self.unit_amount,
            'quantity': self.quantity,
            'price': self.total_amount,
            'account_id': account.id,
            'product_id': self.product_id.id,
            'uom_id': self.product_uom_id.id,
            'analytic_account_id': self.analytic_account_id.id,
        }
        return move_line

    @api.multi
    def _move_line_get(self):
        account_move = []
        for expense in self:
            move_line = expense._prepare_move_line_value()
            account_move.append(move_line)

            # Calculate tax lines and adjust base line
            taxes = expense.tax_ids.with_context(round=True).compute_all(expense.unit_amount, expense.currency_id, expense.quantity, expense.product_id)
            account_move[-1]['price'] = taxes['total_excluded']
            account_move[-1]['tax_ids'] = [(6, 0, expense.tax_ids.ids)]
            for tax in taxes['taxes']:
                account_move.append({
                    'type': 'tax',
                    'name': tax['name'],
                    'price_unit': tax['amount'],
                    'quantity': 1,
                    'price': tax['amount'],
                    'account_id': tax['account_id'] or move_line['account_id'],
                    'tax_line_id': tax['id'],
                })
        return account_move

    @api.multi
    def unlink(self):
        for expense in self:
            if expense.state in ['done']:
                raise UserError(_('You cannot delete a posted expense.'))
        super(HrExpense, self).unlink()

    @api.multi
    def action_get_attachment_view(self):
        self.ensure_one()
        res = self.env['ir.actions.act_window'].for_xml_id('base', 'action_attachment')
        res['domain'] = [('res_model', '=', 'hr.expense'), ('res_id', 'in', self.ids)]
        res['context'] = {'default_res_model': 'hr.expense', 'default_res_id': self.id}
        return res

    @api.model
    def get_empty_list_help(self, help_message):
        if help_message and help_message.find("oe_view_nocontent_create") == -1:
            alias_record = self.env.ref('hr_expense.mail_alias_expense')
            if alias_record and alias_record.alias_domain and alias_record.alias_name:
                link = "<a id='o_mail_test' href='mailto:%(email)s?subject=Lunch%%20with%%20customer%%3A%%20%%2412.32'>%(email)s</a>" % {
                    'email': '%s@%s' % (alias_record.alias_name, alias_record.alias_domain)
                }
                return '<p class="oe_view_nocontent_create oe_view_nocontent_alias">%s<br/>%s</p>%s' % (
                    _('Click to add a new expense,'),
                    _('or send receipts by email to %s.') % (link,),
                    help_message)
        return super(HrExpense, self).get_empty_list_help(help_message)

    @api.model
    def message_new(self, msg_dict, custom_values=None):
        if custom_values is None:
            custom_values = {}

        email_address = email_split(msg_dict.get('email_from', False))[0]

        employee = self.env['hr.employee'].search([
            '|',
            ('work_email', 'ilike', email_address),
            ('user_id.email', 'ilike', email_address)
        ], limit=1)

        expense_description = msg_dict.get('subject', '')

        # Match the first occurence of '[]' in the string and extract the content inside it
        # Example: '[foo] bar (baz)' becomes 'foo'. This is potentially the product code
        # of the product to encode on the expense. If not, take the default product instead
        # which is 'Fixed Cost'
        default_product = self.env.ref('hr_expense.product_product_fixed_cost')
        pattern = '\[([^)]*)\]'
        product_code = re.search(pattern, expense_description)
        if product_code is None:
            product = default_product
        else:
            expense_description = expense_description.replace(product_code.group(), '')
            products = self.env['product.product'].search([('default_code', 'ilike', product_code.group(1))]) or default_product
            product = products.filtered(lambda p: p.default_code == product_code.group(1)) or products[0]
        account = product.product_tmpl_id._get_product_accounts()['expense']

        pattern = '[-+]?(\d+(\.\d*)?|\.\d+)([eE][-+]?\d+)?'
        # Match the last occurence of a float in the string
        # Example: '[foo] 50.3 bar 34.5' becomes '34.5'. This is potentially the price
        # to encode on the expense. If not, take 1.0 instead
        expense_price = re.findall(pattern, expense_description)
        # TODO: International formatting
        if not expense_price:
            price = 1.0
        else:
            price = expense_price[-1][0]
            expense_description = expense_description.replace(price, '')
            try:
                price = float(price)
            except ValueError:
                price = 1.0

        custom_values.update({
            'name': expense_description.strip(),
            'employee_id': employee.id,
            'product_id': product.id,
            'product_uom_id': product.uom_id.id,
            'quantity': 1,
            'unit_amount': price,
            'company_id': employee.company_id.id,
        })
        if account:
            custom_values['account_id'] = account.id
        return super(HrExpense, self).message_new(msg_dict, custom_values)

class HrExpenseSheet(models.Model):

    _name = "hr.expense.sheet"
    _inherit = ['mail.thread']
    _description = "Expense Report"
    _order = "accounting_date desc, id desc"

    name = fields.Char(string='Expense Report Summary', required=True)
    expense_line_ids = fields.One2many('hr.expense', 'sheet_id', string='Expense Lines', states={'approve': [('readonly', True)], 'done': [('readonly', True)], 'post': [('readonly', True)]}, copy=False)
    state = fields.Selection([('submit', 'Submitted'),
                              ('approve', 'Approved'),
                              ('post', 'Posted'),
                              ('done', 'Paid'),
                              ('cancel', 'Refused')
                              ], string='Status', index=True, readonly=True, track_visibility='onchange', copy=False, default='submit', required=True,
        help='Expense Report State')
    employee_id = fields.Many2one('hr.employee', string="Employee", required=True, readonly=True, states={'submit': [('readonly', False)]}, default=lambda self: self.env['hr.employee'].search([('user_id', '=', self.env.uid)], limit=1))
    address_id = fields.Many2one('res.partner', string="Employee Home Address")
    payment_mode = fields.Selection([("own_account", "Employee (to reimburse)"), ("company_account", "Company")], related='expense_line_ids.payment_mode', default='own_account', readonly=True, string="Payment By")
    responsible_id = fields.Many2one('res.users', 'Validation By', readonly=True, copy=False, states={'submit': [('readonly', False)], 'submit': [('readonly', False)]})
    total_amount = fields.Float(string='Total Amount', store=True, compute='_compute_amount', digits=dp.get_precision('Account'))
    company_id = fields.Many2one('res.company', string='Company', readonly=True, states={'submit': [('readonly', False)]}, default=lambda self: self.env.user.company_id)
    currency_id = fields.Many2one('res.currency', string='Currency', readonly=True, states={'submit': [('readonly', False)]}, default=lambda self: self.env.user.company_id.currency_id)
    attachment_number = fields.Integer(compute='_compute_attachment_number', string='Number of Attachments')
    journal_id = fields.Many2one('account.journal', string='Expense Journal', states={'done': [('readonly', True)], 'post': [('readonly', True)]},
        default=lambda self: self.env['ir.model.data'].xmlid_to_object('hr_expense.hr_expense_account_journal') or self.env['account.journal'].search([('type', '=', 'purchase')], limit=1),
        help="The journal used when the expense is done.")
    bank_journal_id = fields.Many2one('account.journal', string='Bank Journal', states={'done': [('readonly', True)], 'post': [('readonly', True)]}, default=lambda self: self.env['account.journal'].search([('type', 'in', ['cash', 'bank'])], limit=1), help="The payment method used when the expense is paid by the company.")
    accounting_date = fields.Date(string="Accounting Date")
    account_move_id = fields.Many2one('account.move', string='Journal Entry', copy=False)
    department_id = fields.Many2one('hr.department', string='Department', states={'post': [('readonly', True)], 'done': [('readonly', True)]})

    @api.multi
    def check_consistency(self):
        for rec in self:
            expense_lines = rec.expense_line_ids
            if not expense_lines:
                continue
            if any(expense.employee_id != rec.employee_id for expense in expense_lines):
                raise UserError(_("Expenses must belong to the same Employee."))
            if any(expense.payment_mode != expense_lines[0].payment_mode for expense in expense_lines):
                raise UserError(_("Expenses must have been paid by the same entity (Company or employee)"))

    @api.model
    def create(self, vals):
        self._create_set_followers(vals)
        sheet = super(HrExpenseSheet, self).create(vals)
        sheet.check_consistency()
        return sheet

    @api.multi
    def write(self, vals):
        res = super(HrExpenseSheet, self).write(vals)
        self.check_consistency()
        if vals.get('employee_id'):
            self._add_followers()
        return res

    @api.multi
    def unlink(self):
        for expense in self:
            if expense.state in ['post', 'done']:
                raise UserError(_('You cannot delete a posted or paid expense.'))
        super(HrExpenseSheet, self).unlink()

    @api.multi
    def set_to_paid(self):
        self.write({'state': 'done'})

    @api.multi
    def _track_subtype(self, init_values):
        self.ensure_one()
        if 'state' in init_values and self.state == 'approve':
            return 'hr_expense.mt_expense_approved'
        elif 'state' in init_values and self.state == 'submit':
            return 'hr_expense.mt_expense_confirmed'
        elif 'state' in init_values and self.state == 'cancel':
            return 'hr_expense.mt_expense_refused'
        elif 'state' in init_values and self.state == 'done':
            return 'hr_expense.mt_expense_paid'
        return super(HrExpenseSheet, self)._track_subtype(init_values)

    def _get_users_to_subscribe(self, employee=False):
        users = self.env['res.users']
        employee = employee or self.employee_id
        if employee.user_id:
            users |= employee.user_id
        if employee.parent_id:
            users |= employee.parent_id.user_id
        if employee.department_id and employee.department_id.manager_id and employee.parent_id != employee.department_id.manager_id:
            users |= employee.department_id.manager_id.user_id
        return users

    def _add_followers(self):
        users = self._get_users_to_subscribe()
        self.message_subscribe_users(user_ids=users.ids)

    @api.model
    def _create_set_followers(self, values):
        # Add the followers at creation, so they can be notified
        employee_id = values.get('employee_id')
        if not employee_id:
            return

        employee = self.env['hr.employee'].browse(employee_id)
        users = self._get_users_to_subscribe(employee=employee) - self.env.user
        values['message_follower_ids'] = []
        MailFollowers = self.env['mail.followers']
        for partner in users.mapped('partner_id'):
            values['message_follower_ids'] += MailFollowers._add_follower_command(self._name, [], {partner.id: None}, {})[0]

    @api.onchange('employee_id')
    def _onchange_employee_id(self):
        self.address_id = self.employee_id.address_home_id
        self.department_id = self.employee_id.department_id

    @api.one
    @api.depends('expense_line_ids', 'expense_line_ids.total_amount', 'expense_line_ids.currency_id')
    def _compute_amount(self):
        total_amount = 0.0
        for expense in self.expense_line_ids:
            total_amount += expense.currency_id.with_context(
                date=expense.date,
                company_id=expense.company_id.id
            ).compute(expense.total_amount, self.currency_id)
        self.total_amount = total_amount

    # FIXME: A 4 command is missing to explicitly declare the one2many relation
    # between the sheet and the lines when using 'default_expense_line_ids':[ids]
    # in the context. A fix from chm-odoo should come since
    # several saas versions but sadly I had to add this hack to avoid this
    # issue
    @api.model
    def _add_missing_default_values(self, values):
        values = super(HrExpenseSheet, self)._add_missing_default_values(values)
        if self.env.context.get('default_expense_line_ids', False):
            lines_to_add = []
            for line in values.get('expense_line_ids', []):
                if line[0] == 1:
                    lines_to_add.append([4, line[1], False])
            values['expense_line_ids'] = lines_to_add + values['expense_line_ids']
        return values

    @api.one
    def _compute_attachment_number(self):
        self.attachment_number = sum(self.expense_line_ids.mapped('attachment_number'))

    @api.multi
    def refuse_expenses(self, reason):
        if not self.user_has_groups('hr_expense.group_hr_expense_user'):
            raise UserError(_("Only HR Officers can refuse expenses"))
        self.write({'state': 'cancel'})
        for sheet in self:
            body = (_("Your Expense %s has been refused.<br/><ul class=o_timeline_tracking_value_list><li>Reason<span> : </span><span class=o_timeline_tracking_value>%s</span></li></ul>") % (sheet.name, reason))
            sheet.message_post(body=body)

    @api.multi
    def approve_expense_sheets(self):
        if not self.user_has_groups('hr_expense.group_hr_expense_user'):
            raise UserError(_("Only HR Officers can approve expenses"))
        self.write({'state': 'approve', 'responsible_id': self.env.user.id})

    @api.multi
    def paid_expense_sheets(self):
        self.write({'state': 'done'})

    @api.multi
    def reset_expense_sheets(self):
        return self.write({'state': 'submit'})

    @api.multi
    def action_sheet_move_create(self):
        if any(sheet.state != 'approve' for sheet in self):
            raise UserError(_("You can only generate accounting entry for approved expense(s)."))

        if any(not sheet.journal_id for sheet in self):
            raise UserError(_("Expenses must have an expense journal specified to generate accounting entries."))

        expense_line_ids = self.mapped('expense_line_ids')\
            .filtered(lambda r: not float_is_zero(r.total_amount, precision_rounding=(r.currency_id or self.env.user.company_id.currency_id).rounding))
        res = expense_line_ids.action_move_create()

        if not self.accounting_date:
            self.accounting_date = self.account_move_id.date

        if self.payment_mode == 'own_account' and expense_line_ids:
            self.write({'state': 'post'})
        else:
            self.write({'state': 'done'})
        return res

    @api.multi
    def action_get_attachment_view(self):
        res = self.env['ir.actions.act_window'].for_xml_id('base', 'action_attachment')
        res['domain'] = [('res_model', '=', 'hr.expense'), ('res_id', 'in', self.expense_line_ids.ids)]
        res['context'] = {'default_res_model': 'hr.expense.sheet', 'default_res_id': self.id}
        return res

    @api.multi
    def action_open_journal_entries(self):
        res = self.env['ir.actions.act_window'].for_xml_id('account', 'action_move_journal_line')
        res['domain'] = [('id', 'in', self.mapped('account_move_id').ids)]
        res['context'] = {}
        return res


    @api.one
    @api.constrains('expense_line_ids', 'employee_id')
    def _check_employee(self):
        employee_ids = self.expense_line_ids.mapped('employee_id')
        if len(employee_ids) > 1 or (len(employee_ids) == 1 and employee_ids != self.employee_id):
            raise ValidationError(_('You cannot add expense lines of another employee.'))

    @api.one
    @api.constrains('expense_line_ids')
    def _check_payment_mode(self):
        payment_mode = set(self.expense_line_ids.mapped('payment_mode'))
        if len(payment_mode) > 1:
            raise ValidationError(_('You cannot report expenses with different payment modes.'))<|MERGE_RESOLUTION|>--- conflicted
+++ resolved
@@ -194,27 +194,12 @@
         '''
         move_group_by_sheet = {}
         for expense in self:
-<<<<<<< HEAD
-            journal = expense.sheet_id.bank_journal_id if expense.payment_mode == 'company_account' else expense.sheet_id.journal_id
-            #create the move that will contain the accounting entries
-            acc_date = expense.sheet_id.accounting_date or expense.date
-            if not expense.sheet_id.id in move_group_by_sheet:
-                move = self.env['account.move'].create({
-                    'journal_id': journal.id,
-                    'company_id': self.env.user.company_id.id,
-                    'date': acc_date,
-                    'ref': expense.sheet_id.name,
-                    # force the name to the default value, to avoid an eventual 'default_name' in the context
-                    # to set it to '' which cause no number to be given to the account.move when posted.
-                    'name': '/',
-                })
+            # create the move that will contain the accounting entries
+            if expense.sheet_id.id not in move_group_by_sheet:
+                move = self.env['account.move'].create(expense._prepare_move_values())
                 move_group_by_sheet[expense.sheet_id.id] = move
             else:
                 move = move_group_by_sheet[expense.sheet_id.id]
-=======
-            # create the move that will contain the accounting entries
-            move = self.env['account.move'].create(expense._prepare_move_values())
->>>>>>> 01020e18
             company_currency = expense.company_id.currency_id
             diff_currency_p = expense.currency_id != company_currency
             #one account.move.line per expense (+taxes..)
