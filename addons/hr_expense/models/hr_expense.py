--- conflicted
+++ resolved
@@ -132,12 +132,8 @@
             'amount_currency': line['price'] > 0 and abs(line.get('amount_currency')) or - abs(line.get('amount_currency')),
             'currency_id': line.get('currency_id'),
             'tax_line_id': line.get('tax_line_id'),
-<<<<<<< HEAD
+            'tax_ids': line.get('tax_ids'),
             'quantity': line.get('quantity', 1.00),
-=======
-            'tax_ids': line.get('tax_ids'),
-            'quantity': line.get('quantity',1.00),
->>>>>>> 995a58cc
             'product_id': line.get('product_id'),
             'product_uom_id': line.get('uom_id'),
             'analytic_account_id': line.get('analytic_account_id'),
