--- conflicted
+++ resolved
@@ -22,11 +22,7 @@
 msgstr ""
 "Project-Id-Version: Odoo Server 10.0alpha1e\n"
 "Report-Msgid-Bugs-To: \n"
-<<<<<<< HEAD
-"POT-Creation-Date: 2016-08-19 10:24+0000\n"
-=======
 "POT-Creation-Date: 2016-08-18 14:07+0000\n"
->>>>>>> bc1a0a32
 "PO-Revision-Date: 2016-08-18 08:36+0000\n"
 "Last-Translator: Kovács Tibor <kovika@gmail.com>, 2016\n"
 "Language-Team: Hungarian (https://www.transifex.com/odoo/teams/41243/hu/)\n"
@@ -49,30 +45,22 @@
 #: model:ir.ui.view,arch_db:hr_expense.report_expense
 msgid "<strong>Employee:</strong>"
 msgstr "<strong>Munkavállaló:</strong>"
-<<<<<<< HEAD
 
 #. module: hr_expense
 #: model:ir.ui.view,arch_db:hr_expense.report_expense
 #, fuzzy
 msgid "<strong>Manager:</strong>"
 msgstr "<strong>Dátum:</strong>"
-=======
->>>>>>> bc1a0a32
-
-#. module: hr_expense
-#: model:ir.ui.view,arch_db:hr_expense.report_expense
-#, fuzzy
-<<<<<<< HEAD
+
+#. module: hr_expense
+#: model:ir.ui.view,arch_db:hr_expense.report_expense
+#, fuzzy
 msgid "<strong>Status:</strong>"
-=======
-msgid "<strong>Manager:</strong>"
->>>>>>> bc1a0a32
 msgstr "<strong>Dátum:</strong>"
 
 #. module: hr_expense
 #: model:ir.ui.view,arch_db:hr_expense.report_expense
 #, fuzzy
-<<<<<<< HEAD
 msgid "<strong>Total</strong>"
 msgstr ""
 "#-#-#-#-#  hu.po (Odoo 9.0)  #-#-#-#-#\n"
@@ -86,30 +74,6 @@
 msgstr "Főkönyvi számla"
 
 #. module: hr_expense
-#: model:ir.model.fields,field_description:hr_expense.field_hr_expense_accounting_date
-msgid "Accounting Date"
-msgstr "Könyvelés dátuma"
-=======
-msgid "<strong>Status:</strong>"
-msgstr "<strong>Dátum:</strong>"
-
-#. module: hr_expense
-#: model:ir.ui.view,arch_db:hr_expense.report_expense
-#, fuzzy
-msgid "<strong>Total</strong>"
-msgstr ""
-"#-#-#-#-#  hu.po (Odoo 9.0)  #-#-#-#-#\n"
-"<strong>Teljes</strong>\n"
-"#-#-#-#-#  hu.po (Odoo Server 10.0alpha1e)  #-#-#-#-#\n"
-"<strong>Összesen</strong>"
-
-#. module: hr_expense
-#: model:ir.model.fields,field_description:hr_expense.field_hr_expense_account_id
-msgid "Account"
-msgstr "Főkönyvi számla"
->>>>>>> bc1a0a32
-
-#. module: hr_expense
 #: model:product.product,name:hr_expense.air_ticket
 #: model:product.template,name:hr_expense.air_ticket_product_template
 msgid "Air Flight"
@@ -240,10 +204,7 @@
 msgstr "Dátum"
 
 #. module: hr_expense
-<<<<<<< HEAD
-=======
 #: model:ir.model,name:hr_expense.model_hr_department
->>>>>>> bc1a0a32
 #: model:ir.model.fields,field_description:hr_expense.field_hr_expense_department_id
 #: model:ir.ui.view,arch_db:hr_expense.view_hr_expense_filter
 msgid "Department"
@@ -365,21 +326,13 @@
 msgstr "Kiadások havi lebontásban"
 
 #. module: hr_expense
-<<<<<<< HEAD
-#: code:addons/hr_expense/models/hr_expense.py:210
-=======
 #: code:addons/hr_expense/models/hr_expense.py:209
->>>>>>> bc1a0a32
 #, python-format
 msgid "Expenses must belong to the same Employee."
 msgstr "Költség kiadásoknak ugyanahhoz az alkalmazotthoz kell tartozzon"
 
 #. module: hr_expense
-<<<<<<< HEAD
-#: code:addons/hr_expense/models/hr_expense.py:213
-=======
 #: code:addons/hr_expense/models/hr_expense.py:212
->>>>>>> bc1a0a32
 #, python-format
 msgid ""
 "Expenses must have an expense journal specified to generate accounting "
@@ -452,11 +405,6 @@
 msgstr "Szállás elhelyezés"
 
 #. module: hr_expense
-#: model:ir.model,name:hr_expense.model_hr_department
-msgid "Hr Department"
-msgstr ""
-
-#. module: hr_expense
 #: model:ir.model,name:hr_expense.model_hr_expense_refuse_wizard
 msgid "Hr Expense refuse Reason wizard"
 msgstr "Költség kiadás emberi erőforrás általi elutasításának ok varázsló"
@@ -540,11 +488,7 @@
 msgstr "Új e-mail"
 
 #. module: hr_expense
-<<<<<<< HEAD
-#: code:addons/hr_expense/models/hr_expense.py:278
-=======
 #: code:addons/hr_expense/models/hr_expense.py:276
->>>>>>> bc1a0a32
 #, python-format
 msgid ""
 "No Expense account found for the product %s (or for it's category), please "
@@ -554,11 +498,7 @@
 "kategóriájára), kérem hozzon létre egyet."
 
 #. module: hr_expense
-<<<<<<< HEAD
-#: code:addons/hr_expense/models/hr_expense.py:246
-=======
 #: code:addons/hr_expense/models/hr_expense.py:244
->>>>>>> bc1a0a32
 #, python-format
 msgid "No Home Address found for the employee %s, please configure one."
 msgstr ""
@@ -566,11 +506,7 @@
 "egyet."
 
 #. module: hr_expense
-<<<<<<< HEAD
-#: code:addons/hr_expense/models/hr_expense.py:242
-=======
 #: code:addons/hr_expense/models/hr_expense.py:240
->>>>>>> bc1a0a32
 #, python-format
 msgid "No credit account found for the %s journal, please configure one."
 msgstr ""
@@ -612,11 +548,7 @@
 msgstr "Által rendezve"
 
 #. module: hr_expense
-<<<<<<< HEAD
-#: code:addons/hr_expense/models/hr_expense.py:282
-=======
 #: code:addons/hr_expense/models/hr_expense.py:280
->>>>>>> bc1a0a32
 #, python-format
 msgid ""
 "Please configure Default Expense account for Product expense: "
@@ -685,9 +617,8 @@
 
 #. module: hr_expense
 #: model:ir.ui.menu,name:hr_expense.menu_hr_expense
-#, fuzzy
-msgid "Reports"
-msgstr "Kimutatás"
+msgid "Reporting"
+msgstr "Kimutatás készítés"
 
 #. module: hr_expense
 #: model:web.tip,description:hr_expense.expense_tip_1
@@ -695,11 +626,7 @@
 msgstr "Válassza ki a tétel sorokat, melyekre visszatérítést kér."
 
 #. module: hr_expense
-<<<<<<< HEAD
-#: code:addons/hr_expense/models/hr_expense.py:78
-=======
 #: code:addons/hr_expense/models/hr_expense.py:77
->>>>>>> bc1a0a32
 #, python-format
 msgid ""
 "Selected Unit of Measure does not belong to the same category as the product "
@@ -722,7 +649,6 @@
 
 #. module: hr_expense
 #: model:ir.model.fields,field_description:hr_expense.field_hr_expense_state
-#: model:ir.ui.view,arch_db:hr_expense.view_hr_expense_filter
 msgid "Status"
 msgstr "Állapot"
 
@@ -854,41 +780,25 @@
 "'Kifizetésre vár'."
 
 #. module: hr_expense
-<<<<<<< HEAD
-#: code:addons/hr_expense/models/hr_expense.py:112
-=======
 #: code:addons/hr_expense/models/hr_expense.py:111
->>>>>>> bc1a0a32
 #, python-format
 msgid "You can only delete draft or refused expenses!"
 msgstr "Csak tervezet vagy visszautasított készpénzes kiadásokat törölhet!"
 
 #. module: hr_expense
-<<<<<<< HEAD
-#: code:addons/hr_expense/models/hr_expense.py:207
-=======
 #: code:addons/hr_expense/models/hr_expense.py:206
->>>>>>> bc1a0a32
 #, python-format
 msgid "You can only generate accounting entry for approved expense(s)."
 msgstr "Csak jóváhagyott költsége(k) tudnak főkönyvi bejegyzést generálni."
 
 #. module: hr_expense
-<<<<<<< HEAD
-#: code:addons/hr_expense/models/hr_expense.py:118
-=======
 #: code:addons/hr_expense/models/hr_expense.py:117
->>>>>>> bc1a0a32
 #, python-format
 msgid "You can only submit draft expenses!"
 msgstr "Csak tervezet készpénzes kiadást nyújthat be!"
 
 #. module: hr_expense
-<<<<<<< HEAD
-#: code:addons/hr_expense/models/hr_expense.py:129
-=======
 #: code:addons/hr_expense/models/hr_expense.py:128
->>>>>>> bc1a0a32
 #, python-format
 msgid ""
 "Your Expense %s has been refused.<br/><ul "
@@ -968,12 +878,6 @@
 #~ msgid "Open Expense Menu"
 #~ msgstr "Költség kiadás menü megnyitás"
 
-<<<<<<< HEAD
-#~ msgid "Reporting"
-#~ msgstr "Kimutatás készítés"
-
-=======
->>>>>>> bc1a0a32
 #~ msgid "Unread Messages"
 #~ msgstr "Olvasatlan üzenetek"
 
@@ -989,12 +893,9 @@
 #~ msgid "Accounting"
 #~ msgstr "Könyvelés"
 
-<<<<<<< HEAD
-=======
 #~ msgid "Accounting Date"
 #~ msgstr "Könyvelés dátuma"
 
->>>>>>> bc1a0a32
 #~ msgid "Alias Domain"
 #~ msgstr "Domain álnév"
 
@@ -1064,12 +965,9 @@
 #~ msgid "Register Payment"
 #~ msgstr "Kiegyenlítés rögzítése"
 
-<<<<<<< HEAD
-=======
 #~ msgid "Report"
 #~ msgstr "Kimutatás"
 
->>>>>>> bc1a0a32
 #~ msgid "Settings"
 #~ msgstr "Beállítások"
 
