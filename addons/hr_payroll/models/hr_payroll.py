--- conflicted
+++ resolved
@@ -309,7 +309,6 @@
         @param contract_ids: list of contract id
         @return: returns a list of dict containing the input that should be applied for the given contract between date_from and date_to
         """
-<<<<<<< HEAD
         res = []
         # fill only if the contract as a working schedule linked
         for contract in self.env['hr.contract'].browse(contract_ids).filtered(lambda contract: contract.resource_calendar_id):
@@ -337,27 +336,6 @@
 
             # compute worked days
             work_data = contract.employee_id.get_work_days_data(day_from, day_to, calendar=contract.resource_calendar_id)
-=======
-
-        def was_on_leave_interval(employee_id, date_from, date_to):
-            date_from = fields.Datetime.to_string(date_from)
-            date_to = fields.Datetime.to_string(date_to)
-            return self.env['hr.holidays'].search([
-                ('state', '=', 'validate'),
-                ('employee_id', '=', employee_id),
-                ('type', '=', 'remove'),
-                ('date_from', '<=', date_from),
-                ('date_to', '>=', date_to)
-            ], limit=1)
-
-        res = []
-        #fill only if the contract as a working schedule linked
-        uom_day = self.env.ref('product.product_uom_day', raise_if_not_found=False)
-        for contract in self.env['hr.contract'].browse(contract_ids).filtered(lambda contract: contract.working_hours):
-            uom_hour = contract.employee_id.resource_id.calendar_id.uom_id or self.env.ref('product.product_uom_hour', raise_if_not_found=False)
-            interval_data = []
-            holidays = self.env['hr.holidays']
->>>>>>> eddefc99
             attendances = {
                 'name': _("Normal Working Days paid at 100%"),
                 'sequence': 1,
@@ -366,52 +344,8 @@
                 'number_of_hours': work_data['hours'],
                 'contract_id': contract.id,
             }
-<<<<<<< HEAD
 
             res += [attendances] + leaves.values()
-=======
-            leaves = {}
-            day_from = fields.Datetime.from_string(date_from)
-            day_to = fields.Datetime.from_string(date_to)
-            nb_of_days = (day_to - day_from).days + 1
-
-            # Gather all intervals and holidays
-            for day in range(0, nb_of_days):
-                working_intervals_on_day = contract.working_hours.get_working_intervals_of_day(start_dt=day_from + timedelta(days=day))
-                for interval in working_intervals_on_day:
-                    interval_data.append((interval, was_on_leave_interval(contract.employee_id.id, interval[0], interval[1])))
-
-            # Extract information from previous data. A working interval is considered:
-            # - as a leave if a hr.holiday completely covers the period
-            # - as a working period instead
-            for interval, holiday in interval_data:
-                holidays |= holiday
-                hours = (interval[1] - interval[0]).total_seconds() / 3600.0
-                if holiday:
-                    #if he was on leave, fill the leaves dict
-                    if holiday.holiday_status_id.name in leaves:
-                        leaves[holiday.holiday_status_id.name]['number_of_hours'] += hours
-                    else:
-                        leaves[holiday.holiday_status_id.name] = {
-                            'name': holiday.holiday_status_id.name,
-                            'sequence': 5,
-                            'code': holiday.holiday_status_id.name,
-                            'number_of_days': 0.0,
-                            'number_of_hours': hours,
-                            'contract_id': contract.id,
-                        }
-                else:
-                    #add the input vals to tmp (increment if existing)
-                    attendances['number_of_hours'] += hours
-
-            # Clean-up the results
-            leaves = [value for key, value in leaves.items()]
-            for data in [attendances] + leaves:
-                data['number_of_days'] = uom_hour._compute_quantity(data['number_of_hours'], uom_day)\
-                    if uom_day and uom_hour\
-                    else data['number_of_hours'] / 8.0
-                res.append(data)
->>>>>>> eddefc99
         return res
 
     # YTI TODO contract_ids should be a browse record
