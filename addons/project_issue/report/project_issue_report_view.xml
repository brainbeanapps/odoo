<?xml version="1.0" encoding="utf-8"?>
<openerp>
    <data>
 <!-- Report for project issue -->
        <record id="view_project_issue_report_tree" model="ir.ui.view">
            <field name="name">project.issue.report.tree</field>
            <field name="model">project.issue.report</field>
            <field name="type">tree</field>
            <field name="arch" type="xml">
                <tree string="Project Issue">
                    <field name="name" invisible="1"/>
                    <field name="month" invisible="1"/>
                    <field name="project_id" invisible="1"/>
                    <field name="stage_id" invisible="1"/>
                    <field name="type_id" string="Type" invisible="1"/>
                    <field name="priority" invisible="1"/>
                    <field name="company_id" invisible="1" groups="base.group_multi_company"/>
                    <field name="delay_close" avg='Avg Closing Delay'/>
                    <field name="section_id" invisible="1"/>
                    <field name="user_id" invisible="1"/>
                    <field name="categ_id" invisible="1"/>
                    <field name="canal_id" invisible="1"/>
                    <field name="partner_id" invisible="1"/>
                    <field name="task_id" invisible="1"/>
                    <field name="assigned_to" invisible="1"/>
                    <field name="date_closed" invisible="1"/>
                    <field name="create_date" invisible="1"/>
                    <field name="state" invisible="1"/>
                    <field name="day" invisible="1"/>
                    <field name="nbr" string="#Project Issue" sum='#Number of Project Issue'/>
                  </tree>
            </field>
        </record>
        <record id="view_project_issue_report_graph" model="ir.ui.view">
            <field name="name">project.issue.report.graph</field>
            <field name="model">project.issue.report</field>
            <field name="type">graph</field>
            <field name="arch" type="xml">
                <graph orientation="horizontal" string="Project Issue" type="bar">
                    <field name="state"/>
                    <field name="nbr" operator="+"/>
                    <field group="True" name="user_id"/>
                </graph>
            </field>
        </record>

        <record id="view_project_issue_report_filter" model="ir.ui.view">
            <field name="name">project.issue.report.select</field>
            <field name="model">project.issue.report</field>
            <field name="type">search</field>
            <field name="arch" type="xml">
				<search string="Search">
                  <group col="16" colspan="8">
                   		<!--  <filter string="This Year" name="This Year" icon="terp-hr"
                   			domain="[('name','=',time.localtime()[0])]"/>-->
                   		<filter string="This Year" icon="terp-hr"
                   			domain="[('create_date','&lt;=', time.strftime('%%Y-%%m-%%d')), ('create_date','&gt;',(datetime.date.today()-datetime.timedelta(days=365)).strftime('%%Y-%%m-%%d'))]"/>

                   		<!-- <filter string="This Month" name="This Year" icon="terp-hr"
                   			domain="[('month','=',time.strftime('%%m'))]" />-->
                       <filter string="This Month" icon="terp-hr" name="This Month"
                    	   domain="[('create_date','&lt;=', time.strftime('%%Y-%%m-%%d')), ('create_date','&gt;',(datetime.date.today()-datetime.timedelta(days=30)).strftime('%%Y-%%m-%%d'))]"/>

                       <filter icon="gtk-media-rewind" string="7 Days" separator="1"
                            domain="[('create_date','&lt;=', time.strftime('%%Y-%%m-%%d')), ('create_date','&gt;',(datetime.date.today()-datetime.timedelta(days=7)).strftime('%%Y-%%m-%%d'))]"/>

                   		<separator orientation="vertical" />
                        <filter icon="terp-hr"
                    		string="Draft"
                    		domain="[('state','=','draft')]"/>
					   <filter icon="terp-hr"
                    		string="Open"
                    		domain="[('state','=','open')]"/>
					   <filter icon="terp-hr"
                    		string="Pending"
                    		domain="[('state','=','pending')]"/>

                   		<separator orientation="vertical" />
                   		<field name="section_id"
                   			default="context.get('section_id', False)"
                   			widget="selection"
                   			context="{'invisible_section': False}">

                   			<filter icon="terp-crm"
                   				context="{'invisible_section': False}"
                   				domain="[('section_id.user_id','=',uid)]"
                   				help="My section" />

                   		</field>
                   		<field name="company_id" widget="selection">
                           <filter icon="terp-crm"
                        context="{'invisible_section': False}"
                        domain="[('section_id.user_id.company_id','=',uid)]"
                        help="My company"/>
                        </field>

<<<<<<< HEAD
                      	<field name="user_id"  select="1" widget="selection"/>
=======
                      	<field name="user_id"  select="1" widget="selection">
	            			<filter icon="terp-crm" string="My Project Issue" help="My Project Issue Entries" domain="[('user_id','=',uid)]" />
               			</field>
>>>>>>> 50724c0a
                   </group>
                   <newline/>
                   <group  expand="1" string="Extended options..." colspan="10" col="12">
                         <filter icon="terp-sale"
                    		string="Done"
                    		domain="[('state','=','done')]"/>

                    	<filter icon="terp-sale"
                    		string="Cancel"
                    		domain="[('state','=','cancel')]"/>
                    	<group>
                    		<separator orientation="vertical"/>
                  			<field name="project_id" widget="selection" />
                    		<field name="priority" />
                    		<separator orientation="vertical"/>
                    		<field name="type_id" widget="selection" domain="[('object_id.model', '=', 'project.issue')]"/>
                    		<field name="task_id"/>
                    		<separator orientation="vertical"/>
                    		<field name="assigned_to" widget="selection">
                    			<filter icon="terp-crm"  help = "Project Issue Assigned To Me" domain="[('assigned_to','=',uid)]" />
 						    	<filter icon="terp-crm"  help="Non Assigned Project Issue"  domain="[('assigned_to','=',False)]"/>
                    		</field>
                    		<newline/>
                    		<field name="categ_id" widget="selection" domain="[('object_id.model', '=', 'project.issue')]"/>
                    		<field name="stage_id" widget="selection" domain="[('object_id.model', '=', 'project.issue')]" />
                    		<separator orientation="vertical"/>
                    		<field name="partner_id"  />
                    		<field name="canal_id" widget="selection"/>
                            <separator orientation="vertical"/>
                            <field name="date_closed" string="Date Closed"/>
                        </group>

                   </group>
                   <newline/>
                   <group  expand="1" string="Group By..." colspan="4" col="8">
                        <filter string="User" name="User" icon="terp-sale"
                        	domain="[]" context="{'group_by':'user_id'}" />

                        <filter string="Company" icon="terp-sale"
                        	domain="[]"
                        	context="{'group_by':'company_id'}" />

                        <filter string="Section" icon="terp-sale"
                        	domain="[]"
                        	context="{'group_by':'section_id'}" />

                        <separator orientation="vertical" />
                        <filter string="State" icon="terp-sale"
                        	domain="[]" context="{'group_by':'state'}" />

                        <filter string="Category" icon="terp-sale"
                        	domain="[]" context="{'group_by':'categ_id'}" />
						
						<filter string="Stage" icon="terp-sale" domain="[]" context="{'group_by':'stage_id'}"/>
	            		<separator orientation="vertical"/>
	            		<filter string="Project"  icon="terp-sale" domain="[]" context="{'group_by':'project_id'}" />
	            		<filter string="Priority"  icon="terp-sale" domain="[]" context="{'group_by':'priority'}" />
	            		<separator orientation="vertical"/>
	            		<filter string="Type"  icon="terp-sale" domain="[]" context="{'group_by':'type_id'}"/>
	            		<filter string="Task"  icon="terp-sale" domain="[]" context="{'group_by':'task_id'}"/>
	            		<newline/>
	            		<filter string="Assigned To"  icon="terp-sale" domain="[]" context="{'group_by':'assigned_to'}"/>
	            		<filter string="Partner"  icon="terp-sale" domain="[]" context="{'group_by':'partner_id'}"/>
	            		<filter string="Channel"  icon="terp-sale" domain="[]" context="{'group_by':'canal_id'}"/>
            		
                        <separator orientation="vertical" />
                        <filter string="Day" icon="terp-sale"
                        	domain="[]" context="{'group_by':'day'}"/>

                        <filter string="Month" icon="terp-sale"
                        	domain="[]" context="{'group_by':'month'}" />

                        <filter string="Year" icon="terp-sale"
                        	domain="[]" context="{'group_by':'name'}" />

                  </group>
               </search>
            </field>
        </record>

        <record id="action_project_issue_report" model="ir.actions.act_window">
            <field name="name">Project Issue</field>
            <field name="res_model">project.issue.report</field>
            <field name="view_type">form</field>
  			<field name="view_mode">graph,tree</field>
  			<field name="context">{"search_default_This Month":1,"search_default_User":1,"search_default_user_id":uid,'group_by_no_leaf':1,'group_by':[]}</field>
            <field name="view_id" ref="view_project_issue_report_tree"/>
            <field name="search_view_id" ref="view_project_issue_report_filter"/>
        </record>


       	<record model="ir.actions.act_window.view" id="action_project_issue_report_tree">
	        <field name="sequence" eval="1"/>
	        <field name="view_mode">tree</field>
	        <field name="view_id" ref="view_project_issue_report_tree"/>
	        <field name="act_window_id" ref="action_project_issue_report"/>
	    </record>
        <record model="ir.actions.act_window.view" id="action_project_issue_report_graph">
	        <field name="sequence" eval="2"/>
	        <field name="view_mode">graph</field>
	        <field name="view_id" ref="view_project_issue_report_graph"/>
	        <field name="act_window_id" ref="action_project_issue_report"/>
	    </record>
        <menuitem icon="terp-project" id="base.menu_main_pm" name="Project Management" sequence="1"/>
        <menuitem id="base.menu_project_report" name="Reporting" parent="base.menu_main_pm" sequence="50"/>
        <menuitem action="action_project_issue_report" id="menu_project_issue_report_tree" parent="base.menu_project_report"/>


  </data>
</openerp><|MERGE_RESOLUTION|>--- conflicted
+++ resolved
@@ -93,14 +93,7 @@
                         domain="[('section_id.user_id.company_id','=',uid)]"
                         help="My company"/>
                         </field>
-
-<<<<<<< HEAD
                       	<field name="user_id"  select="1" widget="selection"/>
-=======
-                      	<field name="user_id"  select="1" widget="selection">
-	            			<filter icon="terp-crm" string="My Project Issue" help="My Project Issue Entries" domain="[('user_id','=',uid)]" />
-               			</field>
->>>>>>> 50724c0a
                    </group>
                    <newline/>
                    <group  expand="1" string="Extended options..." colspan="10" col="12">
