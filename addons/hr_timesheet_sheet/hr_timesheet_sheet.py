--- conflicted
+++ resolved
@@ -22,9 +22,11 @@
 import time
 from datetime import datetime
 from dateutil.relativedelta import relativedelta
+from pytz import timezone
+import pytz
 
 from openerp.osv import fields, osv
-from openerp.tools import DEFAULT_SERVER_DATETIME_FORMAT
+from openerp.tools import DEFAULT_SERVER_DATE_FORMAT, DEFAULT_SERVER_DATETIME_FORMAT
 from openerp.tools.translate import _
 
 class hr_timesheet_sheet(osv.osv):
@@ -397,8 +399,6 @@
             attendance_ids.extend([row[0] for row in cr.fetchall()])
         return attendance_ids
 
-<<<<<<< HEAD
-=======
     def _get_attendance_employee_tz(self, cr, uid, employee_id, date, context=None):
         """ Simulate timesheet in employee timezone
 
@@ -427,23 +427,28 @@
         att_tz_date_str = datetime.strftime(att_tz_dt, DEFAULT_SERVER_DATE_FORMAT)
         return att_tz_date_str
 
->>>>>>> 1953aa44
     def _get_current_sheet(self, cr, uid, employee_id, date=False, context=None):
+
+        sheet_obj = self.pool['hr_timesheet_sheet.sheet']
         if not date:
             date = time.strftime(DEFAULT_SERVER_DATETIME_FORMAT)
-        # ending date with no time to avoid timesheet with early date_to
-        date_to = date[0:10]+' 00:00:00'
-        # limit=1 because only one sheet possible for an employee between 2 dates
-        sheet_ids = self.pool.get('hr_timesheet_sheet.sheet').search(cr, uid, [
-            ('date_to', '>=', date_to), ('date_from', '<=', date),
-            ('employee_id', '=', employee_id)
-        ], limit=1, context=context)
+
+        att_tz_date_str = self._get_attendance_employee_tz(
+                cr, uid, employee_id,
+                date=date, context=context)
+        sheet_ids = sheet_obj.search(cr, uid,
+            [('date_from', '<=', att_tz_date_str),
+             ('date_to', '>=', att_tz_date_str),
+             ('employee_id', '=', employee_id)],
+            limit=1, context=context)
         return sheet_ids and sheet_ids[0] or False
 
     def _sheet(self, cursor, user, ids, name, args, context=None):
         res = {}.fromkeys(ids, False)
         for attendance in self.browse(cursor, user, ids, context=context):
-            res[attendance.id] = self._get_current_sheet(cursor, user, attendance.employee_id.id, attendance.name, context=context)
+            res[attendance.id] = self._get_current_sheet(
+                    cursor, user, attendance.employee_id.id, attendance.name,
+                    context=context)
         return res
 
     _columns = {
@@ -465,10 +470,13 @@
 
         sheet_id = context.get('sheet_id') or self._get_current_sheet(cr, uid, vals.get('employee_id'), vals.get('name'), context=context)
         if sheet_id:
+            att_tz_date_str = self._get_attendance_employee_tz(
+                    cr, uid, vals.get('employee_id'),
+                   date=vals.get('name'), context=context)
             ts = self.pool.get('hr_timesheet_sheet.sheet').browse(cr, uid, sheet_id, context=context)
             if ts.state not in ('draft', 'new'):
                 raise osv.except_osv(_('Error!'), _('You can not enter an attendance in a submitted timesheet. Ask your manager to reset it before adding attendance.'))
-            elif ts.date_from > vals.get('name') or ts.date_to < vals.get('name'):
+            elif ts.date_from > att_tz_date_str or ts.date_to < att_tz_date_str:
                 raise osv.except_osv(_('User Error!'), _('You can not enter an attendance date outside the current timesheet dates.'))
         return super(hr_attendance,self).create(cr, uid, vals, context=context)
 
@@ -619,4 +627,4 @@
     }
 
 
-# vim:expandtab:smartindent:tabstop=4:softtabstop=4:shiftwidth=4:
+# vim:expandtab:smartindent:tabstop=4:softtabstop=4:shiftwidth=4: