# -*- coding: utf-8 -*-
# Part of Odoo. See LICENSE file for full copyright and licensing details.

from collections import Counter

from odoo import api, fields, models, _
from odoo.addons import decimal_precision as dp
from odoo.exceptions import UserError, ValidationError
from odoo.tools.pycompat import izip
from odoo.tools.float_utils import float_round, float_compare, float_is_zero


class StockMoveLine(models.Model):
    _name = "stock.move.line"
    _description = "Packing Operation"
    _rec_name = "product_id"
    _order = "result_package_id desc, id"

    picking_id = fields.Many2one(
        'stock.picking', 'Stock Picking',
        help='The stock operation where the packing has been made')
    move_id = fields.Many2one(
        'stock.move', 'Stock Move',
        help="Change to a better name", index=True)
    product_id = fields.Many2one('product.product', 'Product', ondelete="cascade")
    product_uom_id = fields.Many2one('uom.uom', 'Unit of Measure', required=True)
    product_qty = fields.Float(
        'Real Reserved Quantity', digits=0,
        compute='_compute_product_qty', inverse='_set_product_qty', store=True)
    product_uom_qty = fields.Float('Reserved', default=0.0, digits=dp.get_precision('Product Unit of Measure'), required=True)
    ordered_qty = fields.Float('Ordered Quantity', digits=dp.get_precision('Product Unit of Measure'))
    qty_done = fields.Float('Done', default=0.0, digits=dp.get_precision('Product Unit of Measure'), copy=False)
    package_id = fields.Many2one('stock.quant.package', 'Source Package', ondelete='restrict')
    lot_id = fields.Many2one('stock.production.lot', 'Lot')
    lot_name = fields.Char('Lot/Serial Number')
    result_package_id = fields.Many2one(
        'stock.quant.package', 'Destination Package',
        ondelete='restrict', required=False,
        help="If set, the operations are packed into this package")
    date = fields.Datetime('Date', default=fields.Datetime.now, required=True)
    owner_id = fields.Many2one('res.partner', 'Owner', help="Owner of the quants")
    location_id = fields.Many2one('stock.location', 'From', required=True)
    location_dest_id = fields.Many2one('stock.location', 'To', required=True)
    from_loc = fields.Char(compute='_compute_location_description')
    to_loc = fields.Char(compute='_compute_location_description')
    lots_visible = fields.Boolean(compute='_compute_lots_visible')
    state = fields.Selection(related='move_id.state', store=True, related_sudo=False)
    is_initial_demand_editable = fields.Boolean(related='move_id.is_initial_demand_editable')
    is_locked = fields.Boolean(related='move_id.is_locked', default=True, readonly=True)
    consume_line_ids = fields.Many2many('stock.move.line', 'stock_move_line_consume_rel', 'consume_line_id', 'produce_line_id', help="Technical link to see who consumed what. ")
    produce_line_ids = fields.Many2many('stock.move.line', 'stock_move_line_consume_rel', 'produce_line_id', 'consume_line_id', help="Technical link to see which line was produced with this. ")
    reference = fields.Char(related='move_id.reference', store=True, related_sudo=False)
    in_entire_package = fields.Boolean(compute='_compute_in_entire_package')

    def _compute_location_description(self):
        for operation, operation_sudo in izip(self, self.sudo()):
            operation.from_loc = '%s%s' % (operation_sudo.location_id.name, operation.product_id and operation_sudo.package_id.name or '')
            operation.to_loc = '%s%s' % (operation_sudo.location_dest_id.name, operation_sudo.result_package_id.name or '')

    @api.one
    @api.depends('picking_id.picking_type_id', 'product_id.tracking')
    def _compute_lots_visible(self):
        picking = self.picking_id
        if picking.picking_type_id and self.product_id.tracking != 'none':  # TDE FIXME: not sure correctly migrated
            self.lots_visible = picking.picking_type_id.use_existing_lots or picking.picking_type_id.use_create_lots
        else:
            self.lots_visible = self.product_id.tracking != 'none'

    @api.one
    @api.depends('product_id', 'product_uom_id', 'product_uom_qty')
    def _compute_product_qty(self):
        self.product_qty = self.product_uom_id._compute_quantity(self.product_uom_qty, self.product_id.uom_id, rounding_method='HALF-UP')

    @api.one
    def _set_product_qty(self):
        """ The meaning of product_qty field changed lately and is now a functional field computing the quantity
        in the default product UoM. This code has been added to raise an error if a write is made given a value
        for `product_qty`, where the same write should set the `product_uom_qty` field instead, in order to
        detect errors. """
        raise UserError(_('The requested operation cannot be processed because of a programming error setting the `product_qty` field instead of the `product_uom_qty`.'))

    def _compute_in_entire_package(self):
        """ This method check if the move line is in an entire pack shown in the picking."""
        for ml in self:
            picking_id = ml.picking_id
            ml.in_entire_package = picking_id and picking_id.picking_type_entire_packs and picking_id.state != 'done'\
                                   and ml.result_package_id and ml.result_package_id in picking_id.entire_package_ids

    @api.constrains('product_uom_qty')
    def check_reserved_done_quantity(self):
        for move_line in self:
            if move_line.state == 'done' and not float_is_zero(move_line.product_uom_qty, precision_digits=self.env['decimal.precision'].precision_get('Product Unit of Measure')):
                raise ValidationError(_('A done move line should never have a reserved quantity.'))

    @api.onchange('product_id', 'product_uom_id')
    def onchange_product_id(self):
        if self.product_id:
            self.lots_visible = self.product_id.tracking != 'none'
            if not self.product_uom_id or self.product_uom_id.category_id != self.product_id.uom_id.category_id:
                if self.move_id.product_uom:
                    self.product_uom_id = self.move_id.product_uom.id
                else:
                    self.product_uom_id = self.product_id.uom_id.id
            res = {'domain': {'product_uom_id': [('category_id', '=', self.product_uom_id.category_id.id)]}}
        else:
            res = {'domain': {'product_uom_id': []}}
        return res

    @api.onchange('lot_name', 'lot_id')
    def onchange_serial_number(self):
        """ When the user is encoding a move line for a tracked product, we apply some logic to
        help him. This includes:
            - automatically switch `qty_done` to 1.0
            - warn if he has already encoded `lot_name` in another move line
        """
        res = {}
        if self.product_id.tracking == 'serial':
            if not self.qty_done:
                self.qty_done = 1

            message = None
            if self.lot_name or self.lot_id:
                move_lines_to_check = self._get_similar_move_lines() - self
                if self.lot_name:
                    counter = Counter(move_lines_to_check.mapped('lot_name'))
                    if counter.get(self.lot_name) and counter[self.lot_name] > 1:
                        message = _('You cannot use the same serial number twice. Please correct the serial numbers encoded.')
                elif self.lot_id:
                    counter = Counter(move_lines_to_check.mapped('lot_id.id'))
                    if counter.get(self.lot_id.id) and counter[self.lot_id.id] > 1:
                        message = _('You cannot use the same serial number twice. Please correct the serial numbers encoded.')

            if message:
                res['warning'] = {'title': _('Warning'), 'message': message}
        return res

    @api.onchange('qty_done')
    def _onchange_qty_done(self):
        """ When the user is encoding a move line for a tracked product, we apply some logic to
        help him. This onchange will warn him if he set `qty_done` to a non-supported value.
        """
        res = {}
        if self.qty_done and self.product_id.tracking == 'serial':
<<<<<<< HEAD
            if float_compare(self.qty_done, 1.0, precision_rounding=self.move_id.product_id.uom_id.rounding) != 0:
                message = _('You can only process 1.0 %s of products with unique serial number.') % self.product_id.uom_id.name
=======
            if float_compare(self.qty_done, 1.0, precision_rounding=self.product_id.uom_id.rounding) != 0:
                message = _('You can only process 1.0 %s for products with unique serial number.') % self.product_id.uom_id.name
>>>>>>> 9553240a
                res['warning'] = {'title': _('Warning'), 'message': message}
        return res

    @api.constrains('qty_done')
    def _check_positive_qty_done(self):
        if any([ml.qty_done < 0 for ml in self]):
            raise ValidationError(_('You can not enter negative quantities!'))

    def _get_similar_move_lines(self):
        self.ensure_one()
        lines = self.env['stock.move.line']
        picking_id = self.move_id.picking_id if self.move_id else self.picking_id
        if picking_id:
            lines |= picking_id.move_line_ids.filtered(lambda ml: ml.product_id == self.product_id and (ml.lot_id or ml.lot_name))
        return lines

    @api.model
    def create(self, vals):
        vals['ordered_qty'] = vals.get('product_uom_qty')

        # If the move line is directly create on the picking view.
        # If this picking is already done we should generate an
        # associated done move.
        if 'picking_id' in vals and not vals.get('move_id'):
            picking = self.env['stock.picking'].browse(vals['picking_id'])
            if picking.state == 'done':
                product = self.env['product.product'].browse(vals['product_id'])
                new_move = self.env['stock.move'].create({
                    'name': _('New Move:') + product.display_name,
                    'product_id': product.id,
                    'product_uom_qty': 'qty_done' in vals and vals['qty_done'] or 0,
                    'product_uom': vals['product_uom_id'],
                    'location_id': 'location_id' in vals and vals['location_id'] or picking.location_id.id,
                    'location_dest_id': 'location_dest_id' in vals and vals['location_dest_id'] or picking.location_dest_id.id,
                    'state': 'done',
                    'additional': True,
                    'picking_id': picking.id,
                })
                vals['move_id'] = new_move.id

        ml = super(StockMoveLine, self).create(vals)
        if ml.state == 'done':
            if 'qty_done' in vals:
                ml.move_id.product_uom_qty = ml.move_id.quantity_done
            if ml.product_id.type == 'product':
                Quant = self.env['stock.quant']
                quantity = ml.product_uom_id._compute_quantity(ml.qty_done, ml.move_id.product_id.uom_id,rounding_method='HALF-UP')
                in_date = None
                available_qty, in_date = Quant._update_available_quantity(ml.product_id, ml.location_id, -quantity, lot_id=ml.lot_id, package_id=ml.package_id, owner_id=ml.owner_id)
                if available_qty < 0 and ml.lot_id:
                    # see if we can compensate the negative quants with some untracked quants
                    untracked_qty = Quant._get_available_quantity(ml.product_id, ml.location_id, lot_id=False, package_id=ml.package_id, owner_id=ml.owner_id, strict=True)
                    if untracked_qty:
                        taken_from_untracked_qty = min(untracked_qty, abs(quantity))
                        Quant._update_available_quantity(ml.product_id, ml.location_id, -taken_from_untracked_qty, lot_id=False, package_id=ml.package_id, owner_id=ml.owner_id)
                        Quant._update_available_quantity(ml.product_id, ml.location_id, taken_from_untracked_qty, lot_id=ml.lot_id, package_id=ml.package_id, owner_id=ml.owner_id)
                Quant._update_available_quantity(ml.product_id, ml.location_dest_id, quantity, lot_id=ml.lot_id, package_id=ml.result_package_id, owner_id=ml.owner_id, in_date=in_date)
            next_moves = ml.move_id.move_dest_ids.filtered(lambda move: move.state not in ('done', 'cancel'))
            next_moves._do_unreserve()
            next_moves._action_assign()
        return ml

    def write(self, vals):
        """ Through the interface, we allow users to change the charateristics of a move line. If a
        quantity has been reserved for this move line, we impact the reservation directly to free
        the old quants and allocate the new ones.
        """
        if self.env.context.get('bypass_reservation_update'):
            return super(StockMoveLine, self).write(vals)

        Quant = self.env['stock.quant']
        precision = self.env['decimal.precision'].precision_get('Product Unit of Measure')
        # We forbid to change the reserved quantity in the interace, but it is needed in the
        # case of stock.move's split.
        # TODO Move me in the update
        if 'product_uom_qty' in vals:
            for ml in self.filtered(lambda m: m.state in ('partially_available', 'assigned') and m.product_id.type == 'product'):
                if not ml.location_id.should_bypass_reservation():
                    qty_to_decrease = ml.product_qty - ml.product_uom_id._compute_quantity(vals['product_uom_qty'], ml.product_id.uom_id, rounding_method='HALF-UP')
                    try:
                        Quant._update_reserved_quantity(ml.product_id, ml.location_id, -qty_to_decrease, lot_id=ml.lot_id, package_id=ml.package_id, owner_id=ml.owner_id, strict=True)
                    except UserError:
                        if ml.lot_id:
                            Quant._update_reserved_quantity(ml.product_id, ml.location_id, -qty_to_decrease, lot_id=False, package_id=ml.package_id, owner_id=ml.owner_id, strict=True)
                        else:
                            raise

        triggers = [
            ('location_id', 'stock.location'),
            ('location_dest_id', 'stock.location'),
            ('lot_id', 'stock.production.lot'),
            ('package_id', 'stock.quant.package'),
            ('result_package_id', 'stock.quant.package'),
            ('owner_id', 'res.partner')
        ]
        updates = {}
        for key, model in triggers:
            if key in vals:
                updates[key] = self.env[model].browse(vals[key])

        if updates:
            for ml in self.filtered(lambda ml: ml.state in ['partially_available', 'assigned'] and ml.product_id.type == 'product'):
                if not ml.location_id.should_bypass_reservation():
                    try:
                        Quant._update_reserved_quantity(ml.product_id, ml.location_id, -ml.product_qty, lot_id=ml.lot_id, package_id=ml.package_id, owner_id=ml.owner_id, strict=True)
                    except UserError:
                        if ml.lot_id:
                            Quant._update_reserved_quantity(ml.product_id, ml.location_id, -ml.product_qty, lot_id=False, package_id=ml.package_id, owner_id=ml.owner_id, strict=True)
                        else:
                            raise

                if not updates.get('location_id', ml.location_id).should_bypass_reservation():
                    new_product_qty = 0
                    try:
                        q = Quant._update_reserved_quantity(ml.product_id, updates.get('location_id', ml.location_id), ml.product_qty, lot_id=updates.get('lot_id', ml.lot_id),
                                                             package_id=updates.get('package_id', ml.package_id), owner_id=updates.get('owner_id', ml.owner_id), strict=True)
                        new_product_qty = sum([x[1] for x in q])
                    except UserError:
                        if updates.get('lot_id'):
                            # If we were not able to reserve on tracked quants, we can use untracked ones.
                            try:
                                q = Quant._update_reserved_quantity(ml.product_id, updates.get('location_id', ml.location_id), ml.product_qty, lot_id=False,
                                                                     package_id=updates.get('package_id', ml.package_id), owner_id=updates.get('owner_id', ml.owner_id), strict=True)
                                new_product_qty = sum([x[1] for x in q])
                            except UserError:
                                pass
                    if new_product_qty != ml.product_qty:
                        new_product_uom_qty = ml.product_id.uom_id._compute_quantity(new_product_qty, ml.product_uom_id, rounding_method='HALF-UP')
                        ml.with_context(bypass_reservation_update=True).product_uom_qty = new_product_uom_qty

        # When editing a done move line, the reserved availability of a potential chained move is impacted. Take care of running again `_action_assign` on the concerned moves.
        next_moves = self.env['stock.move']
        if updates or 'qty_done' in vals:
            for ml in self.filtered(lambda ml: ml.move_id.state == 'done' and ml.product_id.type == 'product'):
                # undo the original move line
                qty_done_orig = ml.move_id.product_uom._compute_quantity(ml.qty_done, ml.move_id.product_id.uom_id, rounding_method='HALF-UP')
                in_date = Quant._update_available_quantity(ml.product_id, ml.location_dest_id, -qty_done_orig, lot_id=ml.lot_id,
                                                      package_id=ml.result_package_id, owner_id=ml.owner_id)[1]
                Quant._update_available_quantity(ml.product_id, ml.location_id, qty_done_orig, lot_id=ml.lot_id,
                                                      package_id=ml.package_id, owner_id=ml.owner_id, in_date=in_date)

                # move what's been actually done
                product_id = ml.product_id
                location_id = updates.get('location_id', ml.location_id)
                location_dest_id = updates.get('location_dest_id', ml.location_dest_id)
                qty_done = vals.get('qty_done', ml.qty_done)
                lot_id = updates.get('lot_id', ml.lot_id)
                package_id = updates.get('package_id', ml.package_id)
                result_package_id = updates.get('result_package_id', ml.result_package_id)
                owner_id = updates.get('owner_id', ml.owner_id)
                quantity = ml.move_id.product_uom._compute_quantity(qty_done, ml.move_id.product_id.uom_id, rounding_method='HALF-UP')
                if not location_id.should_bypass_reservation():
                    ml._free_reservation(product_id, location_id, quantity, lot_id=lot_id, package_id=package_id, owner_id=owner_id)
                if not float_is_zero(quantity, precision_digits=precision):
                    available_qty, in_date = Quant._update_available_quantity(product_id, location_id, -quantity, lot_id=lot_id, package_id=package_id, owner_id=owner_id)
                    if available_qty < 0 and lot_id:
                        # see if we can compensate the negative quants with some untracked quants
                        untracked_qty = Quant._get_available_quantity(product_id, location_id, lot_id=False, package_id=package_id, owner_id=owner_id, strict=True)
                        if untracked_qty:
                            taken_from_untracked_qty = min(untracked_qty, abs(available_qty))
                            Quant._update_available_quantity(product_id, location_id, -taken_from_untracked_qty, lot_id=False, package_id=package_id, owner_id=owner_id)
                            Quant._update_available_quantity(product_id, location_id, taken_from_untracked_qty, lot_id=lot_id, package_id=package_id, owner_id=owner_id)
                            if not location_id.should_bypass_reservation():
                                ml._free_reservation(ml.product_id, location_id, untracked_qty, lot_id=False, package_id=package_id, owner_id=owner_id)
                    Quant._update_available_quantity(product_id, location_dest_id, quantity, lot_id=lot_id, package_id=result_package_id, owner_id=owner_id, in_date=in_date)
                # Unreserve and reserve following move in order to have the real reserved quantity on move_line.
                next_moves |= ml.move_id.move_dest_ids.filtered(lambda move: move.state not in ('done', 'cancel'))

                # Log a note
                if ml.picking_id:
                    ml._log_message(ml.picking_id, ml, 'stock.track_move_template', vals)

        res = super(StockMoveLine, self).write(vals)

        # Update scrap object linked to move_lines to the new quantity.
        if 'qty_done' in vals:
            for move in self.mapped('move_id'):
                if move.scrapped:
                    move.scrap_ids.write({'scrap_qty': move.quantity_done})

        # As stock_account values according to a move's `product_uom_qty`, we consider that any
        # done stock move should have its `quantity_done` equals to its `product_uom_qty`, and
        # this is what move's `action_done` will do. So, we replicate the behavior here.
        if updates or 'qty_done' in vals:
            moves = self.filtered(lambda ml: ml.move_id.state == 'done').mapped('move_id')
            for move in moves:
                move.product_uom_qty = move.quantity_done
        next_moves._do_unreserve()
        next_moves._action_assign()
        return res

    def unlink(self):
        precision = self.env['decimal.precision'].precision_get('Product Unit of Measure')
        for ml in self:
            if ml.state in ('done', 'cancel'):
                raise UserError(_('You can not delete product moves if the picking is done. You can only correct the done quantities.'))
            # Unlinking a move line should unreserve.
            if ml.product_id.type == 'product' and not ml.location_id.should_bypass_reservation() and not float_is_zero(ml.product_qty, precision_digits=precision):
                try:
                    self.env['stock.quant']._update_reserved_quantity(ml.product_id, ml.location_id, -ml.product_qty, lot_id=ml.lot_id, package_id=ml.package_id, owner_id=ml.owner_id, strict=True)
                except UserError:
                    if ml.lot_id:
                        self.env['stock.quant']._update_reserved_quantity(ml.product_id, ml.location_id, -ml.product_qty, lot_id=False, package_id=ml.package_id, owner_id=ml.owner_id, strict=True)
                    else:
                        raise
        moves = self.mapped('move_id')
        res = super(StockMoveLine, self).unlink()
        if moves:
            moves._recompute_state()
        return res

    def _action_done(self):
        """ This method is called during a move's `action_done`. It'll actually move a quant from
        the source location to the destination location, and unreserve if needed in the source
        location.

        This method is intended to be called on all the move lines of a move. This method is not
        intended to be called when editing a `done` move (that's what the override of `write` here
        is done.
        """

        # First, we loop over all the move lines to do a preliminary check: `qty_done` should not
        # be negative and, according to the presence of a picking type or a linked inventory
        # adjustment, enforce some rules on the `lot_id` field. If `qty_done` is null, we unlink
        # the line. It is mandatory in order to free the reservation and correctly apply
        # `action_done` on the next move lines.
        ml_to_delete = self.env['stock.move.line']
        for ml in self:
            # Check here if `ml.qty_done` respects the rounding of `ml.product_uom_id`.
            uom_qty = float_round(ml.qty_done, precision_rounding=ml.product_uom_id.rounding, rounding_method='HALF-UP')
            precision_digits = self.env['decimal.precision'].precision_get('Product Unit of Measure')
            qty_done = float_round(ml.qty_done, precision_digits=precision_digits, rounding_method='HALF-UP')
            if float_compare(uom_qty, qty_done, precision_digits=precision_digits) != 0:
                raise UserError(_('The quantity done for the product "%s" doesn\'t respect the rounding precision \
                                  defined on the unit of measure "%s". Please change the quantity done or the \
                                  rounding precision of your unit of measure.') % (ml.product_id.display_name, ml.product_uom_id.name))

            qty_done_float_compared = float_compare(ml.qty_done, 0, precision_rounding=ml.product_uom_id.rounding)
            if qty_done_float_compared > 0:
                if ml.product_id.tracking != 'none':
                    picking_type_id = ml.move_id.picking_type_id
                    if picking_type_id:
                        if picking_type_id.use_create_lots:
                            # If a picking type is linked, we may have to create a production lot on
                            # the fly before assigning it to the move line if the user checked both
                            # `use_create_lots` and `use_existing_lots`.
                            if ml.lot_name and not ml.lot_id:
                                lot = self.env['stock.production.lot'].create(
                                    {'name': ml.lot_name, 'product_id': ml.product_id.id}
                                )
                                ml.write({'lot_id': lot.id})
                        elif not picking_type_id.use_create_lots and not picking_type_id.use_existing_lots:
                            # If the user disabled both `use_create_lots` and `use_existing_lots`
                            # checkboxes on the picking type, he's allowed to enter tracked
                            # products without a `lot_id`.
                            continue
                    elif ml.move_id.inventory_id:
                        # If an inventory adjustment is linked, the user is allowed to enter
                        # tracked products without a `lot_id`.
                        continue

                    if not ml.lot_id:
                        raise UserError(_('You need to supply a Lot/Serial number for product %s.') % ml.product_id.display_name)
            elif qty_done_float_compared < 0:
                raise UserError(_('No negative quantities allowed'))
            else:
                ml_to_delete |= ml
        ml_to_delete.unlink()

        # Now, we can actually move the quant.
        done_ml = self.env['stock.move.line']
        for ml in self - ml_to_delete:
            if ml.product_id.type == 'product':
                Quant = self.env['stock.quant']
                rounding = ml.product_uom_id.rounding

                # if this move line is force assigned, unreserve elsewhere if needed
                if not ml.location_id.should_bypass_reservation() and float_compare(ml.qty_done, ml.product_qty, precision_rounding=rounding) > 0:
                    extra_qty = ml.qty_done - ml.product_qty
                    ml._free_reservation(ml.product_id, ml.location_id, extra_qty, lot_id=ml.lot_id, package_id=ml.package_id, owner_id=ml.owner_id, ml_to_ignore=done_ml)
                # unreserve what's been reserved
                if not ml.location_id.should_bypass_reservation() and ml.product_id.type == 'product' and ml.product_qty:
                    try:
                        Quant._update_reserved_quantity(ml.product_id, ml.location_id, -ml.product_qty, lot_id=ml.lot_id, package_id=ml.package_id, owner_id=ml.owner_id, strict=True)
                    except UserError:
                        Quant._update_reserved_quantity(ml.product_id, ml.location_id, -ml.product_qty, lot_id=False, package_id=ml.package_id, owner_id=ml.owner_id, strict=True)

                # move what's been actually done
                quantity = ml.product_uom_id._compute_quantity(ml.qty_done, ml.move_id.product_id.uom_id, rounding_method='HALF-UP')
                available_qty, in_date = Quant._update_available_quantity(ml.product_id, ml.location_id, -quantity, lot_id=ml.lot_id, package_id=ml.package_id, owner_id=ml.owner_id)
                if available_qty < 0 and ml.lot_id:
                    # see if we can compensate the negative quants with some untracked quants
                    untracked_qty = Quant._get_available_quantity(ml.product_id, ml.location_id, lot_id=False, package_id=ml.package_id, owner_id=ml.owner_id, strict=True)
                    if untracked_qty:
                        taken_from_untracked_qty = min(untracked_qty, abs(quantity))
                        Quant._update_available_quantity(ml.product_id, ml.location_id, -taken_from_untracked_qty, lot_id=False, package_id=ml.package_id, owner_id=ml.owner_id)
                        Quant._update_available_quantity(ml.product_id, ml.location_id, taken_from_untracked_qty, lot_id=ml.lot_id, package_id=ml.package_id, owner_id=ml.owner_id)
                Quant._update_available_quantity(ml.product_id, ml.location_dest_id, quantity, lot_id=ml.lot_id, package_id=ml.result_package_id, owner_id=ml.owner_id, in_date=in_date)
            done_ml |= ml
        # Reset the reserved quantity as we just moved it to the destination location.
        (self - ml_to_delete).with_context(bypass_reservation_update=True).write({
            'product_uom_qty': 0.00,
            'date': fields.Datetime.now(),
        })

    def _log_message(self, record, move, template, vals):
        data = vals.copy()
        if 'lot_id' in vals and vals['lot_id'] != move.lot_id.id:
            data['lot_name'] = self.env['stock.production.lot'].browse(vals.get('lot_id')).name
        if 'location_id' in vals:
            data['location_name'] = self.env['stock.location'].browse(vals.get('location_id')).name
        if 'location_dest_id' in vals:
            data['location_dest_name'] = self.env['stock.location'].browse(vals.get('location_dest_id')).name
        if 'package_id' in vals and vals['package_id'] != move.package_id.id:
            data['package_name'] = self.env['stock.quant.package'].browse(vals.get('package_id')).name
        if 'package_result_id' in vals and vals['package_result_id'] != move.package_result_id.id:
            data['result_package_name'] = self.env['stock.quant.package'].browse(vals.get('result_package_id')).name
        if 'owner_id' in vals and vals['owner_id'] != move.owner_id.id:
            data['owner_name'] = self.env['res.partner'].browse(vals.get('owner_id')).name
        record.message_post_with_view(template, values={'move': move, 'vals': dict(vals, **data)}, subtype_id=self.env.ref('mail.mt_note').id)

    def _free_reservation(self, product_id, location_id, quantity, lot_id=None, package_id=None, owner_id=None, ml_to_ignore=None):
        """ When editing a done move line or validating one with some forced quantities, it is
        possible to impact quants that were not reserved. It is therefore necessary to edit or
        unlink the move lines that reserved a quantity now unavailable.

        :param ml_to_ignore: recordset of `stock.move.line` that should NOT be unreserved
        """
        self.ensure_one()

        if ml_to_ignore is None:
            ml_to_ignore = self.env['stock.move.line']
        ml_to_ignore |= self

        # Check the available quantity, with the `strict` kw set to `True`. If the available
        # quantity is greather than the quantity now unavailable, there is nothing to do.
        available_quantity = self.env['stock.quant']._get_available_quantity(
            product_id, location_id, lot_id=lot_id, package_id=package_id, owner_id=owner_id, strict=True
        )
        if quantity > available_quantity:
            # We now have to find the move lines that reserved our now unavailable quantity. We
            # take care to exclude ourselves and the move lines were work had already been done.
            oudated_move_lines_domain = [
                ('move_id.state', 'not in', ['done', 'cancel']),
                ('product_id', '=', product_id.id),
                ('lot_id', '=', lot_id.id if lot_id else False),
                ('location_id', '=', location_id.id),
                ('owner_id', '=', owner_id.id if owner_id else False),
                ('package_id', '=', package_id.id if package_id else False),
                ('product_qty', '>', 0.0),
                ('id', 'not in', ml_to_ignore.ids),
            ]
            oudated_candidates = self.env['stock.move.line'].search(oudated_move_lines_domain)

            # As the move's state is not computed over the move lines, we'll have to manually
            # recompute the moves which we adapted their lines.
            move_to_recompute_state = self.env['stock.move']

            rounding = self.product_uom_id.rounding
            for candidate in oudated_candidates:
                if float_compare(candidate.product_qty, quantity, precision_rounding=rounding) <= 0:
                    quantity -= candidate.product_qty
                    move_to_recompute_state |= candidate.move_id
                    if candidate.qty_done:
                        candidate.product_uom_qty = 0.0
                    else:
                        candidate.unlink()
                    if float_is_zero(quantity, precision_rounding=rounding):
                        break
                else:
                    # split this move line and assign the new part to our extra move
                    quantity_split = float_round(
                        candidate.product_qty - quantity,
                        precision_rounding=self.product_uom_id.rounding,
                        rounding_method='UP')
                    candidate.product_uom_qty = self.product_id.uom_id._compute_quantity(quantity_split, candidate.product_uom_id, rounding_method='HALF-UP')
                    move_to_recompute_state |= candidate.move_id
                    break
            move_to_recompute_state._recompute_state()<|MERGE_RESOLUTION|>--- conflicted
+++ resolved
@@ -141,13 +141,8 @@
         """
         res = {}
         if self.qty_done and self.product_id.tracking == 'serial':
-<<<<<<< HEAD
-            if float_compare(self.qty_done, 1.0, precision_rounding=self.move_id.product_id.uom_id.rounding) != 0:
+            if float_compare(self.qty_done, 1.0, precision_rounding=self.product_id.uom_id.rounding) != 0:
                 message = _('You can only process 1.0 %s of products with unique serial number.') % self.product_id.uom_id.name
-=======
-            if float_compare(self.qty_done, 1.0, precision_rounding=self.product_id.uom_id.rounding) != 0:
-                message = _('You can only process 1.0 %s for products with unique serial number.') % self.product_id.uom_id.name
->>>>>>> 9553240a
                 res['warning'] = {'title': _('Warning'), 'message': message}
         return res
 
