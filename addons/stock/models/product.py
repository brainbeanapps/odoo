--- conflicted
+++ resolved
@@ -605,12 +605,7 @@
                 }
 
     def action_open_quants(self):
-<<<<<<< HEAD
         self.env['stock.quant']._quant_tasks()
-=======
-        self.env['stock.quant']._merge_quants()
-        self.env['stock.quant']._unlink_zero_quants()
->>>>>>> 8f21148e
         products = self.mapped('product_variant_ids')
         action = self.env.ref('stock.product_open_quants').read()[0]
         action['domain'] = [('product_id', 'in', products.ids)]
