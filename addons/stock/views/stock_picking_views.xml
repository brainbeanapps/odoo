--- conflicted
+++ resolved
@@ -221,11 +221,7 @@
                     <button name="%(act_stock_return_picking)d" string="Return" attrs="{'invisible': ['|', ('state', '!=', 'done'), ('is_locked', '=', False)]}" type="action" groups="base.group_user"/>
                     <button name="action_cancel" attrs="{'invisible': ['|', ('state', 'not in', ('assigned', 'confirmed', 'partially_available', 'draft', 'waiting')), ('is_locked', '=', False)]}" string="Cancel" groups="base.group_user" type="object"/>
                     <field name="picking_type_code" invisible="1"/>
-<<<<<<< HEAD
-                    <button name="do_unreserve" string="Unreserve" groups="base.group_user" type="object" attrs="{'invisible': ['|', '|', '|', ('picking_type_code', '=', 'incoming'), ('state', 'not in', ('assigned', 'partially_available')), ('is_locked', '=', False), ('immediate_transfer', '=', True)]}"/>
-=======
-                    <button name="do_unreserve" string="Unreserve" groups="base.group_user" type="object" attrs="{'invisible': ['|', '|', '|', ('picking_type_code', '=', 'incoming'), ('is_locked', '=', False), '&amp;', ('state', 'not in', ('assigned', 'partially_available')), ('move_type', '!=', 'one'), '&amp;', ('state', 'not in', ('assigned', 'partially_available', 'confirmed')), ('move_type', '=', 'one')]}"/>
->>>>>>> 4524ad06
+                    <button name="do_unreserve" string="Unreserve" groups="base.group_user" type="object" attrs="{'invisible': ['|', '|', '|', '|', ('picking_type_code', '=', 'incoming'), ('immediate_transfer', '=', True), ('is_locked', '=', False), '&amp;', ('state', 'not in', ('assigned', 'partially_available')), ('move_type', '!=', 'one'), '&amp;', ('state', 'not in', ('assigned', 'partially_available', 'confirmed')), ('move_type', '=', 'one')]}"/>
                     <field name="show_operations" invisible="1" readonly="1"/>
                     <field name="move_line_exist" invisible="1"/>
                     <field name="has_packages" invisible="1"/>
