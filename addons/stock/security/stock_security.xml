<?xml version="1.0" encoding="utf-8"?>
<openerp>
<data noupdate="0">

    <record id="group_locations" model="res.groups">
        <field name="name">Manage Multiple Locations and Warehouses</field>
        <field name="category_id" ref="base.module_category_hidden"/>
     </record>

    <record id="group_stock_user" model="res.groups">
        <field name="name">User</field>
        <field name="category_id" ref="base.module_category_warehouse_management"/>
        <field name="implied_ids" eval="[(4, ref('base.group_user')),(4, ref('stock.group_locations'))]"/>
    </record>
    <record id="group_stock_manager" model="res.groups">
        <field name="name">Manager</field>
        <field name="category_id" ref="base.module_category_warehouse_management"/>
<<<<<<< HEAD
        <field name="implied_ids" eval="[(4, ref('group_stock_user'))]"/>
=======
        <field name="implied_ids" eval="[(4, ref('group_stock_user')), (4, ref('account.group_account_invoice'))]"/>
>>>>>>> 67e479e9
        <field name="users" eval="[(4, ref('base.user_root'))]"/>
    </record>

    <record id="group_production_lot" model="res.groups">
        <field name="name">Manage Serial Numbers</field>
        <field name="category_id" ref="base.module_category_hidden"/>
    </record>

    <record id="group_tracking_lot" model="res.groups">
        <field name="name">Manage Logistic Serial Numbers</field>
        <field name="category_id" ref="base.module_category_hidden"/>
    </record>

    <record id="group_adv_location" model="res.groups">
        <field name="name">Manage Push and Pull inventory flows</field>
        <field name="category_id" ref="base.module_category_hidden"/>
    </record>

    <record id="group_tracking_owner" model="res.groups">
        <field name="name">Manage Different Stock Owners</field>
        <field name="category_id" ref="base.module_category_hidden"/>
    </record>

</data>
<data noupdate="1">
<!-- multi -->

    <record model="ir.rule" id="stock_picking_rule">
        <field name="name">stock_picking multi-company</field>
        <field name="model_id" search="[('model','=','stock.picking')]" model="ir.model"/>
        <field name="global" eval="True"/>
        <field name="domain_force">['|',('company_id','=',False),('company_id','child_of',[user.company_id.id])]</field>
    </record>

    <record model="ir.rule" id="stock_warehouse_comp_rule">
        <field name="name">Warehouse multi-company</field>
        <field name="model_id" ref="model_stock_warehouse"/>
        <field name="global" eval="True"/>
        <field name="domain_force">['|',('company_id','=',False),('company_id','child_of',[user.company_id.id])]</field>
    </record>

    <record model="ir.rule" id="stock_location_comp_rule">
        <field name="name">Location multi-company</field>
        <field name="model_id" ref="model_stock_location"/>
        <field name="global" eval="True"/>
        <field name="domain_force">['|',('company_id','=',False),('company_id','child_of',[user.company_id.id])]</field>
    </record>

     <record model="ir.rule" id="stock_move_rule">
         <field name="name">stock_move multi-company</field>
        <field name="model_id" search="[('model','=','stock.move')]" model="ir.model"/>
        <field name="global" eval="True"/>
        <field name="domain_force">['|',('company_id','=',False),('company_id','child_of',[user.company_id.id])]</field>
     </record>

    <record model="ir.rule" id="stock_inventory_line_comp_rule">
        <field name="name">Inventory Line multi-company</field>
        <field name="model_id" ref="model_stock_inventory_line"/>
        <field name="global" eval="True"/>
        <field name="domain_force">['|',('company_id','=',False),('company_id','child_of',[user.company_id.id])]</field>
    </record>

    <record model="ir.rule" id="stock_inventory_comp_rule">
        <field name="name">Inventory multi-company</field>
        <field name="model_id" ref="model_stock_inventory"/>
        <field name="global" eval="True"/>
        <field name="domain_force">['|',('company_id','=',False),('company_id','child_of',[user.company_id.id])]</field>
    </record>

    <record model="ir.rule" id="stock_warehouse_orderpoint_rule">
        <field name="name">stock_warehouse.orderpoint multi-company</field>
        <field name="model_id" search="[('model','=','stock.warehouse.orderpoint')]" model="ir.model"/>
        <field name="global" eval="True"/>
        <field name="domain_force">['|',('company_id','child_of',[user.company_id.id]),('company_id','=',False)]</field>
    </record>

     <record model="ir.rule" id="product_pulled_flow_comp_rule">
        <field name="name">product_pulled_flow multi-company</field>
        <field name="model_id" ref="model_procurement_rule"/>
        <field name="global" eval="True"/>
        <field name="domain_force">['|',('company_id','=',False),('company_id','child_of',[user.company_id.id])]</field>
    </record>

      <record model="ir.rule" id="stock_location_path_comp_rule">
        <field name="name">stock_location_path multi-company</field>
        <field name="model_id" ref="model_stock_location_path"/>
        <field name="global" eval="True"/>
        <field name="domain_force">['|',('company_id','=',False),('company_id','child_of',[user.company_id.id])]</field>
    </record>

</data>
</openerp><|MERGE_RESOLUTION|>--- conflicted
+++ resolved
@@ -15,11 +15,7 @@
     <record id="group_stock_manager" model="res.groups">
         <field name="name">Manager</field>
         <field name="category_id" ref="base.module_category_warehouse_management"/>
-<<<<<<< HEAD
-        <field name="implied_ids" eval="[(4, ref('group_stock_user'))]"/>
-=======
         <field name="implied_ids" eval="[(4, ref('group_stock_user')), (4, ref('account.group_account_invoice'))]"/>
->>>>>>> 67e479e9
         <field name="users" eval="[(4, ref('base.user_root'))]"/>
     </record>
 
