--- conflicted
+++ resolved
@@ -5,34 +5,15 @@
         <t t-call="web.html_container">
             <t t-call="web.external_layout">
                 <t t-set="o" t-value="o.with_context({'lang':o.partner_id.lang})" />
-                <t t-if="o.move_lines and o.move_lines[0].partner_id" name="partner_header">
+                <t t-set="partner" t-value="o.partner_id or (o.move_lines and o.move_lines[0].partner_id) or False"/>
+                <t t-if="partner" name="partner_header">
                     <t t-set="address">
-                        <div t-field="o.move_lines[0].partner_id"
+                        <div t-esc="parent"
                         t-options='{"widget": "contact", "fields": ["address", "name", "phone"], "no_marker": True}'/>
                    </t>
                 </t>
-                <t t-if="not (o.move_lines and o.move_lines[0].partner_id) and o.partner_id" name="partner_header">
-                    <t t-set="address">
-                        <div t-field="o.partner_id"
-                        t-options='{"widget": "contact", "fields": ["address", "name", "phone"], "no_marker": True}'/>
-                    </t>
-                </t>
+
                 <div class="page">
-<<<<<<< HEAD
-=======
-                    <div class="row" name="customer_address">
-                        <div class="col-xs-4 pull-right">
-                            <div>
-                                <span><strong>Customer Address:</strong></span>
-                            </div>
-                            <t t-set="partner" t-value="o.partner_id or (o.move_lines and o.move_lines[0].partner_id) or False"/>
-                            <div t-if="partner" name="partner_header">
-                                <div t-esc="partner"
-                                   t-options='{"widget": "contact", "fields": ["address", "name", "phone"], "no_marker": True}'/>
-                            </div>
-                        </div>
-                    </div>
->>>>>>> 2c495502
                     <h2>
                         <span t-field="o.name"/>
                     </h2>
