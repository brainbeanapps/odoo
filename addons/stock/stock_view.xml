--- conflicted
+++ resolved
@@ -134,7 +134,6 @@
                             <field name="package_id" attrs="{'invisible': [('filter', '!=', 'pack')]}"/>
                         </group>
                     </group>
-<<<<<<< HEAD
                     <notebook attrs="{'invisible':[('state','=','draft')]}">
                         <page string="Inventory Details" >
                             <button name="set_checked_qty" states="confirm" string="⇒ Set Checked Quantity to 0" type="object" class="oe_link oe_right" groups="stock.group_stock_user"/>
@@ -174,69 +173,6 @@
                                 </tree>
                             </field>
                         </page>
-=======
-                    <notebook>
-                    <page string="General Information">
-                        <field name="inventory_line_id">
-                            <tree string="Products" editable="bottom">
-                                <field domain="[('usage','=','internal')]" name="location_id" groups="stock.group_locations"/>
-                                <field context="{'location':location_id, 'uom':product_uom, 'to_date':parent.date}" name="product_id" on_change="on_change_product_id(location_id,product_id,product_uom,parent.date)"  domain="[('type','&lt;&gt;','service')]"/>
-                                <field name="product_qty"/>
-                                <field name="product_uom" groups="product.group_uom"/>
-                                <field name="prod_lot_id" groups="stock.group_production_lot"/>
-                                <button name="%(stock.action_view_stock_inventory_line_split)d"
-                                    string="Split inventory lines" groups="stock.group_inventory_valuation"
-                                    type="action" icon="gtk-justify-fill" states="draft,confirm"/>
-                                <field name="state" invisible="True"/>
-                            </tree>
-                            <form string="Products" version="7.0">
-                                <group>
-                                    <group>
-                                        <field domain="[('usage','=','internal')]" name="location_id"/>
-                                        <field context="{'location':location_id, 'uom':product_uom, 'to_date':parent.date}" name="product_id" on_change="on_change_product_id(location_id,product_id,product_uom,parent.date)"  domain="[('type','&lt;&gt;','service')]"/>
-                                    </group>
-                                    <group>
-                                        <label for="product_qty"/>
-                                        <div>
-                                            <field name="product_qty" class="oe_inline"/>
-                                            <field name="product_uom" class="oe_inline" groups="product.group_uom"/>
-                                        </div>
-                                        <field name="prod_lot_id" groups="stock.group_production_lot"/>
-                                        <button name="%(stock.action_view_stock_inventory_line_split)d"
-                                        string="Split inventory lines" groups="stock.group_inventory_valuation"
-                                        type="action" icon="gtk-justify-fill"/>
-                                    </group>
-                                </group>
-                            </form>
-                        </field>
-                    </page>
-                    <page string="Posted Inventory">
-                         <field name="move_ids" context="{'inventory_id':active_id}" options='{"reload_on_button": true}' >
-                            <tree string="Stock Moves">
-                                <field name="product_id"/>
-                                <field name="product_qty" on_change="onchange_quantity(product_id, product_qty, product_uom, product_uos)"/>
-                                <field name="product_uom" string="Unit of Measure" groups="product.group_uom"/>
-                                <field name="prodlot_id" groups="stock.group_production_lot"/>
-                                <button name="%(track_line)d" string="Split in serial numbers" type="action"
-                                    icon="gtk-justify-fill"
-                                    attrs="{'invisible': [('prodlot_id','&lt;&gt;',False)]}"
-                                    states="draft,done,cancel"
-                                    context="{'inventory_id':parent.id}"
-                                    groups="stock.group_production_lot"/>
-                                <field groups="stock.group_tracking_lot" name="tracking_id"/>
-                                <button name="%(split_into)d" string="Put in a new pack" type="action"
-                                    groups="stock.group_tracking_lot"
-                                    icon="terp-accessories-archiver+"
-                                    context="{'inventory_id':parent.id}"
-                                    states="draft,done,cancel"/>
-                                <field name="location_id" groups="stock.group_locations"/>
-                                <field name="location_dest_id" groups="stock.group_locations"/>
-                                <field name="date" string="Date"/>
-                                <field name="state"  invisible="True"/>
-                            </tree>
-                         </field>
-                    </page>
->>>>>>> 5050231a
                     </notebook>
                 </sheet>
                 </form>
@@ -651,21 +587,12 @@
             <field name="arch" type="xml">
                 <form string="Transfer" version="7.0">
                 <header>
-<<<<<<< HEAD
                     <button name="action_confirm" states="draft" string="Mark as Todo" type="object" class="oe_highlight" groups="base.group_user"/>
                     <button name="action_assign" states="confirmed" string="Check Availability" type="object" class="oe_highlight" groups="base.group_user"/>
                     <button name="force_assign" states="confirmed" string="Force Availability" type="object" class="oe_highlight" groups="base.group_user"/>
                     <button name="do_partial" states="assigned" string="Transfer Done" groups="stock.group_stock_user" type="object" class="oe_highlight"/>
                     <button name="do_rereserve" string="ReReserve from Operations" groups="stock.group_stock_user" type="object" attrs="{'invisible': ['|',('pack_operation_exist', '=', False),('state','!=','assigned')]}"/>
                     <button name="do_prepare_partial" string="Partial Transfer" groups="stock.group_stock_user" type="object" class="oe_highlight" attrs="{'invisible': ['|',('pack_operation_exist', '=', True),('state','!=','assigned')]}"/>
-=======
-                    <button name="draft_force_assign" states="draft" string="Confirm" type="object" class="oe_highlight" groups="base.group_user"/>
-                    <button name="draft_validate" states="draft" string="Confirm &amp; Transfer" type="object" class="oe_highlight" groups="base.group_user"/>
-                    <button name="action_assign" states="confirmed" string="Check Availability" type="object" class="oe_highlight"/>
-                    <button name="force_assign" states="confirmed" string="Force Availability" type="object" class="oe_highlight" groups="base.group_user"/>
-                    <button name="action_process" states="assigned" string="Confirm &amp; Transfer" groups="stock.group_stock_user" type="object" class="oe_highlight"/>
-                    <button name="%(action_stock_invoice_onshipping)d" string="Create Invoice/Refund"  attrs="{'invisible': ['|','|',('state','&lt;&gt;','done'),('invoice_state','=','invoiced'),('invoice_state','=','none')]}" context="{'group_field_invisible': True}" type="action" class="oe_highlight" groups="base.group_user"/>
->>>>>>> 5050231a
                     <button name="%(act_stock_return_picking)d" string="Reverse Transfer" states="done" type="action" groups="base.group_user"/>
                     <button name="action_cancel" states="assigned,confirmed,draft" string="Cancel Transfer" groups="base.group_user" type="object"/>
                     <button name="do_unreserve" string="Unreserve" groups="base.group_user" type="object" attrs="{'invisible': ['|',('quant_reserved_exist', '=', False), ('state','!=','assigned')]}"/>
@@ -689,7 +616,6 @@
                     </group>
                     <notebook>
                         <page string="Products">
-<<<<<<< HEAD
                             <field name="pack_operation_exist" invisible="1"/>
                             <button name="action_pack" string="Create Package" type="object" attrs="{'invisible': ['|',('pack_operation_exist', '=', False),('state', 'not in', ('draft','assigned','confirmed'))]}"
                                 groups="stock.group_tracking_lot"/>
@@ -707,9 +633,6 @@
                             </field>
                             <separator string="Expected Quantities"/>
                             <field name="move_lines" context="{'address_in_id': partner_id, 'form_view_ref':'view_move_picking_form', 'tree_view_ref':'view_move_picking_tree', 'default_picking_type_id': picking_type_id}"/>
-=======
-                            <field name="move_lines" context="{'address_in_id': partner_id, 'form_view_ref':'view_move_picking_form', 'tree_view_ref':'view_move_picking_tree', 'picking_type': 'internal'}" options='{"reload_on_button": true}'/>
->>>>>>> 5050231a
                             <field name="note" placeholder="Add an internal note..." class="oe_inline"/>
                         </page>
                         <page string="Additional Info">
@@ -778,7 +701,6 @@
             <field name="search_view_id" ref="view_picking_internal_search"/>
         </record>
 
-<<<<<<< HEAD
         <record id="action_picking_tree_draft" model="ir.actions.act_window">
             <field name="name">Draft Transfers</field>
             <field name="res_model">stock.picking</field>
@@ -792,110 +714,6 @@
                     'contact_display': 'partner_address',
                     'search_default_draft': 1,
             }
-=======
-        <record model="ir.actions.act_window.view" id="action_picking_tree6_tree_view">
-            <field name="sequence" eval="1"/>
-            <field name="view_mode">tree</field>
-            <field name="view_id" ref="vpicktree"/>
-            <field name="act_window_id" ref="action_picking_tree6"/>
-        </record>
-        <record model="ir.actions.act_window.view" id="action_picking_tree6_form_view">
-            <field name="sequence" eval="2"/>
-            <field name="view_mode">form</field>
-            <field name="view_id" ref="view_picking_form"/>
-            <field name="act_window_id" ref="action_picking_tree6"/>
-        </record>
-
-        <!-- Sending Products -->
-        <record model="ir.ui.view" id="stock_picking_out_calendar">
-            <field name="name">stock.picking.out.calendar</field>
-            <field name="model">stock.picking.out</field>
-            <field name="priority" eval="2"/>
-            <field name="arch" type="xml">
-                <calendar string="Calendar View" date_start="min_date" date_stop="max_date" color="partner_id">
-                    <field name="origin"/>
-                    <field name="type"/>
-                    <field name="partner_id"/>
-                </calendar>
-            </field>
-        </record>
-        
-        <record id="view_picking_out_tree" model="ir.ui.view">
-            <field name="name">stock.picking.out.tree</field>
-            <field name="model">stock.picking.out</field>
-            <field name="arch" type="xml">
-                <tree colors="blue:state == 'draft';grey:state == 'cancel';red:state not in ('cancel', 'done') and min_date &lt; current_date" string="Delivery Orders">
-                    <field name="name"/>
-                    <field name="partner_id" string="Customer"/>
-                    <field name="origin"/>
-                    <field name="min_date"/>
-                    <field name="date"/>
-                    <field name="backorder_id"/>
-                    <field name="stock_journal_id" groups="account.group_account_user"/>
-                    <field name="invoice_state"/>
-                    <field name="state"/>
-                </tree>
-            </field>
-        </record>
-        <record id="view_picking_out_form" model="ir.ui.view">
-            <field name="name">stock.picking.out.form</field>
-            <field name="model">stock.picking.out</field>
-            <field name="inherit_id" ref="view_picking_form"/>
-            <field name="arch" type="xml">
-                <field name="date_done" position="attributes" version="7.0">
-                    <attribute name="string">Date of Delivery</attribute>
-                </field>
-                <xpath expr="/form/header//button[@name='%(act_stock_return_picking)d']" position="replace">
-                    <button name="%(report_picking_list_out)d" string="Print Delivery Slip" type="action" states="done" class="oe_highlight"/>
-                    <button name="%(act_stock_return_picking)d" string="Return Products" states="done" type="action"/>
-                </xpath>
-                <xpath expr="/form/header//button[@name='draft_validate']" position="replace">
-                    <button name="draft_validate" states="draft" string="Confirm &amp; Deliver" type="object" class="oe_highlight"/>
-                </xpath>
-                <xpath expr="/form/header//button[@name='action_process']" position="replace">
-                    <button name="action_process" states="assigned" string="Deliver" type="object" class="oe_highlight"/>
-                </xpath>
-                <xpath expr="/form/header//field[@name='state']" position="replace">
-                    <field name="state" nolabel="1" readonly="1" widget="statusbar" statusbar_visible="draft,confirmed,assigned,done" statusbar_colors='{"auto":"blue", "confirmed":"blue"}'/>
-                </xpath>
-                <xpath expr="//field[@name='partner_id']" position="replace">
-                    <field name="partner_id" on_change="onchange_partner_in(partner_id)" string="Customer" domain="[('customer','=',True)]" />
-                </xpath>
-                <xpath expr="//field[@name='move_lines']" position="replace">
-                    <field name="move_lines" context="{'address_out_id': partner_id, 'picking_type': 'out', 'form_view_ref':'view_move_picking_form', 'tree_view_ref':'view_move_picking_tree'}" options='{"reload_on_button": true}'/>
-                </xpath>
-                <xpath expr="/form/sheet" position="after">
-                    <div class="oe_chatter">
-                        <field name="message_follower_ids" widget="mail_followers"/>
-                        <field name="message_ids" widget="mail_thread"/>
-                    </div>
-                </xpath>
-            </field>
-        </record>
-        <record id="view_picking_out_search" model="ir.ui.view">
-            <field name="name">stock.picking.out.search</field>
-            <field name="model">stock.picking</field>
-            <field name="arch" type="xml">
-                <search string="Picking list">
-                    <field name="name" string="Picking List" filter_domain="['|',('name','ilike', self),('origin','ilike',self)]"/>
-                    <filter icon="terp-check" name="available" string="Ready" domain="[('state','=','assigned')]" help="Assigned Delivery Orders"/>
-                    <filter icon="terp-camera_test" name="confirmed" string="Waiting" domain="[('state','=','confirmed')]" help="Confirmed Delivery Orders"/>
-                    <filter icon="terp-dialog-close" name="done" string="Done" domain="[('state','=','done')]" help="Delivery orders already processed"/>
-                    <separator/>
-                    <filter icon="terp-accessories-archiver-minus" string="Back Orders" domain="[('backorder_id', '!=', False)]" help="Is a Back Order"/>
-                    <separator/>
-                    <filter icon="terp-dolar" name="to_invoice" string="To Invoice" domain="[('invoice_state','=','2binvoiced')]" help="Delivery orders to invoice"/>
-                    <field name="partner_id" filter_domain="[('partner_id','child_of',self)]"/>
-                    <field name="stock_journal_id"/>
-                    <field name="company_id" groups="base.group_multi_company"/>
-                    <group expand="0" string="Group By...">
-                        <filter string="Status" icon="terp-stock_effects-object-colorize" domain="[]" context="{'group_by':'state'}"/>
-                        <filter string="Order Month" icon="terp-go-month" domain="[]"  context="{'group_by':'date'}"/>
-                        <filter string="Expected Month" icon="terp-go-month" domain="[]"  context="{'group_by':'min_date'}"/>
-                        <filter string="Journal" icon="terp-folder-orange" domain="[]" context="{'group_by':'stock_journal_id'}"/>
-                    </group>
-                </search>
->>>>>>> 5050231a
             </field>
             <field name="search_view_id" ref="view_picking_internal_search"/>
         </record>
@@ -934,7 +752,6 @@
             </field>
             <field name="search_view_id" ref="view_picking_internal_search"/>
         </record>
-<<<<<<< HEAD
 
         <record id="action_picking_tree_late" model="ir.actions.act_window">
             <field name="name">Late Transfers</field>
@@ -952,41 +769,9 @@
                     'search_default_confirmed': 1,
                     'search_default_available': 1
             }
-=======
-        <record id="view_picking_in_form" model="ir.ui.view">
-            <field name="name">stock.picking.in.form</field>
-            <field name="model">stock.picking.in</field>
-            <field name="inherit_id" ref="view_picking_form"/>
-            <field name="arch" type="xml">
-                <field name="date_done" position="attributes" version="7.0">
-                    <attribute name="string">Date of Reception</attribute>
-                </field>
-                <xpath expr="/form/header//button[@name='%(act_stock_return_picking)d']" position="replace">
-                    <button name="%(act_stock_return_picking)d" string="Return Products" states="done" type="action"/>
-                </xpath>
-                <xpath expr="//button[@name='draft_validate']" position="replace">
-                    <button name="draft_validate" states="draft" string="Confirm &amp; Receive" type="object" class="oe_highlight"/>
-                </xpath>
-                <xpath expr="//button[@name='action_process']" position="replace">
-                    <button name="action_process" states="assigned" string="Receive" type="object" class="oe_highlight"/>
-                </xpath>
-                <xpath expr="//field[@name='partner_id']" position="replace">
-                    <field name="partner_id" on_change="onchange_partner_in(partner_id)" string="Supplier" domain="[('supplier','=',True)]" />
-                </xpath>
-                <xpath expr="//field[@name='move_lines']" position="replace">
-                    <field name="move_lines" context="{'address_in_id': partner_id, 'picking_type': 'in', 'form_view_ref':'view_move_picking_form', 'tree_view_ref':'view_move_picking_tree'}" options='{"reload_on_button": true}'/>
-                </xpath>
-                <xpath expr="/form/sheet" position="after">
-                    <div class="oe_chatter">
-                        <field name="message_follower_ids" widget="mail_followers"/>
-                        <field name="message_ids" widget="mail_thread"/>
-                    </div>
-                </xpath>
->>>>>>> 5050231a
             </field>
             <field name="search_view_id" ref="view_picking_internal_search"/>
         </record>
-<<<<<<< HEAD
 
         <record id="action_picking_tree_backorder" model="ir.actions.act_window">
             <field name="name">Backorders</field>
@@ -1004,30 +789,6 @@
                     'search_default_confirmed': 1,
                     'search_default_available': 1
             }
-=======
-        <record id="view_picking_in_search" model="ir.ui.view">
-            <field name="name">stock.picking.in.search</field>
-            <field name="model">stock.picking.in</field>
-            <field name="arch" type="xml">
-                <search string="Incoming Shipments">
-                    <field name="name" string="Incoming Shipments" filter_domain="['|',('name','ilike',self),('origin','ilike',self)]"/>
-                    <filter icon="terp-check" name="available" string="Ready to Process" domain="[('state','=','assigned')]" help="Incoming Shipments Available"/>
-                    <filter icon="terp-dialog-close" name="done" string="Done" domain="[('state','=','done')]" help="Incoming Shipments already processed"/>
-                    <separator/>
-                    <filter icon="terp-accessories-archiver-minus" string="Back Orders" domain="[('backorder_id', '!=', False)]" help="Is a Back Order"/>
-                    <separator/>
-                    <filter string="To Invoice" name="to_invoice" icon="terp-dolar" domain="[('invoice_state', '=', '2binvoiced')]"/>
-                    <field name="partner_id" filter_domain="[('partner_id','child_of',self)]"/>
-                    <field name="stock_journal_id"/>
-                    <field name="product_id"/>
-                    <group expand="0" string="Group By...">
-                        <filter icon="terp-stock_effects-object-colorize" name="state" string="Status" domain="[]" context="{'group_by':'state'}"/>
-                        <filter string="Order Month" icon="terp-go-month" domain="[]"  context="{'group_by':'date'}"/>
-                        <filter string="Expected Month" icon="terp-go-month" domain="[]"  context="{'group_by':'min_date'}"/>
-                        <filter string="Journal" icon="terp-folder-orange" domain="[]" context="{'group_by':'stock_journal_id'}"/>
-                    </group>
-                </search>
->>>>>>> 5050231a
             </field>
             <field name="search_view_id" ref="view_picking_internal_search"/>
         </record>
@@ -1897,7 +1658,6 @@
             <field name="model">product.product</field>
             <field name="inherit_id" ref="product.product_template_form_view"/>
             <field name="arch" type="xml">
-<<<<<<< HEAD
                 <xpath expr="//field[@name='standard_price']" position="after" >
                    <group name="procurement_help" col="1" groups="base.group_user">
                        <field name="route_ids" widget="many2many_tags"/>
@@ -1957,12 +1717,6 @@
                         <field name="loc_rack"/>
                         <field name="loc_row"/>
                         <field name="loc_case"/>
-=======
-                <form string="Stock Journal" version="7.0">
-                    <group>
-                        <field name="name"/>
-                        <field name="user_id" context="{'default_groups_ref': ['base.group_user', 'base.group_partner_manager', 'account.group_account_invoice', 'stock.group_stock_manager']}"/>
->>>>>>> 5050231a
                     </group>
                 </group>
                 <group name="Weights" position="before">
