<?xml version="1.0" encoding="utf-8"?>
<openerp>
    <data>
        <record id="note_warehouse_type" model="board.note.type">
            <field name="name">Warehouse</field>
        </record>

    
		<record id="action_incoming_product_board" model="ir.actions.act_window">
            <field name="name">Incoming Product</field>
            <field name="res_model">stock.move</field>
            <field name="type">ir.actions.act_window</field>
            <field name="view_type">form</field>
            <field name="view_mode">tree,form</field>
			<field name="domain">['|','&amp;',('picking_id','=',False),('location_id.usage', 'in', ['customer','supplier']),'&amp;',('picking_id','!=',False),('picking_id.type','=','in')]</field>            
			<field name="view_id" ref="stock.view_move_tree_reception_picking_board"/>
        </record>
                
		<record id="action_outgoing_product_board" model="ir.actions.act_window">
            <field name="name">Outgoing Product</field>
            <field name="res_model">stock.move</field>
            <field name="type">ir.actions.act_window</field>
            <field name="view_type">form</field>
            <field name="view_mode">tree,form</field>
			<field name="domain">['|','&amp;',('picking_id','=',False),('location_dest_id.usage', 'in', ['customer','supplier']),'&amp;',('picking_id','!=',False),('picking_id.type','=','out')]</field>			
			<field name="view_id" ref="stock.view_move_tree_reception_picking_board"/>
        </record>
        
		<record model="ir.actions.act_window" id="action_stock_incoming_product_delay">
			<field name="res_model">report.stock.move</field>
			<field name="view_type">form</field>
			<field name="view_mode">graph,tree</field>
			<field name="view_id" ref="stock.view_stock_graph_board"></field>   		        
			<field name="context">{'search_default_month-1':1,'search_default_in':1,'group_by':['day'], 'group_by_no_leaf':1}</field>
         </record>
		<record model="ir.actions.act_window" id="action_stock_outgoing_product_delay">
			<field name="res_model">report.stock.move</field>
			<field name="view_type">form</field>
			<field name="view_mode">graph,tree</field>
			<field name="view_id" ref="stock.view_stock_graph_board"></field>   		        
			<field name="context">{'search_default_month-1':1,'search_default_out':1,'group_by':['day'], 'group_by_no_leaf':1}</field>
         </record>         
		<record id="board_warehouse_form" model="ir.ui.view">
            <field name="name">board.warehouse.form</field>
            <field name="model">board.board</field>
            <field name="type">form</field>
            <field name="arch" type="xml">
                <form string="Warehouse board">
                    <hpaned position="200">
                        <child1>
					    	<action colspan="4" name="%(action_incoming_product_board)d" string="Incoming Product" />
					    	<action colspan="4" name="%(action_outgoing_product_board)d" string="Outgoing Product" />
                        </child1>

                        <child2>
<<<<<<< HEAD
					    	<action colspan="4" name="%(stock.action_move_graph_reception_picking)d" string="Number of Products to receive vs planned" width="510"/>
					    	<action colspan="4" name="%(stock.action_move_delivery_products_planned)d" string="Delivery Products vs Planned" width="510"/>
=======
							<action colspan="4" name="%(action_stock_incoming_product_delay)d" string="Incoming Products Delay" width="510"/>						                              
							<action colspan="4" name="%(action_stock_outgoing_product_delay)d" string="Outgoing Products delay" width="510"/>
>>>>>>> 4c2125ca
                        </child2>
                    </hpaned>
                </form>
            </field>
        </record>

        <record id="open_board_warehouse" model="ir.actions.act_window">
            <field name="name">Warehouse Dashboard</field>
            <field name="res_model">board.board</field>
            <field name="view_type">form</field>
            <field name="view_mode">form</field>
            <field name="view_id" ref="board_warehouse_form"/>
        </record>

		<menuitem id="menu_dashboard_stock" name="Dashboard"  sequence="0" parent="stock.next_id_61"/>
        <menuitem action="open_board_warehouse" icon="terp-graph"  groups="group_stock_manager"  id="menu_board_warehouse" parent="menu_dashboard_stock" sequence="1"/>
         <menuitem icon="terp-stock" id="stock.menu_stock_root" name="Warehouse" sequence="5"  groups="group_stock_manager" action="open_board_warehouse"/>

    </data>
</openerp><|MERGE_RESOLUTION|>--- conflicted
+++ resolved
@@ -53,13 +53,8 @@
                         </child1>
 
                         <child2>
-<<<<<<< HEAD
-					    	<action colspan="4" name="%(stock.action_move_graph_reception_picking)d" string="Number of Products to receive vs planned" width="510"/>
-					    	<action colspan="4" name="%(stock.action_move_delivery_products_planned)d" string="Delivery Products vs Planned" width="510"/>
-=======
 							<action colspan="4" name="%(action_stock_incoming_product_delay)d" string="Incoming Products Delay" width="510"/>						                              
 							<action colspan="4" name="%(action_stock_outgoing_product_delay)d" string="Outgoing Products delay" width="510"/>
->>>>>>> 4c2125ca
                         </child2>
                     </hpaned>
                 </form>
