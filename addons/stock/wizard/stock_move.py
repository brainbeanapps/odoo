# -*- coding: utf-8 -*-
##############################################################################
#
#    OpenERP, Open Source Management Solution
#    Copyright (C) 2004-2010 Tiny SPRL (<http://tiny.be>).
#
#    This program is free software: you can redistribute it and/or modify
#    it under the terms of the GNU Affero General Public License as
#    published by the Free Software Foundation, either version 3 of the
#    License, or (at your option) any later version.
#
#    This program is distributed in the hope that it will be useful,
#    but WITHOUT ANY WARRANTY; without even the implied warranty of
#    MERCHANTABILITY or FITNESS FOR A PARTICULAR PURPOSE.  See the
#    GNU Affero General Public License for more details.
#
#    You should have received a copy of the GNU Affero General Public License
#    along with this program.  If not, see <http://www.gnu.org/licenses/>.
#
##############################################################################

from osv import fields, osv

class stock_move_track(osv.osv_memory):
    _name = "stock.move.track"
    _description = "Track moves"

    _columns = {
        'tracking_prefix': fields.char('Tracking prefix', size=64),
        'quantity': fields.float("Quantity per lot")
    }

    _defaults = {
        'quantity': lambda *x: 1
    }

    def track_lines(self, cr, uid, ids, context=None):
        """ To track stock moves lines
        @param self: The object pointer.
        @param cr: A database cursor
        @param uid: ID of the user currently logged in
        @param ids: An ID or list of IDs if we want more than one
        @param context: A standard dictionary
        @return:
        """
        datas = self.read(cr, uid, ids)[0]
        move_obj = self.pool.get('stock.move')
        move_obj._track_lines(cr, uid, context['active_id'], datas, context=context)
        return {}

stock_move_track()

class stock_move_consume(osv.osv_memory):
    _name = "stock.move.consume"
    _description = "Consume Products"

    _columns = {
        'product_id': fields.many2one('product.product', 'Product', required=True, select=True),
        'product_qty': fields.float('Quantity', required=True),
        'product_uom': fields.many2one('product.uom', 'Product UOM', required=True),
        'location_id': fields.many2one('stock.location', 'Location', required=True)
    }

    def default_get(self, cr, uid, fields, context=None):
        """ Get default values
        @param self: The object pointer.
        @param cr: A database cursor
        @param uid: ID of the user currently logged in
        @param fields: List of fields for default value
        @param context: A standard dictionary
        @return: default values of fields
        """
        if context is None:
            context = {}
        res = super(stock_move_consume, self).default_get(cr, uid, fields, context=context)
        move = self.pool.get('stock.move').browse(cr, uid, context['active_id'], context=context)
        if 'product_id' in fields:
            res.update({'product_id': move.product_id.id})
        if 'product_uom' in fields:
            res.update({'product_uom': move.product_uom.id})
        if 'product_qty' in fields:
            res.update({'product_qty': move.product_qty})
        if 'location_id' in fields:
            res.update({'location_id': move.location_id.id})

        return res

    def do_move_consume(self, cr, uid, ids, context=None):
        """ To move consumed products
        @param self: The object pointer.
        @param cr: A database cursor
        @param uid: ID of the user currently logged in
        @param ids: the ID or list of IDs if we want more than one
        @param context: A standard dictionary
        @return:
        """
        if context is None:
            context = {}
        move_obj = self.pool.get('stock.move')
        move_ids = context['active_ids']
        for data in self.read(cr, uid, ids):
            move_obj.action_consume(cr, uid, move_ids,
                             data['product_qty'], data['location_id'],
                             context=context)
        return {}

stock_move_consume()


class stock_move_scrap(osv.osv_memory):
    _name = "stock.move.scrap"
    _description = "Scrap Products"
    _inherit = "stock.move.consume"

    _defaults = {
        'location_id': lambda *x: False
    }

    def default_get(self, cr, uid, fields, context=None):
        """ Get default values
        @param self: The object pointer.
        @param cr: A database cursor
        @param uid: ID of the user currently logged in
        @param fields: List of fields for default value
        @param context: A standard dictionary
        @return: default values of fields
        """
        if context is None:
            context = {}
        res = super(stock_move_consume, self).default_get(cr, uid, fields, context=context)
        move = self.pool.get('stock.move').browse(cr, uid, context['active_id'], context=context)
        location_obj = self.pool.get('stock.location')
        scrpaed_location_ids = location_obj.search(cr, uid, [('scrap_location','=',True)])

        if 'product_id' in fields:
            res.update({'product_id': move.product_id.id})
        if 'product_uom' in fields:
            res.update({'product_uom': move.product_uom.id})
        if 'product_qty' in fields:
            res.update({'product_qty': move.product_qty})
        if 'location_id' in fields:
            if scrpaed_location_ids:
                res.update({'location_id': scrpaed_location_ids[0]})
            else:
                res.update({'location_id': False})

        return res

    def move_scrap(self, cr, uid, ids, context=None):
        """ To move scrapped products
        @param self: The object pointer.
        @param cr: A database cursor
        @param uid: ID of the user currently logged in
        @param ids: the ID or list of IDs if we want more than one
        @param context: A standard dictionary
        @return:
        """
        if context is None:
            context = {}
        move_obj = self.pool.get('stock.move')
        move_ids = context['active_ids']
        for data in self.read(cr, uid, ids):
            move_obj.action_scrap(cr, uid, move_ids,
                             data['product_qty'], data['location_id'],
                             context=context)
        return {}

stock_move_scrap()


class split_in_production_lot(osv.osv_memory):
    _name = "stock.move.split"
    _description = "Split in Production lots"

    def default_get(self, cr, uid, fields, context=None):
        """ Get default values
        @param self: The object pointer.
        @param cr: A database cursor
        @param uid: ID of the user currently logged in
        @param fields: List of fields for default value
        @param context: A standard dictionary
        @return: Default values of fields
        """
        if context is None:
            context = {}

        res = super(split_in_production_lot, self).default_get(cr, uid, fields, context=context)
        if context.get('active_id'):
            move = self.pool.get('stock.move').browse(cr, uid, context['active_id'], context=context)
            if 'product_id' in fields:
                res.update({'product_id': move.product_id.id})
            if 'product_uom' in fields:
                res.update({'product_uom': move.product_uom.id})
            if 'qty' in fields:
                res.update({'qty': move.product_qty})
            if 'use_exist' in fields:
                res.update({'use_exist': (move.picking_id and move.picking_id.type=='out' and True) or False})
        return res

    _columns = {
        'qty': fields.integer('Quantity'),
        'product_id': fields.many2one('product.product', 'Product', required=True, select=True),
        'product_uom': fields.many2one('product.uom', 'UoM'),
        'line_ids': fields.one2many('stock.move.split.lines', 'lot_id', 'Production Lots'),
        'line_exist_ids': fields.one2many('stock.move.split.lines.exist', 'lot_id', 'Production Lots'),
        'use_exist' : fields.boolean('Existing Lots', help="Check this option to select existing lots in the list below, otherwise you should enter new ones line by line."),
     }

    def split_lot(self, cr, uid, ids, context=None):
        """ To split a lot
        @param self: The object pointer.
        @param cr: A database cursor
        @param uid: ID of the user currently logged in
        @param ids: An ID or list of IDs if we want more than one
        @param context: A standard dictionary
        @return:
        """
        if context is None:
            context = {}
        self.split(cr, uid, ids, context.get('active_ids'), context=context)
        return {}

    def split(self, cr, uid, ids, move_ids, context=None):
        """ To split stock moves into production lot
        @param self: The object pointer.
        @param cr: A database cursor
        @param uid: ID of the user currently logged in
        @param ids: the ID or list of IDs if we want more than one
        @param move_ids: the ID or list of IDs of stock move we want to split
        @param context: A standard dictionary
        @return:
        """
        if context is None:
            context = {}
        inventory_id = context.get('inventory_id', False)
        prodlot_obj = self.pool.get('stock.production.lot')
        inventory_obj = self.pool.get('stock.inventory')
        move_obj = self.pool.get('stock.move')
        new_move = []
        for data in self.browse(cr, uid, ids, context=context):
<<<<<<< HEAD
            for move in move_obj.browse(cr, uid, move_ids, context=context):
=======
            for move in move_obj.browse(cr, uid, move_ids):
>>>>>>> 5350ab0c
                move_qty = move.product_qty
                quantity_rest = move.product_qty
                uos_qty_rest = move.product_uos_qty
                new_move = []
                if data.use_exist:
                    lines = [l for l in data.line_exist_ids if l]
                else:
                    lines = [l for l in data.line_ids if l]
                for line in lines:
                    quantity = line.quantity
                    if quantity <= 0 or move_qty == 0:
                        continue
                    quantity_rest -= quantity
                    uos_qty = quantity / move_qty * move.product_uos_qty
                    uos_qty_rest = quantity_rest / move_qty * move.product_uos_qty
                    if quantity_rest < 0:
                        quantity_rest = quantity
                        break
                    default_val = {
                        'product_qty': quantity,
                        'product_uos_qty': uos_qty,
                        'state': move.state
                    }
                    if quantity_rest > 0:
                        current_move = move_obj.copy(cr, uid, move.id, default_val, context=context)
                        if inventory_id and current_move:
                            inventory_obj.write(cr, uid, inventory_id, {'move_ids': [(4, current_move)]}, context=context)
                        new_move.append(current_move)

                    if quantity_rest == 0:
                        current_move = move.id
                    prodlot_id = False
                    if data.use_exist:
                        prodlot_id = line.prodlot_id.id
                    if not prodlot_id:
                        prodlot_id = prodlot_obj.create(cr, uid, {
                            'name': line.name,
                            'product_id': move.product_id.id},
                        context=context)

                    move_obj.write(cr, uid, [current_move], {'prodlot_id': prodlot_id, 'state':move.state})

                    update_val = {}
                    if quantity_rest > 0:
                        update_val['product_qty'] = quantity_rest
                        update_val['product_uos_qty'] = uos_qty_rest
                        update_val['state'] = move.state
                        move_obj.write(cr, uid, [move.id], update_val)

        return new_move

split_in_production_lot()

class stock_move_split_lines_exist(osv.osv_memory):
    _name = "stock.move.split.lines.exist"
    _description = "Exist Split lines"
    _columns = {
        'name': fields.char('Tracking serial', size=64),
        'quantity': fields.integer('Quantity'),
        'lot_id': fields.many2one('stock.move.split', 'Lot'),
        'prodlot_id': fields.many2one('stock.production.lot', 'Production Lot'),
    }
    _defaults = {
        'quantity': lambda *x: 1,
    }

stock_move_split_lines_exist()

class stock_move_split_lines(osv.osv_memory):
    _name = "stock.move.split.lines"
    _description = "Split lines"
    _columns = {
        'name': fields.char('Tracking serial', size=64),
        'quantity': fields.integer('Quantity'),
        'use_exist' : fields.boolean('Existing Lot'),
        'lot_id': fields.many2one('stock.move.split', 'Lot'),
        'action': fields.selection([('split','Split'),('keepinone','Keep in one lot')],'Action'),
    }
    _defaults = {
        'quantity': lambda *x: 1,
        'action' : lambda *x: 'split',
    }
stock_move_split_lines()<|MERGE_RESOLUTION|>--- conflicted
+++ resolved
@@ -238,11 +238,7 @@
         move_obj = self.pool.get('stock.move')
         new_move = []
         for data in self.browse(cr, uid, ids, context=context):
-<<<<<<< HEAD
             for move in move_obj.browse(cr, uid, move_ids, context=context):
-=======
-            for move in move_obj.browse(cr, uid, move_ids):
->>>>>>> 5350ab0c
                 move_qty = move.product_qty
                 quantity_rest = move.product_qty
                 uos_qty_rest = move.product_uos_qty
