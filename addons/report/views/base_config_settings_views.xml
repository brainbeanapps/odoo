--- conflicted
+++ resolved
@@ -5,7 +5,6 @@
         <field name="inherit_id" ref="base_setup.base_config_settings_view_form"/>
         <field name="model">base.config.settings</field>
         <field name="arch" type="xml">
-<<<<<<< HEAD
            <div id="business_documents" position="replace">
                 <h2>Business Documents</h2>
                 <div class="row mt16 o_settings_container">
@@ -19,22 +18,10 @@
                             <div class="content-group">
                                 <div class="mt16 row">
                                     <label for="paperformat_id" string="Format" class="col-xs-3 col-md-3 o_light_label"/>
-                                    <field name="paperformat_id" class="oe_inline"/>
+                                    <field name="paperformat_id" class="oe_inline" required="1"/>
                                 </div>
                             </div>
                         </div>
-=======
-            <data>
-                <group name="report" position="inside">
-                    <label for="paperformat_id"/>
-                    <div>
-                        <field name="paperformat_id" class="oe_inline" required="1"/>
-                        <button name="%(action_report_internalpreview)d" string="Preview Internal Report" type="action"/>
-                        <button name="%(action_report_externalpreview)d" string="Preview External Report" type="action"/>
-                        <button name="edit_external_header" string="Edit external header" type="object" class="oe_link"/>
-                        <button name="edit_external_footer" string="Edit external footer" type="object" class="oe_link"/>
-                        <button name="edit_internal_header" string="Edit internal header" type="object" class="oe_link"/>
->>>>>>> c8b5c013
                     </div>
                     <div class="col-xs-12 col-md-6 o_setting_box">
                         <div class="o_setting_right_pane">
