<?xml version="1.0"?>
<openerp>
    <data>

        <!-- Add section_id (Sales Team) to res.partner -->
        <record id="view_partners_form_crm1" model="ir.ui.view">
                <field name="name">view.res.partner.form.crm.inherited1</field>
                <field name="model">res.partner</field>
                <field name="type">form</field>
                <field name="inherit_id" ref="base.view_partner_form"/>
                <field eval="18" name="priority"/>
                <field name="arch" type="xml">
                    <field name="user_id" position="after">
                        <field name="section_id" completion="1" widget="selection"/>
                    </field>
                </field>
        </record>

        <record id="view_partners_tree_crm2" model="ir.ui.view">
                <field name="name">view.res.partner.tree.crm.inherited2</field>
                <field name="model">res.partner</field>
                <field name="type">tree</field>
                <field name="inherit_id" ref="base.view_partner_tree"/>
                <field eval="18" name="priority"/>
                <field name="arch" type="xml">
                    <field name="phone" position="after">
                        <field name="section_id" completion="1" widget="selection"/>
                    </field>
                </field>
        </record>

        <record id="view_partners_form_crm3" model="ir.ui.view">
                <field name="name">view.res.partner.search.crm.inherited3</field>
                <field name="model">res.partner</field>
                <field name="type">search</field>
                <field name="inherit_id" ref="base.view_res_partner_filter"/>
                <field eval="18" name="priority"/>
                <field name="arch" type="xml">
                    <field name="category_id" position="after">
                        <field name="section_id" completion="1" widget="selection"/>
                    </field>
                    <xpath expr="//field[@name='user_id']" position="after">
                        <field name="country_id"/>
                    </xpath>
                </field>
        </record>

        <!-- open meetings related to given partner -->
        <act_window
            id="crm_meeting_partner"
            name="Meetings"
            res_model="crm.meeting"
            src_model="res.partner"
            view_mode="calendar,tree,form,gantt"
            context="{'search_default_partner_id': active_id, 'default_partner_id': active_id}"
        />

        <!-- open opportunities related to given partner -->
        <record model="ir.actions.act_window" id="relate_partner_opportunities">
            <field name="name">Opportunities</field>
            <field name="res_model">crm.lead</field>
            <field name="view_mode">kanban,tree,form,graph,calendar</field>
            <field name="domain">[('type','=','opportunity')]</field>
            <field name="context">{'search_default_partner_id': active_id, 'default_partner_id': active_id,
                'stage_type': 'opportunity', 'default_type': 'opportunity'}</field>
            <field name="view_id" eval="False"/>
            <field name="search_view_id" ref="crm.view_crm_case_opportunities_filter"/>
            <field name="help">
                With opportunities you can manage and keep track of your sales pipeline by creating specific customer- or prospect-related sales documents to follow up potential sales. Information such as expected revenue, opportunity stage, expected closing date, communication history and much more can be stored. Opportunities can be connected to the email gateway: new emails may create opportunities, each of them automatically gets the history of the conversation with the customer.

                You and your team(s) will be able to plan meetings and phone calls from opportunities, convert them into quotations, manage related documents, track all customer related activities, and much more.
            </field>
        </record>
        <record model="ir.actions.act_window.view" id="relate_partner_opportunities_kanban">
            <field name="sequence" eval="0"/>
            <field name="view_mode">kanban</field>
            <field name="view_id" ref="crm_case_kanban_view_leads"/>
            <field name="act_window_id" ref="relate_partner_opportunities"/>
        </record>
        <record model="ir.actions.act_window.view" id="relate_partner_opportunities_tree">
            <field name="sequence" eval="1"/>
            <field name="view_mode">tree</field>
            <field name="view_id" ref="crm_case_tree_view_oppor"/>
            <field name="act_window_id" ref="relate_partner_opportunities"/>
        </record>
        <record model="ir.actions.act_window.view" id="relate_partner_opportunities_form">
            <field name="sequence" eval="2"/>
            <field name="view_mode">form</field>
            <field name="view_id" ref="crm_case_form_view_oppor"/>
            <field name="act_window_id" ref="relate_partner_opportunities"/>
        </record>
        <record model="ir.actions.act_window.view" id="relate_partner_opportunities_graph">
            <field name="sequence" eval="4"/>
            <field name="view_mode">graph</field>
            <field name="view_id" ref="crm_case_graph_view_opportunity"/>
            <field name="act_window_id" ref="relate_partner_opportunities"/>
        </record>

        <!-- Partner kanban view inherte -->
        <record model="ir.ui.view" id="crm_lead_partner_kanban_view">
            <field name="name">res.partner.kanban.inherit</field>
            <field name="model">res.partner</field>
            <field name="type">kanban</field>
            <field name="inherit_id" ref="base.res_partner_kanban_view"/>
            <field name="arch" type="xml">
                <field name="mobile" position="after">
                    <field name="opportunity_count"/>
                    <field name="meeting_count"/>
                </field>
                 <xpath expr="//h4[@class='oe_partner_heading']" position="after">
                        <a name="%(relate_partner_opportunities)d" type="action">
                            <t t-if="record.opportunity_count.value">Opportunities(<t t-esc="record.opportunity_count.value"/>)</t>
                        </a>
                        <a name="%(crm_meeting_partner)d" type="action">
                            <t t-if="record.meeting_count.value">Meetings(<t t-esc="record.meeting_count.value"/>)</t>
                        </a>
                </xpath>
            </field>
        </record>


        <record model="ir.ui.view" id="res_partner_view_buttons">
            <field name="name">res.partner.view.buttons</field>
            <field name="model">res.partner</field>
            <field name="type">form</field>
            <field name="inherit_id" ref="base.view_partner_form" />
            <field name="arch" type="xml">
                <xpath expr="//div[@name='buttons']" position="inside">
                    <button type="action"
                        string="Schedule a Meeting"
                        name="%(crm.crm_case_categ_meet_create_partner)d"
                        context="{'default_partner_id': active_id, 'default_duration': 4.0}"/>
                    <button type="action" string="Schedule a Call" 
                        name="%(crm.crm_case_categ_phone_create_partner)d" 
<<<<<<< HEAD
                        context="{'search_default_partner_id': active_id, 'default_duration': 1.0}" />
                    <button type="action" string="Opportunities"
                        name="%(crm.relate_partner_opportunities)d" />
=======
                        context="{'search_default_partner_id': [active_id], 'default_duration': 1.0, 'default_partner_id': active_id}" />
                    <button type="action" string="Opportunities"
                        name="%(crm.crm_case_category_act_oppor11)d" context="{'search_default_partner_id': [active_id]}"/>
>>>>>>> c449d53f
                </xpath>
            </field>
        </record>

    </data>
</openerp>
<|MERGE_RESOLUTION|>--- conflicted
+++ resolved
@@ -52,7 +52,7 @@
             res_model="crm.meeting"
             src_model="res.partner"
             view_mode="calendar,tree,form,gantt"
-            context="{'search_default_partner_id': active_id, 'default_partner_id': active_id}"
+            context="{'search_default_partner_id': active_id}"
         />
 
         <!-- open opportunities related to given partner -->
@@ -61,7 +61,7 @@
             <field name="res_model">crm.lead</field>
             <field name="view_mode">kanban,tree,form,graph,calendar</field>
             <field name="domain">[('type','=','opportunity')]</field>
-            <field name="context">{'search_default_partner_id': active_id, 'default_partner_id': active_id,
+            <field name="context">{'search_default_partner_id': active_id,
                 'stage_type': 'opportunity', 'default_type': 'opportunity'}</field>
             <field name="view_id" eval="False"/>
             <field name="search_view_id" ref="crm.view_crm_case_opportunities_filter"/>
@@ -107,13 +107,13 @@
                     <field name="opportunity_count"/>
                     <field name="meeting_count"/>
                 </field>
-                 <xpath expr="//h4[@class='oe_partner_heading']" position="after">
-                        <a name="%(relate_partner_opportunities)d" type="action">
-                            <t t-if="record.opportunity_count.value">Opportunities(<t t-esc="record.opportunity_count.value"/>)</t>
-                        </a>
-                        <a name="%(crm_meeting_partner)d" type="action">
-                            <t t-if="record.meeting_count.value">Meetings(<t t-esc="record.meeting_count.value"/>)</t>
-                        </a>
+                <xpath expr="//h4[@class='oe_partner_heading']" position="after">
+                    <a name="%(relate_partner_opportunities)d" type="action">
+                        <t t-if="record.opportunity_count.value"><t t-esc="record.opportunity_count.value"/> Opportunities</t>
+                    </a>
+                    <a name="%(crm_meeting_partner)d" type="action">
+                        <t t-if="record.meeting_count.value"><t t-esc="record.meeting_count.value"/> Meetings</t>
+                    </a>
                 </xpath>
             </field>
         </record>
@@ -129,18 +129,12 @@
                     <button type="action"
                         string="Schedule a Meeting"
                         name="%(crm.crm_case_categ_meet_create_partner)d"
-                        context="{'default_partner_id': active_id, 'default_duration': 4.0}"/>
+                        context="{'search_default_partner_id': active_id, 'default_duration': 4.0}"/>
                     <button type="action" string="Schedule a Call" 
                         name="%(crm.crm_case_categ_phone_create_partner)d" 
-<<<<<<< HEAD
                         context="{'search_default_partner_id': active_id, 'default_duration': 1.0}" />
                     <button type="action" string="Opportunities"
-                        name="%(crm.relate_partner_opportunities)d" />
-=======
-                        context="{'search_default_partner_id': [active_id], 'default_duration': 1.0, 'default_partner_id': active_id}" />
-                    <button type="action" string="Opportunities"
-                        name="%(crm.crm_case_category_act_oppor11)d" context="{'search_default_partner_id': [active_id]}"/>
->>>>>>> c449d53f
+                        name="%(crm.crm_case_category_act_oppor11)d" context="{'search_default_partner_id': active_id}"/>
                 </xpath>
             </field>
         </record>
