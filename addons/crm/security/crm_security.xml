--- conflicted
+++ resolved
@@ -41,6 +41,7 @@
     </record>
 
 </data>
+
 <data noupdate="1">
 
     <record id="crm_rule_personal_lead" model="ir.rule">
@@ -63,7 +64,6 @@
         <field name="domain_force">['|',('user_id','=',user.id),('show_as','=','busy')]</field>
     </record>
 
-<<<<<<< HEAD
     <record id="crm_rule_personal_phonecall" model="ir.rule">
         <field name="name">Personal Phone Calls</field>
         <field ref="model_crm_phonecall" name="model_id"/>
@@ -77,8 +77,5 @@
         <field name="groups" eval="[(4, ref('base.group_sale_salesman_all_leads'))]"/>
     </record>
 
-    </data>
-=======
 </data>
->>>>>>> 5101771c
 </openerp>