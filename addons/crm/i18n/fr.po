# Translation of OpenERP Server.
# This file contains the translation of the following modules:
#	* crm
#
msgid ""
msgstr ""
"Project-Id-Version: OpenERP Server 6.0dev\n"
"Report-Msgid-Bugs-To: support@openerp.com\n"
"POT-Creation-Date: 2010-12-15 15:05+0000\n"
"PO-Revision-Date: 2010-12-17 15:23+0000\n"
"Last-Translator: Maxime Chambreuil (http://www.savoirfairelinux.com) "
"<maxime.chambreuil@savoirfairelinux.com>\n"
"Language-Team: \n"
"MIME-Version: 1.0\n"
"Content-Type: text/plain; charset=UTF-8\n"
"Content-Transfer-Encoding: 8bit\n"
"X-Launchpad-Export-Date: 2010-12-18 05:04+0000\n"
"X-Generator: Launchpad (build Unknown)\n"

#. module: crm
#: view:crm.lead.report:0
msgid "# Leads"
msgstr "Nb. de pistes"

#. module: crm
#: selection:crm.case.stage,type:0
#: view:crm.lead:0
#: selection:crm.lead,type:0
#: selection:crm.lead.report,type:0
msgid "Lead"
msgstr "Piste"

#. module: crm
#: model:crm.case.categ,name:crm.categ_oppor3
msgid "Need Services"
msgstr "Besoin de services"

#. module: crm
#: selection:crm.meeting,rrule_type:0
msgid "Monthly"
msgstr "Mensuel"

#. module: crm
#: view:crm.opportunity2phonecall:0
msgid "Schedule a PhoneCall"
msgstr "Planifier un appel"

#. module: crm
#: model:ir.model,name:crm.model_crm_case_stage
msgid "Stage of case"
msgstr "Etape des cas"

#. module: crm
#: view:crm.meeting:0
msgid "Visibility"
msgstr "Visibilité"

#. module: crm
#: field:crm.lead,title:0
msgid "Title"
msgstr "Titre"

#. module: crm
#: field:crm.meeting,show_as:0
msgid "Show as"
msgstr "Montrer comme"

#. module: crm
#: field:crm.meeting,day:0
#: selection:crm.meeting,select1:0
msgid "Date of month"
msgstr "Date dans le mois"

#. module: crm
#: view:crm.lead:0
#: view:crm.phonecall:0
msgid "Today"
msgstr "Aujourd'hui"

#. module: crm
#: view:crm.merge.opportunity:0
msgid "Select Opportunities"
msgstr "Sélectionnez des opportunités"

#. module: crm
#: view:crm.phonecall2phonecall:0
#: view:crm.send.mail:0
msgid " "
msgstr " "

#. module: crm
#: view:crm.lead.report:0
#: field:crm.phonecall.report,delay_close:0
msgid "Delay to close"
msgstr "Délai pour clôturer"

#. module: crm
#: view:crm.lead:0
msgid "Previous Stage"
msgstr "Étape précédente"

#. module: crm
#: code:addons/crm/wizard/crm_add_note.py:0
#, python-format
msgid "Can not add note!"
msgstr "Impossible d'ajouter une note !"

#. module: crm
#: field:crm.case.stage,name:0
msgid "Stage Name"
msgstr "Nom de l'étape"

#. module: crm
#: view:crm.lead.report:0
#: field:crm.lead.report,day:0
#: view:crm.phonecall.report:0
#: field:crm.phonecall.report,day:0
msgid "Day"
msgstr "Jour"

#. module: crm
#: sql_constraint:crm.case.section:0
msgid "The code of the sales team must be unique !"
msgstr ""

#. module: crm
#: code:addons/crm/wizard/crm_lead_to_opportunity.py:0
#, python-format
msgid "Lead '%s' has been converted to an opportunity."
msgstr "La piste \"%s\" a été convertie en opportunité."

#. module: crm
#: code:addons/crm/crm_lead.py:0
#, python-format
msgid "The lead '%s' has been closed."
msgstr "La piste '%s' a été clôturée."

#. module: crm
#: selection:crm.meeting,freq:0
msgid "No Repeat"
msgstr "Aucune répetition"

#. module: crm
#: field:crm.case.section,resource_calendar_id:0
msgid "Resource's Calendar"
msgstr "Calendrier de ressource"

#. module: crm
#: code:addons/crm/wizard/crm_lead_to_opportunity.py:0
#: code:addons/crm/wizard/crm_lead_to_partner.py:0
#: code:addons/crm/wizard/crm_phonecall_to_partner.py:0
#, python-format
msgid "Warning !"
msgstr "Avertissement !"

#. module: crm
#: selection:crm.meeting,rrule_type:0
msgid "Yearly"
msgstr "Annuel"

#. module: crm
#: field:crm.segmentation.line,name:0
msgid "Rule Name"
msgstr "Nom de la règle"

#. module: crm
#: view:crm.case.resource.type:0
#: view:crm.lead:0
#: field:crm.lead,type_id:0
#: view:crm.lead.report:0
#: field:crm.lead.report,type_id:0
#: model:ir.model,name:crm.model_crm_case_resource_type
msgid "Campaign"
msgstr "Campagne"

#. module: crm
#: selection:crm.lead2opportunity.partner,action:0
msgid "Do not create a partner"
msgstr "Ne pas créer de partenaire"

#. module: crm
#: view:crm.lead:0
msgid "Search Opportunities"
msgstr "Recherche d’opportunité"

#. module: crm
#: code:addons/crm/wizard/crm_merge_opportunities.py:0
#, python-format
msgid "Opportunity must have Partner assigned before merging with other Opportunity."
msgstr ""
"Il faut attribuer un partenaire à l'opportunité avant de la fusionner avec "
"une autre."

#. module: crm
#: code:addons/crm/wizard/crm_merge_opportunities.py:0
#, python-format
msgid "Warning!"
msgstr "Avertissement !"

#. module: crm
#: view:crm.lead.report:0
#: model:ir.actions.act_window,name:crm.action_report_crm_opportunity
#: model:ir.ui.menu,name:crm.menu_report_crm_opportunities_tree
msgid "Opportunities Analysis"
msgstr "Analyse des opportunités"

#. module: crm
#: field:crm.lead,partner_id:0
#: view:crm.lead.report:0
#: field:crm.lead.report,partner_id:0
#: field:crm.lead2opportunity,partner_id:0
#: field:crm.lead2opportunity.partner,partner_id:0
#: field:crm.lead2partner,partner_id:0
#: view:crm.meeting:0
#: field:crm.meeting,partner_id:0
#: field:crm.partner2opportunity,partner_id:0
#: view:crm.phonecall:0
#: field:crm.phonecall,partner_id:0
#: view:crm.phonecall.report:0
#: field:crm.phonecall.report,partner_id:0
#: field:crm.phonecall2opportunity,partner_id:0
#: field:crm.phonecall2partner,partner_id:0
#: model:ir.model,name:crm.model_res_partner
#: model:process.node,name:crm.process_node_partner0
msgid "Partner"
msgstr "Partenaire"

#. module: crm
#: field:crm.meeting,organizer:0
#: field:crm.meeting,organizer_id:0
msgid "Organizer"
msgstr "Organisateur"

#. module: crm
#: view:crm.phonecall:0
#: view:crm.phonecall2phonecall:0
#: model:ir.actions.act_window,name:crm.phonecall_to_phonecall_act
msgid "Schedule Other Call"
msgstr "Planifier un autre appel"

#. module: crm
#: code:addons/crm/wizard/crm_opportunity_to_phonecall.py:0
#: code:addons/crm/wizard/crm_phonecall_to_phonecall.py:0
#: model:crm.case.categ,name:crm.categ_meet3
#: view:crm.phonecall:0
#: model:ir.ui.menu,name:crm.menu_crm_config_phonecall
#, python-format
msgid "Phone Call"
msgstr "Appel téléphonique"

#. module: crm
#: field:crm.lead,optout:0
msgid "Opt-Out"
msgstr "Retirer des campagnes marketing"

#. module: crm
#: code:addons/crm/crm_opportunity.py:0
#, python-format
msgid "The opportunity '%s' has been marked as lost."
msgstr "L'opportunité '%s' a été marquée comme perdue."

#. module: crm
#: model:ir.actions.act_window,help:crm.action_report_crm_lead
msgid "Leads Analysis allows you to check different CRM related information. Check for treatment delays, number of responses given and emails sent. You can sort out your leads analysis by different groups to get accurate grained analysis."
msgstr ""
"L'analyse des pistes permet de consulter différentes informations de CRM : "
"délais de traitement, nombre de réponses données et de courriels envoyés. Il "
"est possible de trier les pistes analysées en différents groupes afin "
"d'avoir des analyses fines et précises."

#. module: crm
#: view:crm.lead:0
msgid "Send New Email"
msgstr "Envoyer un nouveau courriel."

#. module: crm
#: field:crm.segmentation,segmentation_line:0
msgid "Criteria"
msgstr "Critères"

#. module: crm
#: view:crm.segmentation:0
msgid "Excluded Answers :"
msgstr "Réponses exclues :"

#. module: crm
#: field:crm.case.stage,section_ids:0
msgid "Sections"
msgstr "Sections"

#. module: crm
#: view:crm.merge.opportunity:0
msgid "_Merge"
msgstr "_Fusionner"

#. module: crm
#: view:crm.lead.report:0
#: model:ir.actions.act_window,name:crm.action_report_crm_lead
#: model:ir.ui.menu,name:crm.menu_report_crm_leads_tree
msgid "Leads Analysis"
msgstr "Analyse des pistes"

#. module: crm
#: view:crm.lead2opportunity.action:0
msgid "If you select Merge with existing Opportunity, the lead details(with the communication history) will be merged with existing Opportunity of Selected partner."
msgstr ""
"Si vous sélectionnez \"Fusionner avec une opportunité existante\", les "
"détails de cette piste (y compris l'historique des communications) seront "
"fusionnés avec ceux de l'opportunité existante du partenaire sélectionné."

#. module: crm
#: selection:crm.meeting,class:0
msgid "Public"
msgstr "Publique"

#. module: crm
#: model:ir.actions.act_window,name:crm.crm_case_resource_type_act
#: model:ir.ui.menu,name:crm.menu_crm_case_resource_type_act
msgid "Campaigns"
msgstr "Campagnes"

#. module: crm
#: model:ir.actions.act_window,help:crm.crm_phonecall_categ_action
msgid "Create specific phone call categories to better sort the type of calls tracked in the system."
msgstr ""

#. module: crm
#: model:ir.actions.act_window,name:crm.crm_lead_categ_action
#: model:ir.ui.menu,name:crm.menu_crm_case_phonecall-act
#: model:ir.ui.menu,name:crm.menu_crm_lead_categ
msgid "Categories"
msgstr "Catégories"

#. module: crm
#: view:crm.lead:0
msgid "Dates"
msgstr "Dates"

#. module: crm
#: help:crm.lead,optout:0
msgid "If opt-out is checked, this contact has refused to receive emails or unsubscribed to a campaign."
msgstr "Si \"Retirer des campagnes marketing\" est coché, cela signifie que ce contact a refusé de recevoir des courriels ou s'est désinscrit d'une campagne."

#. module: crm
#: model:process.transition,name:crm.process_transition_leadpartner0
msgid "Prospect Partner"
msgstr "Prospect"

#. module: crm
#: field:crm.lead,contact_name:0
msgid "Contact Name"
msgstr "Nom du contact"

#. module: crm
#: selection:crm.lead2opportunity.partner,action:0
#: selection:crm.lead2partner,action:0
#: selection:crm.phonecall2partner,action:0
msgid "Link to an existing partner"
msgstr "Lier à un partenaire existant"

#. module: crm
#: view:crm.lead:0
#: view:crm.meeting:0
#: field:crm.phonecall,partner_contact:0
msgid "Contact"
msgstr "Contact"

#. module: crm
#: view:crm.installer:0
msgid "Enhance your core CRM Application with additional functionalities."
msgstr ""

#. module: crm
#: field:crm.case.stage,on_change:0
msgid "Change Probability Automatically"
msgstr "Changer automatiquement la probabilité"

#. module: crm
#: field:base.action.rule,regex_history:0
msgid "Regular Expression on Case History"
msgstr "Expression régulière sur l'historique du cas"

#. module: crm
#: code:addons/crm/crm_lead.py:0
#, python-format
msgid "The lead '%s' has been opened."
msgstr "La piste '%s' a été ouverte."

#. module: crm
#: model:process.transition,name:crm.process_transition_opportunitymeeting0
msgid "Opportunity Meeting"
msgstr "Rendez-vous d'opportunité"

#. module: crm
#: help:crm.lead.report,delay_close:0
#: help:crm.phonecall.report,delay_close:0
msgid "Number of Days to close the case"
msgstr "Nombre de jours pour clôturer la prospection"

#. module: crm
#: model:process.node,note:crm.process_node_opportunities0
msgid "When a real project/opportunity is detected"
msgstr "Lorsqu'un réel projet/une réelle opportunité est détecté"

#. module: crm
#: selection:crm.case.stage,type:0
#: field:crm.installer,crm_fundraising:0
msgid "Fundraising"
msgstr "Levée de fonds"

#. module: crm
#: view:res.partner:0
#: field:res.partner,opportunity_ids:0
msgid "Leads and Opportunities"
msgstr "Pistes et opportunités"

#. module: crm
#: view:crm.send.mail:0
msgid "_Send"
msgstr "_Envoyer"

#. module: crm
#: view:crm.lead:0
msgid "Communication"
msgstr "Communication"

#. module: crm
#: field:crm.case.section,change_responsible:0
msgid "Change Responsible"
msgstr "Changer le responsable"

#. module: crm
#: field:crm.merge.opportunity,state:0
msgid "Set State To"
msgstr "Passer l'état à"

#. module: crm
#: model:ir.model,name:crm.model_crm_lead2opportunity_action
msgid "Convert/Merge Opportunity"
msgstr "Convertir/fusionner l'opportunité"

#. module: crm
#: field:crm.lead,write_date:0
msgid "Update Date"
msgstr "Date de mise à jour"

#. module: crm
#: help:crm.meeting,count:0
msgid "Repeat max that times"
msgstr "Nombre de répétitions maxi"

#. module: crm
#: view:crm.lead2opportunity.action:0
#: field:crm.lead2opportunity.action,name:0
msgid "Select Action"
msgstr "Sélectionnez une action"

#. module: crm
#: field:base.action.rule,trg_categ_id:0
#: view:crm.lead:0
#: field:crm.lead,categ_id:0
#: view:crm.lead.report:0
#: field:crm.lead.report,categ_id:0
#: field:crm.opportunity2phonecall,categ_id:0
#: field:crm.phonecall,categ_id:0
#: field:crm.phonecall.report,categ_id:0
#: field:crm.phonecall2phonecall,categ_id:0
msgid "Category"
msgstr "Catégorie"

#. module: crm
#: view:crm.lead.report:0
msgid "#Opportunities"
msgstr "Nb. d'opportunités"

#. module: crm
#: model:crm.case.resource.type,name:crm.type_oppor2
msgid "Campaign 1"
msgstr "Campagne 1"

#. module: crm
#: model:crm.case.resource.type,name:crm.type_oppor1
msgid "Campaign 2"
msgstr "Campagne 2"

#. module: crm
#: view:crm.meeting:0
msgid "Privacy"
msgstr "Privé"

#. module: crm
#: view:crm.lead.report:0
msgid "Opportunity Analysis"
msgstr "Analyse des opportunités"

#. module: crm
#: help:crm.meeting,location:0
msgid "Location of Event"
msgstr "Emplacement de l'événement"

#. module: crm
#: field:crm.meeting,rrule:0
msgid "Recurrent Rule"
msgstr "Règle récurrente"

#. module: crm
#: help:crm.installer,fetchmail:0
msgid "Allows you to receive E-Mails from POP/IMAP server."
msgstr "Vous permet de recevoir des courriels d'un serveur POP/IMAP"

#. module: crm
#: model:process.transition,note:crm.process_transition_opportunitymeeting0
msgid "Normal or phone meeting for opportunity"
msgstr "Rendez-vous normal ou téléphonique pour une opportunité"

#. module: crm
#: model:process.node,note:crm.process_node_leads0
msgid "Very first contact with new prospect"
msgstr "Tout premier contact avec un nouveau prospect"

#. module: crm
#: code:addons/crm/crm_lead.py:0
#: code:addons/crm/wizard/crm_lead_to_opportunity.py:0
#: view:crm.lead2opportunity:0
#: view:crm.partner2opportunity:0
#: model:ir.actions.act_window,name:crm.action_crm_lead2opportunity
#: model:ir.actions.act_window,name:crm.action_view_crm_partner2opportunity
#: model:ir.actions.act_window,name:crm.crm_partner2opportunity
#, python-format
msgid "Create Opportunity"
msgstr "Créer une opportunité"

#. module: crm
#: view:crm.installer:0
msgid "Configure"
msgstr ""

#. module: crm
#: code:addons/crm/crm.py:0
#: view:crm.lead:0
#: view:res.partner:0
#, python-format
msgid "Escalate"
msgstr "Escalader"

#. module: crm
#: model:ir.module.module,shortdesc:crm.module_meta_information
msgid "Customer & Supplier Relationship Management"
msgstr "Gestion de la relation Client & Fournisseur"

#. module: crm
#: selection:crm.lead.report,month:0
#: selection:crm.meeting,month_list:0
#: selection:crm.phonecall.report,month:0
msgid "June"
msgstr "Juin"

#. module: crm
#: selection:crm.segmentation,state:0
msgid "Not Running"
msgstr "En suspens"

#. module: crm
#: view:crm.send.mail:0
#: model:ir.actions.act_window,name:crm.action_crm_reply_mail
msgid "Reply to last Mail"
msgstr "Répondre au dernier courriel"

#. module: crm
#: field:crm.lead,email:0
msgid "E-Mail"
msgstr "Courriel"

#. module: crm
#: field:crm.installer,wiki_sale_faq:0
msgid "Sale FAQ"
msgstr "FAQ sur les ventes"

#. module: crm
#: model:ir.model,name:crm.model_crm_send_mail_attachment
msgid "crm.send.mail.attachment"
msgstr "crm.send.mail.attachment"

#. module: crm
#: field:crm.meeting,count:0
msgid "Count"
msgstr "Comptage"

#. module: crm
#: selection:crm.lead.report,month:0
#: selection:crm.meeting,month_list:0
#: selection:crm.phonecall.report,month:0
msgid "October"
msgstr "Octobre"

#. module: crm
#: view:crm.segmentation:0
msgid "Included Answers :"
msgstr "Réponses incluses :"

#. module: crm
#: help:crm.meeting,email_from:0
#: help:crm.phonecall,email_from:0
msgid "These people will receive email."
msgstr "Ces personnes recevront un courriel"

#. module: crm
#: view:crm.meeting:0
#: field:crm.meeting,name:0
msgid "Summary"
msgstr "Résumé"

#. module: crm
#: view:crm.segmentation:0
msgid "State of Mind Computation"
msgstr "Calcul de l'état d'esprit"

#. module: crm
#: help:crm.case.section,change_responsible:0
msgid "Thick this box if you want that on escalation, the responsible of this sale team automatically becomes responsible of the lead/opportunity escaladed"
msgstr ""
"Cocher cette case si vous souhaitez que, lorsqu'une opportunité est "
"escaladée, le responsable de l'équipe de vente en devienne automatiquement "
"responsable."

#. module: crm
#: help:crm.installer,outlook:0
#: help:crm.installer,thunderbird:0
msgid "Allows you to link your e-mail to OpenERP's documents. You can attach it to any existing one in OpenERP or create a new one."
msgstr "Vous permet de lier votre courriel aux documents OpenERP. Vous pouvez l'associer à n'importe quel document existant dans OpenERP ou en créer un nouveau."

#. module: crm
#: view:crm.case.categ:0
msgid "Case Category"
msgstr "Catégorie des cas"

#. module: crm
#: help:crm.segmentation,som_interval_default:0
msgid "Default state of mind for period preceeding the 'Max Interval' computation. This is the starting state of mind by default if the partner has no event."
msgstr "Etat d'esprit par défaut pour la période précédent le calcul de l'intervale maximale. C'est l'état d'esprit par défaut si le partenaire n'a pas d'évenement."

#. module: crm
#: selection:crm.case.stage,type:0
msgid "Claim"
msgstr ""

#. module: crm
#: constraint:base.action.rule:0
msgid "Error: The mail is not well formated"
msgstr ""

#. module: crm
#: view:crm.segmentation:0
msgid "Profiling Options"
msgstr "Options d'analyse"

#. module: crm
#: view:crm.phonecall.report:0
msgid "#Phone calls"
msgstr "Nb. d'appels téléphoniques"

#. module: crm
#: help:crm.segmentation,categ_id:0
msgid "The partner category that will be added to partners that match the segmentation criterions after computation."
msgstr "La catégorie du partenaire qui sera ajouté aux partenaires correspondants aux critères de segmentation après calcul."

#. module: crm
#: view:crm.lead:0
msgid "Communication history"
msgstr "Historique de la communication"

#. module: crm
#: help:crm.phonecall,canal_id:0
msgid "The channels represent the different communication                         modes available with the customer. With each commercial opportunity, you can indicate                         the canall which is this opportunity source."
msgstr "Les canaux représentent les différents modes de communication disponibles avec ce client. A chaque opportunité commerciale, vous pouvez indiquer par quel canal est arrivé cette opportunité."

#. module: crm
#: code:addons/crm/crm_meeting.py:0
#, python-format
msgid "The meeting '%s' has been confirmed."
msgstr "La réunion \"%s\" a été confirmée."

#. module: crm
#: field:crm.case.section,user_id:0
msgid "Responsible User"
msgstr "Utilisateur responsable"

#. module: crm
#: code:addons/crm/wizard/crm_phonecall_to_partner.py:0
#, python-format
msgid "A partner is already defined on this phonecall."
msgstr "Un partenaire est déjà défini pour cette conférence téléphonique"

#. module: crm
#: help:crm.case.section,reply_to:0
msgid "The email address put in the 'Reply-To' of all emails sent by OpenERP about cases in this sales team"
msgstr ""
"L'adresse électronique indiquée dans le champ \"Répondre à\" de tous les "
"courriels envoyés par OpenERP pour la prospection de cette équipe "
"commerciale."

#. module: crm
#: view:res.users:0
msgid "Current Activity"
msgstr "Activité en cours"

#. module: crm
#: help:crm.meeting,exrule:0
msgid "Defines a rule or repeating pattern of time to exclude from the recurring rule."
msgstr "Définit une règle ou un intervalle de temps récurrent qu'il faut exclure de la règle récurrente."

#. module: crm
#: view:crm.segmentation.line:0
msgid "Partner Segmentation Lines"
msgstr "Lignes de segmentation"

#. module: crm
#: help:crm.meeting,active:0
msgid "If the active field is set to true, it will allow you to hide the event alarm information without removing it."
msgstr ""
"Si le champ actif est à \"Vrai\", cela vous permettra de cacher les alarmes "
"sans les supprimer."

#. module: crm
#: view:crm.lead:0
#: view:crm.meeting:0
msgid "Details"
msgstr "Détails"

#. module: crm
#: help:crm.installer,crm_caldav:0
msgid "Helps you to synchronize the meetings with other calendar clients and mobiles."
msgstr ""
"Vous aide à synchroniser les réunions avec d'autres clients de calendrier et "
"des téléphones portables."

#. module: crm
#: selection:crm.meeting,freq:0
msgid "Years"
msgstr "Années"

#. module: crm
#: help:crm.installer,crm_claim:0
msgid "Manages the suppliers and customers claims, including your corrective or preventive actions."
msgstr "Permet de gérer les réclamations des fournisseurs et des clients, y compris vos actions correctives ou préventives."

#. module: crm
#: view:crm.lead:0
msgid "Leads Form"
msgstr "Formulaire des pistes"

#. module: crm
#: view:crm.segmentation:0
#: model:ir.model,name:crm.model_crm_segmentation
msgid "Partner Segmentation"
msgstr "Segmentation du partenaire"

#. module: crm
#: field:crm.lead.report,probable_revenue:0
msgid "Probable Revenue"
msgstr "Chiffre d'affaire probable"

#. module: crm
#: help:crm.segmentation,name:0
msgid "The name of the segmentation."
msgstr "Le nom de la segmentation"

#. module: crm
#: field:crm.case.stage,probability:0
#: field:crm.lead,probability:0
msgid "Probability (%)"
msgstr "Probabilité (%)"

#. module: crm
#: view:crm.lead:0
msgid "Leads Generation"
msgstr "Génération de pistes"

#. module: crm
#: view:board.board:0
#: model:ir.ui.menu,name:crm.menu_board_statistics_dash
msgid "Statistics Dashboard"
msgstr "Tableau de bord de statistiques"

#. module: crm
#: code:addons/crm/wizard/crm_lead_to_opportunity.py:0
#: code:addons/crm/wizard/crm_partner_to_opportunity.py:0
#: code:addons/crm/wizard/crm_phonecall_to_opportunity.py:0
#: selection:crm.case.stage,type:0
#: view:crm.lead:0
#: selection:crm.lead,type:0
#: selection:crm.lead.report,type:0
#: field:crm.lead2opportunity,name:0
#: field:crm.meeting,opportunity_id:0
#: field:crm.phonecall,opportunity_id:0
#, python-format
msgid "Opportunity"
msgstr "Opportunité"

#. module: crm
#: model:crm.case.resource.type,name:crm.type_lead7
msgid "Television"
msgstr "Télévision"

#. module: crm
#: field:crm.installer,crm_caldav:0
msgid "Calendar Synchronizing"
msgstr "Synchronisation de calendrier"

#. module: crm
#: view:crm.segmentation:0
msgid "Stop Process"
msgstr "Arrêter le processus"

#. module: crm
#: view:crm.phonecall:0
msgid "Search Phonecalls"
msgstr "Rechercher les appels téléphoniques"

#. module: crm
#: model:ir.actions.act_window,help:crm.crm_lead_stage_act
msgid "Create specific stages that will help your sales better organise their sales pipeline by maintaining them to their leads and sales opportunities. It will allow them to easily track how is positioned a specific lead or opportunity in the sales cycle."
msgstr ""
"Créez des étapes spécifiques pour aider vos vendeurs à organiser leur ventes "
"en cours en les rapportant à leurs pistes et opportunités de vente. Cela "
"leur permet de suivre facilement où se trouve une piste ou une opportunité "
"dans le cycle de vente."

#. module: crm
#: field:crm.segmentation,som_interval:0
msgid "Days per Periode"
msgstr "Nb de jours par période"

#. module: crm
#: field:crm.meeting,byday:0
msgid "By day"
msgstr "Par jour"

#. module: crm
#: field:base.action.rule,act_section_id:0
msgid "Set Team to"
msgstr "Attribuer à l'équipe"

#. module: crm
#: view:calendar.attendee:0
#: field:calendar.attendee,categ_id:0
msgid "Event Type"
msgstr "Type d'évènement"

#. module: crm
#: model:ir.model,name:crm.model_crm_installer
msgid "crm.installer"
msgstr "crm.installer"

#. module: crm
#: field:crm.segmentation,exclusif:0
msgid "Exclusive"
msgstr "Sélection exclusive"

#. module: crm
#: code:addons/crm/crm_opportunity.py:0
#, python-format
msgid "The opportunity '%s' has been won."
msgstr "L'opportunité \"%s\" a été gagnée."

#. module: crm
#: help:crm.meeting,alarm_id:0
msgid "Set an alarm at this time, before the event occurs"
msgstr ""
"Déclenche une alarme à cette heure, avant que l'événement n'ait lieu."

#. module: crm
#: model:ir.module.module,description:crm.module_meta_information
msgid ""
"The generic OpenERP Customer Relationship Management\n"
"system enables a group of people to intelligently and efficiently manage\n"
"leads, opportunities, meeting, phonecall etc.\n"
"It manages key tasks such as communication, identification, prioritization,\n"
"assignment, resolution and notification.\n"
"\n"
"OpenERP ensures that all cases are successfully tracked by users, customers and\n"
"suppliers. It can automatically send reminders, escalate the request, trigger\n"
"specific methods and lots of other actions based on your own enterprise rules.\n"
"\n"
"The greatest thing about this system is that users don't need to do anything\n"
"special. They can just send email to the request tracker. OpenERP will take\n"
"care of thanking them for their message, automatically routing it to the\n"
"appropriate staff, and make sure all future correspondence gets to the right\n"
"place.\n"
"\n"
"The CRM module has a email gateway for the synchronisation interface\n"
"between mails and OpenERP. \n"
"Create dashboard for CRM that includes:\n"
"    * My Leads (list)\n"
"    * Leads by Stage (graph)\n"
"    * My Meetings (list)\n"
"    * Sales Pipeline by Stage (graph)\n"
"    * My Cases (list)\n"
"    * Jobs Tracking (graph)\n"
msgstr ""
"Le Module Gestion de la Relation Client (CRM) d'OpenERP permet à un groupe "
"de personnes \n"
"de gérer efficacement et intelligemment les pistes et opportunités "
"commerciales, les réunions,\n"
"les appels téléphoniques, etc...\n"
"Ce module gère les tâches clés comme la communication, l'identification, la "
"priorisation,\n"
"l'affectation, la résolution et la notification.\n"
"\n"
"OpenERP permet de vous assurer que tous les cas sont suivis par les "
"utilisateurs, les clients\n"
"et les fournisseurs. Le module peut envoyer automatiquement des rappels, "
"procéder à l'escalade d'une demande, \n"
"déclencher des procédures spécifiques et de nombreuses autres actions, en "
"fonction des règles propres à votre entreprise.\n"
"\n"
"Le plus grand intérêt de ce module est que les utilisateurs n'ont rien de "
"particulier à faire. Il leur suffit d'envoyer un courriel au gestionnaire de "
"requêtes. OpenERP se chargera de les remercier pour leur message, le "
"dirigera automatiquement vers l'équipe appropriée, et s'assurera que toute "
"correspondance future sera dirigée au bon endroit.\n"
"\n"
"Le module CRM possède un système de messagerie de sortie pour la "
"synchronisation de l'interface entre les courriels et OpenERP.\n"
"Vous pouvez créer des tableaux de bord pour la CRM incluant:\n"
"    * Mes pistes (liste)\n"
"    * Pistes par niveau (graphique)\n"
"    * Mes réunions (liste)\n"
"    * Le carnet des offres, par niveau (graphique)\n"
"    * Mes cas (liste)\n"
"    * Avancement des tâches (graphique)\n"

#. module: crm
#: field:crm.lead.report,create_date:0
#: field:crm.phonecall.report,create_date:0
msgid "Create Date"
msgstr "Date de création"

#. module: crm
#: field:crm.lead,ref2:0
msgid "Reference 2"
msgstr "Référence 2"

#. module: crm
#: view:crm.segmentation:0
msgid "Sales Purchase"
msgstr "Ventes Achats"

#. module: crm
#: view:crm.case.stage:0
#: field:crm.case.stage,requirements:0
msgid "Requirements"
msgstr "Pré-requis"

#. module: crm
#: help:crm.meeting,exdate:0
msgid "This property defines the list of date/time exceptions for a recurring calendar component."
msgstr "Cette propriété définit la liste des exceptions (date/heures) pour un élément récurrent du calendrier."

#. module: crm
#: view:crm.phonecall2opportunity:0
msgid "Convert To Opportunity "
msgstr "Convertir en opportunité "

#. module: crm
#: help:crm.case.stage,sequence:0
msgid "Gives the sequence order when displaying a list of case stages."
msgstr ""
"Défini l'ordre d'affichage des étapes de prospection dans les listes."

#. module: crm
#: view:crm.lead:0
#: field:crm.merge.opportunity,opportunity_ids:0
#: model:ir.actions.act_window,name:crm.crm_case_category_act_oppor11
#: model:ir.ui.menu,name:crm.menu_crm_case_opp
#: model:process.node,name:crm.process_node_opportunities0
msgid "Opportunities"
msgstr "Opportunités"

#. module: crm
#: field:crm.segmentation,categ_id:0
msgid "Partner Category"
msgstr "Catégorie du partenaire"

#. module: crm
#: view:crm.add.note:0
#: model:ir.actions.act_window,name:crm.action_crm_add_note
msgid "Add Note"
msgstr "Ajouter une note"

#. module: crm
#: field:crm.lead,is_supplier_add:0
msgid "Supplier"
msgstr "Fournisseur"

#. module: crm
#: help:crm.send.mail,reply_to:0
msgid "Reply-to of the Sales team defined on this case"
msgstr "Adresse \"Répondre à\" de l'équipe commerciale définie pour ce cas"

#. module: crm
#: view:crm.lead:0
msgid "Mark Won"
msgstr "Marquer comme gagné"

#. module: crm
#: selection:crm.segmentation.line,expr_name:0
msgid "Purchase Amount"
msgstr "Montant d'achat"

#. module: crm
#: view:crm.lead:0
msgid "Mark Lost"
msgstr "Marquer comme perdu"

#. module: crm
#: selection:crm.lead.report,month:0
#: selection:crm.meeting,month_list:0
#: selection:crm.phonecall.report,month:0
msgid "March"
msgstr "Mars"

#. module: crm
#: code:addons/crm/crm_lead.py:0
#, python-format
msgid "The opportunity '%s' has been closed."
msgstr "L'opportunité \"%s\" a été fermée."

#. module: crm
#: field:crm.lead,day_open:0
msgid "Days to Open"
msgstr ""

#. module: crm
#: view:crm.meeting:0
msgid "Show time as"
msgstr "Afficher l'heure en"

#. module: crm
#: code:addons/crm/crm_lead.py:0
#: view:crm.phonecall2partner:0
#, python-format
msgid "Create Partner"
msgstr "Créer un partenaire"

#. module: crm
#: selection:crm.segmentation.line,expr_operator:0
msgid "<"
msgstr "<"

#. module: crm
#: field:crm.lead,mobile:0
#: field:crm.phonecall,partner_mobile:0
msgid "Mobile"
msgstr "Téléphone mobile"

#. module: crm
#: code:addons/crm/wizard/crm_merge_opportunities.py:0
#, python-format
msgid ""
"There are no other 'Open' or 'Pending' Opportunities for the partner '%s'."
msgstr ""
"Il n'y a pas d'autre opportunité au statut \"Ouvert\" ou \"En attente\" pour "
"le partenaire \"%s\"."

#. module: crm
#: view:crm.lead:0
msgid "Next Stage"
msgstr "Étape suivante"

#. module: crm
#: view:board.board:0
msgid "My Meetings"
msgstr "Mes rendez vous"

#. module: crm
#: field:crm.lead,ref:0
msgid "Reference"
msgstr "Référence"

#. module: crm
#: field:crm.lead,optin:0
msgid "Opt-In"
msgstr "Accepte la prospection"

#. module: crm
#: code:addons/crm/crm_opportunity.py:0
#: code:addons/crm/crm_phonecall.py:0
#: code:addons/crm/wizard/crm_phonecall_to_meeting.py:0
#: view:crm.meeting:0
#: model:ir.actions.act_window,name:crm.act_crm_opportunity_crm_meeting_new
#: model:ir.actions.act_window,name:crm.crm_case_categ_meet
#: model:ir.ui.menu,name:crm.menu_crm_case_categ_meet
#: model:ir.ui.menu,name:crm.menu_meeting_sale
#: view:res.partner:0
#: field:res.partner,meeting_ids:0
#, python-format
msgid "Meetings"
msgstr "Rendez-vous"

#. module: crm
#: code:addons/crm/wizard/crm_lead_to_opportunity.py:0
#, python-format
msgid "Closed/Cancelled Leads Could not convert into Opportunity"
msgstr ""
"Il n'a pas été possible de convertir en opportunité une piste fermée ou "
"annulée."

#. module: crm
#: field:crm.meeting,end_date:0
msgid "Repeat Until"
msgstr "Répéter jusqu'au"

#. module: crm
#: field:crm.meeting,date_deadline:0
msgid "Deadline"
msgstr "Echéance"

#. module: crm
#: view:crm.add.note:0
#: view:crm.merge.opportunity:0
#: view:crm.opportunity2phonecall:0
#: view:crm.partner2opportunity:0
#: view:crm.phonecall2opportunity:0
#: view:crm.phonecall2phonecall:0
#: view:crm.send.mail:0
msgid "_Cancel"
msgstr "_Annuler"

#. module: crm
#: code:addons/crm/wizard/crm_phonecall_to_opportunity.py:0
#, python-format
msgid "Closed/Cancelled Phone Call Could not convert into Opportunity"
msgstr ""

#. module: crm
#: view:crm.segmentation:0
msgid "Partner Segmentations"
msgstr "Segmentation partenaire"

#. module: crm
#: view:res.partner:0
msgid "Previous"
msgstr "Précédent"

#. module: crm
#: view:crm.lead:0
msgid "Statistics"
msgstr "Statistiques"

#. module: crm
#: field:crm.meeting,attendee_ids:0
msgid "Attendees"
msgstr "Participants"

#. module: crm
#: model:ir.actions.act_window,help:crm.crm_case_category_act_leads_all
<<<<<<< HEAD
msgid "'Leads' allows you to manage and keep track of all first potential interests of a partner in one of your products or services. A lead is a first, unqualified, contact with a prospect or customer. After being qualified, a lead can be converted into a business opportunity with the creation of the related partner for further detailed tracking of any linked activities. You can use leads when you import a database of prospects or to integrate your website's contact form with OpenERP."
msgstr "'Pist' vous permettent de gérer et de garder les traces de tout les first potentials"
=======
msgid ""
"'Leads' allows you to manage and keep track of all first potential interests "
"of a partner in one of your products or services. A lead is a first, "
"unqualified, contact with a prospect or customer. After being qualified, a "
"lead can be converted into a business opportunity with the creation of the "
"related partner for further detailed tracking of any linked activities. You "
"can use leads when you import a database of prospects or to integrate your "
"website's contact form with OpenERP."
msgstr ""
"Les \"pistes\" permettent de gérer et de suivre l'intérêt que peuvent porter "
"les partenaires à vos produits ou vos services. Une piste est un premier "
"contact, non qualifié, avec un prospect ou un client. Une fois qualifié, on "
"peut convertir une piste en opportunité d'affaires et enregistrer le "
"partenaire correspondant, de manière à suivre en détails toutes les "
"activités en rapport. Vous pouvez utiliser les pistes pour importer un "
"fichier de prospects ou pour intégrer les demandes de contact faites sur "
"votre site web."
>>>>>>> c2f85df4

#. module: crm
#: view:crm.lead2opportunity.action:0
#: view:res.partner:0
msgid "Next"
msgstr "Suivant"

#. module: crm
#: view:crm.lead:0
msgid "Stage:"
msgstr "Étape :"

#. module: crm
#: model:crm.case.stage,name:crm.stage_lead5
#: model:crm.case.stage,name:crm.stage_opportunity5
#: view:crm.lead:0
msgid "Won"
msgstr "Gagné"

#. module: crm
#: field:crm.lead.report,delay_expected:0
msgid "Overpassed Deadline"
msgstr "Échéance dépassée"

#. module: crm
#: model:crm.case.section,name:crm.section_sales_department
msgid "Sales Department"
msgstr "Département des ventes"

#. module: crm
#: field:crm.send.mail,html:0
msgid "HTML formatting?"
msgstr "Mettre au format HTML ?"

#. module: crm
#: field:crm.case.stage,type:0
#: field:crm.lead,type:0
#: field:crm.lead.report,type:0
#: view:crm.meeting:0
#: view:crm.phonecall:0
#: view:crm.phonecall.report:0
msgid "Type"
msgstr "Type"

#. module: crm
#: view:crm.segmentation:0
msgid "Compute Segmentation"
msgstr "Calculer la segmentation"

#. module: crm
#: selection:crm.lead,priority:0
#: selection:crm.lead.report,priority:0
#: selection:crm.phonecall,priority:0
#: selection:crm.phonecall.report,priority:0
msgid "Lowest"
msgstr "Très basse"

#. module: crm
#: view:crm.add.note:0
#: view:crm.send.mail:0
#: field:crm.send.mail.attachment,binary:0
msgid "Attachment"
msgstr "Pièce jointe"

#. module: crm
#: selection:crm.lead.report,month:0
#: selection:crm.meeting,month_list:0
#: selection:crm.phonecall.report,month:0
msgid "August"
msgstr "Août"

#. module: crm
#: view:crm.lead:0
#: field:crm.lead,create_date:0
#: field:crm.lead.report,creation_date:0
#: field:crm.meeting,create_date:0
#: field:crm.phonecall,create_date:0
#: field:crm.phonecall.report,creation_date:0
msgid "Creation Date"
msgstr "Date de création"

#. module: crm
#: help:crm.meeting,interval:0
msgid "Repeat every x"
msgstr "Répéter tous les x"

#. module: crm
#: model:crm.case.categ,name:crm.categ_oppor5
msgid "Need a Website Design"
msgstr "A besoin d'une conception de son site web"

#. module: crm
#: field:crm.meeting,recurrent_uid:0
msgid "Recurrent ID"
msgstr "ID récurrent"

#. module: crm
#: view:crm.lead:0
#: view:crm.meeting:0
#: field:crm.send.mail,subject:0
#: view:res.partner:0
msgid "Subject"
msgstr "Objet"

#. module: crm
#: field:crm.meeting,tu:0
msgid "Tue"
msgstr "Mar"

#. module: crm
#: code:addons/crm/crm_lead.py:0
#: view:crm.case.stage:0
#: view:crm.lead:0
#: field:crm.lead,stage_id:0
#: view:crm.lead.report:0
#: field:crm.lead.report,stage_id:0
#, python-format
msgid "Stage"
msgstr "Étape"

#. module: crm
#: view:crm.lead:0
msgid "History Information"
msgstr "Information de l'historique"

#. module: crm
#: field:base.action.rule,act_mail_to_partner:0
msgid "Mail to Partner"
msgstr "Envoyer un courriel au partenaire"

#. module: crm
#: view:crm.lead:0
msgid "Mailings"
msgstr "Publipostages"

#. module: crm
#: field:crm.meeting,class:0
msgid "Mark as"
msgstr "Marquer comme"

#. module: crm
#: help:crm.meeting,rrule_type:0
msgid "Let the event automatically repeat at that interval"
msgstr "Laisser l'événement se répéter automatiquement à chaque intervalle"

#. module: crm
#: view:base.action.rule:0
msgid "Condition Case Fields"
msgstr "Champs de condition des cas"

#. module: crm
#: view:crm.case.section:0
#: field:crm.case.section,stage_ids:0
#: view:crm.case.stage:0
#: model:ir.actions.act_window,name:crm.crm_case_stage_act
#: model:ir.actions.act_window,name:crm.crm_lead_stage_act
#: model:ir.actions.act_window,name:crm.crm_opportunity_stage_act
#: model:ir.ui.menu,name:crm.menu_crm_lead_stage_act
#: model:ir.ui.menu,name:crm.menu_crm_opportunity_stage_act
msgid "Stages"
msgstr "Étapes"

#. module: crm
#: field:crm.lead,planned_revenue:0
#: field:crm.lead2opportunity,planned_revenue:0
#: field:crm.partner2opportunity,planned_revenue:0
#: field:crm.phonecall2opportunity,planned_revenue:0
msgid "Expected Revenue"
msgstr "Revenu estimé"

#. module: crm
#: selection:crm.lead.report,month:0
#: selection:crm.meeting,month_list:0
#: selection:crm.phonecall.report,month:0
msgid "September"
msgstr "Septembre"

#. module: crm
#: field:crm.segmentation,partner_id:0
msgid "Max Partner ID processed"
msgstr "Max ID partenaire traité"

#. module: crm
#: model:ir.actions.act_window,name:crm.action_report_crm_phonecall
#: model:ir.ui.menu,name:crm.menu_report_crm_phonecalls_tree
msgid "Phone Calls Analysis"
msgstr "Analyse des appels téléphoniques"

#. module: crm
#: field:crm.lead.report,opening_date:0
#: field:crm.phonecall.report,opening_date:0
msgid "Opening Date"
msgstr "Date d'ouverture"

#. module: crm
#: help:crm.phonecall,duration:0
msgid "Duration in Minutes"
msgstr "Durée en minutes"

#. module: crm
#: view:crm.lead2opportunity.partner:0
#: view:crm.lead2partner:0
#: view:crm.phonecall2partner:0
msgid "Continue"
msgstr "Continuer"

#. module: crm
#: help:crm.installer,crm_helpdesk:0
msgid "Manages a Helpdesk service."
msgstr "Gère un service d'assistance"

#. module: crm
#: field:crm.partner2opportunity,name:0
msgid "Opportunity Name"
msgstr "Nom de l'opportunité"

#. module: crm
#: help:crm.case.section,active:0
msgid "If the active field is set to true, it will allow you to hide the sales team without removing it."
msgstr ""
"Si le champ actif est à \"Vrai\", cela vous permet de cacher l'équipe "
"commerciale sans la supprimer."

#. module: crm
#: view:crm.lead.report:0
#: view:crm.phonecall.report:0
msgid "  Year  "
msgstr "  Année  "

#. module: crm
#: view:crm.meeting:0
msgid "Edit All"
msgstr "Tout modifier"

#. module: crm
#: field:crm.meeting,fr:0
msgid "Fri"
msgstr "Ven"

#. module: crm
#: field:crm.meeting,write_date:0
msgid "Write Date"
msgstr "Date d'écriture"

#. module: crm
#: view:crm.meeting:0
msgid "Reminder"
msgstr "Rappel"

#. module: crm
#: help:crm.segmentation,sales_purchase_active:0
<<<<<<< HEAD
msgid "Check if you want to use this tab as part of the segmentation rule. If not checked, the criteria beneath will be ignored"
msgstr "Vérifiez si vous voulez utiliser cet onglet comme faisant partie de la règle de segmentation. S'il n'est pas coché, le critère en dessous sera ignoré"
=======
msgid ""
"Check if you want to use this tab as part of the segmentation rule. If not "
"checked, the criteria beneath will be ignored"
msgstr ""
"Cochez cette case si vous voulez utiliser cet onglet comme faisant partie de "
"la règle de segmentation. Si cette case n'est pas cochée, le critère en "
"dessous sera ignoré."
>>>>>>> c2f85df4

#. module: crm
#: view:crm.lead2opportunity.partner:0
#: view:crm.lead2partner:0
#: view:crm.phonecall:0
#: view:crm.phonecall2partner:0
#: model:ir.actions.act_window,name:crm.action_crm_lead2partner
#: model:ir.actions.act_window,name:crm.action_crm_phonecall2partner
msgid "Create a Partner"
msgstr "Créer un partenaire"

#. module: crm
#: field:crm.segmentation,state:0
msgid "Execution Status"
msgstr "Statut d'exécution"

#. module: crm
#: selection:crm.meeting,week_list:0
msgid "Monday"
msgstr "Lundi"

#. module: crm
#: field:crm.lead,day_close:0
msgid "Days to Close"
msgstr "Jours avant clôture"

#. module: crm
#: field:crm.add.note,attachment_ids:0
#: field:crm.case.section,complete_name:0
#: field:crm.send.mail,attachment_ids:0
msgid "unknown"
msgstr "inconnu"

#. module: crm
#: field:crm.lead,id:0
#: field:crm.meeting,id:0
#: field:crm.phonecall,id:0
msgid "ID"
msgstr "ID du cas"

#. module: crm
#: model:ir.model,name:crm.model_crm_partner2opportunity
msgid "Partner To Opportunity"
msgstr "Partenaire de l'opportunité"

#. module: crm
#: view:crm.meeting:0
#: field:crm.meeting,date:0
#: field:crm.opportunity2phonecall,date:0
#: view:crm.phonecall:0
#: field:crm.phonecall,date:0
#: field:crm.phonecall2phonecall,date:0
#: view:res.partner:0
msgid "Date"
msgstr "Date"

#. module: crm
#: view:crm.lead:0
#: view:crm.lead.report:0
#: view:crm.meeting:0
#: view:crm.phonecall.report:0
msgid "Extended Filters..."
msgstr "Filtres étendus..."

#. module: crm
#: field:crm.phonecall2opportunity,name:0
msgid "Opportunity Summary"
msgstr "Résumé des opportunités"

#. module: crm
#: view:crm.phonecall.report:0
msgid "Search"
msgstr "Rechercher"

#. module: crm
#: view:board.board:0
msgid "Opportunities by Categories"
msgstr "Opportunités par catégorie"

#. module: crm
#: field:crm.meeting,interval:0
msgid "Interval"
msgstr "Intervalle"

#. module: crm
#: view:crm.segmentation:0
msgid "Segmentation Description"
msgstr "Description de la segmentation"

#. module: crm
#: view:crm.lead:0
#: view:res.partner:0
msgid "History"
msgstr "Historique"

#. module: crm
#: field:crm.case.section,code:0
msgid "Code"
msgstr "Code"

#. module: crm
#: field:crm.case.section,child_ids:0
msgid "Child Teams"
msgstr "Equipes enfant"

#. module: crm
#: view:crm.lead:0
#: field:crm.lead,state:0
#: view:crm.lead.report:0
#: field:crm.lead.report,state:0
#: view:crm.meeting:0
#: field:crm.meeting,state:0
#: field:crm.phonecall,state:0
#: view:crm.phonecall.report:0
#: field:crm.phonecall.report,state:0
msgid "State"
msgstr "État"

#. module: crm
#: model:crm.case.resource.type,name:crm.type_lead1
msgid "Telesales"
msgstr "Ventes à distance"

#. module: crm
#: field:crm.meeting,freq:0
msgid "Frequency"
msgstr "Fréquence"

#. module: crm
#: view:crm.lead:0
msgid "References"
msgstr "Références"

#. module: crm
#: code:addons/crm/crm.py:0
#: view:crm.lead:0
#: view:crm.lead2opportunity:0
#: view:crm.lead2opportunity.action:0
#: view:crm.lead2opportunity.partner:0
#: view:crm.lead2partner:0
#: view:crm.meeting:0
#: view:crm.phonecall:0
#: view:crm.phonecall2partner:0
#: view:res.partner:0
#, python-format
msgid "Cancel"
msgstr "Annuler"

#. module: crm
#: model:ir.model,name:crm.model_res_users
msgid "res.users"
msgstr "res.users"

#. module: crm
#: model:ir.model,name:crm.model_crm_merge_opportunity
msgid "Merge two Opportunities"
msgstr "Fusionner deux opportunités"

#. module: crm
#: selection:crm.meeting,rrule_type:0
msgid "Custom"
msgstr "Personnalisation"

#. module: crm
#: view:crm.lead:0
#: view:crm.meeting:0
#: view:crm.phonecall:0
msgid "Current"
msgstr "Actuel"

#. module: crm
#: field:crm.meeting,exrule:0
msgid "Exception Rule"
msgstr "Règle en exception"

#. module: crm
#: help:base.action.rule,act_mail_to_partner:0
msgid "Check this if you want the rule to send an email to the partner."
msgstr ""
"Cochez cette case si vous voulez que la règle envoie un courriel au "
"partenaire."

#. module: crm
#: model:ir.actions.act_window,name:crm.crm_phonecall_categ_action
msgid "Phonecall Categories"
msgstr "Catégories des appels téléphoniques"

#. module: crm
#: view:crm.meeting:0
msgid "Invite People"
msgstr "Inviter des personnes"

#. module: crm
#: constraint:crm.case.section:0
msgid "Error ! You cannot create recursive Sales team."
msgstr "Erreur ! Vous ne pouvez pas créer d'équipe commerciale récursive."

#. module: crm
#: view:crm.meeting:0
msgid "Search Meetings"
msgstr "Rechercher dans les rendez-vous"

#. module: crm
#: selection:crm.segmentation.line,expr_name:0
msgid "Sale Amount"
msgstr "Montant de vente"

#. module: crm
#: code:addons/crm/wizard/crm_send_email.py:0
#, python-format
msgid "Unable to send mail. Please check SMTP is configured properly."
msgstr ""
"Impossible d'envoyer le courriel. Veuillez vérifier que le serveur SMTP est "
"configuré correctement."

#. module: crm
#: selection:crm.segmentation.line,expr_operator:0
msgid "="
msgstr "="

#. module: crm
#: selection:crm.meeting,state:0
msgid "Unconfirmed"
msgstr "Non confirmé"

#. module: crm
#: model:ir.actions.act_window,help:crm.action_report_crm_opportunity
msgid "Opportunities Analysis gives you an instant access to your opportunities with information such as the expected revenue, planned cost, missed deadlines or the number of interactions per opportunity. This report is mainly used by the sales manager in order to do the periodic review with the teams of the sales pipeline."
msgstr ""

#. module: crm
#: field:crm.case.categ,name:0
#: field:crm.installer,name:0
#: field:crm.lead,name:0
#: field:crm.segmentation,name:0
#: field:crm.send.mail.attachment,name:0
msgid "Name"
msgstr "Nom du segment"

#. module: crm
#: model:ir.actions.act_window,help:crm.crm_case_categ_phone_incoming0
msgid "The Inbound Calls tool allows you to log your inbound calls on the fly. Each call you get will appear on the partner form for the traceability of every contact you get with a partner. From the call record, you can trigger a request for another call, a meeting or a business opportunity."
msgstr ""

#. module: crm
#: field:crm.meeting,alarm_id:0
#: field:crm.meeting,base_calendar_alarm_id:0
msgid "Alarm"
msgstr "Alarme"

#. module: crm
#: view:crm.lead.report:0
#: view:crm.phonecall.report:0
msgid "My Case(s)"
msgstr "Mes cas"

#. module: crm
#: field:crm.lead,birthdate:0
msgid "Birthdate"
msgstr "Date de naissance"

#. module: crm
#: view:crm.meeting:0
msgid "The"
msgstr "Le"

#. module: crm
#: field:crm.send.mail.attachment,wizard_id:0
msgid "Wizard"
msgstr "Assistant"

#. module: crm
#: help:crm.lead,section_id:0
msgid "Sales team to which this case belongs to. Defines responsible user and e-mail address for the mail gateway."
msgstr ""
"Équipe commerciale à laquelle appartient le cas. Définit l'utilisateur "
"responsable et l'adresse courriel pour la passerelle des courriels."

#. module: crm
#: view:crm.lead:0
#: view:crm.phonecall:0
msgid "Creation"
msgstr "Création"

#. module: crm
#: selection:crm.lead,priority:0
#: selection:crm.lead.report,priority:0
#: selection:crm.phonecall,priority:0
#: selection:crm.phonecall.report,priority:0
msgid "High"
msgstr "Haute"

#. module: crm
#: selection:crm.meeting,freq:0
msgid "Seconds"
msgstr "Secondes"

#. module: crm
#: model:process.node,note:crm.process_node_partner0
msgid "Convert to prospect to business partner"
msgstr "Convertir un prospect en client"

#. module: crm
#: view:crm.phonecall2opportunity:0
msgid "_Convert"
msgstr "_Convertir"

#. module: crm
#: selection:crm.meeting,week_list:0
msgid "Saturday"
msgstr "Samedi"

#. module: crm
#: selection:crm.meeting,byday:0
msgid "Fifth"
msgstr "Cinquième"

#. module: crm
#: view:crm.phonecall2phonecall:0
msgid "_Schedule"
msgstr "_Planifie"

#. module: crm
#: field:crm.lead.report,delay_close:0
msgid "Delay to Close"
msgstr "Délai avant clôture"

#. module: crm
#: field:crm.meeting,we:0
msgid "Wed"
msgstr "Mer"

#. module: crm
#: model:crm.case.categ,name:crm.categ_oppor6
msgid "Potential Reseller"
msgstr "Revendeur potentiel"

#. module: crm
#: field:crm.lead.report,planned_revenue:0
msgid "Planned Revenue"
msgstr "Revenu prévu"

#. module: crm
#: view:crm.lead:0
#: view:crm.lead.report:0
#: view:crm.meeting:0
#: view:crm.phonecall:0
#: view:crm.phonecall.report:0
msgid "Group By..."
msgstr "Regrouper par..."

#. module: crm
#: help:crm.lead,partner_id:0
msgid "Optional linked partner, usually after conversion of the lead"
msgstr ""
"Partenaire facultatif, en général précisé après la conversion de la piste en "
"opportunité"

#. module: crm
#: view:crm.meeting:0
msgid "Invitation details"
msgstr "Détails de l'invitation"

#. module: crm
#: field:crm.case.section,parent_id:0
msgid "Parent Team"
msgstr "Équipe parente"

#. module: crm
#: field:crm.lead,date_action:0
msgid "Next Action Date"
msgstr "Date de la prochaine action"

#. module: crm
#: selection:crm.segmentation,state:0
msgid "Running"
msgstr "En cours"

#. module: crm
#: selection:crm.meeting,freq:0
msgid "Hours"
msgstr "Heures"

#. module: crm
#: field:crm.lead,zip:0
msgid "Zip"
msgstr "Code postal"

#. module: crm
#: code:addons/crm/crm_lead.py:0
#, python-format
msgid "The case '%s' has been opened."
msgstr "Le cas \"%s\" a été ouvert."

#. module: crm
#: view:crm.installer:0
msgid "title"
msgstr "Titre"

#. module: crm
#: model:crm.case.categ,name:crm.categ_phone1
#: model:ir.actions.act_window,name:crm.crm_case_categ_phone_incoming0
#: model:ir.ui.menu,name:crm.menu_crm_case_phone_inbound
msgid "Inbound"
msgstr "Entrant"

#. module: crm
#: help:crm.case.stage,probability:0
msgid "This percentage depicts the default/average probability of the Case for this stage to be a success"
msgstr ""
"Ce pourcentage désigne la probabilité moyenne/par défaut que ce cas à ce "
"niveau devienne un succès"

#. module: crm
#: view:crm.phonecall.report:0
#: model:ir.actions.act_window,name:crm.act_crm_opportunity_crm_phonecall_new
msgid "Phone calls"
msgstr "Appels téléphoniques"

#. module: crm
#: selection:crm.meeting,show_as:0
msgid "Free"
msgstr "Libre"

#. module: crm
#: view:crm.installer:0
msgid "Synchronization"
msgstr "Synchronisation"

#. module: crm
#: field:crm.case.section,allow_unlink:0
msgid "Allow Delete"
msgstr "Autoriser la suppression"

#. module: crm
#: field:crm.meeting,mo:0
msgid "Mon"
msgstr "Lun"

#. module: crm
#: selection:crm.lead,priority:0
#: selection:crm.lead.report,priority:0
#: selection:crm.phonecall,priority:0
#: selection:crm.phonecall.report,priority:0
msgid "Highest"
msgstr "La plus haute"

#. module: crm
#: view:crm.case.section:0
#: view:crm.lead:0
#: field:crm.lead,description:0
msgid "Notes"
msgstr "Notes"

#. module: crm
#: selection:crm.meeting,freq:0
msgid "Days"
msgstr "Jours"

#. module: crm
#: field:crm.segmentation.line,expr_value:0
msgid "Value"
msgstr "Valeur"

#. module: crm
#: view:crm.lead:0
#: view:crm.lead.report:0
msgid "Opportunity by Categories"
msgstr "Opportunité par catégories"

#. module: crm
#: view:crm.lead:0
#: field:crm.lead,partner_name:0
msgid "Customer Name"
msgstr "Nom du client"

#. module: crm
#: model:ir.actions.act_window,help:crm.crm_case_categ_meet
msgid "The meeting calendar is shared between the sales teams and fully integrated with other applications such as the employee holidays or the business opportunities. You can also synchronize meetings with your mobile phone using the caldav interface."
msgstr ""

#. module: crm
#: model:ir.model,name:crm.model_crm_phonecall2opportunity
msgid "Phonecall To Opportunity"
msgstr "Appel téléphonique pour une opportunité"

#. module: crm
#: field:crm.case.section,reply_to:0
msgid "Reply-To"
msgstr "Répondre à"

#. module: crm
#: selection:crm.meeting,freq:0
msgid "Minutes"
msgstr "Minutes"

#. module: crm
#: view:crm.case.section:0
msgid "Select stages for this Sales Team"
msgstr "Sélectionner les étapes pour cette équipe commerciale"

#. module: crm
<<<<<<< TREE
#: code:addons/crm/wizard/crm_merge_opportunities.py:0
#, python-format
msgid "There are no other 'Open' or 'Pending' Opportunities for the partner '%s'."
=======
#: view:board.board:0
msgid "Opportunities by Stage"
<<<<<<< HEAD
>>>>>>> MERGE-SOURCE
msgstr ""
=======
msgstr "Opportunités par étape"
>>>>>>> c2f85df4

#. module: crm
#: model:process.transition,note:crm.process_transition_leadpartner0
msgid "Prospect is converting to business partner"
msgstr "Le prospect est converti en partenaire"

#. module: crm
#: view:crm.lead2opportunity:0
#: view:crm.partner2opportunity:0
#: model:ir.actions.act_window,name:crm.phonecall2opportunity_act
msgid "Convert To Opportunity"
msgstr "Convertir en opportunité"

#. module: crm
#: view:crm.phonecall:0
#: view:crm.phonecall.report:0
#: view:res.partner:0
msgid "Held"
msgstr "Suspendu"

#. module: crm
#: view:crm.lead:0
#: view:crm.phonecall:0
msgid "Reset to Draft"
msgstr "Repasser à l'état \"Brouillon\""

#. module: crm
#: view:crm.lead:0
msgid "Extra Info"
msgstr "Informations supplémentaires"

#. module: crm
#: view:crm.merge.opportunity:0
#: model:ir.actions.act_window,name:crm.action_merge_opportunities
#: model:ir.actions.act_window,name:crm.merge_opportunity_act
msgid "Merge Opportunities"
msgstr "Fusionner les opportunités"

#. module: crm
#: model:crm.case.resource.type,name:crm.type_lead5
msgid "Google Adwords"
msgstr "Google Adwords"

#. module: crm
#: model:ir.model,name:crm.model_crm_phonecall
msgid "crm.phonecall"
msgstr "crm.phonecall"

#. module: crm
#: model:crm.case.resource.type,name:crm.type_lead3
msgid "Mail Campaign 2"
msgstr "Campagne de courriels 2"

#. module: crm
#: model:crm.case.resource.type,name:crm.type_lead2
msgid "Mail Campaign 1"
msgstr "Campagne de courriels 1"

#. module: crm
#: view:crm.lead:0
msgid "Create"
msgstr "Créer"

#. module: crm
#: code:addons/crm/crm.py:0
#, python-format
msgid "Send"
msgstr "Envoyer"

#. module: crm
#: view:crm.lead:0
#: field:crm.lead,priority:0
#: view:crm.lead.report:0
#: field:crm.lead.report,priority:0
#: field:crm.phonecall,priority:0
#: view:crm.phonecall.report:0
#: field:crm.phonecall.report,priority:0
msgid "Priority"
msgstr "Priorité"

#. module: crm
#: field:crm.segmentation,sales_purchase_active:0
msgid "Use The Sales Purchase Rules"
msgstr "Utilise les Règles Ventes - Achats"

#. module: crm
#: model:ir.model,name:crm.model_crm_lead2opportunity_partner
msgid "Lead To Opportunity Partner"
msgstr "Conversion d'une piste en partenaire d'opportunité"

#. module: crm
#: field:crm.meeting,location:0
msgid "Location"
msgstr "Emplacement"

#. module: crm
#: view:crm.lead:0
msgid "Reply"
msgstr "Répondre"

#. module: crm
#: selection:crm.meeting,freq:0
msgid "Weeks"
msgstr "Semaines"

#. module: crm
#: model:process.node,note:crm.process_node_meeting0
msgid "Schedule a normal or phone meeting"
msgstr "Planifier un rendez-vous physique ou téléphonique"

#. module: crm
#: code:addons/crm/crm.py:0
#, python-format
msgid "Error !"
msgstr "Erreur !"

#. module: crm
#: model:ir.actions.act_window,help:crm.crm_meeting_categ_action
msgid "Create different meeting categories to better organize and classify your meetings."
msgstr ""
"Créer différentes catégories de rendez-vous pour mieux organiser vos rendez-"
"vous"

#. module: crm
#: model:ir.model,name:crm.model_crm_segmentation_line
msgid "Segmentation line"
msgstr "Détail de la segmentation"

#. module: crm
#: view:crm.opportunity2phonecall:0
#: view:crm.phonecall2phonecall:0
msgid "Planned Date"
msgstr "Date planifiée"

#. module: crm
#: field:crm.meeting,base_calendar_url:0
msgid "Caldav URL"
msgstr "URL caldav"

#. module: crm
#: view:crm.lead:0
msgid "Expected Revenues"
msgstr "Revenus attendus"

#. module: crm
#: model:crm.case.resource.type,name:crm.type_lead6
msgid "Google Adwords 2"
msgstr "Google Adwords 2"

#. module: crm
#: help:crm.lead,type:0
#: help:crm.lead.report,type:0
msgid "Type is used to separate Leads and Opportunities"
msgstr "Le type est utilisé pour différencier les pistes des opportunités"

#. module: crm
#: view:crm.phonecall2partner:0
msgid "Are you sure you want to create a partner based on this Phonecall ?"
msgstr ""
"Êtes-vous sûr de vouloir créer un partenaire à partir de cet appel "
"téléphonique ?"

#. module: crm
#: selection:crm.lead.report,month:0
#: selection:crm.meeting,month_list:0
#: selection:crm.phonecall.report,month:0
msgid "July"
msgstr "Juillet"

#. module: crm
#: model:ir.actions.act_window,name:crm.crm_case_section_act
#: model:ir.model,name:crm.model_crm_case_section
#: model:ir.ui.menu,name:crm.menu_crm_case_section_act
msgid "Sales Teams"
msgstr "Équipes commerciales"

#. module: crm
#: model:ir.model,name:crm.model_crm_lead2partner
msgid "Lead to Partner"
msgstr "Conversion d'une piste en partenaire"

#. module: crm
#: view:crm.segmentation:0
#: field:crm.segmentation.line,segmentation_id:0
#: model:ir.actions.act_window,name:crm.crm_segmentation-act
msgid "Segmentation"
msgstr "Segmentation"

#. module: crm
#: view:crm.lead:0
msgid "Team"
msgstr "Équipe"

#. module: crm
#: field:crm.installer,outlook:0
msgid "MS-Outlook"
msgstr "MS-Outlook"

#. module: crm
#: view:crm.phonecall:0
#: view:crm.phonecall.report:0
#: view:res.partner:0
msgid "Not Held"
msgstr "Non conclu"

#. module: crm
#: field:crm.lead.report,probability:0
msgid "Probability"
msgstr "Probabilité"

#. module: crm
#: view:crm.lead.report:0
#: field:crm.lead.report,month:0
#: field:crm.meeting,month_list:0
#: view:crm.phonecall.report:0
#: field:crm.phonecall.report,month:0
msgid "Month"
msgstr "Mois"

#. module: crm
#: view:crm.lead:0
#: model:ir.actions.act_window,name:crm.crm_case_category_act_leads_all
#: model:ir.ui.menu,name:crm.menu_crm_case_categ0_act_leads
#: model:process.node,name:crm.process_node_leads0
msgid "Leads"
msgstr "Pistes"

#. module: crm
#: selection:crm.lead2opportunity.partner,action:0
#: selection:crm.lead2partner,action:0
#: selection:crm.phonecall2partner,action:0
msgid "Create a new partner"
msgstr "Créer un nouveau partenaire"

#. module: crm
#: view:crm.meeting:0
#: view:res.partner:0
msgid "Start Date"
msgstr "Date de début"

#. module: crm
#: selection:crm.phonecall,state:0
#: view:crm.phonecall.report:0
msgid "Todo"
msgstr "À faire"

#. module: crm
#: view:crm.meeting:0
msgid "Delegate"
msgstr "Déléguer"

#. module: crm
#: view:crm.meeting:0
msgid "Decline"
msgstr "Décliner"

#. module: crm
#: help:crm.lead,optin:0
msgid "If opt-in is checked, this contact has accepted to receive emails."
msgstr ""
"Si l'option d'adhésion est coché, ce contact a accepté de recevoir des "
"courriels."

#. module: crm
#: view:crm.meeting:0
msgid "Reset to Unconfirmed"
msgstr "Réinitialiser à non-confirmé"

#. module: crm
#: code:addons/crm/wizard/crm_add_note.py:0
#: view:crm.add.note:0
#, python-format
msgid "Note"
msgstr "Note"

#. module: crm
#: constraint:res.users:0
msgid "The chosen company is not in the allowed companies for this user"
msgstr ""

#. module: crm
#: selection:crm.lead,priority:0
#: selection:crm.lead.report,priority:0
#: selection:crm.phonecall,priority:0
#: selection:crm.phonecall.report,priority:0
msgid "Low"
msgstr "Basse"

#. module: crm
#: selection:crm.add.note,state:0
#: field:crm.lead,date_closed:0
#: selection:crm.lead,state:0
#: view:crm.lead.report:0
#: selection:crm.lead.report,state:0
#: field:crm.meeting,date_closed:0
#: selection:crm.merge.opportunity,state:0
#: field:crm.phonecall,date_closed:0
#: selection:crm.phonecall.report,state:0
#: selection:crm.send.mail,state:0
msgid "Closed"
msgstr "Fermé"

#. module: crm
#: view:crm.installer:0
msgid "Plug-In"
msgstr "Extension"

#. module: crm
#: model:crm.case.categ,name:crm.categ_meet2
msgid "Internal Meeting"
msgstr "Rendez vous interne"

#. module: crm
#: model:ir.actions.act_window,help:crm.crm_lead_categ_action
msgid "Create specific categories that fit your company's  activities in order to better classify and analyse them after they have been maintained in your leads and opportunities. You can use categories to reflect your product structure or the different types of sales you do."
msgstr ""
"Créez les catégories propres aux activités de votre société de manière à "
"mieux les classer et les analyser lorsqu'elles sont issues des pistes et des "
"opportunités. Les catégories peuvent refléter la structure de votre offre, "
"ou les différents types de ventes que vous faîtes."

#. module: crm
#: code:addons/crm/crm.py:0
#: selection:crm.add.note,state:0
#: view:crm.lead:0
#: selection:crm.lead,state:0
#: view:crm.lead.report:0
#: selection:crm.lead.report,state:0
#: selection:crm.merge.opportunity,state:0
#: selection:crm.phonecall,state:0
#: selection:crm.phonecall.report,state:0
#: selection:crm.send.mail,state:0
#, python-format
msgid "Pending"
msgstr "En attente"

#. module: crm
#: model:crm.case.categ,name:crm.categ_meet1
msgid "Customer Meeting"
msgstr "Rendez-vous client"

#. module: crm
#: model:ir.actions.act_window,help:crm.crm_case_section_act
msgid "Sales team allows you to organize your different salesmen or departments into separate teams. Each team will work in his own list of opportunities, sales orders, eso. Each user can set a team by default in his preferences. The opportunities and sales order he will see, will be automatically filtered according to his team."
msgstr ""
"Une équipe commerciale vous permet d'organiser vos commerciaux ou "
"départements en équipes commerciales distinctes. Chaque équipe pourra "
"travailler sur sa propre liste d'opportunités, de commandes, etc. Chaque "
"utilisateur appartient à une équipe par défaut dans ses préférences. Les "
"opportunités et commandes qu'il pourra visualiser seront filtrées selon son "
"équipe."

#. module: crm
#: view:crm.lead:0
#: field:crm.lead,email_cc:0
msgid "Global CC"
msgstr "Copie à tous :"

#. module: crm
#: view:crm.phonecall:0
#: model:ir.actions.act_window,name:crm.crm_case_categ_phone0
#: model:ir.ui.menu,name:crm.menu_crm_case_phone
#: view:res.partner:0
msgid "Phone Calls"
msgstr "Appels téléphoniques"

#. module: crm
#: help:crm.lead.report,delay_open:0
#: help:crm.phonecall.report,delay_open:0
msgid "Number of Days to open the case"
msgstr "Nombre de jours pour ouvrir le cas"

#. module: crm
#: field:crm.lead,phone:0
#: field:crm.phonecall,partner_phone:0
msgid "Phone"
msgstr "Téléphone"

#. module: crm
#: field:crm.case.section,active:0
#: field:crm.lead,active:0
#: view:crm.lead.report:0
#: field:crm.meeting,active:0
#: field:crm.phonecall,active:0
msgid "Active"
msgstr "Actif"

#. module: crm
#: code:addons/crm/crm_lead.py:0
#, python-format
msgid "The stage of opportunity '%s' has been changed to '%s'."
msgstr "L'étape de l'opportunité \"%s\" a été changé à \"%s\"."

#. module: crm
#: selection:crm.segmentation.line,operator:0
msgid "Mandatory Expression"
msgstr "Expression obligatoire"

#. module: crm
#: selection:crm.segmentation.line,expr_operator:0
msgid ">"
msgstr ">"

#. module: crm
#: view:crm.meeting:0
msgid "Uncertain"
msgstr "Incertain"

#. module: crm
#: field:crm.send.mail,email_cc:0
msgid "CC"
msgstr "CC"

#. module: crm
#: view:crm.send.mail:0
#: model:ir.actions.act_window,name:crm.action_crm_send_mail
msgid "Send Mail"
msgstr "Envoyer un courriel"

#. module: crm
#: selection:crm.meeting,freq:0
msgid "Months"
msgstr "Mois"

#. module: crm
#: help:crm.installer,wiki_sale_faq:0
msgid "Helps you manage wiki pages for Frequently Asked Questions on Sales Application."
msgstr ""
"Vous aide à gérer les pages wiki pour les FAQ (Foires Aux Questions) sur le "
"module Ventes."

#. module: crm
#: help:crm.installer,crm_fundraising:0
msgid "This may help associations in their fundraising process and tracking."
msgstr ""
"Ceci peut aider les associations dans leur processus de levée de fonds et de "
"suivi."

#. module: crm
#: model:ir.actions.act_window,help:crm.crm_case_category_act_oppor11
msgid ""
"Opportunities allows you to manage and keep track of your sales pipeline by creating specific customer or prospect related sales documents in order to follow up potential sales. Information such as the expected revenue, opportunity stage, expected closing date, communication history and so on can be maintained in them. Opportunities can be connected with the email gateway: new emails create opportunities, each of them automatically gets the history of the conversation with the customer.\n"
"\n"
"You and your team(s) will be able to plan meetings and phone calls from opportunities, convert them into quotations, manage related documents, track all customer related activities, and much more."
msgstr ""

#. module: crm
#: model:ir.actions.act_window,help:crm.crm_case_categ_phone_outgoing0
msgid "Outbound Calls lists all the calls to be performed by your sales team. They can record the information about the call on the form view. These information will appear on the partner form for the traceability of every contact you get with a customer. You can import a .CSV file with a list of calls to be done for your sales team."
msgstr ""

#. module: crm
#: field:crm.lead2opportunity.partner,action:0
#: field:crm.lead2partner,action:0
#: field:crm.phonecall2partner,action:0
msgid "Action"
msgstr "Action"

#. module: crm
#: field:crm.installer,crm_claim:0
msgid "Claims"
msgstr "Réclamations"

#. module: crm
#: field:crm.segmentation,som_interval_decrease:0
msgid "Decrease (0>1)"
msgstr "Fact. décrois. (0.0>1.0)"

#. module: crm
#: view:crm.add.note:0
#: view:crm.lead:0
#: view:crm.send.mail:0
msgid "Attachments"
msgstr "Pièces jointes"

#. module: crm
#: selection:crm.meeting,rrule_type:0
msgid "Weekly"
msgstr "Hebdomadaire"

#. module: crm
#: code:addons/crm/wizard/crm_send_email.py:0
#, python-format
msgid "Can not send mail!"
msgstr "Impossible d'envoyer le courriel !"

#. module: crm
#: view:crm.lead:0
msgid "Misc"
msgstr "Divers"

#. module: crm
#: model:ir.actions.act_window,help:crm.crm_segmentation_tree-act
msgid "Create specific partner categories that you will then be able to assign to your partners to better manage your interactions with them. The segmentation tool will assign categories to partners based on defined criteria."
msgstr ""

#. module: crm
#: model:crm.case.categ,name:crm.categ_oppor8
#: view:crm.meeting:0
msgid "Other"
msgstr "Autre"

#. module: crm
#: view:crm.meeting:0
#: selection:crm.meeting,state:0
#: selection:crm.phonecall,state:0
msgid "Done"
msgstr "Terminé"

#. module: crm
#: field:crm.segmentation,som_interval_max:0
msgid "Max Interval"
msgstr "Intervalle max de calcul"

#. module: crm
#: view:crm.opportunity2phonecall:0
msgid "_Schedule Call"
msgstr "_Planifier un appel"

#. module: crm
#: code:addons/crm/crm.py:0
#: selection:crm.add.note,state:0
#: view:crm.lead:0
#: selection:crm.lead,state:0
#: selection:crm.lead.report,state:0
#: selection:crm.merge.opportunity,state:0
#: view:crm.phonecall:0
#: selection:crm.phonecall.report,state:0
#: selection:crm.send.mail,state:0
#: view:res.partner:0
#, python-format
msgid "Open"
msgstr "Ouvert"

#. module: crm
#: selection:crm.meeting,week_list:0
msgid "Tuesday"
msgstr "Mardi"

#. module: crm
#: field:crm.lead,city:0
msgid "City"
msgstr "Ville"

#. module: crm
#: selection:crm.meeting,show_as:0
msgid "Busy"
msgstr "Occupé"

#. module: crm
<<<<<<< TREE
#: constraint:ir.model:0
msgid "The Object name must start with x_ and not contain any special character !"
msgstr "Le nom de l'objet doit commencer avec x_ et ne pas contenir de charactères spéciaux !"

#. module: crm
=======
>>>>>>> MERGE-SOURCE
#: field:crm.installer,crm_helpdesk:0
msgid "Helpdesk"
msgstr "Support"

#. module: crm
#: view:crm.meeting:0
#: field:crm.meeting,user_id:0
#: view:crm.phonecall:0
#: field:crm.phonecall,user_id:0
#: view:res.partner:0
msgid "Responsible"
msgstr "Responsable"

#. module: crm
#: code:addons/crm/crm.py:0
#, python-format
msgid "The case '%s' has been cancelled."
msgstr "Le cas \"%s\" a été annulé."

#. module: crm
#: field:crm.installer,sale_crm:0
msgid "Opportunity to Quotation"
msgstr "Opportunité en devis."

#. module: crm
#: model:ir.model,name:crm.model_crm_send_mail
msgid "Send new email"
msgstr "Envoyer un nouveau courriel"

#. module: crm
#: view:board.board:0
#: model:ir.actions.act_window,name:crm.act_my_oppor
msgid "My Open Opportunities"
msgstr "Mes opportunités ouvertes"

#. module: crm
#: model:ir.actions.act_window,name:crm.open_board_statistical_dash
msgid "CRM - Statistics Dashboard"
msgstr "CRM - Tableau de bord de statistiques"

#. module: crm
#: help:crm.meeting,rrule:0
msgid ""
"Defines a rule or repeating pattern for recurring events\n"
"e.g.: Every other month on the last Sunday of the month for 10 occurrences:        FREQ=MONTHLY;INTERVAL=2;COUNT=10;BYDAY=-1SU"
msgstr ""
"Définit une règle pour des évènements récurrents.\n"
"Par exemple : à faire 10 fois, tous les deux mois, le dernier dimanche du "
"mois : FREQ=Mensuel;INTERVAL=2;COUNT=10;BYDAY=-1SU"

#. module: crm
#: field:crm.lead,job_id:0
msgid "Main Job"
msgstr "Emploi principal"

#. module: crm
#: field:base.action.rule,trg_max_history:0
msgid "Maximum Communication History"
msgstr "Limite Maximale de l'Historique de communication"

#. module: crm
#: view:crm.lead2opportunity.partner:0
#: view:crm.lead2partner:0
msgid "Are you sure you want to create a partner based on this lead ?"
<<<<<<< HEAD
msgstr "Êtes vous sur de vouloir créer un partenaire basé sur cette affaire ?"
=======
msgstr ""
"Êtes vous sûr de vouloir créer un partenaire à partir de cette piste ?"
>>>>>>> c2f85df4

#. module: crm
#: view:crm.meeting:0
#: field:crm.meeting,categ_id:0
msgid "Meeting Type"
msgstr "Type de réunion"

#. module: crm
#: code:addons/crm/wizard/crm_lead_to_opportunity.py:0
#, python-format
msgid "Merge with Existing Opportunity"
msgstr "Fusionner avec une opportunité existante"

#. module: crm
#: help:crm.lead,state:0
#: help:crm.phonecall,state:0
msgid ""
"The state is set to 'Draft', when a case is created.                                  \n"
"If the case is in progress the state is set to 'Open'.                                  \n"
"When the case is over, the state is set to 'Done'.                                  \n"
"If the case needs to be reviewed then the state is set to 'Pending'."
msgstr ""
"L'état est à \"Brouillon\" quand le cas est créé.\n"
"Si le cas est en cours, l'état est à \"Ouvert\".\n"
"Quand le cas est terminé, l'état est à \"Terminé\".\n"
"Si le cas doit être revu, l'état est à \"En attente\"."

#. module: crm
#: view:crm.meeting:0
#: view:res.partner:0
msgid "End Date"
msgstr "Date de fin"

#. module: crm
#: selection:crm.meeting,byday:0
msgid "Third"
msgstr "Troisième"

#. module: crm
#: help:crm.segmentation,som_interval_max:0
<<<<<<< HEAD
msgid "The computation is made on all events that occured during this interval, the past X periods."
msgstr "Le calcul est effectué sur tout les évenements qui ont eux lieu pendant cette interval, les dernières X périodes."
=======
msgid ""
"The computation is made on all events that occured during this interval, the "
"past X periods."
msgstr ""
"Le calcul est effectué sur tous les évènements qui ont eu lieu pendant cet "
"intervalle, les dernières X périodes."
>>>>>>> c2f85df4

#. module: crm
#: view:board.board:0
msgid "My Win/Lost Ratio for the Last Year"
msgstr "Mon ratio Gagné/Perdu pour l'année précédente"

#. module: crm
#: view:crm.meeting:0
msgid "Custom Recurrency Rule"
msgstr "Régle de récurrence personnalisée"

#. module: crm
#: field:crm.installer,thunderbird:0
msgid "Thunderbird"
msgstr "Thunderbird"

#. module: crm
#: view:crm.lead.report:0
msgid "# of Emails"
msgstr "Nb. de courriels"

#. module: crm
#: view:crm.lead:0
msgid "Search Leads"
msgstr "Rechercher des pistes"

#. module: crm
#: view:crm.lead.report:0
#: view:crm.phonecall.report:0
#: field:crm.phonecall.report,delay_open:0
msgid "Delay to open"
msgstr "Délai pour ouvrir"

#. module: crm
#: model:ir.model,name:crm.model_crm_lead
msgid "crm.lead"
msgstr "crm.lead"

#. module: crm
#: field:crm.meeting,week_list:0
msgid "Weekday"
msgstr "Jour de la semaine"

#. module: crm
#: view:crm.lead:0
msgid "Referrer"
msgstr "Référent"

#. module: crm
#: model:ir.model,name:crm.model_crm_lead2opportunity
msgid "Lead To Opportunity"
msgstr "Conversion de piste en opportunité"

#. module: crm
#: model:ir.model,name:crm.model_calendar_attendee
msgid "Attendee information"
msgstr "Information du participant"

#. module: crm
#: view:crm.segmentation:0
msgid "Segmentation Test"
msgstr "Critères de segmentation"

#. module: crm
#: view:crm.segmentation:0
msgid "Continue Process"
msgstr "Continuer le processus"

#. module: crm
#: view:crm.installer:0
msgid "Configure Your CRM Application"
msgstr ""

#. module: crm
#: model:ir.model,name:crm.model_crm_phonecall2partner
msgid "Phonecall to Partner"
msgstr "Appel téléphonique au partenaire"

#. module: crm
#: field:crm.opportunity2phonecall,user_id:0
#: field:crm.phonecall2phonecall,user_id:0
msgid "Assign To"
msgstr "Assigner à"

#. module: crm
#: field:crm.add.note,state:0
#: field:crm.send.mail,state:0
msgid "Set New State To"
msgstr "Passer le nouvel état à"

#. module: crm
#: field:crm.lead,date_action_last:0
#: field:crm.meeting,date_action_last:0
#: field:crm.phonecall,date_action_last:0
msgid "Last Action"
msgstr "Dernière action"

#. module: crm
#: field:crm.meeting,duration:0
#: field:crm.phonecall,duration:0
#: field:crm.phonecall.report,duration:0
msgid "Duration"
msgstr "Durée"

#. module: crm
#: field:crm.opportunity2phonecall,name:0
#: field:crm.phonecall2phonecall,name:0
msgid "Call summary"
msgstr "Résumé de l'appel"

#. module: crm
#: field:crm.send.mail,reply_to:0
msgid "Reply To"
msgstr "Répondre à"

#. module: crm
#: view:board.board:0
#: model:ir.actions.act_window,name:crm.open_board_crm
#: model:ir.ui.menu,name:crm.menu_board_crm
msgid "Sales Dashboard"
msgstr "Tableaux de bord des ventes"

#. module: crm
#: code:addons/crm/wizard/crm_lead_to_partner.py:0
#, python-format
msgid "A partner is already defined on this lead."
msgstr "Un partenaire est déjà défini pour cette piste."

#. module: crm
#: field:crm.lead.report,nbr:0
#: field:crm.phonecall.report,nbr:0
msgid "# of Cases"
msgstr "# de cas"

#. module: crm
#: help:crm.meeting,section_id:0
#: help:crm.phonecall,section_id:0
msgid "Sales team to which Case belongs to."
msgstr "Équipe commerciale à laquelle le cas appartient."

#. module: crm
#: selection:crm.meeting,week_list:0
msgid "Sunday"
msgstr "Dimanche"

#. module: crm
#: selection:crm.meeting,byday:0
msgid "Fourth"
msgstr "Quatrième"

#. module: crm
#: selection:crm.add.note,state:0
#: selection:crm.merge.opportunity,state:0
#: selection:crm.send.mail,state:0
msgid "Unchanged"
msgstr "Non modifié"

#. module: crm
#: model:ir.actions.act_window,name:crm.crm_segmentation_tree-act
#: model:ir.ui.menu,name:crm.menu_crm_segmentation-act
msgid "Partners Segmentation"
msgstr "Segmentation des partenaires"

#. module: crm
#: field:crm.lead,fax:0
msgid "Fax"
msgstr "Fax"

#. module: crm
#: view:crm.meeting:0
msgid "Assignment"
msgstr "Affectation"

#. module: crm
#: field:crm.lead,company_id:0
#: view:crm.lead.report:0
#: field:crm.lead.report,company_id:0
#: field:crm.phonecall,company_id:0
#: view:crm.phonecall.report:0
#: field:crm.phonecall.report,company_id:0
msgid "Company"
msgstr "Société"

#. module: crm
#: selection:crm.meeting,week_list:0
msgid "Friday"
msgstr "Vendredi"

#. module: crm
#: field:crm.meeting,allday:0
msgid "All Day"
msgstr "Toute la journée"

#. module: crm
#: field:crm.lead.report,email:0
msgid "# Emails"
msgstr "Nb. de courriels"

#. module: crm
#: model:ir.actions.act_window,name:crm.action_view_attendee_form
#: model:ir.ui.menu,name:crm.menu_attendee_invitations
msgid "Meeting Invitations"
msgstr "Invitations à des réunions"

#. module: crm
#: field:crm.case.categ,object_id:0
msgid "Object Name"
msgstr "Nom de l'objet"

#. module: crm
#: help:crm.lead,email_from:0
msgid "E-mail address of the contact"
msgstr "Adresse courriel du contact"

#. module: crm
#: field:crm.lead,referred:0
msgid "Referred By"
msgstr "Apporté par"

#. module: crm
#: view:crm.lead:0
#: model:ir.model,name:crm.model_crm_add_note
msgid "Add Internal Note"
msgstr "Ajouter une note interne"

#. module: crm
#: code:addons/crm/crm_lead.py:0
#, python-format
msgid "The stage of lead '%s' has been changed to '%s'."
msgstr "La piste \"%s\" est passée à l'étape \"%s\"."

#. module: crm
#: selection:crm.meeting,byday:0
msgid "Last"
msgstr "Dernier"

#. module: crm
#: field:crm.lead,message_ids:0
#: field:crm.meeting,message_ids:0
#: field:crm.phonecall,message_ids:0
msgid "Messages"
msgstr "Messages"

#. module: crm
#: help:crm.case.stage,on_change:0
msgid "Change Probability on next and previous stages."
msgstr "Modifier la probabilité sur les étapes suivantes et précédentes."

#. module: crm
#: code:addons/crm/crm.py:0
#: code:addons/crm/crm_action_rule.py:0
#: code:addons/crm/wizard/crm_send_email.py:0
#, python-format
msgid "Error!"
msgstr "Erreur!"

#. module: crm
#: view:crm.meeting:0
msgid "Exclude range"
msgstr "Exclure la plage"

#. module: crm
#: selection:crm.add.note,state:0
#: selection:crm.lead,state:0
#: selection:crm.lead.report,state:0
#: selection:crm.meeting,state:0
#: selection:crm.merge.opportunity,state:0
#: selection:crm.phonecall,state:0
#: selection:crm.phonecall.report,state:0
#: selection:crm.send.mail,state:0
msgid "Cancelled"
msgstr "Annulé"

#. module: crm
#: field:crm.add.note,body:0
msgid "Note Body"
msgstr "Corps de la note"

#. module: crm
#: model:ir.actions.act_window,help:crm.action_view_attendee_form
msgid "'Meeting Invitations' allows you to create and manage the meeting invitations sent/to be sent to your colleagues/partners."
msgstr ""

#. module: crm
#: view:board.board:0
msgid "My Planned Revenues by Stage"
msgstr "Mes revenus planifiés par étape"

#. module: crm
#: field:crm.lead.report,date_closed:0
#: field:crm.phonecall.report,date_closed:0
msgid "Close Date"
msgstr "Date de clôture"

#. module: crm
#: view:crm.lead.report:0
#: view:crm.phonecall.report:0
msgid "   Month   "
msgstr "   Mois   "

#. module: crm
#: view:crm.lead:0
msgid "Links"
msgstr "Liens"

#. module: crm
#: model:ir.actions.act_window,help:crm.action_report_crm_phonecall
msgid "From this report, you can analyse the performance of your sales team, based on their phone calls. You can group or filter the information according to several criteria and drill down the information, by adding more groups in the report."
msgstr ""

#. module: crm
#: help:crm.segmentation,som_interval_decrease:0
msgid "If the partner has not purchased (or bought) during a period, decrease the state of mind by this factor. It's a multiplication"
msgstr ""
"Si le partenaire n'a pas acheté pendant une période, l'état d'esprit est "
"diminué de ce facteur. C'est une multiplication"

#. module: crm
#: view:crm.case.section:0
msgid "Mailgateway"
msgstr "Passerelle des courriels"

#. module: crm
#: help:crm.lead,user_id:0
msgid "By Default Salesman is Administrator when create New User"
msgstr ""
"Par défaut, le représentant commercial est l'administrateur quand on crée un "
"nouvel utilisateur"

#. module: crm
#: view:crm.lead.report:0
msgid "# Mails"
msgstr "Nb. de courriels"

#. module: crm
#: code:addons/crm/wizard/crm_phonecall_to_opportunity.py:0
#, python-format
msgid "Warning"
msgstr "Avertissement"

#. module: crm
#: field:crm.phonecall,name:0
#: view:res.partner:0
msgid "Call Summary"
msgstr "Résumé de l'appel"

#. module: crm
#: field:crm.segmentation.line,expr_operator:0
msgid "Operator"
msgstr "Opérateur"

#. module: crm
#: model:ir.model,name:crm.model_crm_phonecall2phonecall
msgid "Phonecall To Phonecall"
msgstr "Appel téléphonique à appel téléphonique"

#. module: crm
#: view:crm.lead:0
msgid "Schedule/Log Call"
msgstr "Planifie/Enregistre un appel"

#. module: crm
#: field:crm.installer,fetchmail:0
msgid "Fetch Emails"
msgstr "Relever les courriels"

#. module: crm
#: selection:crm.meeting,state:0
msgid "Confirmed"
msgstr "Confirmée"

#. module: crm
#: help:crm.send.mail,email_cc:0
msgid "These addresses will receive a copy of this email. To modify the permanent CC list, edit the global CC field of this case"
msgstr ""
"Ces adresses recevront une copie de ce courriel. Pour modifier de façon "
"permanente la liste des \"Copie à\", modifiez le champ 'Copie à' de ce cas."

#. module: crm
#: view:crm.meeting:0
msgid "Confirm"
msgstr "Confirmer"

#. module: crm
#: field:crm.meeting,su:0
msgid "Sun"
msgstr "Dim"

#. module: crm
#: field:crm.phonecall.report,section_id:0
msgid "Section"
msgstr "Section"

#. module: crm
#: view:crm.lead:0
msgid "Total of Planned Revenue"
msgstr "Total des revenus planifiés"

#. module: crm
#: code:addons/crm/crm.py:0
#, python-format
msgid "You can not escalate, You are already at the top level regarding your sales-team category."
msgstr ""
"Vous ne pouvez pas escalader, vous êtes déjà au plus haut niveau pour votre "
"catégorie d'équipe commerciale."

#. module: crm
#: selection:crm.segmentation.line,operator:0
msgid "Optional Expression"
msgstr "Expression facultative"

#. module: crm
#: selection:crm.meeting,select1:0
msgid "Day of month"
msgstr "Jour du mois"

#. module: crm
#: field:crm.lead2opportunity,probability:0
msgid "Success Rate (%)"
msgstr "Taux de succès (%)"

#. module: crm
#: model:crm.case.stage,name:crm.stage_lead1
#: model:crm.case.stage,name:crm.stage_opportunity1
msgid "New"
msgstr "Nouveau"

#. module: crm
#: view:crm.meeting:0
msgid "Mail TO"
msgstr "Envoyer un courriel à"

#. module: crm
#: view:crm.lead:0
#: field:crm.lead,email_from:0
#: field:crm.meeting,email_from:0
#: field:crm.phonecall,email_from:0
msgid "Email"
msgstr "Courriel"

#. module: crm
#: view:crm.lead:0
#: field:crm.lead,channel_id:0
#: view:crm.lead.report:0
#: field:crm.lead.report,channel_id:0
#: field:crm.phonecall,canal_id:0
msgid "Channel"
msgstr "Canal"

#. module: crm
#: model:ir.actions.act_window,name:crm.opportunity2phonecall_act
msgid "Schedule Call"
msgstr "Planifier un appel"

#. module: crm
#: field:crm.lead,date_action_next:0
#: field:crm.lead,title_action:0
#: field:crm.meeting,date_action_next:0
#: field:crm.phonecall,date_action_next:0
msgid "Next Action"
msgstr "Prochaine action"

#. module: crm
#: view:crm.segmentation:0
msgid "Profiling"
msgstr "Analyse"

#. module: crm
#: help:crm.segmentation,exclusif:0
msgid ""
"Check if the category is limited to partners that match the segmentation criterions.                        \n"
"If checked, remove the category from partners that doesn't match segmentation criterions"
msgstr ""
"Cochez cette case si la catégorie est limitée aux partenaires qui "
"correspondent aux critères de segmentation.\n"
"Si la case est cochée, cela supprime la catégorie des partenaires qui ne "
"correspondent pas aux critères de segmentation."

#. module: crm
#: field:crm.meeting,exdate:0
msgid "Exception Date/Times"
msgstr "Date en exception"

#. module: crm
#: selection:crm.meeting,class:0
msgid "Confidential"
msgstr "Confidentiel"

#. module: crm
#: help:crm.meeting,date_deadline:0
msgid "Deadline Date is automatically                         computed from Start Date + Duration"
msgstr ""
"L'échéance est calculée automatiquement à partir de la date de début + la "
"durée"

#. module: crm
#: field:crm.lead,state_id:0
msgid "Fed. State"
msgstr ""

#. module: crm
#: model:process.transition,note:crm.process_transition_leadopportunity0
msgid "Creating business opportunities from Leads"
msgstr "Créer des opportunités d'affaires à partir des pistes."

#. module: crm
#: help:crm.send.mail,html:0
msgid "Select this if you want to send email with HTML formatting."
msgstr ""
"Cochez cette case si vous souhaitez envoyer des courriels au format HTML."

#. module: crm
#: model:crm.case.categ,name:crm.categ_oppor4
msgid "Need Information"
msgstr "A besoin d'information"

#. module: crm
#: model:process.transition,name:crm.process_transition_leadopportunity0
msgid "Prospect Opportunity"
msgstr "Opportunité prospect"

#. module: crm
#: view:crm.installer:0
#: model:ir.actions.act_window,name:crm.action_crm_installer
msgid "CRM Application Configuration"
msgstr "Configuration du CRM"

#. module: crm
#: field:base.action.rule,act_categ_id:0
msgid "Set Category to"
msgstr "Passer la catégorie à"

#. module: crm
#: view:crm.case.section:0
msgid "Configuration"
msgstr "Configuration"

#. module: crm
#: field:crm.meeting,th:0
msgid "Thu"
msgstr "Jeu"

#. module: crm
#: view:crm.lead.report:0
#: view:crm.phonecall.report:0
msgid "    Month-1    "
msgstr "    Mois -1    "

#. module: crm
#: help:crm.installer,sale_crm:0
msgid "This module relates sale from opportunity cases in the CRM."
msgstr "Ce module associe les ventes avec les opportunités du module CRM"

#. module: crm
#: view:crm.meeting:0
msgid "of"
msgstr "de"

#. module: crm
#: selection:crm.meeting,rrule_type:0
msgid "Daily"
msgstr "Journalier"

#. module: crm
#: model:res.request.link,name:crm.request_link_meeting
msgid "Case Meeting"
msgstr "Réunion à propos du cas"

#. module: crm
#: model:crm.case.stage,name:crm.stage_lead2
#: model:crm.case.stage,name:crm.stage_opportunity2
msgid "Qualification"
msgstr "Qualification"

#. module: crm
#: view:crm.case.stage:0
msgid "Stage Definition"
msgstr "Définition de l'étape"

#. module: crm
#: selection:crm.meeting,byday:0
msgid "First"
msgstr "Premier"

#. module: crm
#: selection:crm.lead.report,month:0
#: selection:crm.meeting,month_list:0
#: selection:crm.phonecall.report,month:0
msgid "December"
msgstr "Décembre"

#. module: crm
#: field:crm.installer,config_logo:0
msgid "Image"
msgstr "Image"

#. module: crm
#: view:base.action.rule:0
msgid "Condition on Communication History"
msgstr "Condition sur l'historique de communication"

#. module: crm
#: help:crm.segmentation,som_interval:0
msgid ""
"A period is the average number of days between two cycle of sale or purchase for this segmentation.                 \n"
"It's mainly used to detect if a partner has not purchased or buy for a too long time,                  \n"
"so we suppose that his state of mind has decreased because he probably bought goods to another supplier.                  \n"
"Use this functionality for recurring businesses."
msgstr ""
"Une période est le nombre de jours moyens entre deux cycles de vente ou "
"d'achat pour cette segmentation.\n"
"Elle est principalement utilisée pour déterminer si un partenaire n'a pas "
"acheté ou commandé depuis un temps trop long,\n"
"et donc nous supposons que son état d'esprit s'est détérioré parce qu'il a "
"probablement acheté à un autre fournisseur.\n"
"Utilisez cette fonctionnalité pour les affaires récurrentes."

#. module: crm
#: view:crm.send.mail:0
msgid "_Send Reply"
msgstr "_Envoyer une réponse"

#. module: crm
#: field:crm.meeting,vtimezone:0
msgid "Timezone"
msgstr "Fuseau horaire"

#. module: crm
#: field:crm.lead2opportunity.partner,msg:0
#: field:crm.lead2partner,msg:0
#: view:crm.send.mail:0
msgid "Message"
msgstr "Message"

#. module: crm
#: field:crm.meeting,sa:0
msgid "Sat"
msgstr "Sam"

#. module: crm
#: view:crm.lead:0
#: field:crm.lead,user_id:0
#: view:crm.lead.report:0
#: view:crm.phonecall.report:0
msgid "Salesman"
msgstr "Vendeur"

#. module: crm
#: field:crm.lead,date_deadline:0
msgid "Expected Closing"
msgstr "Date de fermeture prévue"

#. module: crm
#: model:ir.model,name:crm.model_crm_opportunity2phonecall
msgid "Opportunity to Phonecall"
msgstr "Opportunité en appel téléphonique"

#. module: crm
#: help:crm.case.section,allow_unlink:0
msgid "Allows to delete non draft cases"
msgstr "Autoriser la suppression des cas non brouillon"

#. module: crm
#: view:crm.lead:0
msgid "Schedule Meeting"
msgstr "Planifier un rendez-vous"

#. module: crm
#: view:crm.lead:0
msgid "Partner Name"
msgstr "Nom du partenaire"

#. module: crm
#: model:crm.case.categ,name:crm.categ_phone2
#: model:ir.actions.act_window,name:crm.crm_case_categ_phone_outgoing0
#: model:ir.ui.menu,name:crm.menu_crm_case_phone_outbound
msgid "Outbound"
msgstr "Sortant"

#. module: crm
#: field:crm.lead,date_open:0
#: field:crm.phonecall,date_open:0
msgid "Opened"
msgstr "Ouvert"

#. module: crm
#: view:crm.case.section:0
#: field:crm.case.section,member_ids:0
msgid "Team Members"
msgstr "Membres de l'équipe"

#. module: crm
#: view:crm.lead:0
#: field:crm.lead,job_ids:0
#: view:crm.meeting:0
#: view:crm.phonecall:0
msgid "Contacts"
msgstr "Contacts"

#. module: crm
#: model:crm.case.categ,name:crm.categ_oppor1
msgid "Interest in Computer"
msgstr "Intérêt pour les ordinateurs"

#. module: crm
#: view:crm.meeting:0
msgid "Invitation Detail"
msgstr "Détail de l'invitation"

#. module: crm
#: field:crm.segmentation,som_interval_default:0
msgid "Default (0=None)"
msgstr "Facteur par défaut"

#. module: crm
#: help:crm.lead,email_cc:0
msgid "These email addresses will be added to the CC field of all inbound and outbound emails for this record before being sent. Separate multiple email addresses with a comma"
msgstr ""
"Ces adresses courriels seront ajoutées par défaut au champ \"Copie à\" de "
"tous les courriels entrants et sortants de cet enregistrement. Séparez les "
"adresses multiples avec une virgule."

#. module: crm
#: constraint:res.partner:0
msgid "Error ! You can not create recursive associated members."
msgstr ""

#. module: crm
#: field:crm.partner2opportunity,probability:0
#: field:crm.phonecall2opportunity,probability:0
msgid "Success Probability"
msgstr "Probabilité de succès"

#. module: crm
#: code:addons/crm/crm.py:0
#: selection:crm.add.note,state:0
#: selection:crm.lead,state:0
#: selection:crm.lead.report,state:0
#: selection:crm.merge.opportunity,state:0
#: selection:crm.phonecall,state:0
#: selection:crm.phonecall.report,state:0
#: selection:crm.send.mail,state:0
#, python-format
msgid "Draft"
msgstr "Brouillon"

#. module: crm
#: model:ir.actions.act_window,name:crm.crm_case_section_act_tree
msgid "Cases by Sales Team"
msgstr "Cas par équipes commerciales"

#. module: crm
#: view:crm.meeting:0
#: field:crm.send.mail,email_from:0
msgid "From"
msgstr "De"

#. module: crm
#: code:addons/crm/crm_meeting.py:0
#: view:crm.meeting:0
#: view:crm.phonecall:0
#: model:ir.model,name:crm.model_crm_meeting
#: model:process.node,name:crm.process_node_meeting0
#, python-format
msgid "Meeting"
msgstr "Rendez-vous"

#. module: crm
#: model:ir.model,name:crm.model_crm_case_categ
msgid "Category of Case"
msgstr "Catégorie de cas"

#. module: crm
#: view:crm.lead:0
#: view:crm.phonecall:0
msgid "7 Days"
msgstr "7 Jours"

#. module: crm
#: view:board.board:0
msgid "Planned Revenue by Stage and User"
msgstr "Revenu planifié par étape et par utilisateur"

#. module: crm
#: model:ir.model,name:crm.model_crm_lead_report
msgid "CRM Lead Report"
msgstr "Rapport sur les pistes du CRM"

#. module: crm
#: field:crm.installer,progress:0
msgid "Configuration Progress"
msgstr "Avancement de la configuration"

#. module: crm
#: selection:crm.lead,priority:0
#: selection:crm.lead.report,priority:0
#: selection:crm.phonecall,priority:0
#: selection:crm.phonecall.report,priority:0
msgid "Normal"
msgstr "Normal"

#. module: crm
#: field:crm.lead,street2:0
msgid "Street2"
msgstr "Rue 2"

#. module: crm
#: model:ir.actions.act_window,name:crm.crm_meeting_categ_action
#: model:ir.ui.menu,name:crm.menu_crm_case_meeting-act
msgid "Meeting Categories"
msgstr "Catégories de rendez-vous"

#. module: crm
#: view:crm.lead2opportunity.partner:0
#: view:crm.lead2partner:0
#: view:crm.phonecall2partner:0
msgid "You may have to verify that this partner does not exist already."
msgstr "Vous devriez vérifier que ce partenaire n'existe pas déjà."

#. module: crm
#: field:crm.lead.report,delay_open:0
msgid "Delay to Open"
msgstr "Délai pour ouvrir"

#. module: crm
#: field:crm.lead.report,user_id:0
#: field:crm.phonecall.report,user_id:0
msgid "User"
msgstr "Utilisateur"

#. module: crm
#: selection:crm.lead.report,month:0
#: selection:crm.meeting,month_list:0
#: selection:crm.phonecall.report,month:0
msgid "November"
msgstr "Novembre"

#. module: crm
#: code:addons/crm/crm_action_rule.py:0
#, python-format
msgid "No E-Mail ID Found for your Company address!"
msgstr "Pas de courriel défini dans l'adresse de votre société"

#. module: crm
#: view:crm.lead.report:0
msgid "Opportunities By Stage"
msgstr "Opportunités par étape"

#. module: crm
#: model:ir.actions.act_window,name:crm.crm_case_categ_phone_create_partner
msgid "Schedule Phone Call"
msgstr "Planifier un appel téléphonique"

#. module: crm
#: selection:crm.lead.report,month:0
#: selection:crm.meeting,month_list:0
#: selection:crm.phonecall.report,month:0
msgid "January"
msgstr "Janvier"

#. module: crm
#: model:ir.actions.act_window,help:crm.crm_opportunity_stage_act
msgid ""
"Create specific stages that will help your sales better organise their sales "
"pipeline by maintaining them to their sales opportunities. It will allow "
"them to easily track how is positioned a specific opportunity in the sales "
"cycle."
msgstr ""

#. module: crm
#: model:process.process,name:crm.process_process_contractprocess0
msgid "Contract"
msgstr "Contrat"

#. module: crm
#: model:crm.case.resource.type,name:crm.type_lead4
msgid "Twitter Ads"
msgstr "Publicités Twitter"

#. module: crm
#: code:addons/crm/wizard/crm_add_note.py:0
#: code:addons/crm/wizard/crm_send_email.py:0
#, python-format
msgid "Error"
msgstr "Erreur"

#. module: crm
#: view:crm.lead.report:0
msgid "Planned Revenues"
msgstr "Revenus planifiés"

#. module: crm
#: model:crm.case.categ,name:crm.categ_oppor7
msgid "Need Consulting"
msgstr "A besoin de consultation"

#. module: crm
#: constraint:crm.segmentation:0
msgid "Error ! You can not create recursive profiles."
msgstr ""

#. module: crm
#: code:addons/crm/crm_lead.py:0
#, python-format
msgid "The case '%s' has been closed."
msgstr "Le cas \"%s\" a été fermé."

#. module: crm
#: field:crm.lead,partner_address_id:0
#: field:crm.meeting,partner_address_id:0
#: field:crm.phonecall,partner_address_id:0
msgid "Partner Contact"
msgstr "Contact partenaire"

#. module: crm
#: field:crm.meeting,recurrent_id:0
msgid "Recurrent ID date"
msgstr "Date de l'identifiant récurrent"

#. module: crm
#: sql_constraint:res.users:0
msgid "You can not have two users with the same login !"
msgstr ""

#. module: crm
#: code:addons/crm/wizard/crm_merge_opportunities.py:0
#, python-format
msgid "Merged into Opportunity: %s"
msgstr "Fusionné avec l'opportunité : %s"

#. module: crm
#: code:addons/crm/crm.py:0
#: view:crm.lead:0
#: view:res.partner:0
#, python-format
msgid "Close"
msgstr "Clôturer"

#. module: crm
#: view:crm.lead:0
#: view:crm.phonecall:0
msgid "Categorization"
msgstr "Catégorisation"

#. module: crm
#: model:ir.model,name:crm.model_base_action_rule
msgid "Action Rules"
msgstr "Règles d'action"

#. module: crm
#: view:crm.meeting:0
#: field:crm.meeting,rrule_type:0
msgid "Recurrency"
msgstr "Récurrence"

#. module: crm
#: field:crm.meeting,phonecall_id:0
msgid "Phonecall"
msgstr "Appel téléphonique"

#. module: crm
#: selection:crm.meeting,week_list:0
msgid "Thursday"
msgstr "Jeudi"

#. module: crm
#: view:crm.meeting:0
#: field:crm.send.mail,email_to:0
msgid "To"
msgstr "À"

#. module: crm
#: selection:crm.meeting,class:0
msgid "Private"
msgstr "Privé"

#. module: crm
#: field:crm.lead,function:0
msgid "Function"
msgstr "Fonction"

#. module: crm
#: view:crm.add.note:0
msgid "_Add"
msgstr "_Ajouter"

#. module: crm
#: selection:crm.segmentation.line,expr_name:0
msgid "State of Mind"
msgstr "Etat d'esprit"

#. module: crm
#: field:crm.case.section,note:0
#: view:crm.meeting:0
#: field:crm.meeting,description:0
#: view:crm.phonecall:0
#: field:crm.phonecall,description:0
#: field:crm.segmentation,description:0
msgid "Description"
msgstr "Description"

#. module: crm
#: field:base.action.rule,trg_section_id:0
#: field:crm.case.categ,section_id:0
#: field:crm.case.resource.type,section_id:0
#: view:crm.case.section:0
#: field:crm.case.section,name:0
#: field:crm.lead,section_id:0
#: view:crm.lead.report:0
#: field:crm.lead.report,section_id:0
#: field:crm.meeting,section_id:0
#: field:crm.opportunity2phonecall,section_id:0
#: view:crm.phonecall:0
#: field:crm.phonecall,section_id:0
#: view:crm.phonecall.report:0
#: field:crm.phonecall2phonecall,section_id:0
#: field:res.partner,section_id:0
#: field:res.users,context_section_id:0
msgid "Sales Team"
msgstr "Équipe commerciale"

#. module: crm
#: selection:crm.lead.report,month:0
#: selection:crm.meeting,month_list:0
#: selection:crm.phonecall.report,month:0
msgid "May"
msgstr "Mai"

#. module: crm
#: model:crm.case.categ,name:crm.categ_oppor2
msgid "Interest in Accessories"
msgstr "Intérêt pour les accessoires"

#. module: crm
#: code:addons/crm/crm_lead.py:0
#, python-format
msgid "The opportunity '%s' has been opened."
msgstr "L'opportunité \"%s\" a été ouverte."

#. module: crm
#: field:crm.segmentation.line,operator:0
msgid "Mandatory / Optional"
msgstr "Obligatoire / Optionnelle"

#. module: crm
#: field:crm.lead,street:0
msgid "Street"
msgstr "Rue"

#. module: crm
#: view:crm.lead.report:0
msgid "Opportunities by User and Team"
msgstr "Opportunités par utilisateur et par équipe"

#. module: crm
#: field:crm.case.section,working_hours:0
msgid "Working Hours"
msgstr "Heures de travail"

#. module: crm
#: view:crm.lead:0
#: field:crm.lead,is_customer_add:0
msgid "Customer"
msgstr "Client"

#. module: crm
#: selection:crm.lead.report,month:0
#: selection:crm.meeting,month_list:0
#: selection:crm.phonecall.report,month:0
msgid "February"
msgstr "Février"

#. module: crm
#: view:crm.phonecall:0
#: model:ir.actions.act_window,name:crm.crm_case_categ_meet_create_partner
msgid "Schedule a Meeting"
msgstr "Planifier un rendez vous"

#. module: crm
#: model:crm.case.stage,name:crm.stage_lead6
#: model:crm.case.stage,name:crm.stage_opportunity6
#: view:crm.lead:0
msgid "Lost"
msgstr "Perdu"

#. module: crm
#: field:crm.lead,country_id:0
#: view:crm.lead.report:0
#: field:crm.lead.report,country_id:0
msgid "Country"
msgstr "Pays"

#. module: crm
#: view:crm.lead:0
#: selection:crm.lead2opportunity.action,name:0
#: view:crm.phonecall:0
#: view:res.partner:0
msgid "Convert to Opportunity"
msgstr "Convertir en opportunité"

#. module: crm
#: selection:crm.meeting,week_list:0
msgid "Wednesday"
msgstr "Mercredi"

#. module: crm
#: selection:crm.lead.report,month:0
#: selection:crm.meeting,month_list:0
#: selection:crm.phonecall.report,month:0
msgid "April"
msgstr "Avril"

#. module: crm
#: field:crm.case.resource.type,name:0
msgid "Campaign Name"
msgstr "Nom de la campagne"

#. module: crm
#: model:ir.model,name:crm.model_crm_phonecall_report
msgid "Phone calls by user and section"
msgstr "Appels téléphoniques par utilisateur et par section"

#. module: crm
#: selection:crm.lead2opportunity.action,name:0
msgid "Merge with existing Opportunity"
msgstr "Fusionner avec une opportunité existante"

#. module: crm
#: field:crm.meeting,select1:0
msgid "Option"
msgstr "Option"

#. module: crm
#: model:crm.case.stage,name:crm.stage_lead4
#: model:crm.case.stage,name:crm.stage_opportunity4
msgid "Negotiation"
msgstr "Négociation"

#. module: crm
#: view:crm.lead:0
msgid "Exp.Closing"
msgstr "Clôture prév."

#. module: crm
#: field:crm.case.stage,sequence:0
#: field:crm.meeting,sequence:0
msgid "Sequence"
msgstr "Séquence"

#. module: crm
#: field:crm.send.mail,body:0
msgid "Message Body"
msgstr "Corps du message"

#. module: crm
#: view:crm.meeting:0
msgid "Accept"
msgstr "Accepter"

#. module: crm
#: field:crm.segmentation.line,expr_name:0
msgid "Control Variable"
msgstr "Variable de contrôle"

#. module: crm
#: selection:crm.meeting,byday:0
msgid "Second"
msgstr "Seconde"

#. module: crm
#: model:crm.case.stage,name:crm.stage_lead3
#: model:crm.case.stage,name:crm.stage_opportunity3
msgid "Proposition"
msgstr "Proposition"

#. module: crm
#: field:res.partner,phonecall_ids:0
msgid "Phonecalls"
msgstr "Appels téléphoniques"

#. module: crm
#: view:crm.lead.report:0
#: field:crm.lead.report,name:0
#: view:crm.phonecall.report:0
#: field:crm.phonecall.report,name:0
msgid "Year"
msgstr "Année"

#. module: crm
#: model:crm.case.resource.type,name:crm.type_lead8
msgid "Newsletter"
msgstr "Lettre d'information"

#, python-format
#~ msgid ""
#~ "You can not escalate this case.\n"
#~ "You are already at the top level."
#~ msgstr ""
#~ "Vous ne pouvez pas escalader ce cas.\n"
#~ "Vous êtes déjà au plus haut niveau."
#~ msgid ""
#~ "The generic Open ERP Customer Relationship Management\n"
#~ "system enables a group of people to intelligently and efficiently manage\n"
#~ "leads, opportunities, tasks, issues, requests, bugs, campaign, claims, etc.\n"
#~ "It manages key tasks such as communication, identification, prioritization,\n"
#~ "assignment, resolution and notification.\n"
#~ "\n"
#~ "Open ERP ensures that all cases are successfully tracked by users, customers "
#~ "and\n"
#~ "suppliers. It can automatically send reminders, escalate the request, "
#~ "trigger\n"
#~ "specific methods and lots of others actions based on your enterprise own "
#~ "rules.\n"
#~ "\n"
#~ "The greatest thing about this system is that users don't need to do "
#~ "anything\n"
#~ "special. They can just send email to the request tracker. Open ERP will "
#~ "take\n"
#~ "care of thanking them for their message, automatically routing it to the\n"
#~ "appropriate staff, and making sure all future correspondence gets to the "
#~ "right\n"
#~ "place.\n"
#~ "\n"
#~ "The CRM module has a email gateway for the synchronisation interface\n"
#~ "between mails and Open ERP."
#~ msgstr ""
#~ "Le système de gestion générique de rapport de client d'OpenERP  permet à un "
#~ "groupe de personnes de gérer intelligemment et efficacement des occasions, "
#~ "des  possibilités, des tâches, des questions, des demandes, des problèmes, "
#~ "des campagnes, des réclamations, etc. \n"
#~ "\n"
#~ "OpenERP  assure que tous les cas sont bien suivis par les utilisateurs, pour "
#~ "les clients et les fournisseurs. Il peut envoyer automatiquement des "
#~ "rappels, escalader une demande, déclencher des méthodes spécifiques et un "
#~ "bon nombre de d'autres actions basées sur vos propres règles d’ entreprise. "
#~ "\n"
#~ "\n"
#~ "La chose la plus importante à propos de ce système est que les utilisateurs "
#~ "n'ont pas besoin de faire quelque chose de spécial. Ils doivent juste "
#~ "envoyer un email au suiveur de demande. OpenERP  se charge de les remercier "
#~ "de leur message, du routage automatique au personnel, et de veiller à ce que "
#~ "toute la correspondance est envoyée à la bonne place.\n"
#~ "\n"
#~ "Le module CRM possède une passerelle email pour la synchronisation entre "
#~ "l'interface mails et OpenERP."
#~ msgid "Delay After Trigger Date:"
#~ msgstr "Délai après la date de déclenchement:"
#~ msgid "All Cases"
#~ msgstr "Tous les cas"
#~ msgid "Remind Partner"
#~ msgstr "Rappeler le partenaire"
#~ msgid "Template of Email to Send"
#~ msgstr "Modèle de l'Email à envoyer"
#~ msgid "Button Pressed"
#~ msgstr "Bouton pressé"
#~ msgid "Planned costs"
#~ msgstr "Coûts planifiés"
#~ msgid "CRM & SRM"
#~ msgstr "CRM & SRM"
#~ msgid "%(case_user)s = Responsible name"
#~ msgstr "%(case_user)s = Nom du responsable"
#~ msgid "Add watchers (Cc)"
#~ msgstr "Ajouter en copie"
#~ msgid "Cases"
#~ msgstr "Cas"
#~ msgid "Watchers Emails"
#~ msgstr "E-mails en copie"
#~ msgid "Case history"
#~ msgstr "Historique du cas"
#~ msgid "Set state to"
#~ msgstr "Mettre à l'état"
#~ msgid "Case Category Name"
#~ msgstr "Nom de la catégorie du cas"
#~ msgid "None"
#~ msgstr "Aucune"
#~ msgid ""
#~ "Check this if you want the rule to send a reminder by email to the partner."
#~ msgstr ""
#~ "Cocher là si vous voulez que la règle envoi un rappel pas email au "
#~ "partenaire."
#~ msgid "Maximim Priority"
#~ msgstr "Priorité maximale"
#~ msgid "Partner Events"
#~ msgstr "Évènements partenaire"
#~ msgid "Conditions on Case Fields"
#~ msgstr "Condition sur le champ du cas"
#~ msgid "Case Communication History"
#~ msgstr "Historique de la communication"
#~ msgid "Category of case"
#~ msgstr "Catégorie de cas"
#~ msgid "Estimates"
#~ msgstr "Estimer"
#~ msgid "%(case_subject)s = Case subject"
#~ msgstr "%(case_subject)s = Sujet du cas"
#~ msgid "Case State"
#~ msgstr "État du cas"
#~ msgid "Mail to these emails"
#~ msgstr "Mail à ces adresses"
<<<<<<< TREE
=======

#~ msgid "Invalid XML for View Architecture!"
#~ msgstr "XML non valide pour l'architecture de la vue"

>>>>>>> MERGE-SOURCE
#~ msgid "My Histories"
#~ msgstr "Mon historique"
#~ msgid "Your action"
#~ msgstr "Description"
#~ msgid "Case section"
#~ msgstr "Section de cas"
#~ msgid "E-Mail Reminders (includes the content of the case)"
#~ msgstr "Rappel par email (incluant le contenu du cas)"
#~ msgid "Fields to Change"
#~ msgstr "Champs à remplacer"
#~ msgid "Cases Histories"
#~ msgstr "Historiques des cas"
#~ msgid "%(partner_email)s = Partner email"
#~ msgstr "%(partner_email)s = email partenaire"
#~ msgid "Last Action Date"
#~ msgstr "Date de la dernière action"
#~ msgid "Remind with attachment"
#~ msgstr "Rappel avec attachement"
#~ msgid "Open cases"
#~ msgstr "Cas ouverts"
#~ msgid "Created"
#~ msgstr "Date de création"
#~ msgid "Delay type"
#~ msgstr "Après délai"
#~ msgid "Mail to responsible"
#~ msgstr "Mail au responsable"
#~ msgid "Set responsible to"
#~ msgstr "Assigner au responsable"
#~ msgid ""
#~ "The rule use a AND operator. The case must match all non empty fields so "
#~ "that the rule execute the action described in the 'Actions' tab."
#~ msgstr ""
#~ "La règle utilise l'opérateur AND. Le cas doit correspondre à tous les champs "
#~ "non vide pour que la règle exécute l'action définit dans l'onglet 'Actions'."
#~ msgid "%(email_from)s = Partner email"
#~ msgstr "%(email_from)s = Email partenaire"
#~ msgid "Case Section"
#~ msgstr "Section du cas"
#~ msgid "Rules"
#~ msgstr "Règles"
#~ msgid "Call Object Method"
#~ msgstr "Appeler la méthode objet"

#, python-format
#~ msgid "You can not delete this case. You should better cancel it."
#~ msgstr "Vous ne pouvez pas effacer ce cas. Vous devriez plutôt l'annuler"

#, python-format
#~ msgid "done"
#~ msgstr "terminer"
#~ msgid "Calendar"
#~ msgstr "Calendrier"
#~ msgid "Log"
#~ msgstr "Historique"

#, python-format
#~ msgid "Historize"
#~ msgstr "Faire une historique"
#~ msgid "%(partner)s = Partner name"
#~ msgstr "%(partner)s = Nom du partenaire"
#~ msgid "Action Information"
#~ msgstr "Infos sur l'action"
#~ msgid "%(case_user_phone)s = Responsible phone"
#~ msgstr "%(case_user_phone)s = Téléphone du responsable"
#~ msgid "Delay after trigger date"
#~ msgstr "Après délai"
#~ msgid "Conditions"
#~ msgstr "Conditions"
#~ msgid "Open Cases"
#~ msgstr "Cas ouverts"
#~ msgid "Status"
#~ msgstr "État"
#~ msgid "Remind responsible"
#~ msgstr "Rappeler le responsable"
#~ msgid "Set section to"
#~ msgstr "Mettre la section à"

#, python-format
#~ msgid "You must put a Partner eMail to use this action!"
#~ msgstr ""
#~ "Vous devriez indiquer un mail partenaire pour utiliser cette action !"
#~ msgid "Minimum Priority"
#~ msgstr "Priorité Minimale"
#~ msgid "Case History"
#~ msgstr "Historique des cas"

#, python-format
#~ msgid "draft"
#~ msgstr "brouillon"
#~ msgid ""
#~ "Check this if you want that all documents attached to the case be attached "
#~ "to the reminder email sent."
#~ msgstr ""
#~ "Cocher ça si vous voulez que tous les documents attachés à ce cas soit "
#~ "attachés à l'email de rappel."

#, python-format
#~ msgid "cancel"
#~ msgstr "annuler"
#~ msgid "Parent Section"
#~ msgstr "Section parent"
#~ msgid "%(case_id)s = Case ID"
#~ msgstr "%(case_id)s = ID du cas"
#~ msgid "%(case_user_email)s = Responsible email"
#~ msgstr "%(case_user_email)s = Email du responsable"
#~ msgid "General"
#~ msgstr "Général"
#~ msgid "Send Reminder"
#~ msgstr "Envoyer rappel"
#~ msgid "Business Opportunities"
#~ msgstr "Opportunités d'affaire"
#~ msgid "Conditions on Case Partner"
#~ msgstr "Condition sur le cas partenaire"
#~ msgid "Section Code"
#~ msgstr "Code de la section"
<<<<<<< TREE
=======

#~ msgid ""
#~ "The Object name must start with x_ and not contain any special character !"
#~ msgstr ""
#~ "Le nom de l'objet doit commencer avec x_ et ne pas contenir de charactères "
#~ "spéciaux !"

>>>>>>> MERGE-SOURCE
#~ msgid "General Description"
#~ msgstr "Description générale"
#~ msgid "Mail to partner"
#~ msgstr "Mail au partenaire"
#~ msgid "Partner Email"
#~ msgstr "E-mail partenaire"
#~ msgid "Set priority to"
#~ msgstr "Mettre la priorité à"

#, python-format
#~ msgid "open"
#~ msgstr "ouvrir"
#~ msgid "Mail body"
#~ msgstr "Corps du mail"
#~ msgid ""
#~ "Check this if you want the rule to send a reminder by email to the user."
#~ msgstr ""
#~ "Cocher ça si vous voulez que la règle envoi un rappel par email à "
#~ "l'utilisateur"
#~ msgid "Segmentations"
#~ msgstr "Segmentations"
#~ msgid "Case Rule"
#~ msgstr "Règle du cas"

#, python-format
#~ msgid "Case"
#~ msgstr "Cas"
#~ msgid "Conditions on Priority Range"
#~ msgstr "Conditions sur le niveau de priorité"
#~ msgid ""
#~ "If the partner has not purchased (or buied) during a period, decrease the "
#~ "state of mind by this factor. It's a multiplication"
#~ msgstr ""
#~ "Si le partenaire n'a pas acheté pendant une période, diminue l'état d'esprit "
#~ "par ce facteur. C'est une multiplication"
#~ msgid "E-Mail Actions"
#~ msgstr "Action par Email"
#~ msgid "User Responsible"
#~ msgstr "Utilisateur responsable"
#~ msgid "Latest E-Mail"
#~ msgstr "Dernier e-mail"
#~ msgid "Case logs"
#~ msgstr "Historique du cas"
#~ msgid ""
#~ "Check if the category is limited to partners that match the segmentation "
#~ "criterions. If checked, remove the category from partners that doesn't match "
#~ "segmentation criterions"
#~ msgstr ""
#~ "Vérifie si la catégorie est limitée au partenaires correspondants aux "
#~ "critères de segmentation. Si vérifié, retire la catégorie des partenaires ne "
#~ "correspondants pas aux critères de segmentation."
#~ msgid "Logs History"
#~ msgstr "Historique"
#~ msgid "Conditions on Timing"
#~ msgstr "Condition sur le temps"
#~ msgid "Planned revenue"
#~ msgstr "Revenus planifiés"
#~ msgid "Case Description"
#~ msgstr "Description des cas"
#~ msgid "Actions"
#~ msgstr "Actions"
#~ msgid "Cases by section"
#~ msgstr "Cas par section"
#~ msgid "Conditions on States"
#~ msgstr "Condition sur les états"
#~ msgid "Trigger Date"
#~ msgstr "Date de déclenchement"

#, python-format
#~ msgid ""
#~ "You must define a responsible user for this case in order to use this action!"
#~ msgstr ""
#~ "Pour pouvoir utiliser cette action, vous devez définir un utilisateur "
#~ "responsable de ce cas !"
#~ msgid ""
#~ "A period is the average number of days between two cycle of sale or purchase "
#~ "for this segmentation. It's mainly used to detect if a partner has not "
#~ "purchased or buy for a too long time, so we suppose that his state of mind "
#~ "has decreased because he probably bought goods to another supplier. Use this "
#~ "functionality for recurring businesses."
#~ msgstr ""
#~ "Une période est le nombre moyen de jours entre 2 cycles de vente ou d'achat "
#~ "pour cette segmentation. C'est couramment utilisé pour détecter si le "
#~ "partenaire n'a pas acheter ou vendu depuis longtemps, mais nous supposons "
#~ "que cet état d'esprit est dégréssif parce qu'il a probablement acheter a de "
#~ "meilleurs fournisseurs. Utiliser cette fonctionnalité pour des affaires "
#~ "récurrentes"

#, python-format
#~ msgid ""
#~ "Can not send mail with empty body,you should have description in the body"
#~ msgstr ""
#~ "Impossible d'envoyer un courriel vide, le corps du courriel doit comporter "
#~ "du texte"
#~ msgid "Close Lead"
#~ msgstr "Cloture une affaire"

#, python-format
#~ msgid "Please specify user's email address !"
#~ msgstr ""
#~ "S'il vous plaît indiquez l'adresse  de messagerie électronique de "
#~ "l'utilisateur !"
#~ msgid "    7 Days    "
#~ msgstr "    7 Jours    "
#~ msgid "Pending Jobs"
#~ msgstr "Travaux en attente."
#~ msgid "Close job request"
#~ msgstr "Fermer la demande d’emploi."
#~ msgid ""
#~ "This property defines the list                 of date/time exceptions for "
#~ "arecurring calendar component."
#~ msgstr ""
#~ "Cette propriété définit la liste des exceptions de dates / temps pour les "
#~ "composant de calendrier récurent."
#~ msgid "Send to"
#~ msgstr "Envoyer à :"
#~ msgid ""
#~ "Check this if you want the rule to send an email to the responsible person."
#~ msgstr ""
#~ "Cochez cette case si vous voulez que la règle envoie un email à la personne "
#~ "responsable."
#~ msgid "TRANSPARENT"
#~ msgstr "TRANSPARENT"
#~ msgid "Gives the sequence order when displaying a list of case sections."
#~ msgstr ""
#~ "Donne l'ordre de séquence lors de l'affichage d'une liste de cas.de sections"
#~ msgid ""
#~ "Section to which Case belongs to. Define Responsible user and Email account "
#~ "for mail gateway."
#~ msgstr ""
#~ "Section à laquelle l'affaire appartient. Préciser l'utilisateur responsable "
#~ "et le compte de messagerie pour la passerelle de messagerie."
#~ msgid ""
#~ "Describes the action name.eg:on which object which ation to be taken on "
#~ "basis of which condition"
#~ msgstr ""
#~ "Décrit le nom de l'action. par exemple : sur quel objet quel action de base "
#~ "doit prendre quel  condition"
#~ msgid "Manages an Helpdesk service."
#~ msgstr "Gérer un service de support"
#~ msgid "Cases by section and category2"
#~ msgstr "Cas par section et catégorie2"
#~ msgid "Amount"
#~ msgstr "Montant"
#~ msgid "Human Resources"
#~ msgstr "Ressources humaines"
#~ msgid "Cases by Opportunities, Category and Type"
#~ msgstr "Cas par opportunités, catégorie et type"
#~ msgid ""
#~ "Manages the supplier and customers claims, including your corrective or "
#~ "preventive actions."
#~ msgstr ""
#~ "Gérér les réclamations fournisseurs et clients, incluant vos actions "
#~ "correctives ou préventives."
#~ msgid "Fixed"
#~ msgstr "Fixé"
#~ msgid "Duration (Hours)"
#~ msgstr "Durée (heures)"
#~ msgid "Cases by Section and Stage"
#~ msgstr "Cas par section et étape"
#~ msgid "Cases by section and stage"
#~ msgstr "Cas par section et étape"
#~ msgid "Special Keywords to Be Used in The Body"
#~ msgstr "Des mots clés spéciaux peuvent être utilisés dans le corps"
#~ msgid "Proposed Salary"
#~ msgstr "Salaire proposé"
#~ msgid "Appreciation"
#~ msgstr "Appréciation"
#~ msgid "Second Interview"
#~ msgstr "Second entretien"
#~ msgid "Tracks identified business opportunities for your sales pipeline."
#~ msgstr "Suivi des occasions identifiées d'affaires pour vos canaux de vente."
#~ msgid "Exception Dates"
#~ msgstr "Exceptions de date"
#~ msgid "Description Information"
#~ msgstr "Description de l'information"
#~ msgid "Dead"
#~ msgstr "Perdu"
#~ msgid "Confirm Meeting"
#~ msgstr "Confirmer le rendez-vous"
#~ msgid "Next Interview"
#~ msgstr "Prochain entretien"
#~ msgid "Existing Customer"
#~ msgstr "Client existant"
#~ msgid "Home"
#~ msgstr "Accueil"
#~ msgid "Cases by Section, Category and Stage"
#~ msgstr "Cas par section catégorie et étape"
#~ msgid "All Meetings"
#~ msgstr "Tous les rendez-vous"
#~ msgid "Meetings Tree"
#~ msgstr "Liste des rendez vous"
#~ msgid "Value Proposition"
#~ msgstr "Nouvelle proposition"
#~ msgid "Refused by Company"
#~ msgstr "Refusé par la société"
#~ msgid "Contract Proposed"
#~ msgstr "Contrat proposé"
#~ msgid "Assigned to"
#~ msgstr "Assigné à"
#~ msgid "Jobs - Hiring Process"
#~ msgstr "Poste - Processus d'embauche"
#~ msgid "Contract Signed"
#~ msgstr "Contrat signé"
#~ msgid "Date of Claim"
#~ msgstr "Date de la réclamation"
#~ msgid "All Leads"
#~ msgstr "Toutes les affaires"
#~ msgid "Cases by Opportunities and Stage"
#~ msgstr "Cas par opportunités et étape"
#~ msgid "Negotiation/Review"
#~ msgstr "Négociation/Rapport"
#~ msgid "Save in .ics format"
#~ msgstr "Sauvegarder dans le format .ics"
#~ msgid "Factual Claims"
#~ msgstr "Réclamations factuelles"
#~ msgid "Emails"
#~ msgstr "Courriels"
#~ msgid ""
#~ "The email address put in the 'Reply-To' of all emails sent by Open ERP about "
#~ "cases in this section"
#~ msgstr ""
#~ "L'adresse mail mise dans le 'Répondre à' de tous les emails envoyés par "
#~ "OpenERP a propos de cette section"
#~ msgid "Direction"
#~ msgstr "Direction"
#~ msgid ""
#~ "Category related to the section.Subdivide the CRM cases independently or "
#~ "section-wise."
#~ msgstr ""
#~ "Catégorie en relation avec la section. Les cas sont subdivisé indépendamment "
#~ "or par section"

#, python-format
#~ msgid "Email!"
#~ msgstr "Courriel !"
#~ msgid "Radio"
#~ msgstr "Radio"
#~ msgid ""
#~ "These people will receive a copy of the future communication between partner "
#~ "and users by email"
#~ msgstr ""
#~ "Ces personnes recevront une copie de la communication future entre "
#~ "partenaire et utilisateur par courriel"
#~ msgid "Set State to"
#~ msgstr "Mettre à l'état"
#~ msgid "Plan Meeting"
#~ msgstr "Planifier une réunion"

#, python-format
#~ msgid "There is no mail to reply!"
#~ msgstr "Pas de mail défini pour la réponse"
#~ msgid "My Funds"
#~ msgstr "Mes Fonds"
#~ msgid "Junior Developer"
#~ msgstr "Développeur débutant"
#~ msgid "%(case_description)s = Case description"
#~ msgstr "%(case_description)s = Description du cas"
#~ msgid "Export ICS"
#~ msgstr "Exporter en ICS"
#~ msgid "Preventive"
#~ msgstr "Préventif"
#~ msgid "Category Name"
#~ msgstr "Nom de la catégorie"

#, python-format
#~ msgid "You can not assign Closed Case."
#~ msgstr "Vous ne pouvez assigner sur un cas clôturé"
#~ msgid "Recurrency Rule"
#~ msgstr "Règle récurrente"
#~ msgid "Candidate Refused"
#~ msgstr "Candidat refusé"
#~ msgid "Print"
#~ msgstr "Imprimer"
#~ msgid "Cases by Opportunities, Category and Stage"
#~ msgstr "Cas par opportunités, catégorie et étape"
#~ msgid "Cases by section, Category and Category2"
#~ msgstr "Cas par section, catégorie et catégorie2"
#~ msgid "Pending Claims"
#~ msgstr "Réclamations en attentes"
#~ msgid "Meeting Date"
#~ msgstr "Date du rendez-vous"
#~ msgid "Convert to Partner"
#~ msgstr "Convertir en partenaire"
#~ msgid "Learning And Education"
#~ msgstr "Formation et éducation"
#~ msgid "Funds"
#~ msgstr "Fonds"
#~ msgid "Message..."
#~ msgstr "Message..."
#~ msgid "Cases by Section and Category2"
#~ msgstr "Cas par section et catégorie2"
#~ msgid "Meeting Generic Wizard"
#~ msgstr "Assistant de création de rendez-vous"
#~ msgid "Gives Location of Meeting"
#~ msgstr "Indique l'emplacement du rendez-vous"
#~ msgid "Self Generated"
#~ msgstr "Génération automatique"
#~ msgid "Candidate Name"
#~ msgstr "Nom du candidat"
#~ msgid "Reply to Last Email"
#~ msgstr "Répondre au dernier courriel"
#~ msgid "Other Info"
#~ msgstr "Autre information"
#~ msgid "Claim Cost"
#~ msgstr "Coût de la réclamation"
#~ msgid "Schedule a Phone Call"
#~ msgstr "Planifier un appel téléphonique"
#~ msgid "Type of claim"
#~ msgstr "Type de réclamation"
#~ msgid "Manages the calendar of meetings of the users."
#~ msgstr "Gère le calendrier des rendez-vous des utilisateurs"
#~ msgid "Mail"
#~ msgstr "Courriel"
#~ msgid "Sales Stage"
#~ msgstr "Étape de ventes"
#~ msgid "Next Meeting"
#~ msgstr "Prochain rendez vous"

#, python-format
#~ msgid ""
#~ "No E-Mail ID Found for your Company address or missing reply address in "
#~ "section!"
#~ msgstr ""
#~ "Pas identifiant courriel trouvé pour cette adresse de société ou il manque "
#~ "l'adresse de réponse dans cette section !"
#~ msgid "Add a CC"
#~ msgstr "Ajouter un CC"
#~ msgid "Campaign Type"
#~ msgstr "Type de campagne"
#~ msgid "Proposal/Price Quote"
#~ msgstr "Proposition/Demande de chiffrage"
#~ msgid "Web"
#~ msgstr "Site Internet"
#~ msgid "Bug Tracking"
#~ msgstr "Suivi des Bugs"
#~ msgid "Closed Lost"
#~ msgstr "Fermé les perdus"
#~ msgid "Graduate"
#~ msgstr "Diplôme"
#~ msgid ""
#~ "Note that you can also use the calendar view to graphically schedule your "
#~ "next meeting."
#~ msgstr ""
#~ "Notez que vous pouvez également utiliser la vue calendrier pour planifier "
#~ "vos prochains rendez-vous"
#~ msgid "Histories"
#~ msgstr "Historique"

#, python-format
#~ msgid "Email Fail!"
#~ msgstr "Courriel incorrect"
#~ msgid "Attendee"
#~ msgstr "Participant"
#~ msgid "Error ! You cannot create recursive sections."
#~ msgstr "Erreur ! Vous ne pouvez pas créer de sections récursives."
#~ msgid "Est.Revenue"
#~ msgstr "Revenu estimé"
#~ msgid "Initial Jobs Demand"
#~ msgstr "Demande initiale de l'embauche"
#~ msgid "Claims Info"
#~ msgstr "Information sur les réclamations"
#~ msgid "This Year"
#~ msgstr "Cette année"
#~ msgid ""
#~ " Will allow you to synchronise your Open ERP calendars with your phone, "
#~ "outlook, Sunbird, ical, ..."
#~ msgstr ""
#~ " Permet de synchroniser votre calendrier Open ERP avec votre téléphone, "
#~ "Outlook, Sunbird, iCal, ..."
#~ msgid "Contract Data"
#~ msgstr "Données du contrat"
#~ msgid "Cases by Leads and Type"
#~ msgstr "Cas par affaires et type"
#~ msgid "Shared Calendar"
#~ msgstr "Calendrier partagé"
#~ msgid "Fund Raising"
#~ msgstr "Levée de Fonds"
#~ msgid "Case Category2 Name"
#~ msgstr "Nom de la catégorie2 des cas"
#~ msgid "Helpdesk Supports"
#~ msgstr "Support Helpdesk"
#~ msgid "Payment Mode"
#~ msgstr "Mode de paiement"
#~ msgid "Source"
#~ msgstr "Origine"
#~ msgid "Convert To Partner"
#~ msgstr "Convertir en partenaire"
#~ msgid " > Bac +5"
#~ msgstr " > Bac +5"
#~ msgid "Stage: "
#~ msgstr "Étape: "
#~ msgid "Jobs"
#~ msgstr "Emplois"
#~ msgid "Job Info"
#~ msgstr "Information sur l'offre d'emploi"
#~ msgid "Cancel Meeting"
#~ msgstr "Annuler un rendez vous"
#~ msgid "Employee Email"
#~ msgstr "Courriel de l'employé"
#~ msgid "Prospecting"
#~ msgstr "Prospection"
#~ msgid "%(case_date)s = Creation date"
#~ msgstr "%(case_date)s = Date de création"
#~ msgid "Jobs - Recruitment Form"
#~ msgstr "Formulaire de recrutement - offre d'emploi"
#~ msgid "Credit Card"
#~ msgstr "Carte de crédit"

#, python-format
#~ msgid ""
#~ "No E-Mail ID Found for the Responsible Partner or missing reply address in "
#~ "section!"
#~ msgstr ""
#~ "Pas d'adresse courriel défini pour le partenaire responsable ou l'adresse de "
#~ "réponse est manquante pour cette section !"
#~ msgid "Send Email"
#~ msgstr "Envoyer un courriel"
#~ msgid "Delay Close"
#~ msgstr "Delai de fermeture"
#~ msgid "Candidate Name2"
#~ msgstr "Nom du deuxième candidat"
#~ msgid "Events"
#~ msgstr "Évènements"
#~ msgid "Cheque"
#~ msgstr "Chèque"
#~ msgid "Attachment1"
#~ msgstr "Première pièce jointe"
#~ msgid "Degree"
#~ msgstr "Niveau"
#~ msgid "Attachment3"
#~ msgstr "Troisième pièce jointe"
#~ msgid "Attachment2"
#~ msgstr "Deuxième pièce jointe"
#~ msgid "History of Events"
#~ msgstr "Historique des événements"
#~ msgid "Category2 of case"
#~ msgstr "Cas de la deuxième catégorie"
#~ msgid "Recycled"
#~ msgstr "Recyclée"
#~ msgid "Phonecall Cases"
#~ msgstr "Cas des appels téléphoniques"

#, python-format
#~ msgid "A partner is already existing with the same name."
#~ msgstr "Un partenaire existe déjà avec le même nom."
#~ msgid "All Opportunities"
#~ msgstr "Toutes les Opportunités"
#~ msgid "Sales"
#~ msgstr "Ventes"
#~ msgid "Assigned"
#~ msgstr "Assigné"
#~ msgid "Set Meeting"
#~ msgstr "Planifier un rendez vous"
#~ msgid "Invalid"
#~ msgstr "Non valide"
#~ msgid "Cases By Stage and Estimates"
#~ msgstr "Cas par Étape et Estimations"
#~ msgid "Calendar of Meetings"
#~ msgstr "Calendrier des rendez-vous"
#~ msgid "Meeting For Leads Generation"
#~ msgstr "Rendez vous pour la génération de l'affaire"
#~ msgid "Related Case"
#~ msgstr "Relation avec le cas"
#~ msgid "Email Address"
#~ msgstr "Courriel"
#~ msgid "Availability (weeks)"
#~ msgstr "Disponibilité (semaines)"
#~ msgid "Opportunities Tree"
#~ msgstr "Liste des opportunités"
#~ msgid "First Interview"
#~ msgstr "Premier entretien"
#~ msgid "This Month"
#~ msgstr "Ce mois ci"
#~ msgid "Refused by Employee"
#~ msgstr "Refusé par l'employé"
#~ msgid "All Claims"
#~ msgstr "Toutes les réclamations"
#~ msgid "Server Action"
#~ msgstr "Action du Serveur"
#~ msgid "Close Phonecall"
#~ msgstr "Clôturer l'appel téléphonique"

#, python-format
#~ msgid "Email not sent !"
#~ msgstr "Courriel non envoyé"
#~ msgid "Funds Form"
#~ msgstr "Formulaire des levés de fond"
#~ msgid "Jobs Hiring Process"
#~ msgstr "Procédure de recrutement"
#~ msgid "Candidate Hired"
#~ msgstr "Candidat embauché"
#~ msgid "Goals"
#~ msgstr "Objectifs"
#~ msgid "In Process"
#~ msgstr "En cours"
#~ msgid "After-Sale Services"
#~ msgstr "Services après vente"
#~ msgid "Cases by Section and Type"
#~ msgstr "Cas par section et type"
#~ msgid "File name"
#~ msgstr "Nom du fichier"
#~ msgid "Ok"
#~ msgstr "Ok"
#~ msgid "Import ICS"
#~ msgstr "Importer ICS"
#~ msgid "All Jobs Requests"
#~ msgstr "Toutes les demandes d'emploi"
#~ msgid "Relevant"
#~ msgstr "Pertinence"
#~ msgid "Applied Job"
#~ msgstr "Job postulé"
#~ msgid "Cases by Opportunities and Type"
#~ msgstr "Cas par opportunités et type"
#~ msgid "Cases by Leads and Stage"
#~ msgstr "Cas par affaire et étape"
#~ msgid "Reporting"
#~ msgstr "Rapport"
#~ msgid "Expected Salary"
#~ msgstr "Salaire demandé"
#~ msgid "Send New Mail"
#~ msgstr "Envoyer un nouveau courriel"
#~ msgid "Invalid arguments"
#~ msgstr "Arguments non valides"
#~ msgid "Trensparent"
#~ msgstr "Transparent"
#~ msgid "Funds Tree"
#~ msgstr "Liste des levées de fond"
#~ msgid "Type of Action"
#~ msgstr "Type d'action"
#~ msgid "Meeting With Candidates"
#~ msgstr "Entretien avec les candidats"
#~ msgid "Candidate Email"
#~ msgstr "Courriel du candidat"
#~ msgid "Sales Stage: "
#~ msgstr "Étape de ventes: "
#~ msgid "Planned"
#~ msgstr "Planifié"
#~ msgid "Customer Office"
#~ msgstr "Bureau client"
#~ msgid "All Funds"
#~ msgstr "Tous les Fonds"
#~ msgid "Qualication"
#~ msgstr "Qualification"
#~ msgid "Lead Details"
#~ msgstr "Détails de l'affaire"
#~ msgid "Arts And Culture"
#~ msgstr "Arts et Culture"
#~ msgid "HelpDesk"
#~ msgstr "Assistance"
#~ msgid "Change RRule"
#~ msgstr "Change la règle"
#~ msgid "Cases by Section, Category and Type"
#~ msgstr "Cas par section, catégorie et type"
#~ msgid "Licenced"
#~ msgstr "Permis"
#~ msgid "Child Sections"
#~ msgstr "Sections enfants"
#~ msgid "CONFIDENTIAL"
#~ msgstr "CONFIDENTIEL"
#~ msgid "Meeting date"
#~ msgstr "Date de rendez vous"
#~ msgid "Office"
#~ msgstr "Bureau"
#~ msgid "Assign"
#~ msgstr "Assigner"
#~ msgid "Healthcare"
#~ msgstr "Soins médicaux"
#~ msgid "Content of mail"
#~ msgstr "Contenu du courriel"
#~ msgid "Internal Notes"
#~ msgstr "Notes internes"
#~ msgid "Employee"
#~ msgstr "Employé"
#~ msgid "_Import"
#~ msgstr "_Importer"
#~ msgid "Mass Mailing"
#~ msgstr "Publipostage"
#~ msgid "Not fixed"
#~ msgstr "Non fixé"
#~ msgid "Funds by Categories"
#~ msgstr "Levée de fond par catégories"
#~ msgid "Cash"
#~ msgstr "Liquidités"
#~ msgid "Future"
#~ msgstr "Prévisionnelle"
#~ msgid "Fund Raising Operations"
#~ msgstr "Opérations de levée de fonds"
#~ msgid "Related Cases"
#~ msgstr "Cas en relation"
#~ msgid "   Today   "
#~ msgstr "   Aujourd'hui   "
#~ msgid "Allows to show calendar"
#~ msgstr "Autorise à montrer le calendrier"
#~ msgid "Phone Call Description"
#~ msgstr "Description de l'appel de téléphonique"
#~ msgid "_Subscribe"
#~ msgstr "_S'abonner"
#~ msgid "Jobs - Recruitment Tree"
#~ msgstr "Liste des recrutements - offres d'emplois"
#~ msgid "Exception Rules"
#~ msgstr "Règle en exception"
#~ msgid "Email Add CC"
#~ msgstr "Ajouter CC dans le courriel"
#~ msgid "Expected Close Date"
#~ msgstr "Date prévisionelle de clôture"
<<<<<<< TREE
=======

#~ msgid "Invalid model name in the action definition."
#~ msgstr "Nom de l'objet invalide dans l'action défini"

>>>>>>> MERGE-SOURCE
#~ msgid "Case Resource Type"
#~ msgstr "Type de ressouce pour le cas"
#~ msgid "Other Information"
#~ msgstr "Autre information"
#~ msgid ""
#~ "The channels represent the different communication modes available with the "
#~ "customer. With each commercial opportunity, you can indicate the canall "
#~ "which is this opportunity source."
#~ msgstr ""
#~ "Le canal répresnte les différents mode de comunication disponible avec le "
#~ "client. Avec chaque opportunité commercial, vous pouvez indiquer le canal "
#~ "qui a cette opportunité source"
#~ msgid "Accepted as Claim"
#~ msgstr "Réclamation accepté"
#~ msgid "By Partner"
#~ msgstr "Par partenaire"
#~ msgid "Add CC"
#~ msgstr "Ajouter CC"
#~ msgid "New Business"
#~ msgstr "Nouvelle affaire"
#~ msgid "Modify this Occurrence"
#~ msgstr "Modifier l'occurence"
#~ msgid "Policy Claims"
#~ msgstr "Règle de réclamation"
#~ msgid "Meetings Form"
#~ msgstr "Formulaire de rendez-vous"
#~ msgid "Support Query"
#~ msgstr "Demande de support"
#~ msgid "Existing Business"
#~ msgstr "Affaire existante"
#~ msgid "Leads Cases"
#~ msgstr "Cas des prospections"
#~ msgid "Helpdesk and Support"
#~ msgstr "Assitance et support"
#~ msgid "Model"
#~ msgstr "Modèle"
#~ msgid "Opportunity Stages"
#~ msgstr "Étapes des opportunités"
#~ msgid "Search Histories"
#~ msgstr "Recherche dans l'historique"
#~ msgid "Claim Type"
#~ msgstr "Type de réclamation"
#~ msgid "Planned Costs"
#~ msgstr "Coût prévu"
#~ msgid "Regex on Case Name"
#~ msgstr "Expression réguière sur le nom du cas"
#~ msgid "By Create Date"
#~ msgstr "Par date de création"
#~ msgid "Helpdesk Categories"
#~ msgstr "Catégories d'assitance"
#~ msgid "Receive"
#~ msgstr "Recevoir"
#~ msgid "Atendee details"
#~ msgstr "Détail des participants"
#~ msgid "Are you sure you want to create a partner based on this phonecall ?"
#~ msgstr ""
#~ "Êtes-vous sur de vouloir créer un partenaire basé sur cette appel "
#~ "téléphonique ?"
#~ msgid "Next Meetings"
#~ msgstr "Prochain rendez-vous"
#~ msgid "Value Claims"
#~ msgstr "Valuer de la réclamation"
#~ msgid "Website"
#~ msgstr "Site internet"
#~ msgid "Awaiting Response"
#~ msgstr "Réponse en attente"
#~ msgid "Helpdesk Requests"
#~ msgstr "Demandes d'assistance"
#~ msgid "Won't fix"
#~ msgstr "Ne sera pas corrigé"
#~ msgid "Converted"
#~ msgstr "Converti"
#~ msgid "Demand Draft"
#~ msgstr "Demande brouillon"
#~ msgid "Helpdesk Support Tree"
#~ msgstr "Liste du support assistance"
#~ msgid "Needs Analysis"
#~ msgstr "Besoin d'analyse"
#~ msgid "Search Claims"
#~ msgstr "Recherche les réglamations"
#~ msgid "Sales Section"
#~ msgstr "Section des ventes"
#~ msgid "Mail to watchers (CC)"
#~ msgstr "Courriel des lecteurs (CC)"
#~ msgid "Phonecall Stages"
#~ msgstr "Étapes de l'appel téléphonique"
#~ msgid "Leads Tree"
#~ msgstr "Liste des prospections"
#~ msgid "By Responsible"
#~ msgstr "Par responsable"
#~ msgid "By Status"
#~ msgstr "Par état"
#~ msgid "Lead Name"
#~ msgstr "Nom de la prospection"
#~ msgid "Employee's Name"
#~ msgstr "Nom de l'employé"
#~ msgid "Lead Stages"
#~ msgstr "Étapes de la prospection"
#~ msgid "Lead Source"
#~ msgstr "Source de la prospection"
#~ msgid "Lead Subject"
#~ msgstr "Sujet de la prospection"
#~ msgid "By Lead Source"
#~ msgstr "Par source de prospection"
#~ msgid "Lead Type Name"
#~ msgstr "Nom du type de prospection"
#~ msgid "Resource Type of case"
#~ msgstr "Type de ressource du cas"
#~ msgid "By Stage"
#~ msgstr "Par étape"
#~ msgid "Helpdesk Cases"
#~ msgstr "Cas de l'assistance"
#~ msgid "Lead should be in 'Open' state before converting to Opportunity."
#~ msgstr ""
#~ "La prospection devrait être en état 'Ouvert' avant d'être converti en "
#~ "opportunité."
#~ msgid ""
#~ "This may help associations in their fund raising process and tracking."
#~ msgstr ""
#~ "Ceci peut aider les associations dans leur procédure de collecte de fonds et "
#~ "de suivi."
<|MERGE_RESOLUTION|>--- conflicted
+++ resolved
@@ -1155,10 +1155,6 @@
 
 #. module: crm
 #: model:ir.actions.act_window,help:crm.crm_case_category_act_leads_all
-<<<<<<< HEAD
-msgid "'Leads' allows you to manage and keep track of all first potential interests of a partner in one of your products or services. A lead is a first, unqualified, contact with a prospect or customer. After being qualified, a lead can be converted into a business opportunity with the creation of the related partner for further detailed tracking of any linked activities. You can use leads when you import a database of prospects or to integrate your website's contact form with OpenERP."
-msgstr "'Pist' vous permettent de gérer et de garder les traces de tout les first potentials"
-=======
 msgid ""
 "'Leads' allows you to manage and keep track of all first potential interests "
 "of a partner in one of your products or services. A lead is a first, "
@@ -1176,7 +1172,6 @@
 "activités en rapport. Vous pouvez utiliser les pistes pour importer un "
 "fichier de prospects ou pour intégrer les demandes de contact faites sur "
 "votre site web."
->>>>>>> c2f85df4
 
 #. module: crm
 #: view:crm.lead2opportunity.action:0
@@ -1428,10 +1423,6 @@
 
 #. module: crm
 #: help:crm.segmentation,sales_purchase_active:0
-<<<<<<< HEAD
-msgid "Check if you want to use this tab as part of the segmentation rule. If not checked, the criteria beneath will be ignored"
-msgstr "Vérifiez si vous voulez utiliser cet onglet comme faisant partie de la règle de segmentation. S'il n'est pas coché, le critère en dessous sera ignoré"
-=======
 msgid ""
 "Check if you want to use this tab as part of the segmentation rule. If not "
 "checked, the criteria beneath will be ignored"
@@ -1439,7 +1430,6 @@
 "Cochez cette case si vous voulez utiliser cet onglet comme faisant partie de "
 "la règle de segmentation. Si cette case n'est pas cochée, le critère en "
 "dessous sera ignoré."
->>>>>>> c2f85df4
 
 #. module: crm
 #: view:crm.lead2opportunity.partner:0
@@ -1942,19 +1932,10 @@
 msgstr "Sélectionner les étapes pour cette équipe commerciale"
 
 #. module: crm
-<<<<<<< TREE
-#: code:addons/crm/wizard/crm_merge_opportunities.py:0
-#, python-format
-msgid "There are no other 'Open' or 'Pending' Opportunities for the partner '%s'."
-=======
 #: view:board.board:0
 msgid "Opportunities by Stage"
-<<<<<<< HEAD
->>>>>>> MERGE-SOURCE
-msgstr ""
-=======
+msgstr ""
 msgstr "Opportunités par étape"
->>>>>>> c2f85df4
 
 #. module: crm
 #: model:process.transition,note:crm.process_transition_leadpartner0
@@ -2505,14 +2486,6 @@
 msgstr "Occupé"
 
 #. module: crm
-<<<<<<< TREE
-#: constraint:ir.model:0
-msgid "The Object name must start with x_ and not contain any special character !"
-msgstr "Le nom de l'objet doit commencer avec x_ et ne pas contenir de charactères spéciaux !"
-
-#. module: crm
-=======
->>>>>>> MERGE-SOURCE
 #: field:crm.installer,crm_helpdesk:0
 msgid "Helpdesk"
 msgstr "Support"
@@ -2577,12 +2550,8 @@
 #: view:crm.lead2opportunity.partner:0
 #: view:crm.lead2partner:0
 msgid "Are you sure you want to create a partner based on this lead ?"
-<<<<<<< HEAD
-msgstr "Êtes vous sur de vouloir créer un partenaire basé sur cette affaire ?"
-=======
 msgstr ""
 "Êtes vous sûr de vouloir créer un partenaire à partir de cette piste ?"
->>>>>>> c2f85df4
 
 #. module: crm
 #: view:crm.meeting:0
@@ -2623,17 +2592,12 @@
 
 #. module: crm
 #: help:crm.segmentation,som_interval_max:0
-<<<<<<< HEAD
-msgid "The computation is made on all events that occured during this interval, the past X periods."
-msgstr "Le calcul est effectué sur tout les évenements qui ont eux lieu pendant cette interval, les dernières X périodes."
-=======
 msgid ""
 "The computation is made on all events that occured during this interval, the "
 "past X periods."
 msgstr ""
 "Le calcul est effectué sur tous les évènements qui ont eu lieu pendant cet "
 "intervalle, les dernières X périodes."
->>>>>>> c2f85df4
 
 #. module: crm
 #: view:board.board:0
@@ -3932,13 +3896,9 @@
 #~ msgstr "État du cas"
 #~ msgid "Mail to these emails"
 #~ msgstr "Mail à ces adresses"
-<<<<<<< TREE
-=======
-
 #~ msgid "Invalid XML for View Architecture!"
 #~ msgstr "XML non valide pour l'architecture de la vue"
 
->>>>>>> MERGE-SOURCE
 #~ msgid "My Histories"
 #~ msgstr "Mon historique"
 #~ msgid "Your action"
@@ -4054,16 +4014,12 @@
 #~ msgstr "Condition sur le cas partenaire"
 #~ msgid "Section Code"
 #~ msgstr "Code de la section"
-<<<<<<< TREE
-=======
-
 #~ msgid ""
 #~ "The Object name must start with x_ and not contain any special character !"
 #~ msgstr ""
 #~ "Le nom de l'objet doit commencer avec x_ et ne pas contenir de charactères "
 #~ "spéciaux !"
 
->>>>>>> MERGE-SOURCE
 #~ msgid "General Description"
 #~ msgstr "Description générale"
 #~ msgid "Mail to partner"
@@ -4670,13 +4626,10 @@
 #~ msgstr "Ajouter CC dans le courriel"
 #~ msgid "Expected Close Date"
 #~ msgstr "Date prévisionelle de clôture"
-<<<<<<< TREE
-=======
 
 #~ msgid "Invalid model name in the action definition."
 #~ msgstr "Nom de l'objet invalide dans l'action défini"
 
->>>>>>> MERGE-SOURCE
 #~ msgid "Case Resource Type"
 #~ msgstr "Type de ressouce pour le cas"
 #~ msgid "Other Information"
