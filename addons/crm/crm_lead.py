# -*- coding: utf-8 -*-
##############################################################################
#
#    OpenERP, Open Source Management Solution
#    Copyright (C) 2004-today OpenERP SA (<http://www.openerp.com>)
#
#    This program is free software: you can redistribute it and/or modify
#    it under the terms of the GNU Affero General Public License as
#    published by the Free Software Foundation, either version 3 of the
#    License, or (at your option) any later version.
#
#    This program is distributed in the hope that it will be useful,
#    but WITHOUT ANY WARRANTY; without even the implied warranty of
#    MERCHANTABILITY or FITNESS FOR A PARTICULAR PURPOSE.  See the
#    GNU Affero General Public License for more details.
#
#    You should have received a copy of the GNU Affero General Public License
#    along with this program.  If not, see <http://www.gnu.org/licenses/>.
#
##############################################################################

import crm
from datetime import datetime
from operator import itemgetter

from openerp import SUPERUSER_ID
from openerp import tools
from openerp.addons.base.res.res_partner import format_address
from openerp.osv import fields, osv, orm
from openerp.tools import html2plaintext
from openerp.tools.translate import _

CRM_LEAD_FIELDS_TO_MERGE = ['name',
    'partner_id',
    'channel_id',
    'company_id',
    'country_id',
    'section_id',
    'state_id',
    'stage_id',
    'type_id',
    'user_id',
    'title',
    'city',
    'contact_name',
    'description',
    'email',
    'fax',
    'mobile',
    'partner_name',
    'phone',
    'probability',
    'planned_revenue',
    'street',
    'street2',
    'zip',
    'create_date',
    'date_action_last',
    'date_action_next',
    'email_from',
    'email_cc',
    'partner_name']


class crm_lead(format_address, osv.osv):
    """ CRM Lead Case """
    _name = "crm.lead"
    _description = "Lead/Opportunity"
    _order = "priority,date_action,id desc"
    _inherit = ['mail.thread', 'ir.needaction_mixin']

    _track = {
        'stage_id': {
            # this is only an heuristics; depending on your particular stage configuration it may not match all 'new' stages
            'crm.mt_lead_create': lambda self, cr, uid, obj, ctx=None: obj.probability == 0 and obj.stage_id and obj.stage_id.sequence <= 1,
            'crm.mt_lead_stage': lambda self, cr, uid, obj, ctx=None: (obj.stage_id and obj.stage_id.sequence > 1) and obj.probability < 100,
            'crm.mt_lead_won': lambda self, cr, uid, obj, ctx=None: obj.probability == 100 and obj.stage_id and obj.stage_id.fold,
            'crm.mt_lead_lost': lambda self, cr, uid, obj, ctx=None: obj.probability == 0 and obj.stage_id and obj.stage_id.fold and obj.stage_id.sequence > 1,
        },
    }

    def get_empty_list_help(self, cr, uid, help, context=None):
        if context.get('default_type') == 'lead':
            context['empty_list_help_model'] = 'crm.case.section'
            context['empty_list_help_id'] = context.get('default_section_id')
        context['empty_list_help_document_name'] = _("leads")
        return super(crm_lead, self).get_empty_list_help(cr, uid, help, context=context)

    def _get_default_section_id(self, cr, uid, context=None):
        """ Gives default section by checking if present in the context """
        return self._resolve_section_id_from_context(cr, uid, context=context) or False

    def _get_default_stage_id(self, cr, uid, context=None):
        """ Gives default stage_id """
        section_id = self._get_default_section_id(cr, uid, context=context)
        return self.stage_find(cr, uid, [], section_id, [('fold', '=', False)], context=context)

    def _resolve_section_id_from_context(self, cr, uid, context=None):
        """ Returns ID of section based on the value of 'section_id'
            context key, or None if it cannot be resolved to a single
            Sales Team.
        """
        if context is None:
            context = {}
        if type(context.get('default_section_id')) in (int, long):
            return context.get('default_section_id')
        if isinstance(context.get('default_section_id'), basestring):
            section_ids = self.pool.get('crm.case.section').name_search(cr, uid, name=context['default_section_id'], context=context)
            if len(section_ids) == 1:
                return int(section_ids[0][0])
        return None

    def _resolve_type_from_context(self, cr, uid, context=None):
        """ Returns the type (lead or opportunity) from the type context
            key. Returns None if it cannot be resolved.
        """
        if context is None:
            context = {}
        return context.get('default_type')

    def _read_group_stage_ids(self, cr, uid, ids, domain, read_group_order=None, access_rights_uid=None, context=None):
        access_rights_uid = access_rights_uid or uid
        stage_obj = self.pool.get('crm.case.stage')
        order = stage_obj._order
        # lame hack to allow reverting search, should just work in the trivial case
        if read_group_order == 'stage_id desc':
            order = "%s desc" % order
        # retrieve section_id from the context and write the domain
        # - ('id', 'in', 'ids'): add columns that should be present
        # - OR ('case_default', '=', True), ('fold', '=', False): add default columns that are not folded
        # - OR ('section_ids', '=', section_id), ('fold', '=', False) if section_id: add section columns that are not folded
        search_domain = []
        section_id = self._resolve_section_id_from_context(cr, uid, context=context)
        if section_id:
            search_domain += ['|', ('section_ids', '=', section_id)]
            search_domain += [('id', 'in', ids)]
        else:
            search_domain += ['|', ('id', 'in', ids), ('case_default', '=', True)]
        # retrieve type from the context (if set: choose 'type' or 'both')
        type = self._resolve_type_from_context(cr, uid, context=context)
        if type:
            search_domain += ['|', ('type', '=', type), ('type', '=', 'both')]
        # perform search
        stage_ids = stage_obj._search(cr, uid, search_domain, order=order, access_rights_uid=access_rights_uid, context=context)
        result = stage_obj.name_get(cr, access_rights_uid, stage_ids, context=context)
        # restore order of the search
        result.sort(lambda x, y: cmp(stage_ids.index(x[0]), stage_ids.index(y[0])))

        fold = {}
        for stage in stage_obj.browse(cr, access_rights_uid, stage_ids, context=context):
            fold[stage.id] = stage.fold or False
        return result, fold

    def fields_view_get(self, cr, user, view_id=None, view_type='form', context=None, toolbar=False, submenu=False):
        res = super(crm_lead, self).fields_view_get(cr, user, view_id, view_type, context, toolbar=toolbar, submenu=submenu)
        if view_type == 'form':
            res['arch'] = self.fields_view_get_address(cr, user, res['arch'], context=context)
        return res

    _group_by_full = {
        'stage_id': _read_group_stage_ids
    }

    def _compute_day(self, cr, uid, ids, fields, args, context=None):
        """
        :return dict: difference between current date and log date
        """
        cal_obj = self.pool.get('resource.calendar')
        res_obj = self.pool.get('resource.resource')

        res = {}
        for lead in self.browse(cr, uid, ids, context=context):
            for field in fields:
                res[lead.id] = {}
                duration = 0
                ans = False
                if field == 'day_open':
                    if lead.date_open:
                        date_create = datetime.strptime(lead.create_date, "%Y-%m-%d %H:%M:%S")
                        date_open = datetime.strptime(lead.date_open, "%Y-%m-%d %H:%M:%S")
                        ans = date_open - date_create
                        date_until = lead.date_open
                elif field == 'day_close':
                    if lead.date_closed:
                        date_create = datetime.strptime(lead.create_date, "%Y-%m-%d %H:%M:%S")
                        date_close = datetime.strptime(lead.date_closed, "%Y-%m-%d %H:%M:%S")
                        date_until = lead.date_closed
                        ans = date_close - date_create
                if ans:
                    resource_id = False
                    if lead.user_id:
                        resource_ids = res_obj.search(cr, uid, [('user_id','=',lead.user_id.id)])
                        if len(resource_ids):
                            resource_id = resource_ids[0]

                    duration = float(ans.days)
                    if lead.section_id and lead.section_id.resource_calendar_id:
                        duration =  float(ans.days) * 24
                        new_dates = cal_obj.interval_get(cr,
                            uid,
                            lead.section_id.resource_calendar_id and lead.section_id.resource_calendar_id.id or False,
                            datetime.strptime(lead.create_date, '%Y-%m-%d %H:%M:%S'),
                            duration,
                            resource=resource_id
                        )
                        no_days = []
                        date_until = datetime.strptime(date_until, '%Y-%m-%d %H:%M:%S')
                        for in_time, out_time in new_dates:
                            if in_time.date not in no_days:
                                no_days.append(in_time.date)
                            if out_time > date_until:
                                break
                        duration =  len(no_days)
                res[lead.id][field] = abs(int(duration))
        return res

    _columns = {
        'partner_id': fields.many2one('res.partner', 'Partner', ondelete='set null', track_visibility='onchange',
            select=True, help="Linked partner (optional). Usually created when converting the lead."),

        'id': fields.integer('ID', readonly=True),
        'name': fields.char('Subject', size=64, required=True, select=1),
        'active': fields.boolean('Active', required=False),
        'date_action_last': fields.datetime('Last Action', readonly=1),
        'date_action_next': fields.datetime('Next Action', readonly=1),
        'email_from': fields.char('Email', size=128, help="Email address of the contact", select=1),
        'section_id': fields.many2one('crm.case.section', 'Sales Team',
                        select=True, track_visibility='onchange', help='When sending mails, the default email address is taken from the sales team.'),
        'create_date': fields.datetime('Creation Date', readonly=True),
        'email_cc': fields.text('Global CC', help="These email addresses will be added to the CC field of all inbound and outbound emails for this record before being sent. Separate multiple email addresses with a comma"),
        'description': fields.text('Notes'),
        'write_date': fields.datetime('Update Date', readonly=True),
        'categ_ids': fields.many2many('crm.case.categ', 'crm_lead_category_rel', 'lead_id', 'category_id', 'Categories', \
            domain="['|',('section_id','=',section_id),('section_id','=',False), ('object_id.model', '=', 'crm.lead')]"),
        'type_id': fields.many2one('crm.case.resource.type', 'Campaign', \
            domain="['|',('section_id','=',section_id),('section_id','=',False)]", help="From which campaign (seminar, marketing campaign, mass mailing, ...) did this contact come from?"),
        'channel_id': fields.many2one('crm.case.channel', 'Channel', help="Communication channel (mail, direct, phone, ...)"),
        'contact_name': fields.char('Contact Name', size=64),
        'partner_name': fields.char("Customer Name", size=64,help='The name of the future partner company that will be created while converting the lead into opportunity', select=1),
        'opt_out': fields.boolean('Opt-Out', oldname='optout',
            help="If opt-out is checked, this contact has refused to receive emails for mass mailing and marketing campaign. "
                    "Filter 'Available for Mass Mailing' allows users to filter the leads when performing mass mailing."),
        'type':fields.selection([ ('lead','Lead'), ('opportunity','Opportunity'), ],'Type', help="Type is used to separate Leads and Opportunities"),
        'priority': fields.selection(crm.AVAILABLE_PRIORITIES, 'Priority', select=True),
        'date_closed': fields.datetime('Closed', readonly=True),
        'stage_id': fields.many2one('crm.case.stage', 'Stage', track_visibility='onchange',
                        domain="['&', ('section_ids', '=', section_id), '|', ('type', '=', type), ('type', '=', 'both')]"),
        'user_id': fields.many2one('res.users', 'Salesperson', select=True, track_visibility='onchange'),
        'referred': fields.char('Referred By', size=64),
        'date_open': fields.datetime('Assigned', readonly=True),
        'day_open': fields.function(_compute_day, string='Days to Open', \
                                multi='day_open', type="float", store=True),
        'day_close': fields.function(_compute_day, string='Days to Close', \
                                multi='day_close', type="float", store=True),
        'date_last_stage_update': fields.datetime('Last Stage Update', select=True),

        # Messaging and marketing
        'message_bounce': fields.integer('Bounce'),
        # Only used for type opportunity
        'probability': fields.float('Success Rate (%)', group_operator="avg"),
        'planned_revenue': fields.float('Expected Revenue', track_visibility='always'),
        'ref': fields.reference('Reference', selection=crm._links_get, size=128),
        'ref2': fields.reference('Reference 2', selection=crm._links_get, size=128),
        'phone': fields.char("Phone", size=64),
        'date_deadline': fields.date('Expected Closing', help="Estimate of the date on which the opportunity will be won."),
        'date_action': fields.date('Next Action Date', select=True),
        'title_action': fields.char('Next Action', size=64),
        'color': fields.integer('Color Index'),
        'partner_address_name': fields.related('partner_id', 'name', type='char', string='Partner Contact Name', readonly=True),
        'partner_address_email': fields.related('partner_id', 'email', type='char', string='Partner Contact Email', readonly=True),
        'company_currency': fields.related('company_id', 'currency_id', type='many2one', string='Currency', readonly=True, relation="res.currency"),
        'user_email': fields.related('user_id', 'email', type='char', string='User Email', readonly=True),
        'user_login': fields.related('user_id', 'login', type='char', string='User Login', readonly=True),

        # Fields for address, due to separation from crm and res.partner
        'street': fields.char('Street', size=128),
        'street2': fields.char('Street2', size=128),
        'zip': fields.char('Zip', change_default=True, size=24),
        'city': fields.char('City', size=128),
        'state_id': fields.many2one("res.country.state", 'State'),
        'country_id': fields.many2one('res.country', 'Country'),
        'phone': fields.char('Phone', size=64),
        'fax': fields.char('Fax', size=64),
        'mobile': fields.char('Mobile', size=64),
        'function': fields.char('Function', size=128),
        'title': fields.many2one('res.partner.title', 'Title'),
        'company_id': fields.many2one('res.company', 'Company', select=1),
        'payment_mode': fields.many2one('crm.payment.mode', 'Payment Mode', \
                            domain="[('section_id','=',section_id)]"),
        'planned_cost': fields.float('Planned Costs'),
    }

    _defaults = {
        'active': 1,
        'type': 'lead',
        'user_id': lambda s, cr, uid, c: uid,
        'stage_id': lambda s, cr, uid, c: s._get_default_stage_id(cr, uid, c),
        'section_id': lambda s, cr, uid, c: s._get_default_section_id(cr, uid, c),
        'company_id': lambda s, cr, uid, c: s.pool.get('res.company')._company_default_get(cr, uid, 'crm.lead', context=c),
        'priority': lambda *a: crm.AVAILABLE_PRIORITIES[2][0],
        'color': 0,
        'date_last_stage_update': fields.datetime.now,
    }

    _sql_constraints = [
        ('check_probability', 'check(probability >= 0 and probability <= 100)', 'The probability of closing the deal should be between 0% and 100%!')
    ]

    def onchange_stage_id(self, cr, uid, ids, stage_id, context=None):
        if not stage_id:
            return {'value': {}}
        stage = self.pool.get('crm.case.stage').browse(cr, uid, stage_id, context=context)
        if not stage.on_change:
            return {'value': {}}
        return {'value': {'probability': stage.probability}}

    def on_change_partner_id(self, cr, uid, ids, partner_id, context=None):
        values = {}
        if partner_id:
            partner = self.pool.get('res.partner').browse(cr, uid, partner_id, context=context)
            values = {
                'partner_name': partner.name,
                'street': partner.street,
                'street2': partner.street2,
                'city': partner.city,
                'state_id': partner.state_id and partner.state_id.id or False,
                'country_id': partner.country_id and partner.country_id.id or False,
                'email_from': partner.email,
                'phone': partner.phone,
                'mobile': partner.mobile,
                'fax': partner.fax,
                'zip': partner.zip,
            }
        return {'value': values}

    def on_change_user(self, cr, uid, ids, user_id, context=None):
        """ When changing the user, also set a section_id or restrict section id
            to the ones user_id is member of. """
        section_id = self._get_default_section_id(cr, uid, context=context) or False
        if user_id and not section_id:
            section_ids = self.pool.get('crm.case.section').search(cr, uid, ['|', ('user_id', '=', user_id), ('member_ids', '=', user_id)], context=context)
            if section_ids:
                section_id = section_ids[0]
        return {'value': {'section_id': section_id}}

    def stage_find(self, cr, uid, cases, section_id, domain=None, order='sequence', context=None):
        """ Override of the base.stage method
            Parameter of the stage search taken from the lead:
            - type: stage type must be the same or 'both'
            - section_id: if set, stages must belong to this section or
              be a default stage; if not set, stages must be default
              stages
        """
        if isinstance(cases, (int, long)):
            cases = self.browse(cr, uid, cases, context=context)
        if context is None:
            context = {}
        # check whether we should try to add a condition on type
        avoid_add_type_term = any([term for term in domain if len(term) == 3 if term[0] == 'type'])
        # collect all section_ids
        section_ids = set()
        types = ['both']
        if not cases and context.get('default_type'):
            ctx_type = context.get('default_type')
            types += [ctx_type]
        if section_id:
            section_ids.add(section_id)
        for lead in cases:
            if lead.section_id:
                section_ids.add(lead.section_id.id)
            if lead.type not in types:
                types.append(lead.type)
        # OR all section_ids and OR with case_default
        search_domain = []
        if section_ids:
            search_domain += [('|')] * len(section_ids)
            for section_id in section_ids:
                search_domain.append(('section_ids', '=', section_id))
        search_domain.append(('case_default', '=', True))
        # AND with cases types
        if not avoid_add_type_term:
            search_domain.append(('type', 'in', types))
        # AND with the domain in parameter
        search_domain += list(domain)
        # perform search, return the first found
        stage_ids = self.pool.get('crm.case.stage').search(cr, uid, search_domain, order=order, limit=1, context=context)
        if stage_ids:
            return stage_ids[0]
        return False

    def case_mark_lost(self, cr, uid, ids, context=None):
        """ Mark the case as lost: state=cancel and probability=0
            :deprecated: this method will be removed in OpenERP v8.
        """
        stages_leads = {}
        for lead in self.browse(cr, uid, ids, context=context):
            stage_id = self.stage_find(cr, uid, [lead], lead.section_id.id or False, [('probability', '=', 0.0), ('fold', '=', True), ('sequence', '>', 1)], context=context)
            if stage_id:
<<<<<<< HEAD
                if stages_leads.get(stage_id):
                    stages_leads[stage_id].append(lead.id)
                else:
                    stages_leads[stage_id] = [lead.id]
            else:
                raise osv.except_osv(_('Warning!'),
                    _('To relieve your sales pipe and group all Lost opportunities, configure one of your sales stage as follow:\n'
                        'probability = 0 %, select "Change Probability Automatically".\n'
                        'Create a specific stage or edit an existing one by editing columns of your opportunity pipe.'))
        for stage_id, lead_ids in stages_leads.items():
            self.write(cr, uid, lead_ids, {'stage_id': stage_id}, context=context)
=======
                self.case_set(cr, uid, [lead.id], values_to_update={'probability': 0.0, 'date_closed': fields.datetime.now()}, new_stage_id=stage_id, context=context)
>>>>>>> 42525b78
        return True

    def case_mark_won(self, cr, uid, ids, context=None):
        """ Mark the case as won: state=done and probability=100
            :deprecated: this method will be removed in OpenERP v8.
        """
        stages_leads = {}
        for lead in self.browse(cr, uid, ids, context=context):
            stage_id = self.stage_find(cr, uid, [lead], lead.section_id.id or False, [('probability', '=', 100.0), ('fold', '=', True)], context=context)
            if stage_id:
<<<<<<< HEAD
                if stages_leads.get(stage_id):
                    stages_leads[stage_id].append(lead.id)
                else:
                    stages_leads[stage_id] = [lead.id]
            else:
                raise osv.except_osv(_('Warning!'),
                    _('To relieve your sales pipe and group all Won opportunities, configure one of your sales stage as follow:\n'
                        'probability = 100 % and select "Change Probability Automatically".\n'
                        'Create a specific stage or edit an existing one by editing columns of your opportunity pipe.'))
        for stage_id, lead_ids in stages_leads.items():
            self.write(cr, uid, lead_ids, {'stage_id': stage_id}, context=context)
        return True

    def case_escalate(self, cr, uid, ids, context=None):
        """ Escalates case to parent level """
        for case in self.browse(cr, uid, ids, context=context):
            data = {'active': True}
            if case.section_id.parent_id:
                data['section_id'] = case.section_id.parent_id.id
                if case.section_id.parent_id.change_responsible:
                    if case.section_id.parent_id.user_id:
                        data['user_id'] = case.section_id.parent_id.user_id.id
            else:
                raise osv.except_osv(_('Error!'), _("You are already at the top level of your sales-team category.\nTherefore you cannot escalate furthermore."))
            self.write(cr, uid, [case.id], data, context=context)
=======
                self.case_set(cr, uid, [lead.id], values_to_update={'probability': 100.0, 'date_closed': fields.datetime.now()}, new_stage_id=stage_id, context=context)
>>>>>>> 42525b78
        return True

    def set_priority(self, cr, uid, ids, priority, context=None):
        """ Set lead priority
        """
        return self.write(cr, uid, ids, {'priority': priority}, context=context)

    def set_high_priority(self, cr, uid, ids, context=None):
        """ Set lead priority to high
        """
        return self.set_priority(cr, uid, ids, '1', context=context)

    def set_normal_priority(self, cr, uid, ids, context=None):
        """ Set lead priority to normal
        """
        return self.set_priority(cr, uid, ids, '3', context=context)

    def _merge_get_result_type(self, cr, uid, opps, context=None):
        """
        Define the type of the result of the merge.  If at least one of the
        element to merge is an opp, the resulting new element will be an opp.
        Otherwise it will be a lead.

        We'll directly use a list of browse records instead of a list of ids
        for performances' sake: it will spare a second browse of the
        leads/opps.

        :param list opps: list of browse records containing the leads/opps to process
        :return string type: the type of the final element
        """
        for opp in opps:
            if (opp.type == 'opportunity'):
                return 'opportunity'

        return 'lead'

    def _merge_data(self, cr, uid, ids, oldest, fields, context=None):
        """
        Prepare lead/opp data into a dictionary for merging.  Different types
        of fields are processed in different ways:
        - text: all the values are concatenated
        - m2m and o2m: those fields aren't processed
        - m2o: the first not null value prevails (the other are dropped)
        - any other type of field: same as m2o

        :param list ids: list of ids of the leads to process
        :param list fields: list of leads' fields to process
        :return dict data: contains the merged values
        """
        opportunities = self.browse(cr, uid, ids, context=context)

        def _get_first_not_null(attr):
            for opp in opportunities:
                if hasattr(opp, attr) and bool(getattr(opp, attr)):
                    return getattr(opp, attr)
            return False

        def _get_first_not_null_id(attr):
            res = _get_first_not_null(attr)
            return res and res.id or False

        def _concat_all(attr):
            return '\n\n'.join(filter(lambda x: x, [getattr(opp, attr) or '' for opp in opportunities if hasattr(opp, attr)]))

        # Process the fields' values
        data = {}
        for field_name in fields:
            field_info = self._all_columns.get(field_name)
            if field_info is None:
                continue
            field = field_info.column
            if field._type in ('many2many', 'one2many'):
                continue
            elif field._type == 'many2one':
                data[field_name] = _get_first_not_null_id(field_name)  # !!
            elif field._type == 'text':
                data[field_name] = _concat_all(field_name)  #not lost
            else:
                data[field_name] = _get_first_not_null(field_name)  #not lost

        # Define the resulting type ('lead' or 'opportunity')
        data['type'] = self._merge_get_result_type(cr, uid, opportunities, context)
        return data

    def _mail_body(self, cr, uid, lead, fields, title=False, context=None):
        body = []
        if title:
            body.append("%s\n" % (title))

        for field_name in fields:
            field_info = self._all_columns.get(field_name)
            if field_info is None:
                continue
            field = field_info.column
            value = ''

            if field._type == 'selection':
                if hasattr(field.selection, '__call__'):
                    key = field.selection(self, cr, uid, context=context)
                else:
                    key = field.selection
                value = dict(key).get(lead[field_name], lead[field_name])
            elif field._type == 'many2one':
                if lead[field_name]:
                    value = lead[field_name].name_get()[0][1]
            elif field._type == 'many2many':
                if lead[field_name]:
                    for val in lead[field_name]:
                        field_value = val.name_get()[0][1]
                        value += field_value + ","
            else:
                value = lead[field_name]

            body.append("%s: %s" % (field.string, value or ''))
        return "<br/>".join(body + ['<br/>'])

    def _merge_notify(self, cr, uid, opportunity_id, opportunities, context=None):
        """
        Create a message gathering merged leads/opps information.
        """
        #TOFIX: mail template should be used instead of fix body, subject text
        details = []
        result_type = self._merge_get_result_type(cr, uid, opportunities, context)
        if result_type == 'lead':
            merge_message = _('Merged leads')
        else:
            merge_message = _('Merged opportunities')
        subject = [merge_message]
        for opportunity in opportunities:
            subject.append(opportunity.name)
            title = "%s : %s" % (opportunity.type == 'opportunity' and _('Merged opportunity') or _('Merged lead'), opportunity.name)
            fields = list(CRM_LEAD_FIELDS_TO_MERGE)
            details.append(self._mail_body(cr, uid, opportunity, fields, title=title, context=context))

        # Chatter message's subject
        subject = subject[0] + ": " + ", ".join(subject[1:])
        details = "\n\n".join(details)
        return self.message_post(cr, uid, [opportunity_id], body=details, subject=subject, context=context)

    def _merge_opportunity_history(self, cr, uid, opportunity_id, opportunities, context=None):
        message = self.pool.get('mail.message')
        for opportunity in opportunities:
            for history in opportunity.message_ids:
                message.write(cr, uid, history.id, {
                        'res_id': opportunity_id,
                        'subject' : _("From %s : %s") % (opportunity.name, history.subject)
                }, context=context)

        return True

    def _merge_opportunity_attachments(self, cr, uid, opportunity_id, opportunities, context=None):
        attach_obj = self.pool.get('ir.attachment')

        # return attachments of opportunity
        def _get_attachments(opportunity_id):
            attachment_ids = attach_obj.search(cr, uid, [('res_model', '=', self._name), ('res_id', '=', opportunity_id)], context=context)
            return attach_obj.browse(cr, uid, attachment_ids, context=context)

        first_attachments = _get_attachments(opportunity_id)
        #counter of all attachments to move. Used to make sure the name is different for all attachments
        count = 1
        for opportunity in opportunities:
            attachments = _get_attachments(opportunity.id)
            for attachment in attachments:
                values = {'res_id': opportunity_id,}
                for attachment_in_first in first_attachments:
                    if attachment.name == attachment_in_first.name:
                        name = "%s (%s)" % (attachment.name, count,),
                count+=1
                attachment.write(values)
        return True

    def merge_opportunity(self, cr, uid, ids, user_id=False, section_id=False, context=None):
        """
        Different cases of merge:
        - merge leads together = 1 new lead
        - merge at least 1 opp with anything else (lead or opp) = 1 new opp

        :param list ids: leads/opportunities ids to merge
        :return int id: id of the resulting lead/opp
        """
        if context is None:
            context = {}

        if len(ids) <= 1:
            raise osv.except_osv(_('Warning!'), _('Please select more than one element (lead or opportunity) from the list view.'))

        opportunities = self.browse(cr, uid, ids, context=context)
        sequenced_opps = []
        # Sorting the leads/opps according to the confidence level of its stage, which relates to the probability of winning it
        # The confidence level increases with the stage sequence, except when the stage probability is 0.0 (Lost cases)
        # An Opportunity always has higher confidence level than a lead, unless its stage probability is 0.0
        for opportunity in opportunities:
            sequence = -1
            if opportunity.stage_id and not opportunity.stage_id.fold:
                sequence = opportunity.stage_id.sequence
            sequenced_opps.append(((int(sequence != -1 and opportunity.type == 'opportunity'), sequence, -opportunity.id), opportunity))

        sequenced_opps.sort(reverse=True)
        opportunities = map(itemgetter(1), sequenced_opps)
        ids = [opportunity.id for opportunity in opportunities]
        highest = opportunities[0]
        opportunities_rest = opportunities[1:]

        tail_opportunities = opportunities_rest

        fields = list(CRM_LEAD_FIELDS_TO_MERGE)
        merged_data = self._merge_data(cr, uid, ids, highest, fields, context=context)

        if user_id:
            merged_data['user_id'] = user_id
        if section_id:
            merged_data['section_id'] = section_id

        # Merge messages and attachements into the first opportunity
        self._merge_opportunity_history(cr, uid, highest.id, tail_opportunities, context=context)
        self._merge_opportunity_attachments(cr, uid, highest.id, tail_opportunities, context=context)

        # Merge notifications about loss of information
        opportunities = [highest]
        opportunities.extend(opportunities_rest)
        self._merge_notify(cr, uid, highest.id, opportunities, context=context)
        # Check if the stage is in the stages of the sales team. If not, assign the stage with the lowest sequence
        if merged_data.get('section_id'):
            section_stage_ids = self.pool.get('crm.case.stage').search(cr, uid, [('section_ids', 'in', merged_data['section_id']), ('type', '=', merged_data.get('type'))], order='sequence', context=context)
            if merged_data.get('stage_id') not in section_stage_ids:
                merged_data['stage_id'] = section_stage_ids and section_stage_ids[0] or False
        # Write merged data into first opportunity
        self.write(cr, uid, [highest.id], merged_data, context=context)
        # Delete tail opportunities 
        # We use the SUPERUSER to avoid access rights issues because as the user had the rights to see the records it should be safe to do so
        self.unlink(cr, SUPERUSER_ID, [x.id for x in tail_opportunities], context=context)

        return highest.id

    def _convert_opportunity_data(self, cr, uid, lead, customer, section_id=False, context=None):
        crm_stage = self.pool.get('crm.case.stage')
        contact_id = False
        if customer:
            contact_id = self.pool.get('res.partner').address_get(cr, uid, [customer.id])['default']
        if not section_id:
            section_id = lead.section_id and lead.section_id.id or False
        val = {
            'planned_revenue': lead.planned_revenue,
            'probability': lead.probability,
            'name': lead.name,
            'partner_id': customer and customer.id or False,
            'user_id': (lead.user_id and lead.user_id.id),
            'type': 'opportunity',
            'date_action': fields.datetime.now(),
            'date_open': fields.datetime.now(),
            'email_from': customer and customer.email or lead.email_from,
            'phone': customer and customer.phone or lead.phone,
        }
        if not lead.stage_id or lead.stage_id.type=='lead':
            val['stage_id'] = self.stage_find(cr, uid, [lead], section_id, [('type', 'in', ('opportunity', 'both'))], context=context)
        return val

    def convert_opportunity(self, cr, uid, ids, partner_id, user_ids=False, section_id=False, context=None):
        customer = False
        if partner_id:
            partner = self.pool.get('res.partner')
            customer = partner.browse(cr, uid, partner_id, context=context)
        for lead in self.browse(cr, uid, ids, context=context):
            # TDE: was if lead.state in ('done', 'cancel'):
            if lead.probability == 100 or (lead.probability == 0 and lead.stage_id.fold):
                continue
            vals = self._convert_opportunity_data(cr, uid, lead, customer, section_id, context=context)
            self.write(cr, uid, [lead.id], vals, context=context)

        if user_ids or section_id:
            self.allocate_salesman(cr, uid, ids, user_ids, section_id, context=context)

        return True

    def _lead_create_contact(self, cr, uid, lead, name, is_company, parent_id=False, context=None):
        partner = self.pool.get('res.partner')
        vals = {'name': name,
            'user_id': lead.user_id.id,
            'comment': lead.description,
            'section_id': lead.section_id.id or False,
            'parent_id': parent_id,
            'phone': lead.phone,
            'mobile': lead.mobile,
            'email': tools.email_split(lead.email_from) and tools.email_split(lead.email_from)[0] or False,
            'fax': lead.fax,
            'title': lead.title and lead.title.id or False,
            'function': lead.function,
            'street': lead.street,
            'street2': lead.street2,
            'zip': lead.zip,
            'city': lead.city,
            'country_id': lead.country_id and lead.country_id.id or False,
            'state_id': lead.state_id and lead.state_id.id or False,
            'is_company': is_company,
            'type': 'contact'
        }
        partner = partner.create(cr, uid, vals, context=context)
        return partner

    def _create_lead_partner(self, cr, uid, lead, context=None):
        partner_id = False
        if lead.partner_name and lead.contact_name:
            partner_id = self._lead_create_contact(cr, uid, lead, lead.partner_name, True, context=context)
            partner_id = self._lead_create_contact(cr, uid, lead, lead.contact_name, False, partner_id, context=context)
        elif lead.partner_name and not lead.contact_name:
            partner_id = self._lead_create_contact(cr, uid, lead, lead.partner_name, True, context=context)
        elif not lead.partner_name and lead.contact_name:
            partner_id = self._lead_create_contact(cr, uid, lead, lead.contact_name, False, context=context)
        elif lead.email_from and self.pool.get('res.partner')._parse_partner_name(lead.email_from, context=context)[0]:
            contact_name = self.pool.get('res.partner')._parse_partner_name(lead.email_from, context=context)[0]
            partner_id = self._lead_create_contact(cr, uid, lead, contact_name, False, context=context)
        else:
            raise osv.except_osv(
                _('Warning!'),
                _('No customer name defined. Please fill one of the following fields: Company Name, Contact Name or Email ("Name <email@address>")')
            )
        return partner_id

    def _lead_set_partner(self, cr, uid, lead, partner_id, context=None):
        """
        Assign a partner to a lead.

        :param object lead: browse record of the lead to process
        :param int partner_id: identifier of the partner to assign
        :return bool: True if the partner has properly been assigned
        """
        res = False
        res_partner = self.pool.get('res.partner')
        if partner_id:
            res_partner.write(cr, uid, partner_id, {'section_id': lead.section_id and lead.section_id.id or False})
            contact_id = res_partner.address_get(cr, uid, [partner_id])['default']
            res = lead.write({'partner_id': partner_id}, context=context)
            message = _("<b>Partner</b> set to <em>%s</em>." % (lead.partner_id.name))
            self.message_post(cr, uid, [lead.id], body=message, context=context)
        return res

    def handle_partner_assignation(self, cr, uid, ids, action='create', partner_id=False, context=None):
        """
        Handle partner assignation during a lead conversion.
        if action is 'create', create new partner with contact and assign lead to new partner_id.
        otherwise assign lead to the specified partner_id

        :param list ids: leads/opportunities ids to process
        :param string action: what has to be done regarding partners (create it, assign an existing one, or nothing)
        :param int partner_id: partner to assign if any
        :return dict: dictionary organized as followed: {lead_id: partner_assigned_id}
        """
        #TODO this is a duplication of the handle_partner_assignation method of crm_phonecall
        partner_ids = {}
        # If a partner_id is given, force this partner for all elements
        force_partner_id = partner_id
        for lead in self.browse(cr, uid, ids, context=context):
            # If the action is set to 'create' and no partner_id is set, create a new one
            if action == 'create':
                partner_id = force_partner_id or self._create_lead_partner(cr, uid, lead, context)
            self._lead_set_partner(cr, uid, lead, partner_id, context=context)
            partner_ids[lead.id] = partner_id
        return partner_ids

    def allocate_salesman(self, cr, uid, ids, user_ids=None, team_id=False, context=None):
        """
        Assign salesmen and salesteam to a batch of leads.  If there are more
        leads than salesmen, these salesmen will be assigned in round-robin.
        E.g.: 4 salesmen (S1, S2, S3, S4) for 6 leads (L1, L2, ... L6).  They
        will be assigned as followed: L1 - S1, L2 - S2, L3 - S3, L4 - S4,
        L5 - S1, L6 - S2.

        :param list ids: leads/opportunities ids to process
        :param list user_ids: salesmen to assign
        :param int team_id: salesteam to assign
        :return bool
        """
        index = 0

        for lead_id in ids:
            value = {}
            if team_id:
                value['section_id'] = team_id
            if user_ids:
                value['user_id'] = user_ids[index]
                # Cycle through user_ids
                index = (index + 1) % len(user_ids)
            if value:
                self.write(cr, uid, [lead_id], value, context=context)
        return True

    def schedule_phonecall(self, cr, uid, ids, schedule_time, call_summary, desc, phone, contact_name, user_id=False, section_id=False, categ_id=False, action='schedule', context=None):
        """
        :param string action: ('schedule','Schedule a call'), ('log','Log a call')
        """
        phonecall = self.pool.get('crm.phonecall')
        model_data = self.pool.get('ir.model.data')
        phonecall_dict = {}
        if not categ_id:
            try:
                res_id = model_data._get_id(cr, uid, 'crm', 'categ_phone2')
                categ_id = model_data.browse(cr, uid, res_id, context=context).res_id
            except ValueError:
                pass
        for lead in self.browse(cr, uid, ids, context=context):
            if not section_id:
                section_id = lead.section_id and lead.section_id.id or False
            if not user_id:
                user_id = lead.user_id and lead.user_id.id or False
            vals = {
                'name': call_summary,
                'opportunity_id': lead.id,
                'user_id': user_id or False,
                'categ_id': categ_id or False,
                'description': desc or '',
                'date': schedule_time,
                'section_id': section_id or False,
                'partner_id': lead.partner_id and lead.partner_id.id or False,
                'partner_phone': phone or lead.phone or (lead.partner_id and lead.partner_id.phone or False),
                'partner_mobile': lead.partner_id and lead.partner_id.mobile or False,
                'priority': lead.priority,
            }
            new_id = phonecall.create(cr, uid, vals, context=context)
            phonecall.write(cr, uid, [new_id], {'state': 'open'}, context=context)
            if action == 'log':
                phonecall.write(cr, uid, [new_id], {'state': 'done'}, context=context)
            phonecall_dict[lead.id] = new_id
            self.schedule_phonecall_send_note(cr, uid, [lead.id], new_id, action, context=context)
        return phonecall_dict

    def redirect_opportunity_view(self, cr, uid, opportunity_id, context=None):
        models_data = self.pool.get('ir.model.data')

        # Get opportunity views
        dummy, form_view = models_data.get_object_reference(cr, uid, 'crm', 'crm_case_form_view_oppor')
        dummy, tree_view = models_data.get_object_reference(cr, uid, 'crm', 'crm_case_tree_view_oppor')
        return {
            'name': _('Opportunity'),
            'view_type': 'form',
            'view_mode': 'tree, form',
            'res_model': 'crm.lead',
            'domain': [('type', '=', 'opportunity')],
            'res_id': int(opportunity_id),
            'view_id': False,
            'views': [(form_view or False, 'form'),
                    (tree_view or False, 'tree'),
                    (False, 'calendar'), (False, 'graph')],
            'type': 'ir.actions.act_window',
        }

    def redirect_lead_view(self, cr, uid, lead_id, context=None):
        models_data = self.pool.get('ir.model.data')

        # Get lead views
        dummy, form_view = models_data.get_object_reference(cr, uid, 'crm', 'crm_case_form_view_leads')
        dummy, tree_view = models_data.get_object_reference(cr, uid, 'crm', 'crm_case_tree_view_leads')
        return {
            'name': _('Lead'),
            'view_type': 'form',
            'view_mode': 'tree, form',
            'res_model': 'crm.lead',
            'domain': [('type', '=', 'lead')],
            'res_id': int(lead_id),
            'view_id': False,
            'views': [(form_view or False, 'form'),
                      (tree_view or False, 'tree'),
                      (False, 'calendar'), (False, 'graph')],
            'type': 'ir.actions.act_window',
        }

    def action_makeMeeting(self, cr, uid, ids, context=None):
        """
        Open meeting's calendar view to schedule meeting on current opportunity.
        :return dict: dictionary value for created Meeting view
        """
        opportunity = self.browse(cr, uid, ids[0], context)
        res = self.pool.get('ir.actions.act_window').for_xml_id(cr, uid, 'base_calendar', 'action_crm_meeting', context)
        res['context'] = {
            'default_opportunity_id': opportunity.id,
            'default_partner_id': opportunity.partner_id and opportunity.partner_id.id or False,
            'default_partner_ids' : opportunity.partner_id and [opportunity.partner_id.id] or False,
            'default_user_id': uid,
            'default_section_id': opportunity.section_id and opportunity.section_id.id or False,
            'default_email_from': opportunity.email_from,
            'default_name': opportunity.name,
        }
        return res

    def create(self, cr, uid, vals, context=None):
        if context is None:
            context = {}
        if vals.get('type') and not context.get('default_type'):
            context['default_type'] = vals.get('type')
        if vals.get('section_id') and not context.get('default_section_id'):
            context['default_section_id'] = vals.get('section_id')

        # context: no_log, because subtype already handle this
        create_context = dict(context, mail_create_nolog=True)
        return super(crm_lead, self).create(cr, uid, vals, context=create_context)

    def write(self, cr, uid, ids, vals, context=None):
        # stage change: update date_last_stage_update
        if 'stage_id' in vals:
            vals['date_last_stage_update'] = fields.datetime.now()
        # stage change with new stage: update probability
        if vals.get('stage_id') and not vals.get('probability'):
            onchange_stage_values = self.onchange_stage_id(cr, uid, ids, vals.get('stage_id'), context=context)['value']
            vals.update(onchange_stage_values)
        return super(crm_lead, self).write(cr, uid, ids, vals, context=context)

    def copy(self, cr, uid, id, default=None, context=None):
        if not default:
            default = {}
        if not context:
            context = {}
        lead = self.browse(cr, uid, id, context=context)
        local_context = dict(context)
        local_context.setdefault('default_type', lead.type)
        local_context.setdefault('default_section_id', lead.section_id)
        if lead.type == 'opportunity':
            default['date_open'] = fields.datetime.now()
        else:
            default['date_open'] = False
        default['date_closed'] = False
        default['stage_id'] = self._get_default_stage_id(cr, uid, local_context)
        return super(crm_lead, self).copy(cr, uid, id, default, context=context)

    # ----------------------------------------
    # Mail Gateway
    # ----------------------------------------

    def message_get_reply_to(self, cr, uid, ids, context=None):
        """ Override to get the reply_to of the parent project. """
        return [lead.section_id.message_get_reply_to()[0] if lead.section_id else False
                    for lead in self.browse(cr, SUPERUSER_ID, ids, context=context)]

    def _get_formview_action(self, cr, uid, id, context=None):
        action = super(crm_lead, self)._get_formview_action(cr, uid, id, context=context)
        obj = self.browse(cr, uid, id, context=context)
        if obj.type == 'opportunity':
            model, view_id = self.pool.get('ir.model.data').get_object_reference(cr, uid, 'crm', 'crm_case_form_view_oppor')
            action.update({
                'views': [(view_id, 'form')],
                })
        return action

    def message_get_suggested_recipients(self, cr, uid, ids, context=None):
        recipients = super(crm_lead, self).message_get_suggested_recipients(cr, uid, ids, context=context)
        try:
            for lead in self.browse(cr, uid, ids, context=context):
                if lead.partner_id:
                    self._message_add_suggested_recipient(cr, uid, recipients, lead, partner=lead.partner_id, reason=_('Customer'))
                elif lead.email_from:
                    self._message_add_suggested_recipient(cr, uid, recipients, lead, email=lead.email_from, reason=_('Customer Email'))
        except (osv.except_osv, orm.except_orm):  # no read access rights -> just ignore suggested recipients because this imply modifying followers
            pass
        return recipients

    def message_new(self, cr, uid, msg, custom_values=None, context=None):
        """ Overrides mail_thread message_new that is called by the mailgateway
            through message_process.
            This override updates the document according to the email.
        """
        if custom_values is None:
            custom_values = {}
        defaults = {
            'name':  msg.get('subject') or _("No Subject"),
            'email_from': msg.get('from'),
            'email_cc': msg.get('cc'),
            'partner_id': msg.get('author_id', False),
            'user_id': False,
        }
        if msg.get('author_id'):
            defaults.update(self.on_change_partner_id(cr, uid, None, msg.get('author_id'), context=context)['value'])
        if msg.get('priority') in dict(crm.AVAILABLE_PRIORITIES):
            defaults['priority'] = msg.get('priority')
        defaults.update(custom_values)
        return super(crm_lead, self).message_new(cr, uid, msg, custom_values=defaults, context=context)

    def message_update(self, cr, uid, ids, msg, update_vals=None, context=None):
        """ Overrides mail_thread message_update that is called by the mailgateway
            through message_process.
            This method updates the document according to the email.
        """
        if isinstance(ids, (str, int, long)):
            ids = [ids]
        if update_vals is None: update_vals = {}

        if msg.get('priority') in dict(crm.AVAILABLE_PRIORITIES):
            update_vals['priority'] = msg.get('priority')
        maps = {
            'cost':'planned_cost',
            'revenue': 'planned_revenue',
            'probability':'probability',
        }
        for line in msg.get('body', '').split('\n'):
            line = line.strip()
            res = tools.command_re.match(line)
            if res and maps.get(res.group(1).lower()):
                key = maps.get(res.group(1).lower())
                update_vals[key] = res.group(2).lower()

        return super(crm_lead, self).message_update(cr, uid, ids, msg, update_vals=update_vals, context=context)

    # ----------------------------------------
    # OpenChatter methods and notifications
    # ----------------------------------------

    def schedule_phonecall_send_note(self, cr, uid, ids, phonecall_id, action, context=None):
        phonecall = self.pool.get('crm.phonecall').browse(cr, uid, [phonecall_id], context=context)[0]
        if action == 'log':
            message = _('Logged a call for %(date)s. %(description)s')
        else:
            message = _('Scheduled a call for %(date)s. %(description)s')
        phonecall_date = datetime.strptime(phonecall.date, tools.DEFAULT_SERVER_DATETIME_FORMAT)
        phonecall_usertime = fields.datetime.context_timestamp(cr, uid, phonecall_date, context=context).strftime(tools.DEFAULT_SERVER_DATETIME_FORMAT)
        html_time = "<time datetime='%s+00:00'>%s</time>" % (phonecall.date, phonecall_usertime)
        message = message % dict(date=html_time, description=phonecall.description)
        return self.message_post(cr, uid, ids, body=message, context=context)

    def log_meeting(self, cr, uid, ids, meeting_subject, meeting_date, duration, context=None):
        if not duration:
            duration = _('unknown')
        else:
            duration = str(duration)
        message = _("Meeting scheduled at '%s'<br> Subject: %s <br> Duration: %s hour(s)") % (meeting_date, meeting_subject, duration)
        return self.message_post(cr, uid, ids, body=message, context=context)

    def onchange_state(self, cr, uid, ids, state_id, context=None):
        if state_id:
            country_id=self.pool.get('res.country.state').browse(cr, uid, state_id, context).country_id.id
            return {'value':{'country_id':country_id}}
        return {}

# vim:expandtab:smartindent:tabstop=4:softtabstop=4:shiftwidth=4:<|MERGE_RESOLUTION|>--- conflicted
+++ resolved
@@ -396,7 +396,6 @@
         for lead in self.browse(cr, uid, ids, context=context):
             stage_id = self.stage_find(cr, uid, [lead], lead.section_id.id or False, [('probability', '=', 0.0), ('fold', '=', True), ('sequence', '>', 1)], context=context)
             if stage_id:
-<<<<<<< HEAD
                 if stages_leads.get(stage_id):
                     stages_leads[stage_id].append(lead.id)
                 else:
@@ -407,10 +406,7 @@
                         'probability = 0 %, select "Change Probability Automatically".\n'
                         'Create a specific stage or edit an existing one by editing columns of your opportunity pipe.'))
         for stage_id, lead_ids in stages_leads.items():
-            self.write(cr, uid, lead_ids, {'stage_id': stage_id}, context=context)
-=======
-                self.case_set(cr, uid, [lead.id], values_to_update={'probability': 0.0, 'date_closed': fields.datetime.now()}, new_stage_id=stage_id, context=context)
->>>>>>> 42525b78
+            self.write(cr, uid, lead_ids, {'stage_id': stage_id, 'date_closed': fields.datetime.now()}, context=context)
         return True
 
     def case_mark_won(self, cr, uid, ids, context=None):
@@ -421,7 +417,6 @@
         for lead in self.browse(cr, uid, ids, context=context):
             stage_id = self.stage_find(cr, uid, [lead], lead.section_id.id or False, [('probability', '=', 100.0), ('fold', '=', True)], context=context)
             if stage_id:
-<<<<<<< HEAD
                 if stages_leads.get(stage_id):
                     stages_leads[stage_id].append(lead.id)
                 else:
@@ -432,7 +427,7 @@
                         'probability = 100 % and select "Change Probability Automatically".\n'
                         'Create a specific stage or edit an existing one by editing columns of your opportunity pipe.'))
         for stage_id, lead_ids in stages_leads.items():
-            self.write(cr, uid, lead_ids, {'stage_id': stage_id}, context=context)
+            self.write(cr, uid, lead_ids, {'stage_id': stage_id, 'date_closed': fields.datetime.now()}, context=context)
         return True
 
     def case_escalate(self, cr, uid, ids, context=None):
@@ -447,9 +442,6 @@
             else:
                 raise osv.except_osv(_('Error!'), _("You are already at the top level of your sales-team category.\nTherefore you cannot escalate furthermore."))
             self.write(cr, uid, [case.id], data, context=context)
-=======
-                self.case_set(cr, uid, [lead.id], values_to_update={'probability': 100.0, 'date_closed': fields.datetime.now()}, new_stage_id=stage_id, context=context)
->>>>>>> 42525b78
         return True
 
     def set_priority(self, cr, uid, ids, priority, context=None):
