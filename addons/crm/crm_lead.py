--- conflicted
+++ resolved
@@ -34,16 +34,9 @@
 class crm_lead(osv.osv, crm_case):
     """ CRM Lead Case """
     _name = "crm.lead"
-    _description = "Lead/Opportunity"
+    _description = "Lead"
     _order = "priority, id desc"
-<<<<<<< HEAD
-    _inherit = ['res.partner.address']
-    _inherits = {'mailgate.thread': 'thread_id'}
-    _log_create=True
-
-=======
     _inherit = ['mailgate.thread','res.partner.address']
->>>>>>> aa8e5bd2
     def _compute_day(self, cr, uid, ids, fields, args, context={}):
         """
         @param cr: the current row, from the database cursor,
