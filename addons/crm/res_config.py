# -*- coding: utf-8 -*-
##############################################################################
#
#    OpenERP, Open Source Business Applications
#    Copyright (C) 2004-TODAY OpenERP S.A. (<http://openerp.com>).
#
#    This program is free software: you can redistribute it and/or modify
#    it under the terms of the GNU Affero General Public License as
#    published by the Free Software Foundation, either version 3 of the
#    License, or (at your option) any later version.
#
#    This program is distributed in the hope that it will be useful,
#    but WITHOUT ANY WARRANTY; without even the implied warranty of
#    MERCHANTABILITY or FITNESS FOR A PARTICULAR PURPOSE.  See the
#    GNU Affero General Public License for more details.
#
#    You should have received a copy of the GNU Affero General Public License
#    along with this program.  If not, see <http://www.gnu.org/licenses/>.
#
##############################################################################

from openerp import SUPERUSER_ID
from openerp.osv import fields, osv


class crm_configuration(osv.TransientModel):
    _name = 'sale.config.settings'
    _inherit = ['sale.config.settings', 'fetchmail.config.settings']

    def set_group_multi_salesteams(self, cr, uid, ids, context=None):
        """ This method is automatically called by res_config as it begins
            with set. It is used to implement the 'one group or another'
            behavior. We have to perform some group manipulation by hand    
            because in res_config.execute(), set_* methods are called
            after group_*; therefore writing on an hidden res_config file
            could not work.
            If group_multi_salesteams is checked: remove group_mono_salesteams
            from group_user, remove the users. Otherwise, just add
            group_mono_salesteams in group_user.
            The inverse logic about group_multi_salesteams is managed by the
            normal behavior of 'group_multi_salesteams' field.
        """
        def ref(xml_id):
            mod, xml = xml_id.split('.', 1)
            return self.pool['ir.model.data'].get_object(cr, uid, mod, xml, context)

        for obj in self.browse(cr, uid, ids, context=context):
            config_group = ref('base.group_mono_salesteams')
            base_group = ref('base.group_user')
            if obj.group_multi_salesteams:
                base_group.write({'implied_ids': [(3, config_group.id)]})
                config_group.write({'users': [(3, u.id) for u in base_group.users]})
            else:
                base_group.write({'implied_ids': [(4, config_group.id)]})
        return True

    _columns = {
        'group_fund_raising': fields.boolean("Manage Fund Raising",
            implied_group='crm.group_fund_raising',
            help="""Allows you to trace and manage your activities for fund raising."""),
        'module_crm_claim': fields.boolean("Manage Customer Claims",
            help='Allows you to track your customers/suppliers claims and grievances.\n'
                 '-This installs the module crm_claim.'),
        'module_crm_helpdesk': fields.boolean("Manage Helpdesk and Support",
            help='Allows you to communicate with Customer, process Customer query, and provide better help and support.\n'
                 '-This installs the module crm_helpdesk.'),
        'group_multi_salesteams': fields.boolean("Organize Sales activities into multiple Sales Teams",
            implied_group='base.group_multi_salesteams',
            help="""Allows you to use Sales Teams to manage your leads and opportunities."""),
<<<<<<< HEAD
        'group_scheduled_calls_menu': fields.boolean("Show Scheduled Calls Menu",
            implied_group='crm.group_scheduled_calls_menu',
            help="""Allow to show 'Scheduled Calls' menu under 'Sales/Phone Calls' menu""")
=======
        'alias_prefix': fields.char('Default Alias Name for Leads'),
        'alias_domain' : fields.char('Alias Domain'),
>>>>>>> 7851c9f8
    }

    _defaults = {
        'alias_domain': lambda self, cr, uid, context: self.pool['mail.alias']._get_alias_domain(cr, SUPERUSER_ID, [1], None, None)[1],
    }

    def _find_default_lead_alias_id(self, cr, uid, context=None):
        alias_id = self.pool['ir.model.data'].xmlid_to_res_id(cr, uid, 'crm.mail_alias_lead_info')
        if not alias_id:
            alias_ids = self.pool['mail.alias'].search(
                cr, uid, [
                    ('alias_model_id.model', '=', 'crm.lead'),
                    ('alias_force_thread_id', '=', False),
                    ('alias_parent_model_id.model', '=', 'crm.case.section'),
                    ('alias_parent_thread_id', '=', False),
                    ('alias_defaults', '=', '{}')
                ], context=context)
            alias_id = alias_ids and alias_ids[0] or False
        return alias_id

    def get_default_alias_prefix(self, cr, uid, ids, context=None):
        alias_name = False
        alias_id = self._find_default_lead_alias_id(cr, uid, context=context)
        if alias_id:
            alias_name = self.pool['mail.alias'].browse(cr, uid, alias_id, context=context).alias_name
        return {'alias_prefix': alias_name}

    def set_default_alias_prefix(self, cr, uid, ids, context=None):
        mail_alias = self.pool['mail.alias']
        for record in self.browse(cr, uid, ids, context=context):
            alias_id = self._find_default_lead_alias_id(cr, uid, context=context)
            if not alias_id:
                create_ctx = dict(context, alias_model_name='crm.lead', alias_parent_model_name='crm.case.section')
                alias_id = self.pool['mail.alias'].create(cr, uid, {'alias_name': record.alias_prefix}, context=create_ctx)
            else:
                mail_alias.write(cr, uid, alias_id, {'alias_name': record.alias_prefix}, context=context)
        return True<|MERGE_RESOLUTION|>--- conflicted
+++ resolved
@@ -67,14 +67,8 @@
         'group_multi_salesteams': fields.boolean("Organize Sales activities into multiple Sales Teams",
             implied_group='base.group_multi_salesteams',
             help="""Allows you to use Sales Teams to manage your leads and opportunities."""),
-<<<<<<< HEAD
-        'group_scheduled_calls_menu': fields.boolean("Show Scheduled Calls Menu",
-            implied_group='crm.group_scheduled_calls_menu',
-            help="""Allow to show 'Scheduled Calls' menu under 'Sales/Phone Calls' menu""")
-=======
         'alias_prefix': fields.char('Default Alias Name for Leads'),
         'alias_domain' : fields.char('Alias Domain'),
->>>>>>> 7851c9f8
     }
 
     _defaults = {
