<?xml version="1.0"?>
<openerp>
<data>

	<!-- Opportunity Categories Form View -->

    <record id="crm_opportunity_categ_action" model="ir.actions.act_window">
        <field name="name">Opportunity Categories</field>
        <field name="res_model">crm.case.categ</field>
        <field name="view_type">form</field>
        <field name="view_id"  ref="crm.crm_case_categ_tree-view"/>
        <field name="domain">[('object_id.model', '=', 'crm.lead')]</field>
        <field name="context">{'object_id':'crm.lead'}</field>
    </record>

    <menuitem action="crm_opportunity_categ_action"
        id="menu_crm_case_opportunity-act"
        parent="crm.menu_crm_case_categ" />

		<!-- Opportunity Stages Form View-->

        <record id="crm_opportunity_stage_act" model="ir.actions.act_window">
            <field name="name">Opportunity Stages</field>
            <field name="res_model">crm.case.stage</field>
            <field name="view_type">form</field>
             <field name="view_id" ref="crm.crm_case_stage_tree"/>
            <field name="domain">[('object_id.model', '=', 'crm.lead')]</field>
             <field name="context">{'object_id':'crm.lead'}</field>
        </record>

        <menuitem action="crm_opportunity_stage_act"
            id="menu_crm_opportunity_stage_act"
            parent="crm.menu_crm_case_stage" />

		<!-- Opportunity Resource Type Form View -->

        <record id="crm_opportunity_resource_act" model="ir.actions.act_window">
            <field name="name">Opportunity Resource Type</field>
            <field name="res_model">crm.case.resource.type</field>
            <field name="view_type">form</field>
            <field name="view_id" ref="crm.crm_case_resource_type_tree"/>
            <field name="domain">[('object_id.model', '=', 'crm.lead')]</field>
             <field name="context">{'object_id':'crm.lead'}</field>
        </record>

        <menuitem action="crm_opportunity_resource_act"
            id="menu_crm_opportunity_resource_act"
            parent="crm.menu_crm_case_resource_type" />

	<!-- Opportunities Form View -->

    <record model="ir.ui.view" id="crm_case_form_view_oppor">
        <field name="name">Opportunities</field>
        <field name="model">crm.lead</field>
        <field name="type">form</field>
        <field name="arch" type="xml">
            <form string="Opportunities">
                <group colspan="4" col="7">
                    <field name="name"  required="1" string="Opportunity"/>
                    <label string="Stage:" align="1.0"/>
                    <group colspan="1" col="4">
                        <field name="stage_id" nolabel="1"
                            on_change="onchange_stage_id(stage_id)"
                            widget="selection"
                            domain="[('object_id.model', '=', 'crm.lead')]" />
                        <button name="stage_previous"
                            states="open,pending" type="object"
                            icon="gtk-go-back" string="" />
                        <button name="stage_next" states="open,pending"
                            type="object" icon="gtk-go-forward" string="" />
                    </group>
                    <field name="user_id"/>

                       <button name="action_makeMeeting" type="object"
                        string="Schedule Meeting" icon="gtk-redo" />

                    <field name="planned_revenue"/>
                    <field name="probability"/>
                    <field name="date_deadline" string="Expected Closing"/>
                    <button string="Schedule Call"
                        name="%(opportunity2phonecall_act)d" icon="gtk-redo" type="action"  />

                    <newline/>
                    <field name="date_action"/>
                    <field name="priority" string="Priority"/>
                </group>
                <notebook colspan="4">
                <page string="Opportunity">
                    <group col="4" colspan="2">
                        <separator colspan="4" string="Contacts"/>
                        <field name="partner_id" select="1"
                            on_change="onchange_partner_id(partner_id, email_from)"
                            colspan="2" />
                        <field name="partner_address_id"
                            string="Contact"
                            on_change="onchange_partner_address_id(partner_address_id, email_from)"
                            colspan="1" />
                        <field name="email_from" string="Email" />
                        <field name="phone"/>
                    </group>
                    <group col="2" colspan="2">
                        <separator colspan="2" string="Categorization"/>
                        <field name="section_id" colspan="1" widget="selection"/>
                        <field name="categ_id" select="1" groups="base.group_extended"
                            string="Category" widget="selection"
                            domain="[('object_id.model', '=', 'crm.lead')]" />
                    </group>

                    <separator colspan="4" string="Details"/>
                    <field name="description" nolabel="1" colspan="4"/>

                    <separator colspan="4"/>
                    <group col="8" colspan="4">
                        <field name="state"/>
                        <button name="case_open" string="Open"
                            states="draft,pending" type="object"
                            icon="gtk-go-forward" />
                        <button name="case_pending" string="Pending"
                            states="draft,open" type="object"
                            icon="gtk-media-pause" />
                        <button name="case_escalate" string="Escalate"
                            states="open,draft,pending" type="object"
                            groups="base.group_extended"
                            icon="gtk-go-up" />
                        <button name="case_cancel" string="Mark Lost"
                            states="draft,open,pending" type="object"
                            icon="gtk-close" />
                        <button name="case_close" string="Mark Won"
                            states="open,draft,pending" type="object"
                            icon="gtk-apply" />
                        <button name="case_reset" string="Reset to New"
                            states="done,cancel" type="object"
                            icon="gtk-convert" />
                    </group>
                </page>

                 <page string="Emails" groups="base.group_extended">
                   <group colspan="4">
                       <field colspan="4" name="email_cc" string="CC"/>
                   </group>
                    <field name="message_ids" colspan="4" nolabel="1" mode="form,tree">
                        <form string="Communication history">
                            <group col="6" colspan="4">
                                <field name="date"/>
                                <field name="email_to"/>
                                <field name="email_from"/>
							</group>
                                   <newline/>
                                   <field name="description" colspan="4" nolabel="1"/>
                                   <button colspan="4"
                                       string="Reply to Last Email"
                                       name="%(action_crm_send_mail)d"
                                       context="{'mail':'reply', 'model': 'crm.lead'}"
                                       icon="gtk-undo" type="action" />
                               </form>
                               <tree string="Communication history">
                                   <field name="description"/>
                                   <field name="email_to"/>
                                   <field name="date"/>
                               </tree>
                           </field>
                           <button colspan="2" string="Send New Email"
                               name="%(action_crm_send_mail)d"
                               context="{'mail':'new', 'model': 'crm.lead'}"
                               icon="gtk-go-forward" type="action" />
                           <button colspan="2" string="Forward to Partner"
                               name="%(crm_lead_forward_to_partner_act)d"
                               icon="gtk-go-forward" type="action" />
                 </page>
                <page string="History" groups="base.group_extended">
                    <group col="2" colspan="2">
                        <separator string="Dates" colspan="2"/>
                        <field name="create_date"/>
                        <field name="write_date"/>
                        <field name="date_closed"/>
                        <field name="date_open"/>
                    </group>
                    <group col="2" colspan="2">
                        <separator string="Misc" colspan="2"/>
                        <field name="active"/>
                        <field name="day_open"/>
                        <field name="day_close"/>
                        <field name="referred"/>
                    </group>
                    <separator colspan="4" string="References"/>
                    <field name="ref"/>
                    <field name="ref2"/>
                    <field name="log_ids" nolabel="1" colspan="4">
                    	 <tree string="Logs">
                            <field name="name" colspan="4"/>
                            <field name="date"/>
                            <field name="user_id"/>
                        </tree>
                        <form string="Logs">
                            <separator string="Action Information" colspan="4"/>
                            <field name="name" colspan="4"/>
                            <field name="date"/>
                            <field name="user_id"/>
                        </form>
                    </field>
                </page>
                </notebook>
            </form>
        </field>
    </record>

	<!-- Opportunities Tree View -->

    <record model="ir.ui.view" id="crm_case_tree_view_oppor">
        <field name="name">Opportunities Tree</field>
        <field name="model">crm.lead</field>
        <field name="type">tree</field>
        <field name="arch" type="xml">
            <tree string="Opportunities"  colors="blue:state=='pending';grey:state in ('cancel', 'done');red:date_deadline &lt; current_date">
                <field name="date_deadline" invisible="1"/>
                <field name="create_date"/>
                <field name="name" string="Opportunity"/>
                <field name="partner_id"/>
                <field name="stage_id"/>
                <field name="categ_id" invisible="1" groups="base.group_extended"/>
                <button name="stage_previous" string="Previous"
                    states="open,pending" type="object" icon="gtk-go-back" />
                <button name="stage_next" string="Next"
                    states="open,pending" type="object"
                    icon="gtk-go-forward" />
                <field name="planned_revenue" sum="Total of Planned Revenue"/>
                <field name="probability" widget="progressbar" avg="Avg. of Probability"/>
                <field name="date_action"/>
                <field name="section_id" groups="base.group_extended"/>
                <field name="user_id"/>
                <field name="priority"/>
                <field name="state"/>
                <button name="case_open" string="Open"
                    states="draft,pending" type="object"
                    icon="gtk-go-forward" />
                <button name="case_close" string="Won"
                    states="open,draft,pending" type="object"
                    icon="gtk-apply" />
                <button name="case_pending" string="Pending"
                    states="open,draft" type="object"
                    icon="gtk-media-pause" />
                <button name="case_cancel" string="Lost"
                    states="draft,open,pending" type="object"
                    icon="gtk-cancel" />
            </tree>
        </field>
    </record>

	<!-- Opportunities Graph View -->

    <record model="ir.ui.view" id="crm_case_graph_view_opportunity">
        <field name="name">CRM - Opportunity Graph</field>
        <field name="model">crm.lead</field>
        <field name="type">graph</field>
        <field name="arch" type="xml">
            <graph string="Opportunity by Categories" type="bar" orientation="horizontal">
                <field name="categ_id"/>
                <field name="planned_revenue" operator="+"/>
                <field name="state" group="True"/>
            </graph>
        </field>
    </record>

	<!-- Opportunities Search View -->

    <record id="view_crm_case_opportunities_filter" model="ir.ui.view">
        <field name="name">CRM - Opportunities Search</field>
        <field name="model">crm.lead</field>
        <field name="type">search</field>
        <field name="arch" type="xml">
            <search string="Search Opportunities">
                <filter icon="terp-project"
                    string="Current"
                    name="current"
                    domain="[('state','in',('draft','open'))]"/>
                <filter icon="terp-project"
                    string="Open"
                    domain="[('state','=','open')]"/>
                <filter icon="terp-project"
                    string="Pending"
                    domain="[('state','=','pending')]"/>
                <separator orientation="vertical"/>
                <filter icon="gtk-home" string="Today"
                    domain="[('create_date','&lt;', time.strftime('%%Y-%%m-%%d 23:59:59')), ('create_date','&gt;=', time.strftime('%%Y-%%m-%%d 23:59:59'))]"
                    help="Todays' Opportunities" />
                <filter icon="gtk-media-rewind" string="7 Days"
                    help="Opportunities during last 7 days"
                    domain="[('create_date','&lt;', time.strftime('%%Y-%%m-%%d')),\
                         ('create_date','&gt;=',(datetime.date.today()-datetime.timedelta(days=7)).strftime('%%Y-%%m-%%d'))]"
                />
                <separator orientation="vertical"/>
                <field name="name" string="Opportunity"/>
                <field name="user_id" widget="selection">
                    <filter icon="terp-partner"
                        domain="[('user_id','=',uid)]"
                        help="My Opportunities" default="1"/>
                    <filter icon="terp-partner"
                        domain="[('user_id','=', uid)]"
<<<<<<< HEAD
                        help="Unassigned Opportunities"/>
=======
                        help="Unassigned Opportunities" />
>>>>>>> 17a30e20
                </field>
                <field name="section_id"
                    default="context.get('section_id', False)" select="1"
                    widget="selection">
                    <filter icon="terp-crm"
                        domain="[('section_id','=',context.get('section_id',False))]"
<<<<<<< HEAD
                        help="My section"/>
=======
                        help="My Sale Team" />
>>>>>>> 17a30e20
                </field>
                <newline/>
                <group expand="1" string="Group By...">
                    <filter string="Stage" icon="terp-crm" domain="[]"
                        context="{'group_by':'stage_id'}"/>
                    <filter string="Priority" icon="terp-crm" domain="[]"
                        context="{'group_by':'priority'}"/>
                    <filter string="Category" icon="terp-crm"
                        domain="[]" context="{'group_by':'categ_id'}"/>

<<<<<<< HEAD
                    <separator orientation="vertical"/>
=======
                    <separator orientation="vertical" />
>>>>>>> 17a30e20
                    <filter string="Salesman" icon="terp-crm"
                        domain="[('user_id','=',uid)]" context="{'group_by':'user_id'}"/>
                    <separator orientation="vertical"/>
                    <filter string="Creation" icon="terp-project"
                        domain="[]" context="{'group_by':'create_date'}"/>
                    <filter string="Exp.Closing" icon="terp-project"
                        domain="[]" context="{'group_by':'date_deadline'}"/>
                </group>
           </search>
        </field>
    </record>
<<<<<<< HEAD

=======
>>>>>>> 17a30e20
</data>
</openerp><|MERGE_RESOLUTION|>--- conflicted
+++ resolved
@@ -296,22 +296,14 @@
                         help="My Opportunities" default="1"/>
                     <filter icon="terp-partner"
                         domain="[('user_id','=', uid)]"
-<<<<<<< HEAD
                         help="Unassigned Opportunities"/>
-=======
-                        help="Unassigned Opportunities" />
->>>>>>> 17a30e20
                 </field>
                 <field name="section_id"
                     default="context.get('section_id', False)" select="1"
                     widget="selection">
                     <filter icon="terp-crm"
                         domain="[('section_id','=',context.get('section_id',False))]"
-<<<<<<< HEAD
-                        help="My section"/>
-=======
                         help="My Sale Team" />
->>>>>>> 17a30e20
                 </field>
                 <newline/>
                 <group expand="1" string="Group By...">
@@ -322,11 +314,7 @@
                     <filter string="Category" icon="terp-crm"
                         domain="[]" context="{'group_by':'categ_id'}"/>
 
-<<<<<<< HEAD
                     <separator orientation="vertical"/>
-=======
-                    <separator orientation="vertical" />
->>>>>>> 17a30e20
                     <filter string="Salesman" icon="terp-crm"
                         domain="[('user_id','=',uid)]" context="{'group_by':'user_id'}"/>
                     <separator orientation="vertical"/>
@@ -338,9 +326,6 @@
            </search>
         </field>
     </record>
-<<<<<<< HEAD
-
-=======
->>>>>>> 17a30e20
+
 </data>
 </openerp>