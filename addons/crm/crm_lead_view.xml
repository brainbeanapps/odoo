<?xml version="1.0"?>
<openerp>
    <data>

        <!--
            CRM CASE STAGE
            -->

        <!-- Stage Search view -->
        <record id="crm_lead_stage_search" model="ir.ui.view">
            <field name="name">Stage - Search</field>
            <field name="model">crm.case.stage</field>
            <field name="type">search</field>
            <field name="arch" type="xml">
                <search string="Stage Search">
                    <field name="name"/>
                    <field name="state"/>
                    <field name="type"/>
                </search>
            </field>
        </record>

        <!-- Stage Form view -->
        <record id="crm_lead_stage_act" model="ir.actions.act_window">
            <field name="name">Stages</field>
            <field name="res_model">crm.case.stage</field>
            <field name="view_type">form</field>
            <field name="view_id" ref="crm.crm_case_stage_tree"/>
            <field name="help">Add specific stages to leads and opportunities allowing your sales to better organise their sales pipeline. Stages will allow them to easily track how a specific lead or opportunity is positioned in the sales cycle.</field>
        </record>

        <menuitem action="crm_lead_stage_act" id="menu_crm_lead_stage_act" name="Stages" sequence="0" parent="base.menu_crm_config_lead" />

        <!--
            LEADS/OPPORTUNITIES CATEGORIES
            -->

        <!-- Categories Form View -->
        <record id="crm_lead_categ_action" model="ir.actions.act_window">
            <field name="name">Categories</field>
            <field name="res_model">crm.case.categ</field>
            <field name="view_type">form</field>
            <field name="view_id" ref="crm_case_categ_tree-view"/>
            <field name="context" eval="{'object_id': ref('model_crm_lead')}"/>
            <field name="domain">[('object_id.model', '=', 'crm.lead')]</field>
            <field name="help">Create specific categories that fit your company's activities to better classify and analyse your leads and opportunities. Such categories could for instance reflect your product structure or the different types of sales you do.</field>
        </record>

        <menuitem action="crm_lead_categ_action"
            id="menu_crm_lead_categ" name="Categories"
            parent="base.menu_crm_config_lead" sequence="1" groups="base.group_no_one"/>

        <!--
            LEADS
            -->

        <!-- CRM Lead Form View  -->
        <record model="ir.ui.view" id="crm_case_form_view_leads">
        <field name="name">CRM - Leads Form</field>
        <field name="model">crm.lead</field>
        <field name="type">form</field>
        <field name="arch" type="xml">
            <form string="Leads Form" layout="manual">
                <header>
                    <button name="%(crm.action_crm_lead2opportunity_partner)d" string="Convert to Opportunity" type="action"
                            states="draft,open,pending" help="Convert to Opportunity"/>
                    <button name="case_escalate" string="Escalate" type="object"
                            states="draft,open,pending"/>
                    <button name="case_reset" string="Reset" type="object"
                            states="cancel"/>
                    <button name="case_cancel" string="Cancel" type="object"
                            states="draft,open,pending"/>
<<<<<<< HEAD
                    <button name="message_mark_as_unread" string="Mark Unread" type="object"
                            attrs="{'invisible':[('message_thread_read', '==', False)]}"/>
                    <button name="message_mark_as_read" string="Mark Read" type="object"
                            attrs="{'invisible':[('message_thread_read', '==', True)]}"/>
                    <div class="oe_right">
                        <field name="stage_id" nolabel="1" widget="statusbar"
=======
                    <field name="stage_id" widget="statusbar"
>>>>>>> 32943b32
                            on_change="onchange_stage_id(stage_id)"/>
                </header>
                <sheet layout="auto">
                <group colspan="4" col="7">
<<<<<<< HEAD
                    <field name="message_thread_read"/>
                    <newline/>
                    <field name="name" required="1" string="Subject"/>
=======
                    <field name="name"/>
>>>>>>> 32943b32
                    <field name="priority"/>
                    <field name="categ_id"
                        widget="selection"
                        domain="[('object_id.model','=','crm.lead')]"/>
                    <newline />
                    <field name="user_id" />
                    <field name="section_id" widget="selection" />
                    <field name="type" invisible="1"/>
                </group>
                <notebook colspan="4">
                <page string="Lead">
                    <group colspan="4" col="2">
                        <field name="partner_name" string="Company Name" />
                    </group>
                    <group colspan="2" col="4">
                        <separator string="Contact" colspan="4" col="4"/>
                        <field name="contact_name" colspan="4"/>
                        <newline/>
                        <field domain="[('domain', '=', 'contact')]" name="title" widget="selection"/>
                        <field name="function" />
                        <field name="street" colspan="4"/>
                        <field name="street2" colspan="4"/>
                        <field name="zip"/>
                        <field name="city"/>
                        <field name="country_id"/>
                        <field name="state_id"/>
                    </group>
                    <group colspan="2" col="3">
                        <separator string="Communication" colspan="4" col="3"/>
                        <field name="email_from" widget="email"/>
                        <button string="Mail"
                            name="%(mail.action_email_compose_message_wizard)d"
                            icon="terp-mail-message-new" type="action" colspan="1"/>
                        <newline/>
                        <field name="phone"/>
                        <newline/>
                        <field name="fax"/>
                        <newline/>
                        <field name="mobile"/>
                        <newline/>
                        <separator string="Links" colspan="4" col="3"/>
                        <field name="partner_id" string="Customer"/>
                        <button
                            name="%(action_crm_lead2partner)d"
                            icon="terp-partner" type="action"
                            string="Create"
                            attrs="{'invisible':[('partner_id','!=',False)]}"/>
                    </group>
                    <separator colspan="4" string="Notes"/>
                    <field name="description" nolabel="1" colspan="4"/>
                 </page>
                 <page string="Extra Info">
                    <group colspan="2" col="2">
                        <separator string="Categorization" colspan="2" col="2"/>
                        <field name="company_id"
                            groups="base.group_multi_company"
                            widget="selection" colspan="2" />
                        <field name="type_id" select="1" widget="selection"/>
                        <field name="channel_id" select="1" widget="selection"/>
                        <field name="referred"/>
                        <field name="state" groups="base.group_no_one"/>
                    </group>
                    <group colspan="2" col="2">
                        <separator string="Mailings" colspan="2" col="2"/>
                        <field name="opt_in" on_change="on_change_opt_in(opt_in)"/>
                        <field name="opt_out" on_change="on_change_opt_out(opt_out)"/>
                    </group>
                    <group colspan="2" col="2" groups="base.group_no_one">
                        <separator string="Statistics" colspan="2" col="2"/>
                        <field name="day_open"/>
                        <field name="day_close"/>
                    </group>
                 </page>
                </notebook>
                </sheet>
                <div class="oe_form_bottom">
                    <field name="message_ids" colspan="4" widget="ThreadView" nolabel="1"/>
                </div>
            </form>
        </field>
        </record>

        <!-- CRM Lead Tree View -->
        <record model="ir.ui.view" id="crm_case_tree_view_leads">
            <field name="name">Leads</field>
            <field name="model">crm.lead</field>
            <field name="type">tree</field>
            <field name="arch" type="xml">
                <tree string="Leads" fonts="bold:needaction_pending==True" colors="blue:state=='pending';grey:state in ('cancel', 'done')">
                    <field name="needaction_pending" invisible="1"/>
                    <field name="date_deadline" invisible="1"/>
                    <field name="create_date" groups="base.group_no_one"/>
                    <field name="name"/>
                    <field name="contact_name"/>
                    <field name="country_id" invisible="context.get('invisible_country', True)" />
                    <field name="email_from"/>
                    <field name="phone"/>
                    <field name="stage_id"/>
                    <field name="categ_id" invisible="1"/>
                    <field name="section_id" invisible="context.get('invisible_section', True)" />
                    <field name="state" groups="base.group_no_one"/>
                    <field name="type_id" invisible="1"/>
                    <field name="referred" invisible="1"/>
                    <field name="channel_id" invisible="1"/>
                    <field name="subjects" invisible="1"/>
                </tree>
            </field>
        </record>

        <!-- CRM Lead Calendar View -->
        <record model="ir.ui.view" id="crm_case_calendar_view_leads">
            <field name="name">CRM - Leads Calendar</field>
            <field name="model">crm.lead</field>
            <field name="type">calendar</field>
            <field name="priority" eval="2"/>
            <field name="arch" type="xml">
                <calendar string="Leads Generation"
                    date_start="date_action" color="user_id">
                    <field name="name" />
                    <field name="partner_name" />
                </calendar>
            </field>
        </record>

    <!-- CRM Lead Kanban View  -->
    <record model="ir.ui.view" id="crm_case_kanban_view_leads">
        <field name="name">CRM - Leads Kanban</field>
        <field name="model">crm.lead</field>
        <field name="type">kanban</field>
        <field name="arch" type="xml">
            <kanban default_group_by="stage_id">
                <field name="state" groups="base.group_no_one"/>
                <field name="color"/>
                <field name="priority"/>
                <field name="planned_revenue" sum="Expected Revenues"/>
                <field name="user_email"/>
                <field name="user_id"/>
                <field name="partner_address_email"/>
                <templates>
                    <t t-name="lead_details">
                        <ul class="oe_kanban_tooltip">
                            <li t-if="record.phone.raw_value"><b>Phone:</b> <field name="phone"/></li>
                            <li><b>Probability:</b> <field name="probability"/>%%</li>
                            <li><b>Creation date:</b> <field name="create_date"/></li>
                            <li t-if="record.date_deadline.raw_value"><b>Date Deadline:</b> <field name="date_deadline"/></li>
                        </ul>
                    </t>
                    <t t-name="kanban-box">
                        <div t-attf-class="oe_kanban_color_#{kanban_getcolor(record.color.raw_value)} oe_kanban_card">
                            <a class="oe_kanban_menuaction oe_i">B</a>
                            <ul class="oe_kanban_menu">
                                <li><a type="edit" >Edit...</a></li>
                                <li><a type="delete">Delete</a></li>
                                <li><a name="%(mail.action_email_compose_message_wizard)d" type="action">Send New Email</a></li>
                                <li><a name="%(opportunity2phonecall_act)d" type="action">Log Call</a></li>
                                <li><a name="action_makeMeeting" type="object">Schedule Meeting</a></li>
                                <li><a name="%(crm.action_crm_add_note)d" context="{'model': 'crm.lead' }" type="action">Add Internal Note</a></li>
                                <li><ul class="oe_kanban_colorpicker" data-field="color"/></li>
                            </ul>
                            <div class="oe_kanban_content">
                                <div>
                                    <b><field name="name"/></b>
                                    <t t-if="record.planned_revenue.raw_value">
                                        - <b><t t-esc="Math.round(record.planned_revenue.value)"/>
                                        <field name="company_currency"/></b>
                                    </t>
                                </div>
                                <div>
                                    <field name="partner_id"/>
                                </div>
                                <div style="padding-left: 0.5em">
                                    <i>
                                        <t t-if="record.date_deadline.raw_value and record.date_deadline.raw_value lt (new Date())" t-set="red">oe_kanban_text_red</t>
                                        <span t-attf-class="#{red || ''}">
                                            <field name="date_action"/>
                                        </span>
                                        <t t-if="record.date_action.raw_value"> : </t>
                                        <field name="title_action"/>
                                    </i>
                                </div>
                                <div class="oe_right">
                                    <a t-if="record.priority.raw_value == 1" icon="star-on" type="object" name="set_normal_priority"/>
                                    <a t-if="record.priority.raw_value != 1" icon="star-off" type="object" name="set_high_priority" style="opacity:0.7; filter:alpha(opacity=70);"/>
                                    <!--
                                    <t t-if="record.date_deadline.raw_value and record.date_deadline.raw_value lt (new Date())" t-set="red">oe_kaban_status_red</t>
                                    <span t-attf-class="oe_kanban_status #{red}"> </span>
                                    -->
                                    <img t-att-src="kanban_image('res.users', 'avatar', record.user_id.raw_value[0])" t-att-title="record.user_id.value" width="24" height="24" class="oe_kanban_avatar"/>
                                </div>
                                <div class="oe_kanban_footer_left">
                                </div>
                            </div>
                            <div class="oe_clear"></div>
                        </div>
                        <!--
                            <div class="oe_kanban_right">
                                <a name="case_mark_lost" string="Mark Lost" states="open,pending" type="object" icon="kanban-stop" />
                                <a name="case_pending" string="Pending" states="draft,open" type="object" icon="kanban-pause" />
                                <a name="case_open" string="Open" states="pending" type="object" icon="gtk-media-play" />
                                <a name="case_mark_won" string="Mark Won" states="open,pending" type="object" icon="kanban-apply" />
                            </div>
                        -->
                    </t>
                </templates>
            </kanban>
        </field>
    </record>

    <!-- CRM Lead Search View -->
    <record id="view_crm_case_leads_filter" model="ir.ui.view">
        <field name="name">CRM - Leads Search</field>
        <field name="model">crm.lead</field>
        <field name="type">search</field>
        <field name="arch" type="xml">
            <search string="Search Leads">
                <filter icon="terp-check"
                    string="New"
                    name="new" help="New Leads"
                    domain="[('state','=','draft')]"/>
                <filter icon="terp-camera_test"
                    string="Open"
                    name="open"
                    domain="[('state','=','open')]"/>
                <filter icon="terp-gtk-media-pause"
                    string="Pending"
                    name="pending"
                    domain="[('state','=','pending')]"/>

                <separator orientation="vertical"/>
                <filter icon="terp-go-today" string="Today"
                    domain="[('create_date','&lt;', time.strftime('%%Y-%%m-%%d 23:59:59')), ('create_date','&gt;=', time.strftime('%%Y-%%m-%%d 00:00:00'))]"
                    help="Todays' Leads" />
                <filter icon="terp-go-week" string="7 Days"
                    help="Leads creating during last 7 days"
                    domain="[('create_date','&lt;', time.strftime('%%Y-%%m-%%d 23:59:59')),('create_date','&gt;=',(datetime.date.today()-datetime.timedelta(days=7)).strftime('%%Y-%%m-%%d 00:00:00'))]"
                />
                <separator orientation="vertical"/>
                <field name="name" string="Lead / Customer"
                    filter_domain="['|','|',('partner_name','ilike',self),('email_from','ilike',self),('name','ilike',self)]"/>
                <field name="user_id">
                    <filter icon="terp-personal-"
                        domain="[('user_id','=', False)]"
                        help="Unassigned Leads" />
                </field>
                <field name="subjects"/>
                <field name="section_id" widget="selection"
                    context="{'invisible_section': False}">
                    <filter icon="terp-personal+"
                        context="{'invisible_section': False}"
                        domain="['|', ('section_id.user_id','=',uid), ('section_id.member_ids', 'in', [uid])]"
                        help="My Sales Team(s)"/>
                    <filter icon="terp-personal+"
                        context="{'invisible_section': False}"
                        domain="[]"
                        help="Show Sales Team"/>
                </field>
                <separator orientation="vertical"/>
                <field name="country_id" context="{'invisible_country': False}">
                    <filter icon="terp-personal+" context="{'invisible_country': False}" help="Show countries"/>
                </field>
                <newline/>
                <group expand="0" string="Group By...">
                    <filter string="Salesperson" icon="terp-personal" domain="[]" context="{'group_by':'user_id'}"/>
                    <filter string="Team" icon="terp-personal+" domain="[]" context="{'group_by':'section_id'}"/>
                    <filter string="Referrer" icon="terp-personal" domain="[]" context="{'group_by':'referred'}"/>
                    <separator orientation="vertical"/>
                    <filter string="Category" icon="terp-stock_symbol-selection" domain="[]" context="{'group_by':'categ_id'}"/>
                    <filter string="Campaign" icon="terp-gtk-jump-to-rtl"
                        domain="[]" context="{'group_by':'type_id'}" />
                    <filter string="Channel" icon="terp-call-start"
                        domain="[]" context="{'group_by':'channel_id'}" />
                    <separator orientation="vertical"/>
                    <filter string="Stage" icon="terp-stage" domain="[]" context="{'group_by':'stage_id'}"/>
                    <filter string="Status" icon="terp-stock_effects-object-colorize" domain="[]" context="{'group_by':'state'}"/>
                    <separator orientation="vertical" groups="base.group_no_one"/>
                    <filter string="Creation" help="Create date" icon="terp-go-month"
                        domain="[]" context="{'group_by':'create_date'}" groups="base.group_no_one"/>
                </group>
           </search>
        </field>
    </record>


    <!--
        OPPORTUNITY
        -->

    <!-- Opportunities Form View -->
    <record model="ir.ui.view" id="crm_case_form_view_oppor">
        <field name="name">Opportunities</field>
        <field name="model">crm.lead</field>
        <field name="type">form</field>
        <field name="priority">20</field>
        <field name="arch" type="xml">
            <form string="Opportunities" validate="0">
                <header>
                    <button name="case_mark_won" string="Mark Won" states="open,pending" type="object" />
                    <button name="case_open" string="Open" states="draft,pending" type="object" />
                    <button name="case_pending" string="Pending" states="draft,open" type="object" />
                    <button name="case_escalate" string="Escalate" states="open,pending" type="object" />
                    <button name="case_mark_lost" string="Mark Lost" states="open,pending" type="object" />
                    <button name="case_reset" string="Reset to Draft" states="done,cancel" type="object" />
                    <button name="case_cancel" string="Cancel" states="draft" type="object" />
                    <field name="state" nolabel="1" widget="statusbar" statusbar_visible="draft,open,done" statusbar_colors='{"pending":"blue"}'/>
                </header>
                <sheet>
                    <div class="oe_right oe_form_button_box">
                        <button string="Schedule/Log Call"
                            name="%(opportunity2phonecall_act)d"
                            type="action"/>
                        <button string="Schedule Meeting"
                            name="action_makeMeeting"
                            type="object"/>
                    </div>
                    <div class="oe_form_title">
                        <label for="name" class="oe_form_readonly_hidden"/>
                        <h1><field name="name"/></h1>

                        <label for="planned_revenue" class="oe_form_readonly_hidden"/>
                        <h2>
                            <field name="planned_revenue" class="oe_form_inline"/>
                            <field name="company_currency" class="oe_form_readonly_hidden oe_form_inline"/> at 
                            <field name="probability" class="oe_form_inline"/> %% success rate
                        </h2>
                    </div>
                    <group>
                        <group>
                            <field name="partner_id"
                                on_change="onchange_partner_id(partner_id, email_from)"
                                string="Customer"
                                context="{'default_name': partner_name, 'default_email': email_from, 'default_phone': phone}"/>
                            <field name="email_from" string="Email"/>
                            <field name="phone"/>
                        </group>

                        <group>
                            <label for="title_action"/>
                            <div>
                                <field name="date_action" nolabel="1"/> -
                                <field name="title_action" class="oe_form_inline" nolabel="1" placeholder="Call for proposal"/>
                            </div>
                            <field name="date_deadline"/>
                            <field name="priority"/>
                        </group>

                        <group>
                            <field name="user_id"/>
                            <field name="section_id" colspan="1" widget="selection"/>
                        </group>
                        <group>
                            <field name="categ_id" select="1"
                                string="Category" widget="selection"
                                domain="[('object_id.model', '=', 'crm.lead')]" />

                        </group>
                    </group>

                                    <!--<button string="Mail"
                                        name="%(mail.action_email_compose_message_wizard)d"
                                        context="{'mail':'new', 'model': 'crm.lead'}"
                                        icon="terp-mail-message-new" type="action" />-->

                    <notebook colspan="4">
                    <page string="Internal Notes">
                        <field name="description"/>
                    </page>
                    <page string="Lead">
                        <group>
                            <group>
                                <field name="partner_name"/>
                                <label for="street" string="Address"/>
                                <div>
                                    <field name="street" placeholder="Street..."/>
                                    <field name="street2"/>
                                    <div>
                                        <field name="zip" class="oe_form_inline" placeholder="ZIP"/>
                                        <field name="city" class="oe_form_inline" placeholder="City"/>
                                    </div>
                                    <field name="state_id" placeholder="State"/>
                                    <field name="country_id" placeholder="Country"/>
                                </div>
                            </group>

                            <group>
                                <field name="contact_name" />
                                <field name="function" />
                                <field domain="[('domain', '=', 'contact')]" name="title"/>
                                <field name="mobile"/>
                                <field name="fax"/>
                            </group>

                            <group string="Categorization">
                                <field name="type_id" widget="selection"/>
                                <field name="channel_id" widget="selection"/>
                            </group>
                            <group string="Mailings">
                                <field name="opt_in" on_change="on_change_opt_in(opt_in)"/>
                                <field name="opt_out" on_change="on_change_opt_out(opt_out)"/>
                            </group>
                            <group string="Misc">
                                <field name="active"/>
                                <field name="day_open" groups="base.group_no_one"/>
                                <field name="day_close" groups="base.group_no_one"/>
                                <field name="referred"/>
                            </group>
                            <group string="References">
                                <field name="ref"/>
                                <field name="ref2"/>
                            </group>
                        </group>
                    </page>
                    </notebook>
                </sheet>
                <footer>
                    <field name="message_ids" widget="ThreadView"/>
                </footer>
            </form>
        </field>
    </record>

        <!-- Opportunities Tree View -->
        <record model="ir.ui.view" id="crm_case_tree_view_oppor">
            <field name="name">Opportunities Tree</field>
            <field name="model">crm.lead</field>
            <field name="type">tree</field>
            <field name="arch" type="xml">
                <tree string="Opportunities" fonts="bold:needaction_pending==True" colors="blue:state=='pending' and not(date_deadline and (date_deadline &lt; current_date));gray:state in ('cancel', 'done');red:date_deadline and (date_deadline &lt; current_date)">
                    <field name="needaction_pending" invisible="1"/>
                    <field name="date_deadline" invisible="1"/>
                    <field name="create_date" groups="base.group_no_one"/>
                    <field name="name" string="Opportunity"/>
                    <field name="partner_id" string="Customer"/>
                    <field name="country_id" invisible="context.get('invisible_country', True)" />
                    <field name="date_action"/>
                    <field name="title_action" />
                    <field name="channel_id" invisible="1"/>
                    <field name="type_id" invisible="1"/>
                    <field name="subjects" invisible="1"/>
                    <field name="stage_id"/>
                    <field name="planned_revenue" sum="Expected Revenues"/>
                    <field name="probability" widget="progressbar" avg="Avg. of Probability"/>
                    <field name="section_id" invisible="context.get('invisible_section', True)" />
                    <field name="user_id"/>
                    <field name="priority" invisible="1"/>
                    <field name="categ_id" invisible="1"/>
                    <field name="state" groups="base.group_no_one"/>
                </tree>
            </field>
        </record>


    <!-- Opportunities Search View -->
    <record id="view_crm_case_opportunities_filter" model="ir.ui.view">
        <field name="name">CRM - Opportunities Search</field>
        <field name="model">crm.lead</field>
        <field name="type">search</field>
        <field name="arch" type="xml">
            <search string="Search Opportunities">
                <filter icon="terp-check"
                    string="New"  help="New Opportunities"
                    name="new"
                    domain="[('state','=','draft')]"/>
                <filter icon="terp-camera_test"
                    string="Open"  help="Open Opportunities"
                    name="open"
                    domain="[('state','=','open')]"/>
                <filter icon="terp-gtk-media-pause"
                    string="Pending"  help="Pending Opportunities"
                    name="pending"
                    domain="[('state','=','pending')]"/>
                <separator orientation="vertical"/>
                <field name="name" string="Opportunity / Customer"
                    filter_domain="['|','|','|',('partner_id','ilike',self),('partner_name','ilike',self),('email_from','ilike',self),('name', 'ilike', self)]"/>
                <field name="user_id">
                    <filter icon="terp-personal-"
                        domain="[('user_id','=', False)]"
                        help="Unassigned Opportunities" />
                </field>
                <field name="section_id"
                    context="{'invisible_section': False, 'default_section_id': self}">
                    <filter icon="terp-personal+"
                        domain="['|', ('section_id.user_id','=',uid), ('section_id.member_ids', 'in', [uid])]"
                        context="{'invisible_section': False}"
                        help="My Sales Team(s)" />
                    <filter icon="terp-personal+"
                        context="{'invisible_section': False}"
                        domain="[]"
                        help="Show Sales Team"/>
                </field>
                <newline/>
                <group expand="0" string="Group By..." colspan="16">
                    <filter string="Salesperson" icon="terp-personal" domain="[]" context="{'group_by':'user_id'}" />
                    <filter string="Team" help="Sales Team" icon="terp-personal+" domain="[]" context="{'group_by':'section_id'}"/>
                    <filter string="Customer" help="Partner" icon="terp-personal+" domain="[]" context="{'group_by':'partner_id'}"/>
                    <separator orientation="vertical" />
                    <filter string="Stage" icon="terp-stage" domain="[]" context="{'group_by':'stage_id'}" />
                    <filter string="Priority" icon="terp-rating-rated" domain="[]" context="{'group_by':'priority'}" />
                    <filter string="Category" icon="terp-stock_symbol-selection" domain="[]" context="{'group_by':'categ_id'}" />
                    <filter string="Campaign" icon="terp-gtk-jump-to-rtl" domain="[]" context="{'group_by':'type_id'}"/>
                    <filter string="Channel" icon="terp-call-start" domain="[]" context="{'group_by':'channel_id'}" />
                    <filter string="Status" icon="terp-stock_effects-object-colorize" domain="[]" context="{'group_by':'state'}"/>
                    <separator orientation="vertical" />
                    <filter string="Creation" icon="terp-go-month" domain="[]" context="{'group_by':'create_date'}" groups="base.group_no_one"/>
                    <filter string="Exp.Closing" icon="terp-go-month" help="Expected Closing" domain="[]" context="{'group_by':'date_deadline'}" />
                </group>
            </search>
        </field>
    </record>

        <!-- crm.lead Opportunities Graph View -->
        <record model="ir.ui.view" id="crm_case_graph_view_opportunity">
            <field name="name">CRM - Opportunity Graph</field>
            <field name="model">crm.lead</field>
            <field name="type">graph</field>
            <field name="arch" type="xml">
                <graph string="Opportunity by Categories" type="bar" orientation="horizontal">
                    <field name="categ_id"/>
                    <field name="planned_revenue" operator="+"/>
                    <field name="state" group="True"/>
                </graph>
            </field>
        </record>

    </data>
</openerp><|MERGE_RESOLUTION|>--- conflicted
+++ resolved
@@ -70,27 +70,18 @@
                             states="cancel"/>
                     <button name="case_cancel" string="Cancel" type="object"
                             states="draft,open,pending"/>
-<<<<<<< HEAD
                     <button name="message_mark_as_unread" string="Mark Unread" type="object"
                             attrs="{'invisible':[('message_thread_read', '==', False)]}"/>
                     <button name="message_mark_as_read" string="Mark Read" type="object"
                             attrs="{'invisible':[('message_thread_read', '==', True)]}"/>
-                    <div class="oe_right">
-                        <field name="stage_id" nolabel="1" widget="statusbar"
-=======
                     <field name="stage_id" widget="statusbar"
->>>>>>> 32943b32
                             on_change="onchange_stage_id(stage_id)"/>
                 </header>
                 <sheet layout="auto">
                 <group colspan="4" col="7">
-<<<<<<< HEAD
                     <field name="message_thread_read"/>
                     <newline/>
-                    <field name="name" required="1" string="Subject"/>
-=======
                     <field name="name"/>
->>>>>>> 32943b32
                     <field name="priority"/>
                     <field name="categ_id"
                         widget="selection"
