--- conflicted
+++ resolved
@@ -30,65 +30,31 @@
 
     def get_template_data(self, cr, uid, template_id, context=None):
         result = {}
-<<<<<<< HEAD
-        template_pool = self.pool.get('email.template')
-        if template_id:
-            template = template_pool.get_email_template(cr, uid, template_id=template_id, context=context)
-
-            def _get_template_value(field):
-                if not template:
-                    return False
-                if len(context.get('src_rec_ids',[])) > 1: # Multiple Mail: Gets original template values for multiple email change
-                    return getattr(template, field)
-                else: # Simple Mail: Gets computed template values
-                    return template_pool.get_template_value(cr, uid, getattr(template, field), template.model, context.get('active_id'), context)
-
-            body = _get_template_value('body') or False
-            if context.get('active_model') and context.get('active_id') and template.user_signature:
-                model_pool = self.pool.get(context['active_model'])
-                user = model_pool.browse(cr, uid, context['active_id'], context=context).user_id
-                signature = user and user.signature or ''
-                body = body + '\n' + signature
-
-            result.update({
-                    'template_id' : template.id,
-                    'smtp_server_id' : template.smtp_server_id.id,
-                    'body' : body,
-                    'subject' : _get_template_value('subject') or False,
-                    'attachment_ids' : template_pool.read(cr, uid, template.id, ['attachment_ids'])['attachment_ids'] or [],
-                    'res_id' : res_id or False,
-                    'email_to' : _get_template_value('email_to') or False,
-                    'email_cc' : _get_template_value('email_cc') or False,
-                    'email_bcc' : _get_template_value('email_bcc') or False,
-                    'reply_to' : _get_template_value('reply_to') or False,
-                    'model' : template.model or False,
-                    'auto_delete': template.auto_delete
-                })
-        return result
-
-    def default_get(self, cr, uid, fields, context=None):
-=======
-        if not template_id: 
+        if not template_id:
             return result
->>>>>>> 2f2a489e
         if context is None:
             context = {}
-
         template_pool = self.pool.get('email.template')
         resource_id = context.get('active_id')
         template = template_pool.get_email_template(cr, uid, template_id=template_id, context=context)
 
         def _get_template_value(field):
-            if context.get('mass_mail',False): # Multiple Mail: Gets original template values for multiple email change
+            if context.get('mass_mail',False): # Mass Mail: Gets original template values for multiple email change
                 return getattr(template, field)
-            else
+            else:
                 return self.get_template_value(cr, uid, getattr(template, field), template.model, resource_id, context=context)
 
+        body = _get_template_value('body') or False
+        if context.get('active_model') and resource_id and template.user_signature:
+            model_pool = self.pool.get(context['active_model'])
+            user = model_pool.browse(cr, uid, resource_id, context=context).user_id
+            signature = user and user.signature or ''
+            body = body + '\n' + signature
 
         result.update({
                 'template_id' : template.id,
                 'smtp_server_id' : template.smtp_server_id.id,
-                'body' : _get_template_value('body') or False,
+                'body' : body,
                 'subject' : _get_template_value('subject') or False,
                 'attachment_ids' : template_pool.read(cr, uid, template.id, ['attachment_ids'])['attachment_ids'] or [],
                 'res_id' : resource_id or False,
@@ -97,9 +63,9 @@
                 'email_bcc' : _get_template_value('email_bcc') or False,
                 'reply_to' : _get_template_value('reply_to') or False,
                 'model' : template.model or False,
+                'auto_delete': template.auto_delete
             })
         return result
-
 
     def _get_templates(self, cr, uid, context=None):
         """
@@ -125,31 +91,14 @@
         'template_id': fields.selection(_get_templates, 'Template'),
     }
 
-<<<<<<< HEAD
-    def on_change_template(self, cr, uid, ids, template_id, context=None):
-        if context is None:
-            context = {}
-        vals = {}
-        resource_id = context.get('active_id', False)
-        if template_id and resource_id:
-            vals.update(self.get_template_data(cr, uid, resource_id, template_id, context=context))
-        else:
-            vals.update({'attachment_ids' : []})
-
-        return {'value': vals}
-=======
     def get_template_value(self, cr, uid, message, model, resource_id, context=None):
         template_pool = self.pool.get('email.template')
         return template_pool.get_template_value(cr, uid, message, model, resource_id, context)
 
-    def on_change_template(self, cr, uid, template_id, context=None):
+    def on_change_template(self, cr, uid, ids, template_id, context=None):
         if context is None:
             context = {}
-        
-        resource_id = context.get('active_id', False)
-        
-        return self.get_template_data(cr, uid, resource_id, template_id, context)
->>>>>>> 2f2a489e
+        return {'value': self.get_template_data(cr, uid, template_id, context=context)}
 
 email_compose_message()
 
