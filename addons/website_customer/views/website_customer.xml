<?xml version="1.0" encoding="utf-8"?>
<openerp>
<data>

    <!-- Layout add nav and footer -->
    <template id="footer_custom" inherit_id="website.layout" name="Footer Customer References Link">
        <xpath expr="//footer//div[@name='info']/ul" position="inside">
            <li><a t-href="/customers/">Customer References</a></li>
        </xpath>
    </template>

    <!-- Page -->
    <template id="layout" name="Customer References Layout">
        <t t-call="website.layout">
            <t t-set="additional_title">Customer References</t>
            <div id="wrap">
                <div class="oe_structure"/>
                <div class="container">
                    <div class="row">
                        <t t-raw="ref_content"/>
                    </div>
                </div>
                <div class="oe_structure"/>
            </div>
        </t>
    </template>

    <template id="index" name="Customer References">
        <t t-call="website_customer.layout">
            <t t-set="ref_content">
                <h1 class="col-md-12 text-center">
                    Customer References<br/>
                    <small>Trusted by millions worldwide</small>
                </h1>
                <div class="col-md-4" id="ref_left_column">
                    <h3>Search by Country</h3>
                    <ul class="nav nav-pills nav-stacked mt16">
                        <t t-foreach="countries" t-as="country_dict">
                            <t t-if="country_dict['country_id']">
                                <li t-att-class="country_dict['country_id'][0] == current_country_id and 'active' or ''">
                                    <a t-href="/customers/country/#{ country_dict['country_id'][0] }">
                                        <t t-esc="country_dict['country_id'][1]"/> <small>(<t t-esc="country_dict['country_id_count']"/>)</small>
                                    </a>
                                </li>
                            </t>
                        </t>
                    </ul>
                </div>
                <div class="col-md-8" id="ref_content">
                    <div class='navbar'>
                        <div>
                            <t t-call="website.pager">
                               <t t-set="classname" t-value="'pull-left'"/>
                            </t>
                            <form action="/customers/" method="get" class="navbar-search pull-right pagination form-inline">
                                <div class="form-group">
                                    <input type="text" name="search" class="search-query form-control"
                                        placeholder="Search" t-att-value="post.get('search', '')"/>
                                </div>
                            </form>
                        </div>
                    </div>
                    <div>
                        <div t-foreach="partner_ids" t-as="partner" class="media thumbnail" data-publish="">
                            <t t-call="website.publish_management"><t t-set="object" t-value="partner"/></t>
                            <a class="pull-left" t-href="/customers/#{ partner.id }/">
                                <img class="media-object" t-att-src="partner.img('image_small')"/>
                            </a>
                            <div class="media-body" style="min-height: 64px;">
<<<<<<< HEAD
                                <a class="media-heading" t-attf-href="/customers/#{ partner.id }/"><span t-field="partner.parent_id"/> <span t-field="partner.name"/></a>
                                <t t-if="partner.website_short_description"><div t-field="partner.website_short_description"/></t><a t-if="partner.website_short_description" class="pull-right" t-attf-href="/customers/#{ partner.id }/">Read More</a>
=======
                                <a class="media-heading" t-href="/customers/#{ partner.id }/"><span t-field="partner.parent_id"/> <span t-field="partner.name"/></a>
                                <div t-field="partner.website_short_description"/>
>>>>>>> 665e9f8d
                            </div>
                        </div>
                    </div>
                </div>
            </t>
        </t>
    </template>

    <!-- Option: left column: World Map -->
    <template id="opt_country" inherit_id="website_customer.index" inherit_option_id="website_customer.index" name="Left World Map">
        <xpath expr="//div[@id='ref_left_column']//ul[last()]" position="after">
            <h3>World Map</h3>
            <iframe t-attf-src="/google_map/?width=320&amp;height=240&amp;partner_ids=#{ google_map_partner_ids }&amp;partner_url=/customers/"
                style="width:320px; height:260px; border:0; padding:0; margin:0;"></iframe>
        </xpath>
    </template>

    <template id="details" name="Customer Detail">
        <t t-call="website_customer.layout">
            <t t-set="ref_content">
                <t t-call="website.publish_management"><t t-set="object" t-value="partner_id"/></t>
                <h1 class="col-md-12 text-center" t-field="partner_id.name"/>
                <div class="col-md-4">
                    <div class="text-center">
                        <img t-att-src="partner_id.img('image_medium')"/>
                    </div>
                    <address>
                        <table style="margin: auto;" class="well">
                            <colgroup>
                                <col width="100"/>
                                <col/>
                            </colgroup>
                            <tbody>
                                <t t-set="address" t-value="'&lt;br/&gt;'.join(partner_id.name_get()[0][1].split('\n')[1:])"/>
                                <tr t-if="address or editable"><th>Address</th><td class="span2" t-raw="address"/></tr>
                                <tr t-if="partner_id.website or editable"><th>Website</th><td class="span2"><span t-field="partner_id.website"/></td></tr>
                                <tr t-if="partner_id.phone or editable"><th>Tel</th><td class="span2"><span t-field="partner_id.phone"/></td></tr>
                                <tr t-if="partner_id.mobile or editable"><th>Tel</th><td class="span2"><span t-field="partner_id.mobile"/></td></tr>
                                <tr t-if="partner_id.fax or editable"><th>Fax</th><td class="span2"><span t-field="partner_id.fax"/></td></tr>
                                <tr t-if="partner_id.email or editable"><th>Email</th><td class="span2"><span t-field="partner_id.email"/></td></tr>
                            </tbody>
                        </table>
                    </address>
                </div>
                <div class="col-md-8 mt32">
                    <div t-field="partner_id.website_description"/>
                </div>
            </t>
        </t>
    </template>

 </data>
</openerp><|MERGE_RESOLUTION|>--- conflicted
+++ resolved
@@ -67,13 +67,8 @@
                                 <img class="media-object" t-att-src="partner.img('image_small')"/>
                             </a>
                             <div class="media-body" style="min-height: 64px;">
-<<<<<<< HEAD
-                                <a class="media-heading" t-attf-href="/customers/#{ partner.id }/"><span t-field="partner.parent_id"/> <span t-field="partner.name"/></a>
+                                <a class="media-heading" t-href="/customers/#{ partner.id }/"><span t-field="partner.parent_id"/> <span t-field="partner.name"/></a>
                                 <t t-if="partner.website_short_description"><div t-field="partner.website_short_description"/></t><a t-if="partner.website_short_description" class="pull-right" t-attf-href="/customers/#{ partner.id }/">Read More</a>
-=======
-                                <a class="media-heading" t-href="/customers/#{ partner.id }/"><span t-field="partner.parent_id"/> <span t-field="partner.name"/></a>
-                                <div t-field="partner.website_short_description"/>
->>>>>>> 665e9f8d
                             </div>
                         </div>
                     </div>
