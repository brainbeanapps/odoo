# -*- coding: utf-8 -*-
# Part of Odoo. See LICENSE file for full copyright and licensing details.

import werkzeug
from werkzeug import urls
from werkzeug.exceptions import NotFound, Forbidden

from odoo import http
from odoo.http import request
from odoo.osv import expression
from odoo.tools import consteq, plaintext2html
from odoo.addons.mail.controllers.main import MailController
from odoo.exceptions import AccessError


def _check_special_access(res_model, res_id, token='', _hash='', pid=False):
    record = request.env[res_model].browse(res_id).sudo()
    if token:  # Token Case: token is the global one of the document
        token_field = request.env[res_model]._mail_post_token_field
        return (token and record and consteq(record[token_field], token))
    elif _hash and pid:  # Signed Token Case: hash implies token is signed by partner pid
        return consteq(_hash, record._sign_token(pid))
    else:
        raise Forbidden()


def _message_post_helper(res_model, res_id, message, token='', nosubscribe=True, **kw):
    """ Generic chatter function, allowing to write on *any* object that inherits mail.thread. We
        distinguish 2 cases:
            1/ If a token is specified, all logged in users will be able to write a message regardless
            of access rights; if the user is the public user, the message will be posted under the name
            of the partner_id of the object (or the public user if there is no partner_id on the object).

            2/ If a signed token is specified (`hash`) and also a partner_id (`pid`), all post message will
            be done under the name of the partner_id (as it is signed). This should be used to avoid leaking
            token to all users.

        Required parameters
        :param string res_model: model name of the object
        :param int res_id: id of the object
        :param string message: content of the message

        Optional keywords arguments:
        :param string token: access token if the object's model uses some kind of public access
                             using tokens (usually a uuid4) to bypass access rules
        :param string hash: signed token by a partner if model uses some token field to bypass access right
                            post messages.
        :param string pid: identifier of the res.partner used to sign the hash
        :param bool nosubscribe: set False if you want the partner to be set as follower of the object when posting (default to True)

        The rest of the kwargs are passed on to message_post()
    """
    record = request.env[res_model].browse(res_id)

    # check if user can post with special token/signed token. The "else" will try to post message with the
    # current user access rights (_mail_post_access use case).
    if token or (kw.get('hash') and kw.get('pid')):
        pid = int(kw['pid']) if kw.get('pid') else False
        if _check_special_access(res_model, res_id, token=token, _hash=kw.get('hash'), pid=pid):
            record = record.sudo()
        else:
            raise Forbidden()

    # deduce author of message
    author_id = request.env.user.partner_id.id if request.env.user.partner_id else False

    # Token Case: author is document customer (if not logged) or itself even if user has not the access
    if token:
        if request.env.user._is_public():
            # TODO : After adding the pid and sign_token in access_url when send invoice by email, remove this line
            # TODO : Author must be Public User (to rename to 'Anonymous')
            author_id = record.partner_id.id if hasattr(record, 'partner_id') and record.partner_id.id else author_id
        else:
            if not author_id:
                raise NotFound()
    # Signed Token Case: author_id is forced
    elif kw.get('hash') and kw.get('pid'):
        author_id = int(kw.get('pid'))

    kw.pop('csrf_token', None)
    kw.pop('attachment_ids', None)
    kw.pop('hash', None)
    kw.pop('pid', None)
    return record.with_context(mail_create_nosubscribe=nosubscribe).message_post(
<<<<<<< HEAD
        body=message,
        message_type=kw.pop('message_type', "comment"),
        subtype=kw.pop('subtype', "mt_comment"),
        author_id=author_id,
        **kw
    )
=======
        body=message, message_type=kw.pop('message_type', "comment"),
        subtype=kw.pop('subtype', "mt_comment"), author_id=author_id, **kw)
>>>>>>> 40e8b671


class PortalChatter(http.Controller):

    @http.route(['/mail/chatter_post'], type='http', methods=['POST'], auth='public', website=True)
    def portal_chatter_post(self, res_model, res_id, message, **kw):
        url = request.httprequest.referrer
        if message:
            # message is received in plaintext and saved in html
            message = plaintext2html(message)
            _message_post_helper(res_model, int(res_id), message, **kw)
            url = url + "#discussion"
        return request.redirect(url)

    @http.route('/mail/chatter_init', type='json', auth='public', website=True)
    def portal_chatter_init(self, res_model, res_id, domain=False, limit=False, **kwargs):
        is_user_public = request.env.user.has_group('base.group_public')
        message_data = self.portal_message_fetch(res_model, res_id, domain=domain, limit=limit, **kwargs)
        display_composer = False
        if kwargs.get('allow_composer'):
            display_composer = kwargs.get('token') or not is_user_public
        return {
            'messages': message_data['messages'],
            'options': {
                'message_count': message_data['message_count'],
                'is_user_public': is_user_public,
                'is_user_publisher': request.env.user.has_group('website.group_website_publisher'),
                'display_composer': display_composer,
                'partner_id': request.env.user.partner_id.id
            }
        }

    @http.route('/mail/chatter_fetch', type='json', auth='public', website=True)
    def portal_message_fetch(self, res_model, res_id, domain=False, limit=10, offset=0, **kw):
        if not domain:
            domain = []
        # Only search into website_message_ids, so apply the same domain to perform only one search
        # extract domain from the 'website_message_ids' field
        model = request.env[res_model]
        field = model._fields['website_message_ids']
        field_domain = field.get_domain_list(model)
        domain = expression.AND([domain, field_domain, [('res_id', '=', res_id)]])

        # Check access
        Message = request.env['mail.message']
        if kw.get('token'):
            access_as_sudo = _check_special_access(res_model, res_id, token=kw.get('token'))
            if not access_as_sudo:  # if token is not correct, raise Forbidden
                raise Forbidden()
            # Non-employee see only messages with not internal subtype (aka, no internal logs)
            if not request.env['res.users'].has_group('base.group_user'):
                domain = expression.AND([Message._non_employee_message_domain(), domain])
            Message = request.env['mail.message'].sudo()
        return {
            'messages': Message.search(domain, limit=limit, offset=offset).portal_message_format(),
            'message_count': Message.search_count(domain)
        }


class MailController(MailController):

    @classmethod
    def _redirect_to_record(cls, model, res_id, access_token=None, **kwargs):
        """ If the current user doesn't have access to the document, but provided
        a valid access token, redirect him to the front-end view.
        If the partner_id and hash parameters are given, add those parameters to the redirect url
        to authentify the recipient in the chatter, if any.

        :param model: the model name of the record that will be visualized
        :param res_id: the id of the record
        :param access_token: token that gives access to the record
            bypassing the rights and rules restriction of the user.
        :param kwargs: Typically, it can receive a partner_id and a hash (sign_token).
            If so, those two parameters are used to authentify the recipient in the chatter, if any.
        :return:
        """
        if issubclass(type(request.env[model]), request.env.registry['portal.mixin']):
            uid = request.session.uid or request.env.ref('base.public_user').id
            record_sudo = request.env[model].sudo().browse(res_id).exists()
            try:
                record_sudo.sudo(uid).check_access_rights('read')
                record_sudo.sudo(uid).check_access_rule('read')
            except AccessError:
                if record_sudo.access_token and access_token and consteq(record_sudo.access_token, access_token):
                    record_action = record_sudo.with_context(force_website=True).get_access_action()
                    if record_action['type'] == 'ir.actions.act_url':
                        pid = kwargs.get('pid')
                        hash = kwargs.get('hash')
                        url = record_action['url']
                        if pid and hash:
                            url = urls.url_parse(url)
                            url_params = url.decode_query()
                            url_params.update([("pid", pid), ("hash", hash)])
                            url = url.replace(query=urls.url_encode(url_params)).to_url()
                        return werkzeug.utils.redirect(url)
        return super(MailController, cls)._redirect_to_record(model, res_id, access_token=access_token)<|MERGE_RESOLUTION|>--- conflicted
+++ resolved
@@ -82,17 +82,8 @@
     kw.pop('hash', None)
     kw.pop('pid', None)
     return record.with_context(mail_create_nosubscribe=nosubscribe).message_post(
-<<<<<<< HEAD
-        body=message,
-        message_type=kw.pop('message_type', "comment"),
-        subtype=kw.pop('subtype', "mt_comment"),
-        author_id=author_id,
-        **kw
-    )
-=======
         body=message, message_type=kw.pop('message_type', "comment"),
         subtype=kw.pop('subtype', "mt_comment"), author_id=author_id, **kw)
->>>>>>> 40e8b671
 
 
 class PortalChatter(http.Controller):
