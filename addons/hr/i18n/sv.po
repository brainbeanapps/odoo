# Swedish translation for openobject-addons
# Copyright (c) 2014 Rosetta Contributors and Canonical Ltd 2014
# This file is distributed under the same license as the openobject-addons package.
# FIRST AUTHOR <EMAIL@ADDRESS>, 2014.
#
msgid ""
msgstr ""
<<<<<<< HEAD
"Project-Id-Version: openobject-addons\n"
"Report-Msgid-Bugs-To: FULL NAME <EMAIL@ADDRESS>\n"
"POT-Creation-Date: 2014-08-14 13:08+0000\n"
"PO-Revision-Date: 2014-08-14 16:10+0000\n"
"Last-Translator: FULL NAME <EMAIL@ADDRESS>\n"
"Language-Team: Swedish <sv@li.org>\n"
=======
"Project-Id-Version: Odoo 8.0\n"
"Report-Msgid-Bugs-To: \n"
"POT-Creation-Date: 2015-01-21 14:07+0000\n"
"PO-Revision-Date: 2016-06-13 10:51+0000\n"
"Last-Translator: Martin Trigaux\n"
"Language-Team: Swedish (http://www.transifex.com/odoo/odoo-8/language/sv/)\n"
>>>>>>> 5b1beec1
"MIME-Version: 1.0\n"
"Content-Type: text/plain; charset=UTF-8\n"
"Content-Transfer-Encoding: 8bit\n"
"X-Launchpad-Export-Date: 2014-08-15 07:10+0000\n"
"X-Generator: Launchpad (build 17156)\n"

#. module: hr
#: code:addons/hr/hr.py:158
#, python-format
msgid "%s (copy)"
msgstr ""

#. module: hr
#: model:ir.actions.act_window,help:hr.open_view_employee_list_my
msgid ""
"<p class=\"oe_view_nocontent_create\">\n"
"                Click to add a new employee.\n"
"              </p><p>\n"
"                With just a quick glance on the Odoo employee screen, you\n"
"                can easily find all the information you need for each "
"person;\n"
"                contact data, job position, availability, etc.\n"
"              </p>\n"
"            "
msgstr ""

#. module: hr
#: model:ir.actions.act_window,help:hr.open_module_tree_department
msgid ""
"<p class=\"oe_view_nocontent_create\">\n"
"                Click to create a department.\n"
"              </p><p>\n"
"                Odoo's department structure is used to manage all documents\n"
"                related to employees by departments: expenses, timesheets,\n"
"                leaves and holidays, recruitments, etc.\n"
"              </p>\n"
"            "
msgstr ""

#. module: hr
#: model:ir.actions.act_window,help:hr.view_department_form_installer
msgid ""
"<p class=\"oe_view_nocontent_create\">\n"
"                Click to define a new department.\n"
"              </p><p>\n"
"                Your departments structure is used to manage all documents\n"
"                related to employees by departments: expenses and "
"timesheets,\n"
"                leaves and holidays, recruitments, etc.\n"
"              </p>\n"
"            "
msgstr ""
"<p class=\"oe_view_nocontent_create\"> \n"
"                 Klicka för att definiera en ny avdelning. \n"
"               </p><p> \n"
"                 Din avdelningsstruktur används för att hantera alla "
"dokument \n"
"                 relaterade till de anställda från avdelningarna: kostnader "
"och tidrapporter, \n"
"                 blad och helgdagar, rekryteringar etc. \n"
"               </p>\n"
"            "

#. module: hr
#: model:ir.actions.act_window,help:hr.action_hr_job
msgid ""
"<p class=\"oe_view_nocontent_create\">\n"
"                Click to define a new job position.\n"
"              </p><p>\n"
"                Job Positions are used to define jobs and their "
"requirements.\n"
"                You can keep track of the number of employees you have per "
"job\n"
"                position and follow the evolution according to what you "
"planned\n"
"                for the future.\n"
"              </p><p>\n"
"                You can attach a survey to a job position. It will be used "
"in\n"
"                the recruitment process to evaluate the applicants for this "
"job\n"
"                position.\n"
"              </p>\n"
"            "
msgstr ""
"<p class=\"oe_view_nocontent_create\"> \n"
"                 Klicka för att definiera en ny befattning. \n"
"               </p><p> \n"
"                 Befattningar används för att definiera arbetsuppgifter och "
"deras krav. \n"
"                 Du kan hålla reda på hur många anställda du har per "
"befattning \n"
"                 och följa utvecklingen efter vad du planerat \n"
"                 för framtiden. \n"
"               </p><p> \n"
"                 Du kan bifoga en enkät till en befattning. Den kommer att "
"användas i \n"
"                 rekryteringsprocessen för att utvärdera sökande till "
"befattningen. \n"
"               </p>\n"
"            "

#. module: hr
#: view:hr.employee:hr.view_employee_form
msgid "Active"
msgstr "Aktiv"

#. module: hr
#: view:hr.config.settings:hr.view_human_resources_configuration
msgid "Additional Features"
msgstr "Extra funktioner"

#. module: hr
#: field:hr.config.settings,module_account_analytic_analysis:0
msgid ""
"Allow invoicing based on timesheets (the sale application will be installed)"
msgstr ""
"Tillåter fakturering baserat på tidrapporter (kundorder-modulen kommer "
"installeras)"

#. module: hr
#: field:hr.config.settings,module_hr_timesheet_sheet:0
msgid "Allow timesheets validation by managers"
msgstr "Tillåter att tidrapporter granskas av närmaste chef"

#. module: hr
#: view:hr.config.settings:hr.view_human_resources_configuration
msgid "Apply"
msgstr "Verkställ"

#. module: hr
#: model:ir.ui.menu,name:hr.menu_open_view_attendance_reason_new_config
msgid "Attendance"
msgstr "Närvarande"

#. module: hr
#: field:hr.employee,bank_account_id:0
msgid "Bank Account Number"
msgstr "Bankkontonummer"

#. module: hr
#: view:hr.employee:hr.view_employee_form
msgid "Birth"
msgstr "Född"

#. module: hr
#: help:hr.job,state:0
msgid ""
"By default 'Closed', set it to 'In Recruitment' if recruitment process is "
"going on for this job position."
msgstr ""

#. module: hr
#: view:hr.config.settings:hr.view_human_resources_configuration
msgid "Cancel"
msgstr "Avbryt"

#. module: hr
#: field:hr.employee.category,child_ids:0
msgid "Child Categories"
msgstr "Underkategori"

#. module: hr
#: field:hr.department,child_ids:0
msgid "Child Departments"
msgstr "Underavdelning"

#. module: hr
#: view:hr.employee:hr.view_employee_form
msgid "Citizenship & Other Info"
msgstr "Medborgarskap och annan information"

#. module: hr
#: field:hr.employee,city:0
msgid "City"
msgstr "Ort"

#. module: hr
#: view:hr.employee:hr.view_employee_filter
#: field:hr.employee,coach_id:0
msgid "Coach"
msgstr "Handledare"

#. module: hr
#: field:hr.employee,color:0
msgid "Color Index"
msgstr "Färgindex"

#. module: hr
#: view:hr.department:hr.view_department_tree
msgid "Companies"
msgstr "Företag"

#. module: hr
#: field:hr.department,company_id:0
#: view:hr.employee:hr.view_employee_filter
#: view:hr.job:hr.view_job_filter
#: field:hr.job,company_id:0
msgid "Company"
msgstr "Företag"

#. module: hr
#: model:ir.ui.menu,name:hr.menu_hr_configuration
msgid "Configuration"
msgstr "Konfiguration"

#. module: hr
#: view:hr.config.settings:hr.view_human_resources_configuration
#: model:ir.actions.act_window,name:hr.action_human_resources_configuration
msgid "Configure Human Resources"
msgstr "Konfgiurera personaladministrationen"

#. module: hr
#: view:hr.employee:hr.view_employee_form
msgid "Contact Information"
msgstr "Kontaktinformation"

#. module: hr
#: view:hr.config.settings:hr.view_human_resources_configuration
msgid "Contracts"
msgstr "Avtal"

#. module: hr
#: model:ir.actions.act_window,name:hr.view_department_form_installer
msgid "Create Your Departments"
msgstr "Skapa din avdelning"

#. module: hr
#: field:hr.config.settings,create_uid:0
#: field:hr.department,create_uid:0
#: field:hr.employee,create_uid:0
#: field:hr.employee.category,create_uid:0
#: field:hr.job,create_uid:0
msgid "Created by"
msgstr ""

#. module: hr
#: field:hr.config.settings,create_date:0
#: field:hr.department,create_date:0
#: field:hr.employee,create_date:0
#: field:hr.employee.category,create_date:0
#: field:hr.job,create_date:0
msgid "Created on"
msgstr ""

#. module: hr
#: field:hr.job,no_of_employee:0
msgid "Current Number of Employees"
msgstr "Aktuellt antal anställda"

#. module: hr
#: field:hr.employee,birthday:0
msgid "Date of Birth"
msgstr "Födelsedatum"

#. module: hr
#: help:hr.employee,message_last_post:0
#: help:hr.job,message_last_post:0
msgid "Date of the last message posted on the record."
msgstr ""

#. module: hr
#: view:hr.department:hr.view_department_filter
#: view:hr.employee:hr.view_employee_filter
#: field:hr.employee,department_id:0
#: view:hr.job:hr.view_job_filter
#: field:hr.job,department_id:0
msgid "Department"
msgstr "Avdelning"

#. module: hr
#: field:hr.department,name:0
msgid "Department Name"
msgstr "Avdelningsnamn"

#. module: hr
#: view:hr.department:hr.view_department_filter
#: model:ir.actions.act_window,name:hr.open_module_tree_department
#: model:ir.ui.menu,name:hr.menu_hr_department_tree
msgid "Departments"
msgstr "Avdelningar"

#. module: hr
#: field:res.users,display_employees_suggestions:0
msgid "Display Employees Suggestions"
msgstr ""

#. module: hr
#: selection:hr.employee,marital:0
msgid "Divorced"
msgstr "Skild"

#. module: hr
#: field:hr.config.settings,module_hr_gamification:0
msgid "Drive engagement with challenges and badges"
msgstr ""

#. module: hr
#: view:hr.employee:hr.view_employee_form
#: model:ir.model,name:hr.model_hr_employee
msgid "Employee"
msgstr "Anställd"

#. module: hr
#: view:hr.employee.category:hr.view_employee_category_form
#: model:ir.model,name:hr.model_hr_employee_category
msgid "Employee Category"
msgstr "Anställningskategori"

#. module: hr
#: field:hr.employee.category,name:0
msgid "Employee Tag"
msgstr ""

#. module: hr
#: model:ir.actions.act_window,name:hr.open_view_categ_form
#: model:ir.ui.menu,name:hr.menu_view_employee_category_form
msgid "Employee Tags"
msgstr "Medarbetaretiketter"

#. module: hr
#: help:hr.employee,bank_account_id:0
msgid "Employee bank salary account"
msgstr "Anställds lönekonto"

#. module: hr
#: view:hr.employee:hr.view_employee_filter
#: view:hr.employee:hr.view_employee_tree
#: view:hr.employee:hr.view_partner_tree2
#: field:hr.employee.category,employee_ids:0
#: field:hr.job,employee_ids:0
#: model:ir.actions.act_window,name:hr.hr_employee_normal_action_tree
#: model:ir.actions.act_window,name:hr.open_view_employee_list
#: model:ir.actions.act_window,name:hr.open_view_employee_list_my
#: model:ir.ui.menu,name:hr.menu_open_view_employee_list_my
msgid "Employees"
msgstr "Anställda"

#. module: hr
#: view:hr.employee.category:hr.view_employee_category_list
#: view:hr.employee.category:hr.view_employee_category_tree
msgid "Employees Categories"
msgstr "Anställningskategorier"

#. module: hr
#: model:ir.actions.act_window,name:hr.open_view_employee_tree
msgid "Employees Structure"
msgstr "Struktur för de anställda"

#. module: hr
#: constraint:hr.employee.category:0
msgid "Error! You cannot create recursive Categories."
msgstr "Fel! Du kan inte skapa rekursiva kategorier."

#. module: hr
#: constraint:hr.department:0
msgid "Error! You cannot create recursive departments."
msgstr "Fel! Rekursiv avdelningsstruktur ej tillåten."

#. module: hr
#: constraint:hr.employee:0
msgid "Error! You cannot create recursive hierarchy of Employee(s)."
msgstr "Fel! Rekusriva hierarkier med anställda ej möjligt-"

#. module: hr
#: field:hr.job,no_of_recruitment:0
msgid "Expected New Employees"
msgstr ""

#. module: hr
#: help:hr.job,expected_employees:0
msgid ""
"Expected number of employees for this job position after new recruitment."
msgstr ""
"Väntat antal anställda vid denna befattning efter en ny rekryteringsomgång."

#. module: hr
#: selection:hr.employee,gender:0
msgid "Female"
msgstr "Kvinna"

#. module: hr
#. openerp-web
#: code:addons/hr/static/src/xml/suggestions.xml:29
#: view:hr.employee:hr.hr_kanban_view_employees
#, python-format
msgid "Follow"
msgstr ""

#. module: hr
#: field:hr.employee,message_follower_ids:0
#: field:hr.job,message_follower_ids:0
msgid "Followers"
msgstr "Följare"

#. module: hr
#: view:hr.employee:hr.hr_kanban_view_employees
msgid "Following"
msgstr ""

#. module: hr
#: field:hr.employee,gender:0
msgid "Gender"
msgstr "Kön"

#. module: hr
#: view:hr.employee:hr.view_employee_filter
#: view:hr.job:hr.view_job_filter
msgid "Group By"
msgstr ""

#. module: hr
#: view:hr.employee:hr.view_employee_form
msgid "HR Settings"
msgstr "Personalinställningar"

#. module: hr
#: field:hr.job,no_of_hired_employee:0
msgid "Hired Employees"
msgstr "Rekryterade"

#. module: hr
#: help:hr.employee,message_summary:0
#: help:hr.job,message_summary:0
msgid ""
"Holds the Chatter summary (number of messages, ...). This summary is "
"directly in html format in order to be inserted in kanban views."
msgstr ""
"Lagrar pladder-sammanfattning (antal meddelanden, ...). Denna sammanfattning "
"presenteras i html-format för att kunna sättas in i kanban vyer."

#. module: hr
#: field:hr.employee,address_home_id:0
msgid "Home Address"
msgstr "HemAdress"

#. module: hr
#: model:ir.ui.menu,name:hr.menu_hr_main
#: model:ir.ui.menu,name:hr.menu_hr_reporting
#: model:ir.ui.menu,name:hr.menu_hr_root
#: model:ir.ui.menu,name:hr.menu_human_resources_configuration
msgid "Human Resources"
msgstr "Personal"

#. module: hr
#: view:hr.config.settings:hr.view_human_resources_configuration
msgid "Human Resources Management"
msgstr "Personaladministration"

#. module: hr
#: field:hr.config.settings,id:0
#: field:hr.department,id:0
#: field:hr.employee,id:0
#: field:hr.employee.category,id:0
#: field:hr.job,id:0
msgid "ID"
msgstr ""

#. module: hr
#: field:hr.employee,identification_id:0
msgid "Identification No"
msgstr "Identifikations nr"

#. module: hr
#: help:hr.employee,message_unread:0
#: help:hr.job,message_unread:0
msgid "If checked new messages require your attention."
msgstr "Om ikryssad nya meddelanden som kräver din uppmärksamhet"

#. module: hr
#: view:hr.job:hr.view_job_filter
msgid "In Position"
msgstr "I befattning"

#. module: hr
#: view:hr.job:hr.view_job_filter
msgid "In Recruitment"
msgstr "I anställningsprocessen"

#. module: hr
#: field:hr.config.settings,module_hr_attendance:0
msgid "Install attendances feature"
msgstr "Installerar närvarofunktionerna"

#. module: hr
#: view:hr.config.settings:hr.view_human_resources_configuration
msgid "Install your country's payroll"
msgstr "Installera ditt lands lönehantering"

#. module: hr
#: field:hr.employee,message_is_follower:0
#: field:hr.job,message_is_follower:0
msgid "Is a Follower"
msgstr "Är en följare"

#. module: hr
#: view:hr.employee:hr.view_employee_filter
#: view:hr.job:hr.view_hr_job_form
#: view:hr.job:hr.view_hr_job_tree
#: view:hr.job:hr.view_job_filter
msgid "Job"
msgstr "Jobb"

#. module: hr
#: field:hr.job,description:0
msgid "Job Description"
msgstr "Arbetsbeskrivning"

#. module: hr
#: field:hr.job,name:0
msgid "Job Name"
msgstr "Jobbnamn"

#. module: hr
#: model:ir.model,name:hr.model_hr_job
msgid "Job Position"
msgstr ""

#. module: hr
#: model:ir.actions.act_window,name:hr.action_hr_job
#: model:ir.ui.menu,name:hr.menu_hr_job_position
msgid "Job Positions"
msgstr "Befattningar"

#. module: hr
#: field:hr.employee,job_id:0
msgid "Job Title"
msgstr ""

#. module: hr
#: field:hr.department,jobs_ids:0
#: view:hr.job:hr.view_job_filter
msgid "Jobs"
msgstr "Jobb"

#. module: hr
#: field:hr.employee,message_last_post:0
#: field:hr.job,message_last_post:0
msgid "Last Message Date"
msgstr ""

#. module: hr
#: field:hr.config.settings,write_uid:0
#: field:hr.department,write_uid:0
#: field:hr.employee,write_uid:0
#: field:hr.employee.category,write_uid:0
#: field:hr.job,write_uid:0
msgid "Last Updated by"
msgstr ""

#. module: hr
#: field:hr.config.settings,write_date:0
#: field:hr.department,write_date:0
#: field:hr.employee,write_date:0
#: field:hr.employee.category,write_date:0
msgid "Last Updated on"
msgstr ""

#. module: hr
#: field:hr.employee,last_login:0
msgid "Latest Connection"
msgstr "Senaste kontakt"

#. module: hr
#: view:hr.job:hr.view_hr_job_form
msgid "Launch Recruitment"
msgstr "Sjösätt rektrytering"

#. module: hr
#: model:ir.ui.menu,name:hr.menu_open_view_attendance_reason_config
msgid "Leaves"
msgstr "Frånvaro"

#. module: hr
#: field:hr.employee,login:0
msgid "Login"
msgstr "Logga in"

#. module: hr
#: selection:hr.employee,gender:0
msgid "Male"
msgstr "Man"

#. module: hr
#: field:hr.config.settings,module_hr_expense:0
msgid "Manage employees expenses"
msgstr "Utläggshantering"

#. module: hr
#: field:hr.config.settings,module_hr_holidays:0
msgid "Manage holidays, leaves and allocation requests"
msgstr "Hantera röda dagar, ledighet och jobbönskemål"

#. module: hr
#: field:hr.config.settings,module_hr_payroll:0
msgid "Manage payroll"
msgstr "Lönadministration"

#. module: hr
#: field:hr.config.settings,module_hr_recruitment:0
msgid "Manage the recruitment process"
msgstr "Administrera rekryteringsprocessen"

#. module: hr
#: field:hr.config.settings,module_hr_timesheet:0
msgid "Manage timesheets"
msgstr "Administrera tidrapporter"

#. module: hr
#: field:hr.department,manager_id:0
#: view:hr.employee:hr.view_employee_filter
#: field:hr.employee,parent_id:0
msgid "Manager"
msgstr "Chef"

#. module: hr
#: field:hr.employee,marital:0
msgid "Marital Status"
msgstr "Civilstånd"

#. module: hr
#: selection:hr.employee,marital:0
msgid "Married"
msgstr "Gift"

#. module: hr
#: field:hr.employee,image_medium:0
msgid "Medium-sized photo"
msgstr "Medelstort foto"

#. module: hr
#: help:hr.employee,image_medium:0
msgid ""
"Medium-sized photo of the employee. It is automatically resized as a "
"128x128px image, with aspect ratio preserved. Use this field in form views "
"or some kanban views."
msgstr ""
"Medelstort foto av den anställde. Det storleksändras automatiskt till "
"128x128px , med bildförhållande bevaras. Använd det här fältet i formulär "
"vyer eller några Kanban vyer."

#. module: hr
#: field:hr.department,member_ids:0
msgid "Members"
msgstr "Medlemmar"

#. module: hr
#: field:hr.employee,message_ids:0
#: field:hr.job,message_ids:0
msgid "Messages"
msgstr "Meddelanden"

#. module: hr
#: help:hr.employee,message_ids:0
#: help:hr.job,message_ids:0
msgid "Messages and communication history"
msgstr "Meddelande och kommunikationshistorik"

#. module: hr
#: field:hr.department,complete_name:0
#: field:hr.employee,name_related:0
#: field:hr.employee.category,complete_name:0
msgid "Name"
msgstr "Namn"

#. module: hr
#: field:hr.employee,country_id:0
msgid "Nationality"
msgstr "Medborgarskap"

#. module: hr
#: field:hr.department,note:0
msgid "Note"
msgstr "Anteckning"

#. module: hr
#: field:hr.employee,notes:0
msgid "Notes"
msgstr "Anteckningar"

#. module: hr
#: help:hr.job,no_of_employee:0
msgid "Number of employees currently occupying this job position."
msgstr "Antal anställda som förnärvarande innehar denna befattning."

#. module: hr
#: sql_constraint:hr.job:0
msgid ""
"Number of hired employee must be less than expected number of employee in "
"recruitment."
msgstr ""

#. module: hr
#: help:hr.job,no_of_hired_employee:0
msgid ""
"Number of hired employees for this job position during recruitment phase."
msgstr ""

#. module: hr
#: help:hr.job,no_of_recruitment:0
msgid "Number of new employees you expect to recruit."
msgstr "Antal nya personer som väntas anställas"

#. module: hr
#: field:hr.employee,work_location:0
msgid "Office Location"
msgstr "Kontorsplats"

#. module: hr
#: model:ir.actions.client,name:hr.action_client_hr_menu
msgid "Open HR Menu"
msgstr "Öppna personalmenyn"

#. module: hr
#: field:hr.config.settings,module_hr_evaluation:0
msgid "Organize employees periodic evaluation"
msgstr "Anordna strukturerad utvärdering av personalen"

#. module: hr
#: field:hr.employee,otherid:0
msgid "Other Id"
msgstr "Annat ID"

#. module: hr
#: view:hr.employee:hr.view_employee_form
msgid "Other Information ..."
msgstr "Övrig information ..."

#. module: hr
#: field:hr.department,parent_id:0
msgid "Parent Department"
msgstr "Huvudavdelning"

#. module: hr
#: field:hr.employee.category,parent_id:0
msgid "Parent Employee Tag"
msgstr ""

#. module: hr
#: field:hr.employee,passport_id:0
msgid "Passport No"
msgstr "Passnummer"

#. module: hr
#: model:ir.actions.act_window,name:hr.open_payroll_modules
msgid "Payroll"
msgstr "Lön"

#. module: hr
#: view:hr.employee:hr.view_employee_form
msgid "Personal Information"
msgstr "Personlig information"

#. module: hr
#: field:hr.employee,image:0
msgid "Photo"
msgstr "Bild"

#. module: hr
#: view:hr.employee:hr.view_employee_form
msgid "Position"
msgstr "Tjänst"

#. module: hr
#: view:hr.employee:hr.view_employee_form
msgid "Public Information"
msgstr "Publik information"

#. module: hr
#: field:hr.config.settings,module_hr_contract:0
msgid "Record contracts per employee"
msgstr "Registrera avtal per anställd"

#. module: hr
#: selection:hr.job,state:0
msgid "Recruitment Closed"
msgstr ""

#. module: hr
#: selection:hr.job,state:0
msgid "Recruitment in Progress"
msgstr ""

#. module: hr
#: view:hr.employee:hr.view_employee_form
msgid "Related User"
msgstr "Relaterad användare"

#. module: hr
#: field:res.users,employee_ids:0
msgid "Related employees"
msgstr "Relaterade anställda"

#. module: hr
#: model:ir.ui.menu,name:hr.menu_hr_reporting_timesheet
msgid "Reports"
msgstr "Rapporter"

#. module: hr
#: field:hr.job,requirements:0
msgid "Requirements"
msgstr "Krav"

#. module: hr
#: field:hr.employee,resource_id:0
msgid "Resource"
msgstr "Resurs"

#. module: hr
#: field:hr.employee,sinid:0
msgid "SIN No"
msgstr "Personnummer"

#. module: hr
#: field:hr.employee,ssnid:0
msgid "SSN No"
msgstr "Personnummer"

#. module: hr
#: selection:hr.employee,marital:0
msgid "Single"
msgstr "Singel"

#. module: hr
#: field:hr.employee,image_small:0
msgid "Small-sized photo"
msgstr ""

#. module: hr
#: help:hr.employee,image_small:0
msgid ""
"Small-sized photo of the employee. It is automatically resized as a 64x64px "
"image, with aspect ratio preserved. Use this field anywhere a small image is "
"required."
msgstr ""
"Litet foto av den anställde. Det storleksändras automatiskt till 64x64px, "
"men bildförhållandet bevaras. Använd det här fältet i de fall en liten bild "
"krävs."

#. module: hr
#: help:hr.employee,sinid:0
msgid "Social Insurance Number"
msgstr "Försäkringsnummer"

#. module: hr
#: help:hr.employee,ssnid:0
msgid "Social Security Number"
msgstr "Personnummer"

#. module: hr
#: view:hr.employee:hr.view_employee_form
#: view:hr.job:hr.view_job_filter
#: field:hr.job,state:0
msgid "Status"
msgstr "Status"

#. module: hr
#: view:hr.job:hr.view_hr_job_form
msgid "Stop Recruitment"
msgstr "Avsluta rekryteringen"

#. module: hr
#: model:ir.actions.act_window,name:hr.action2
msgid "Subordinate Hierarchy"
msgstr "Underordnad hierarki"

#. module: hr
#: field:hr.employee,child_ids:0
msgid "Subordinates"
msgstr "Underordnad"

#. module: hr
#. openerp-web
#: code:addons/hr/static/src/xml/suggestions.xml:15
#, python-format
msgid "Suggested Employees"
msgstr ""

#. module: hr
#: field:hr.employee,message_summary:0
#: field:hr.job,message_summary:0
msgid "Summary"
msgstr "Summering"

#. module: hr
#: field:hr.employee,category_ids:0
msgid "Tags"
msgstr "Etiketter"

#. module: hr
#: view:hr.config.settings:hr.view_human_resources_configuration
msgid "Talent Management"
msgstr "Kompetensutveckling"

#. module: hr
#: sql_constraint:hr.job:0
msgid ""
"The name of the job position must be unique per department in company!"
msgstr ""

#. module: hr
#: help:hr.employee,image:0
msgid ""
"This field holds the image used as photo for the employee, limited to "
"1024x1024px."
msgstr ""
"Detta fält innehåller ett foto av den anställde, begränsat till 1024x1024px."

#. module: hr
#: help:hr.config.settings,module_account_analytic_analysis:0
msgid ""
"This installs the module account_analytic_analysis, which will install sales "
"management too."
msgstr ""
"Detta installerar modulen account_analytic_analysis, vilket kommer att "
"installera kundorder också."

#. module: hr
#: help:hr.config.settings,module_hr_attendance:0
msgid "This installs the module hr_attendance."
msgstr "Detta installerar modulen hr_attendance"

#. module: hr
#: help:hr.config.settings,module_hr_contract:0
msgid "This installs the module hr_contract."
msgstr "Detta installerar modulen hr_contract"

#. module: hr
#: help:hr.config.settings,module_hr_evaluation:0
msgid "This installs the module hr_evaluation."
msgstr "Detta installerar modulen hr_evaluation."

#. module: hr
#: help:hr.config.settings,module_hr_expense:0
msgid "This installs the module hr_expense."
msgstr "Detta installerar modulen hr_expense."

#. module: hr
#: help:hr.config.settings,module_hr_gamification:0
msgid "This installs the module hr_gamification."
msgstr ""

#. module: hr
#: help:hr.config.settings,module_hr_holidays:0
msgid "This installs the module hr_holidays."
msgstr "Detta installerar modulen hr_holidays"

#. module: hr
#: help:hr.config.settings,module_hr_payroll:0
msgid "This installs the module hr_payroll."
msgstr "Detta installerar modulen hr_payroll"

#. module: hr
#: help:hr.config.settings,module_hr_recruitment:0
msgid "This installs the module hr_recruitment."
msgstr "Detta installerar modulen hr_recruitment."

#. module: hr
#: help:hr.config.settings,module_hr_timesheet:0
msgid "This installs the module hr_timesheet."
msgstr "Detta installerar modulen hr_timesheet."

#. module: hr
#: help:hr.config.settings,module_hr_timesheet_sheet:0
msgid "This installs the module hr_timesheet_sheet."
msgstr "Detta installerar modulen hr_timesheet_sheet."

#. module: hr
#: view:hr.config.settings:hr.view_human_resources_configuration
msgid "Time Tracking"
msgstr "Tidrapporter"

#. module: hr
#: field:hr.job,expected_employees:0
msgid "Total Forecasted Employees"
msgstr "Prognosticerat antal anställda"

#. module: hr
#: view:hr.employee:hr.hr_kanban_view_employees
msgid "Unfollow"
msgstr ""

#. module: hr
#: field:hr.employee,message_unread:0
#: field:hr.job,message_unread:0
msgid "Unread Messages"
msgstr "Olästa meddelanden"

#. module: hr
#: field:hr.job,write_date:0
msgid "Update Date"
msgstr ""

#. module: hr
#: model:ir.model,name:hr.model_res_users
msgid "Users"
msgstr "Användare"

#. module: hr
#: code:addons/hr/hr.py:273
#, python-format
msgid "Welcome to %s! Please help him/her take the first steps with Odoo!"
msgstr ""

#. module: hr
#: selection:hr.employee,marital:0
msgid "Widower"
msgstr "Änkling"

#. module: hr
#: field:hr.employee,work_email:0
msgid "Work Email"
msgstr "E-post arbete"

#. module: hr
#: field:hr.employee,mobile_phone:0
msgid "Work Mobile"
msgstr "Arbetsmobil"

#. module: hr
#: field:hr.employee,work_phone:0
msgid "Work Phone"
msgstr "Arbetstelefon"

#. module: hr
#: field:hr.employee,address_id:0
msgid "Working Address"
msgstr "ArbetsAdress"

#. module: hr
#: view:hr.department:hr.view_department_form
msgid "department"
msgstr "avdelning"

#. module: hr
#: view:hr.employee:hr.view_employee_form
msgid "e.g. Part Time"
msgstr "eg Deltid"

#. module: hr
#: view:hr.job:hr.view_hr_job_form
msgid "new employee(s) expected"
msgstr ""

#. module: hr
#: view:hr.job:hr.view_hr_job_form
msgid "no_of_recruitment"
msgstr ""<|MERGE_RESOLUTION|>--- conflicted
+++ resolved
@@ -1,36 +1,29 @@
-# Swedish translation for openobject-addons
-# Copyright (c) 2014 Rosetta Contributors and Canonical Ltd 2014
-# This file is distributed under the same license as the openobject-addons package.
-# FIRST AUTHOR <EMAIL@ADDRESS>, 2014.
-#
-msgid ""
-msgstr ""
-<<<<<<< HEAD
-"Project-Id-Version: openobject-addons\n"
-"Report-Msgid-Bugs-To: FULL NAME <EMAIL@ADDRESS>\n"
-"POT-Creation-Date: 2014-08-14 13:08+0000\n"
-"PO-Revision-Date: 2014-08-14 16:10+0000\n"
-"Last-Translator: FULL NAME <EMAIL@ADDRESS>\n"
-"Language-Team: Swedish <sv@li.org>\n"
-=======
+# Translation of Odoo Server.
+# This file contains the translation of the following modules:
+# * hr
+# 
+# Translators:
+# FIRST AUTHOR <EMAIL@ADDRESS>, 2014
+# Mikael Åkerberg <mikael.akerberg@dermanord.se>, 2015
+msgid ""
+msgstr ""
 "Project-Id-Version: Odoo 8.0\n"
 "Report-Msgid-Bugs-To: \n"
 "POT-Creation-Date: 2015-01-21 14:07+0000\n"
 "PO-Revision-Date: 2016-06-13 10:51+0000\n"
 "Last-Translator: Martin Trigaux\n"
 "Language-Team: Swedish (http://www.transifex.com/odoo/odoo-8/language/sv/)\n"
->>>>>>> 5b1beec1
 "MIME-Version: 1.0\n"
 "Content-Type: text/plain; charset=UTF-8\n"
-"Content-Transfer-Encoding: 8bit\n"
-"X-Launchpad-Export-Date: 2014-08-15 07:10+0000\n"
-"X-Generator: Launchpad (build 17156)\n"
+"Content-Transfer-Encoding: \n"
+"Language: sv\n"
+"Plural-Forms: nplurals=2; plural=(n != 1);\n"
 
 #. module: hr
 #: code:addons/hr/hr.py:158
 #, python-format
 msgid "%s (copy)"
-msgstr ""
+msgstr "%s (kopia)"
 
 #. module: hr
 #: model:ir.actions.act_window,help:hr.open_view_employee_list_my
@@ -39,12 +32,11 @@
 "                Click to add a new employee.\n"
 "              </p><p>\n"
 "                With just a quick glance on the Odoo employee screen, you\n"
-"                can easily find all the information you need for each "
-"person;\n"
+"                can easily find all the information you need for each person;\n"
 "                contact data, job position, availability, etc.\n"
 "              </p>\n"
 "            "
-msgstr ""
+msgstr "<p class=\"oe_view_nocontent_create\">\nKlicka här för att lägga till en ny medarbetare.\n</p><p>\nBara genom en snabb överblick på Odoo anställningsregister,\nhittar du lätt all information du behöver för varje person;\nkontaktuppgifter, befattning, tillgänglighet, etc.\n</p>"
 
 #. module: hr
 #: model:ir.actions.act_window,help:hr.open_module_tree_department
@@ -66,22 +58,11 @@
 "                Click to define a new department.\n"
 "              </p><p>\n"
 "                Your departments structure is used to manage all documents\n"
-"                related to employees by departments: expenses and "
-"timesheets,\n"
+"                related to employees by departments: expenses and timesheets,\n"
 "                leaves and holidays, recruitments, etc.\n"
 "              </p>\n"
 "            "
-msgstr ""
-"<p class=\"oe_view_nocontent_create\"> \n"
-"                 Klicka för att definiera en ny avdelning. \n"
-"               </p><p> \n"
-"                 Din avdelningsstruktur används för att hantera alla "
-"dokument \n"
-"                 relaterade till de anställda från avdelningarna: kostnader "
-"och tidrapporter, \n"
-"                 blad och helgdagar, rekryteringar etc. \n"
-"               </p>\n"
-"            "
+msgstr "<p class=\"oe_view_nocontent_create\"> \n                 Klicka för att definiera en ny avdelning. \n               </p><p> \n                 Din avdelningsstruktur används för att hantera alla dokument \n                 relaterade till de anställda från avdelningarna: kostnader och tidrapporter, \n                 blad och helgdagar, rekryteringar etc. \n               </p>\n            "
 
 #. module: hr
 #: model:ir.actions.act_window,help:hr.action_hr_job
@@ -89,38 +70,17 @@
 "<p class=\"oe_view_nocontent_create\">\n"
 "                Click to define a new job position.\n"
 "              </p><p>\n"
-"                Job Positions are used to define jobs and their "
-"requirements.\n"
-"                You can keep track of the number of employees you have per "
-"job\n"
-"                position and follow the evolution according to what you "
-"planned\n"
+"                Job Positions are used to define jobs and their requirements.\n"
+"                You can keep track of the number of employees you have per job\n"
+"                position and follow the evolution according to what you planned\n"
 "                for the future.\n"
 "              </p><p>\n"
-"                You can attach a survey to a job position. It will be used "
-"in\n"
-"                the recruitment process to evaluate the applicants for this "
-"job\n"
+"                You can attach a survey to a job position. It will be used in\n"
+"                the recruitment process to evaluate the applicants for this job\n"
 "                position.\n"
 "              </p>\n"
 "            "
-msgstr ""
-"<p class=\"oe_view_nocontent_create\"> \n"
-"                 Klicka för att definiera en ny befattning. \n"
-"               </p><p> \n"
-"                 Befattningar används för att definiera arbetsuppgifter och "
-"deras krav. \n"
-"                 Du kan hålla reda på hur många anställda du har per "
-"befattning \n"
-"                 och följa utvecklingen efter vad du planerat \n"
-"                 för framtiden. \n"
-"               </p><p> \n"
-"                 Du kan bifoga en enkät till en befattning. Den kommer att "
-"användas i \n"
-"                 rekryteringsprocessen för att utvärdera sökande till "
-"befattningen. \n"
-"               </p>\n"
-"            "
+msgstr "<p class=\"oe_view_nocontent_create\"> \n                 Klicka för att definiera en ny befattning. \n               </p><p> \n                 Befattningar används för att definiera arbetsuppgifter och deras krav. \n                 Du kan hålla reda på hur många anställda du har per befattning \n                 och följa utvecklingen efter vad du planerat \n                 för framtiden. \n               </p><p> \n                 Du kan bifoga en enkät till en befattning. Den kommer att användas i \n                 rekryteringsprocessen för att utvärdera sökande till befattningen. \n               </p>\n            "
 
 #. module: hr
 #: view:hr.employee:hr.view_employee_form
@@ -136,9 +96,7 @@
 #: field:hr.config.settings,module_account_analytic_analysis:0
 msgid ""
 "Allow invoicing based on timesheets (the sale application will be installed)"
-msgstr ""
-"Tillåter fakturering baserat på tidrapporter (kundorder-modulen kommer "
-"installeras)"
+msgstr "Tillåter fakturering baserat på tidrapporter (kundorder-modulen kommer installeras)"
 
 #. module: hr
 #: field:hr.config.settings,module_hr_timesheet_sheet:0
@@ -198,8 +156,7 @@
 msgstr "Ort"
 
 #. module: hr
-#: view:hr.employee:hr.view_employee_filter
-#: field:hr.employee,coach_id:0
+#: view:hr.employee:hr.view_employee_filter field:hr.employee,coach_id:0
 msgid "Coach"
 msgstr "Handledare"
 
@@ -214,10 +171,8 @@
 msgstr "Företag"
 
 #. module: hr
-#: field:hr.department,company_id:0
-#: view:hr.employee:hr.view_employee_filter
-#: view:hr.job:hr.view_job_filter
-#: field:hr.job,company_id:0
+#: field:hr.department,company_id:0 view:hr.employee:hr.view_employee_filter
+#: view:hr.job:hr.view_job_filter field:hr.job,company_id:0
 msgid "Company"
 msgstr "Företag"
 
@@ -248,22 +203,18 @@
 msgstr "Skapa din avdelning"
 
 #. module: hr
-#: field:hr.config.settings,create_uid:0
-#: field:hr.department,create_uid:0
-#: field:hr.employee,create_uid:0
-#: field:hr.employee.category,create_uid:0
+#: field:hr.config.settings,create_uid:0 field:hr.department,create_uid:0
+#: field:hr.employee,create_uid:0 field:hr.employee.category,create_uid:0
 #: field:hr.job,create_uid:0
 msgid "Created by"
-msgstr ""
-
-#. module: hr
-#: field:hr.config.settings,create_date:0
-#: field:hr.department,create_date:0
-#: field:hr.employee,create_date:0
-#: field:hr.employee.category,create_date:0
+msgstr "Skapad av"
+
+#. module: hr
+#: field:hr.config.settings,create_date:0 field:hr.department,create_date:0
+#: field:hr.employee,create_date:0 field:hr.employee.category,create_date:0
 #: field:hr.job,create_date:0
 msgid "Created on"
-msgstr ""
+msgstr "Skapad den"
 
 #. module: hr
 #: field:hr.job,no_of_employee:0
@@ -276,17 +227,14 @@
 msgstr "Födelsedatum"
 
 #. module: hr
-#: help:hr.employee,message_last_post:0
-#: help:hr.job,message_last_post:0
+#: help:hr.employee,message_last_post:0 help:hr.job,message_last_post:0
 msgid "Date of the last message posted on the record."
-msgstr ""
+msgstr "Datum för senast publicerade meddelandet i loggen."
 
 #. module: hr
 #: view:hr.department:hr.view_department_filter
-#: view:hr.employee:hr.view_employee_filter
-#: field:hr.employee,department_id:0
-#: view:hr.job:hr.view_job_filter
-#: field:hr.job,department_id:0
+#: view:hr.employee:hr.view_employee_filter field:hr.employee,department_id:0
+#: view:hr.job:hr.view_job_filter field:hr.job,department_id:0
 msgid "Department"
 msgstr "Avdelning"
 
@@ -305,7 +253,7 @@
 #. module: hr
 #: field:res.users,display_employees_suggestions:0
 msgid "Display Employees Suggestions"
-msgstr ""
+msgstr "Visa Anställdas Förslag"
 
 #. module: hr
 #: selection:hr.employee,marital:0
@@ -315,7 +263,7 @@
 #. module: hr
 #: field:hr.config.settings,module_hr_gamification:0
 msgid "Drive engagement with challenges and badges"
-msgstr ""
+msgstr "Öka engagemang med utmaningar och märken"
 
 #. module: hr
 #: view:hr.employee:hr.view_employee_form
@@ -332,7 +280,7 @@
 #. module: hr
 #: field:hr.employee.category,name:0
 msgid "Employee Tag"
-msgstr ""
+msgstr "Anställds etikett"
 
 #. module: hr
 #: model:ir.actions.act_window,name:hr.open_view_categ_form
@@ -349,8 +297,7 @@
 #: view:hr.employee:hr.view_employee_filter
 #: view:hr.employee:hr.view_employee_tree
 #: view:hr.employee:hr.view_partner_tree2
-#: field:hr.employee.category,employee_ids:0
-#: field:hr.job,employee_ids:0
+#: field:hr.employee.category,employee_ids:0 field:hr.job,employee_ids:0
 #: model:ir.actions.act_window,name:hr.hr_employee_normal_action_tree
 #: model:ir.actions.act_window,name:hr.open_view_employee_list
 #: model:ir.actions.act_window,name:hr.open_view_employee_list_my
@@ -393,8 +340,7 @@
 #: help:hr.job,expected_employees:0
 msgid ""
 "Expected number of employees for this job position after new recruitment."
-msgstr ""
-"Väntat antal anställda vid denna befattning efter en ny rekryteringsomgång."
+msgstr "Väntat antal anställda vid denna befattning efter en ny rekryteringsomgång."
 
 #. module: hr
 #: selection:hr.employee,gender:0
@@ -407,7 +353,7 @@
 #: view:hr.employee:hr.hr_kanban_view_employees
 #, python-format
 msgid "Follow"
-msgstr ""
+msgstr "Följ"
 
 #. module: hr
 #: field:hr.employee,message_follower_ids:0
@@ -418,7 +364,7 @@
 #. module: hr
 #: view:hr.employee:hr.hr_kanban_view_employees
 msgid "Following"
-msgstr ""
+msgstr "Följer"
 
 #. module: hr
 #: field:hr.employee,gender:0
@@ -426,10 +372,9 @@
 msgstr "Kön"
 
 #. module: hr
-#: view:hr.employee:hr.view_employee_filter
-#: view:hr.job:hr.view_job_filter
+#: view:hr.employee:hr.view_employee_filter view:hr.job:hr.view_job_filter
 msgid "Group By"
-msgstr ""
+msgstr "Gruppera efter"
 
 #. module: hr
 #: view:hr.employee:hr.view_employee_form
@@ -442,14 +387,11 @@
 msgstr "Rekryterade"
 
 #. module: hr
-#: help:hr.employee,message_summary:0
-#: help:hr.job,message_summary:0
+#: help:hr.employee,message_summary:0 help:hr.job,message_summary:0
 msgid ""
 "Holds the Chatter summary (number of messages, ...). This summary is "
 "directly in html format in order to be inserted in kanban views."
-msgstr ""
-"Lagrar pladder-sammanfattning (antal meddelanden, ...). Denna sammanfattning "
-"presenteras i html-format för att kunna sättas in i kanban vyer."
+msgstr "Lagrar pladder-sammanfattning (antal meddelanden, ...). Denna sammanfattning presenteras i html-format för att kunna sättas in i kanban vyer."
 
 #. module: hr
 #: field:hr.employee,address_home_id:0
@@ -470,13 +412,10 @@
 msgstr "Personaladministration"
 
 #. module: hr
-#: field:hr.config.settings,id:0
-#: field:hr.department,id:0
-#: field:hr.employee,id:0
-#: field:hr.employee.category,id:0
-#: field:hr.job,id:0
+#: field:hr.config.settings,id:0 field:hr.department,id:0
+#: field:hr.employee,id:0 field:hr.employee.category,id:0 field:hr.job,id:0
 msgid "ID"
-msgstr ""
+msgstr "ID"
 
 #. module: hr
 #: field:hr.employee,identification_id:0
@@ -484,8 +423,7 @@
 msgstr "Identifikations nr"
 
 #. module: hr
-#: help:hr.employee,message_unread:0
-#: help:hr.job,message_unread:0
+#: help:hr.employee,message_unread:0 help:hr.job,message_unread:0
 msgid "If checked new messages require your attention."
 msgstr "Om ikryssad nya meddelanden som kräver din uppmärksamhet"
 
@@ -510,16 +448,13 @@
 msgstr "Installera ditt lands lönehantering"
 
 #. module: hr
-#: field:hr.employee,message_is_follower:0
-#: field:hr.job,message_is_follower:0
+#: field:hr.employee,message_is_follower:0 field:hr.job,message_is_follower:0
 msgid "Is a Follower"
 msgstr "Är en följare"
 
 #. module: hr
-#: view:hr.employee:hr.view_employee_filter
-#: view:hr.job:hr.view_hr_job_form
-#: view:hr.job:hr.view_hr_job_tree
-#: view:hr.job:hr.view_job_filter
+#: view:hr.employee:hr.view_employee_filter view:hr.job:hr.view_hr_job_form
+#: view:hr.job:hr.view_hr_job_tree view:hr.job:hr.view_job_filter
 msgid "Job"
 msgstr "Jobb"
 
@@ -536,7 +471,7 @@
 #. module: hr
 #: model:ir.model,name:hr.model_hr_job
 msgid "Job Position"
-msgstr ""
+msgstr "Tjänst"
 
 #. module: hr
 #: model:ir.actions.act_window,name:hr.action_hr_job
@@ -547,36 +482,30 @@
 #. module: hr
 #: field:hr.employee,job_id:0
 msgid "Job Title"
-msgstr ""
-
-#. module: hr
-#: field:hr.department,jobs_ids:0
-#: view:hr.job:hr.view_job_filter
+msgstr "Befattning"
+
+#. module: hr
+#: field:hr.department,jobs_ids:0 view:hr.job:hr.view_job_filter
 msgid "Jobs"
 msgstr "Jobb"
 
 #. module: hr
-#: field:hr.employee,message_last_post:0
-#: field:hr.job,message_last_post:0
+#: field:hr.employee,message_last_post:0 field:hr.job,message_last_post:0
 msgid "Last Message Date"
-msgstr ""
-
-#. module: hr
-#: field:hr.config.settings,write_uid:0
-#: field:hr.department,write_uid:0
-#: field:hr.employee,write_uid:0
-#: field:hr.employee.category,write_uid:0
+msgstr "Senast meddelandedatum"
+
+#. module: hr
+#: field:hr.config.settings,write_uid:0 field:hr.department,write_uid:0
+#: field:hr.employee,write_uid:0 field:hr.employee.category,write_uid:0
 #: field:hr.job,write_uid:0
 msgid "Last Updated by"
-msgstr ""
-
-#. module: hr
-#: field:hr.config.settings,write_date:0
-#: field:hr.department,write_date:0
-#: field:hr.employee,write_date:0
-#: field:hr.employee.category,write_date:0
+msgstr "Senast uppdaterad av"
+
+#. module: hr
+#: field:hr.config.settings,write_date:0 field:hr.department,write_date:0
+#: field:hr.employee,write_date:0 field:hr.employee.category,write_date:0
 msgid "Last Updated on"
-msgstr ""
+msgstr "Senast uppdaterad"
 
 #. module: hr
 #: field:hr.employee,last_login:0
@@ -629,8 +558,7 @@
 msgstr "Administrera tidrapporter"
 
 #. module: hr
-#: field:hr.department,manager_id:0
-#: view:hr.employee:hr.view_employee_filter
+#: field:hr.department,manager_id:0 view:hr.employee:hr.view_employee_filter
 #: field:hr.employee,parent_id:0
 msgid "Manager"
 msgstr "Chef"
@@ -656,10 +584,7 @@
 "Medium-sized photo of the employee. It is automatically resized as a "
 "128x128px image, with aspect ratio preserved. Use this field in form views "
 "or some kanban views."
-msgstr ""
-"Medelstort foto av den anställde. Det storleksändras automatiskt till "
-"128x128px , med bildförhållande bevaras. Använd det här fältet i formulär "
-"vyer eller några Kanban vyer."
+msgstr "Medelstort foto av den anställde. Det storleksändras automatiskt till 128x128px , med bildförhållande bevaras. Använd det här fältet i formulär vyer eller några Kanban vyer."
 
 #. module: hr
 #: field:hr.department,member_ids:0
@@ -667,20 +592,17 @@
 msgstr "Medlemmar"
 
 #. module: hr
-#: field:hr.employee,message_ids:0
-#: field:hr.job,message_ids:0
+#: field:hr.employee,message_ids:0 field:hr.job,message_ids:0
 msgid "Messages"
 msgstr "Meddelanden"
 
 #. module: hr
-#: help:hr.employee,message_ids:0
-#: help:hr.job,message_ids:0
+#: help:hr.employee,message_ids:0 help:hr.job,message_ids:0
 msgid "Messages and communication history"
 msgstr "Meddelande och kommunikationshistorik"
 
 #. module: hr
-#: field:hr.department,complete_name:0
-#: field:hr.employee,name_related:0
+#: field:hr.department,complete_name:0 field:hr.employee,name_related:0
 #: field:hr.employee.category,complete_name:0
 msgid "Name"
 msgstr "Namn"
@@ -846,18 +768,15 @@
 #. module: hr
 #: field:hr.employee,image_small:0
 msgid "Small-sized photo"
-msgstr ""
+msgstr "Litet fotografi"
 
 #. module: hr
 #: help:hr.employee,image_small:0
 msgid ""
 "Small-sized photo of the employee. It is automatically resized as a 64x64px "
-"image, with aspect ratio preserved. Use this field anywhere a small image is "
-"required."
-msgstr ""
-"Litet foto av den anställde. Det storleksändras automatiskt till 64x64px, "
-"men bildförhållandet bevaras. Använd det här fältet i de fall en liten bild "
-"krävs."
+"image, with aspect ratio preserved. Use this field anywhere a small image is"
+" required."
+msgstr "Litet foto av den anställde. Det storleksändras automatiskt till 64x64px, men bildförhållandet bevaras. Använd det här fältet i de fall en liten bild krävs."
 
 #. module: hr
 #: help:hr.employee,sinid:0
@@ -870,8 +789,7 @@
 msgstr "Personnummer"
 
 #. module: hr
-#: view:hr.employee:hr.view_employee_form
-#: view:hr.job:hr.view_job_filter
+#: view:hr.employee:hr.view_employee_form view:hr.job:hr.view_job_filter
 #: field:hr.job,state:0
 msgid "Status"
 msgstr "Status"
@@ -899,8 +817,7 @@
 msgstr ""
 
 #. module: hr
-#: field:hr.employee,message_summary:0
-#: field:hr.job,message_summary:0
+#: field:hr.employee,message_summary:0 field:hr.job,message_summary:0
 msgid "Summary"
 msgstr "Summering"
 
@@ -916,8 +833,7 @@
 
 #. module: hr
 #: sql_constraint:hr.job:0
-msgid ""
-"The name of the job position must be unique per department in company!"
+msgid "The name of the job position must be unique per department in company!"
 msgstr ""
 
 #. module: hr
@@ -925,17 +841,14 @@
 msgid ""
 "This field holds the image used as photo for the employee, limited to "
 "1024x1024px."
-msgstr ""
-"Detta fält innehåller ett foto av den anställde, begränsat till 1024x1024px."
+msgstr "Detta fält innehåller ett foto av den anställde, begränsat till 1024x1024px."
 
 #. module: hr
 #: help:hr.config.settings,module_account_analytic_analysis:0
 msgid ""
-"This installs the module account_analytic_analysis, which will install sales "
-"management too."
-msgstr ""
-"Detta installerar modulen account_analytic_analysis, vilket kommer att "
-"installera kundorder också."
+"This installs the module account_analytic_analysis, which will install sales"
+" management too."
+msgstr "Detta installerar modulen account_analytic_analysis, vilket kommer att installera kundorder också."
 
 #. module: hr
 #: help:hr.config.settings,module_hr_attendance:0
@@ -1000,18 +913,17 @@
 #. module: hr
 #: view:hr.employee:hr.hr_kanban_view_employees
 msgid "Unfollow"
-msgstr ""
-
-#. module: hr
-#: field:hr.employee,message_unread:0
-#: field:hr.job,message_unread:0
+msgstr "Sluta följa"
+
+#. module: hr
+#: field:hr.employee,message_unread:0 field:hr.job,message_unread:0
 msgid "Unread Messages"
 msgstr "Olästa meddelanden"
 
 #. module: hr
 #: field:hr.job,write_date:0
 msgid "Update Date"
-msgstr ""
+msgstr "Uppdateringsdatum"
 
 #. module: hr
 #: model:ir.model,name:hr.model_res_users
@@ -1065,6 +977,6 @@
 msgstr ""
 
 #. module: hr
-#: view:hr.job:hr.view_hr_job_form
-msgid "no_of_recruitment"
-msgstr ""+#: view:hr.config.settings:hr.view_human_resources_configuration
+msgid "or"
+msgstr "eller"