# Translation of Odoo Server.
# This file contains the translation of the following modules:
#	* im_livechat
#
msgid ""
msgstr ""
<<<<<<< HEAD
"Project-Id-Version: Odoo Server 10.0alpha1e\n"
"Report-Msgid-Bugs-To: \n"
"POT-Creation-Date: 2016-08-18 08:38+0000\n"
"PO-Revision-Date: 2016-08-18 08:38+0000\n"
=======
"Project-Id-Version: Odoo Server 9.saas~10c\n"
"Report-Msgid-Bugs-To: \n"
"POT-Creation-Date: 2016-08-18 14:08+0000\n"
"PO-Revision-Date: 2016-08-18 14:08+0000\n"
>>>>>>> 9ad5f26b
"Last-Translator: <>\n"
"Language-Team: \n"
"MIME-Version: 1.0\n"
"Content-Type: text/plain; charset=UTF-8\n"
"Content-Transfer-Encoding: \n"
"Plural-Forms: \n"

#. module: im_livechat
#: model:ir.model.fields,field_description:im_livechat.field_im_livechat_report_operator_nbr_channel
msgid "# of Sessions"
msgstr ""

#. module: im_livechat
#: model:ir.model.fields,field_description:im_livechat.field_im_livechat_report_channel_nbr_speaker
msgid "# of speakers"
msgstr ""

#. module: im_livechat
#: model:ir.model.fields,field_description:im_livechat.field_im_livechat_channel_rating_percentage_satisfaction
#: model:ir.ui.view,arch_db:im_livechat.im_livechat_channel_view_form
msgid "% Happy"
msgstr ""

#. module: im_livechat
#: model:ir.model.fields,help:im_livechat.field_im_livechat_channel_rule_action
msgid "* 'Display the button' displays the chat button on the pages.\n"
"* 'Auto popup' displays the button and automatically open the conversation pane.\n"
"* 'Hide the button' hides the chat button on the pages."
msgstr ""

#. module: im_livechat
#: model:ir.ui.view,arch_db:im_livechat.im_livechat_channel_view_form
msgid "<span>Define rules for your live support channel. You can apply an action (disable the support, automatically open your support, or just make the button available) for the given URL, and per country.<br/>To identify the country, GeoIP must be install on your server, otherwise, the countries of the rule will not be taken into account.</span>"
msgstr ""

#. module: im_livechat
#: model:ir.model.fields,field_description:im_livechat.field_im_livechat_channel_rule_action
msgid "Action"
msgstr ""

#. module: im_livechat
#: model:ir.model.fields,field_description:im_livechat.field_mail_channel_anonymous_name
msgid "Anonymous Name"
msgstr ""

#. module: im_livechat
#: model:ir.model.fields,field_description:im_livechat.field_im_livechat_channel_are_you_inside
msgid "Are you inside the matrix?"
msgstr ""

#. module: im_livechat
#. openerp-web
#: code:addons/im_livechat/static/src/js/im_livechat.js:27
#, python-format
msgid "Ask something ..."
msgstr ""

#. module: im_livechat
#: model:ir.ui.view,arch_db:im_livechat.mail_channel_view_form
#: model:ir.ui.view,arch_db:im_livechat.mail_channel_view_tree
msgid "Attendees"
msgstr ""

#. module: im_livechat
#: selection:im_livechat.channel.rule,action:0
msgid "Auto popup"
msgstr ""

#. module: im_livechat
#: model:ir.model.fields,field_description:im_livechat.field_im_livechat_channel_rule_auto_popup_timer
msgid "Auto popup timer"
msgstr ""

#. module: im_livechat
#: model:ir.model.fields,field_description:im_livechat.field_im_livechat_report_channel_duration
#: model:ir.model.fields,field_description:im_livechat.field_im_livechat_report_operator_duration
msgid "Average duration"
msgstr ""

#. module: im_livechat
#: model:ir.model.fields,field_description:im_livechat.field_im_livechat_report_channel_nbr_message
msgid "Average message"
msgstr ""

#. module: im_livechat
#: model:ir.model.fields,help:im_livechat.field_im_livechat_report_operator_time_to_answer
msgid "Average time to give the first answer to the visitor"
msgstr ""

#. module: im_livechat
#. openerp-web
#: code:addons/im_livechat/static/src/xml/im_livechat.xml:13
#, python-format
msgid "Bad"
msgstr ""

#. module: im_livechat
#: model:ir.actions.act_window,name:im_livechat.im_livechat_canned_response_action
#: model:ir.ui.menu,name:im_livechat.canned_responses
msgid "Canned Responses"
msgstr ""

#. module: im_livechat
#: model:ir.actions.act_window,help:im_livechat.im_livechat_canned_response_action
msgid "Canned responses allow you to insert prewritten responses in\n"
"                your messages by typing <i>:shortcut</i>. The shortcut is\n"
"                replaced directly in your message, so that you can still edit\n"
"                it before sending."
msgstr ""

#. module: im_livechat
#: model:ir.model.fields,field_description:im_livechat.field_im_livechat_channel_rule_channel_id
#: model:ir.model.fields,field_description:im_livechat.field_im_livechat_report_channel_livechat_channel_id
#: model:ir.model.fields,field_description:im_livechat.field_im_livechat_report_operator_livechat_channel_id
#: model:ir.model.fields,field_description:im_livechat.field_mail_channel_livechat_channel_id
#: model:ir.ui.view,arch_db:im_livechat.im_livechat_report_channel_view_search
#: model:ir.ui.view,arch_db:im_livechat.im_livechat_report_operator_view_search
#: model:ir.ui.view,arch_db:im_livechat.mail_channel_view_search
msgid "Channel"
msgstr ""

#. module: im_livechat
#: model:ir.model.fields,field_description:im_livechat.field_im_livechat_report_channel_channel_name
msgid "Channel Name"
msgstr ""

#. module: im_livechat
#: model:ir.ui.view,arch_db:im_livechat.im_livechat_channel_rule_view_form
msgid "Channel Rule"
msgstr ""

#. module: im_livechat
#: model:ir.model,name:im_livechat.model_im_livechat_channel_rule
#: model:ir.ui.view,arch_db:im_livechat.im_livechat_channel_view_form
msgid "Channel Rules"
msgstr ""

#. module: im_livechat
#: model:ir.ui.menu,name:im_livechat.support_channels
msgid "Channels"
msgstr ""

#. module: im_livechat
#: model:ir.model.fields,field_description:im_livechat.field_im_livechat_channel_input_placeholder
msgid "Chat Input Placeholder"
msgstr ""

#. module: im_livechat
#. openerp-web
#: code:addons/im_livechat/static/src/js/im_livechat.js:29
#, python-format
msgid "Chat with one of our collaborators"
msgstr ""

#. module: im_livechat
#: model:ir.actions.act_window,help:im_livechat.im_livechat_canned_response_action
msgid "Click to create a new canned response."
msgstr ""

#. module: im_livechat
#: model:ir.actions.act_window,help:im_livechat.im_livechat_channel_action
msgid "Click to define a new website live chat channel."
msgstr ""

#. module: im_livechat
#: model:ir.model.fields,field_description:im_livechat.field_im_livechat_report_channel_technical_name
#: model:ir.ui.view,arch_db:im_livechat.im_livechat_report_channel_view_search
msgid "Code"
msgstr ""

#. module: im_livechat
#: model:ir.ui.menu,name:im_livechat.livechat_config
msgid "Configuration"
msgstr ""

#. module: im_livechat
#: model:ir.model.fields,field_description:im_livechat.field_im_livechat_report_channel_channel_id
#: model:ir.model.fields,field_description:im_livechat.field_im_livechat_report_operator_channel_id
msgid "Conversation"
msgstr ""

#. module: im_livechat
#: model:ir.ui.view,arch_db:im_livechat.im_livechat_channel_view_form
msgid "Copy and paste this code into your website, within the &lt;head&gt; tag:"
msgstr ""

#. module: im_livechat
#: model:ir.model.fields,field_description:im_livechat.field_im_livechat_channel_rule_country_ids
msgid "Country"
msgstr ""

#. module: im_livechat
#: model:ir.model.fields,field_description:im_livechat.field_im_livechat_channel_create_uid
#: model:ir.model.fields,field_description:im_livechat.field_im_livechat_channel_rule_create_uid
msgid "Created by"
msgstr ""

#. module: im_livechat
#: model:ir.model.fields,field_description:im_livechat.field_im_livechat_channel_create_date
#: model:ir.model.fields,field_description:im_livechat.field_im_livechat_channel_rule_create_date
msgid "Created on"
msgstr ""

#. module: im_livechat
#: model:ir.ui.view,arch_db:im_livechat.im_livechat_report_channel_view_search
#: model:ir.ui.view,arch_db:im_livechat.im_livechat_report_operator_view_search
#: model:ir.ui.view,arch_db:im_livechat.mail_channel_view_search
msgid "Creation date (day)"
msgstr ""

#. module: im_livechat
#: model:ir.ui.view,arch_db:im_livechat.im_livechat_report_channel_view_search
#: model:ir.ui.view,arch_db:im_livechat.im_livechat_report_operator_view_search
msgid "Creation date (hour)"
msgstr ""

#. module: im_livechat
#: model:ir.ui.view,arch_db:im_livechat.im_livechat_report_channel_view_search
#: model:ir.ui.view,arch_db:im_livechat.im_livechat_report_operator_view_search
#: model:ir.ui.view,arch_db:im_livechat.mail_channel_view_search
msgid "Creation date (month)"
msgstr ""

#. module: im_livechat
#: model:ir.ui.view,arch_db:im_livechat.im_livechat_report_channel_view_search
#: model:ir.ui.view,arch_db:im_livechat.im_livechat_report_operator_view_search
#: model:ir.ui.view,arch_db:im_livechat.mail_channel_view_search
msgid "Creation date (week)"
msgstr ""

#. module: im_livechat
#: model:ir.ui.view,arch_db:im_livechat.im_livechat_report_channel_view_search
#: model:ir.ui.view,arch_db:im_livechat.im_livechat_report_operator_view_search
#: model:ir.ui.view,arch_db:im_livechat.mail_channel_view_search
msgid "Creation date (year)"
msgstr ""

#. module: im_livechat
#: model:ir.model.fields,help:im_livechat.field_im_livechat_channel_button_text
msgid "Default text displayed on the Livechat Support Button"
msgstr ""

#. module: im_livechat
#: model:ir.model.fields,help:im_livechat.field_im_livechat_channel_rule_auto_popup_timer
msgid "Delay (in seconds) to automatically open the conversation window. Note: the selected action must be 'Auto popup' otherwise this parameter will not be taken into account."
msgstr ""

#. module: im_livechat
#. openerp-web
#: code:addons/im_livechat/static/src/xml/im_livechat.xml:7
#, python-format
msgid "Did we correctly answer your question ?"
msgstr ""

#. module: im_livechat
#: model:ir.model,name:im_livechat.model_mail_channel
msgid "Discussion channel"
msgstr ""

#. module: im_livechat
#: model:ir.model.fields,field_description:im_livechat.field_im_livechat_channel_display_name
#: model:ir.model.fields,field_description:im_livechat.field_im_livechat_channel_rule_display_name
#: model:ir.model.fields,field_description:im_livechat.field_im_livechat_report_channel_display_name
#: model:ir.model.fields,field_description:im_livechat.field_im_livechat_report_operator_display_name
msgid "Display Name"
msgstr ""

#. module: im_livechat
#: selection:im_livechat.channel.rule,action:0
msgid "Display the button"
msgstr ""

#. module: im_livechat
#: model:ir.model.fields,help:im_livechat.field_im_livechat_report_channel_duration
#: model:ir.model.fields,help:im_livechat.field_im_livechat_report_operator_duration
msgid "Duration of the conversation (in seconds)"
msgstr ""

#. module: im_livechat
#: model:ir.actions.act_window,help:im_livechat.im_livechat_channel_action
msgid "Each channel has it's own URL that you can send by email to\n"
"                your customers in order to start chatting with you."
msgstr ""

#. module: im_livechat
#. openerp-web
#: code:addons/im_livechat/static/src/xml/im_livechat.xml:19
#, python-format
msgid "Explain your note"
msgstr ""

#. module: im_livechat
#: model:ir.ui.view,arch_db:im_livechat.im_livechat_channel_view_form
msgid "For website built with Odoo CMS, please install the website_livechat module. Then go to Settings &gt; Website Settings and select the Website Live Chat Channel you want to add on your website."
msgstr ""

#. module: im_livechat
#: model:ir.model.fields,help:im_livechat.field_im_livechat_channel_rule_sequence
msgid "Given the order to find a matching rule. If 2 rules are matching for the given url/country, the one with the lowest sequence will be chosen."
msgstr ""

#. module: im_livechat
#. openerp-web
#: code:addons/im_livechat/static/src/xml/im_livechat.xml:11
#, python-format
msgid "Good"
msgstr ""

#. module: im_livechat
#: model:ir.ui.view,arch_db:im_livechat.im_livechat_report_channel_view_search
#: model:ir.ui.view,arch_db:im_livechat.im_livechat_report_operator_view_search
#: model:ir.ui.view,arch_db:im_livechat.mail_channel_view_search
msgid "Group By..."
msgstr ""

#. module: im_livechat
#: model:ir.ui.view,arch_db:im_livechat.mail_channel_view_tree
msgid "Has a Rating"
msgstr ""

#. module: im_livechat
#: selection:im_livechat.channel.rule,action:0
msgid "Hide the button"
msgstr ""

#. module: im_livechat
#: model:ir.actions.act_window,name:im_livechat.mail_channel_action
#: model:ir.ui.view,arch_db:im_livechat.mail_channel_view_form
#: model:ir.ui.view,arch_db:im_livechat.mail_channel_view_tree
msgid "History"
msgstr ""

#. module: im_livechat
#: model:ir.model.fields,field_description:im_livechat.field_im_livechat_report_channel_start_date_hour
msgid "Hour of start Date of session"
msgstr ""

#. module: im_livechat
#. openerp-web
#: code:addons/im_livechat/static/src/js/im_livechat.js:30
#, python-format
msgid "How may I help you?"
msgstr ""

#. module: im_livechat
#: model:ir.ui.view,arch_db:im_livechat.im_livechat_channel_view_form
msgid "How to use the Website Live Chat widget?"
msgstr ""

#. module: im_livechat
#. openerp-web
#: code:addons/im_livechat/static/src/xml/im_livechat.xml:15
#, python-format
msgid "I don't want to rate this conversation"
msgstr ""

#. module: im_livechat
#: model:ir.model.fields,field_description:im_livechat.field_im_livechat_channel_id
#: model:ir.model.fields,field_description:im_livechat.field_im_livechat_channel_rule_id
#: model:ir.model.fields,field_description:im_livechat.field_im_livechat_report_channel_id
#: model:ir.model.fields,field_description:im_livechat.field_im_livechat_report_operator_id
msgid "ID"
msgstr ""

#. module: im_livechat
#: model:ir.model.fields,field_description:im_livechat.field_im_livechat_channel_image
msgid "Image"
msgstr ""

#. module: im_livechat
#: model:ir.ui.view,arch_db:im_livechat.im_livechat_channel_view_kanban
msgid "Join"
msgstr ""

#. module: im_livechat
#: model:ir.ui.view,arch_db:im_livechat.im_livechat_channel_view_form
msgid "Join Channel"
msgstr ""

#. module: im_livechat
#: model:ir.ui.view,arch_db:im_livechat.im_livechat_report_channel_view_search
#: model:ir.ui.view,arch_db:im_livechat.im_livechat_report_operator_view_search
msgid "Last 24h"
msgstr ""

#. module: im_livechat
#: model:ir.model.fields,field_description:im_livechat.field_im_livechat_channel___last_update
#: model:ir.model.fields,field_description:im_livechat.field_im_livechat_channel_rule___last_update
#: model:ir.model.fields,field_description:im_livechat.field_im_livechat_report_channel___last_update
#: model:ir.model.fields,field_description:im_livechat.field_im_livechat_report_operator___last_update
msgid "Last Modified on"
msgstr ""

#. module: im_livechat
#: model:ir.model,name:im_livechat.model_mail_channel_partner
msgid "Last Seen Many2many"
msgstr ""

#. module: im_livechat
#: model:ir.model.fields,field_description:im_livechat.field_im_livechat_channel_rule_write_uid
#: model:ir.model.fields,field_description:im_livechat.field_im_livechat_channel_write_uid
msgid "Last Updated by"
msgstr ""

#. module: im_livechat
#: model:ir.model.fields,field_description:im_livechat.field_im_livechat_channel_rule_write_date
#: model:ir.model.fields,field_description:im_livechat.field_im_livechat_channel_write_date
msgid "Last Updated on"
msgstr ""

#. module: im_livechat
#: model:ir.ui.view,arch_db:im_livechat.im_livechat_report_channel_view_search
#: model:ir.ui.view,arch_db:im_livechat.im_livechat_report_operator_view_search
msgid "Last Week"
msgstr ""

#. module: im_livechat
#: model:ir.ui.view,arch_db:im_livechat.im_livechat_channel_view_form
msgid "Leave Channel"
msgstr ""

#. module: im_livechat
#: model:ir.ui.menu,name:im_livechat.menu_livechat_root
msgid "Live Chat"
msgstr ""

#. module: im_livechat
#: model:ir.module.category,name:im_livechat.module_category_im_livechat
msgid "Live Support"
msgstr ""

#. module: im_livechat
#. openerp-web
#: code:addons/im_livechat/static/src/xml/im_livechat_backend.xml:9
#, python-format
msgid "Livechat"
msgstr ""

#. module: im_livechat
#: model:ir.model,name:im_livechat.model_im_livechat_channel
msgid "Livechat Channel"
msgstr ""

#. module: im_livechat
#: model:ir.actions.act_window,help:im_livechat.im_livechat_report_channel_action
#: model:ir.actions.act_window,help:im_livechat.im_livechat_report_operator_action
msgid "Livechat Support Channel Statistics allows you to easily check and analyse your company livechat session performance. Extract information about the missed sessions, the audiance, the duration of a session, etc."
<<<<<<< HEAD
=======
msgstr ""

#. module: im_livechat
#: model:ir.ui.view,arch_db:im_livechat.support_page
msgid "Livechat Support Page"
>>>>>>> 9ad5f26b
msgstr ""

#. module: im_livechat
#: model:ir.model,name:im_livechat.model_im_livechat_report_channel
#: model:ir.model,name:im_livechat.model_im_livechat_report_operator
msgid "Livechat Support Report"
msgstr ""

#. module: im_livechat
#: model:ir.actions.act_window,name:im_livechat.im_livechat_report_channel_action
#: model:ir.actions.act_window,name:im_livechat.im_livechat_report_operator_action
msgid "Livechat Support Report Channel"
msgstr ""

#. module: im_livechat
#: model:ir.ui.view,arch_db:im_livechat.im_livechat_report_channel_view_graph
#: model:ir.ui.view,arch_db:im_livechat.im_livechat_report_channel_view_pivot
#: model:ir.ui.view,arch_db:im_livechat.im_livechat_report_operator_view_graph
#: model:ir.ui.view,arch_db:im_livechat.im_livechat_report_operator_view_pivot
msgid "Livechat Support Statistics"
msgstr ""

#. module: im_livechat
#: model:res.groups,name:im_livechat.im_livechat_group_manager
msgid "Manager"
msgstr ""

#. module: im_livechat
#: model:ir.model.fields,field_description:im_livechat.field_im_livechat_channel_rule_sequence
msgid "Matching order"
msgstr ""

#. module: im_livechat
#: model:ir.model.fields,field_description:im_livechat.field_im_livechat_channel_image_medium
msgid "Medium"
msgstr ""

#. module: im_livechat
#: model:ir.model.fields,help:im_livechat.field_im_livechat_channel_image_medium
msgid "Medium-sized photo of the group. It is automatically resized as a 128x128px image, with aspect ratio preserved. Use this field in form views or some kanban views."
msgstr ""

#. module: im_livechat
#: model:ir.ui.view,arch_db:im_livechat.im_livechat_report_channel_view_search
msgid "Missed sessions"
msgstr ""

#. module: im_livechat
#: model:ir.model.fields,field_description:im_livechat.field_im_livechat_channel_name
msgid "Name"
msgstr ""

#. module: im_livechat
#. openerp-web
#: code:addons/im_livechat/static/src/js/im_livechat.js:117
#, python-format
msgid "None of our collaborators seems to be available, please try again later."
msgstr ""

#. module: im_livechat
#: model:ir.model.fields,field_description:im_livechat.field_im_livechat_channel_nbr_channel
#: model:ir.model.fields,help:im_livechat.field_im_livechat_report_operator_nbr_channel
msgid "Number of conversation"
msgstr ""

#. module: im_livechat
#: model:ir.model.fields,help:im_livechat.field_im_livechat_report_channel_nbr_speaker
msgid "Number of different speakers"
msgstr ""

#. module: im_livechat
#: model:ir.model.fields,help:im_livechat.field_im_livechat_report_channel_nbr_message
msgid "Number of message in the conversation"
msgstr ""

#. module: im_livechat
#. openerp-web
#: code:addons/im_livechat/static/src/xml/im_livechat.xml:12
#, python-format
msgid "OK"
msgstr ""

#. module: im_livechat
#: model:ir.model.fields,field_description:im_livechat.field_im_livechat_report_channel_partner_id
#: model:ir.model.fields,field_description:im_livechat.field_im_livechat_report_operator_partner_id
#: model:ir.ui.view,arch_db:im_livechat.im_livechat_report_channel_view_search
#: model:ir.ui.view,arch_db:im_livechat.im_livechat_report_operator_view_search
msgid "Operator"
msgstr ""

#. module: im_livechat
#: model:ir.ui.menu,name:im_livechat.menu_reporting_livechat_operator
msgid "Operator Analysis"
msgstr ""

#. module: im_livechat
#: model:ir.model.fields,field_description:im_livechat.field_im_livechat_channel_user_ids
#: model:ir.ui.view,arch_db:im_livechat.im_livechat_channel_view_form
msgid "Operators"
msgstr ""

#. module: im_livechat
#: model:ir.ui.view,arch_db:im_livechat.im_livechat_channel_view_kanban
msgid "Operators\n"
"                                            <br/>\n"
"                                            <i class=\"fa fa-comments\"/>"
msgstr ""

#. module: im_livechat
<<<<<<< HEAD
#: model:ir.ui.view,arch_db:im_livechat.im_livechat_channel_view_form
msgid "Operators that do not show any activity In Odoo for more than 30 minutes will be considered as disconnected."
msgstr ""

#. module: im_livechat
=======
>>>>>>> 9ad5f26b
#: model:ir.ui.view,arch_db:im_livechat.im_livechat_channel_view_form
msgid "Options"
msgstr ""

#. module: im_livechat
#: model:ir.model.fields,help:im_livechat.field_im_livechat_channel_rating_percentage_satisfaction
msgid "Percentage of happy ratings over the past 7 days"
msgstr ""

#. module: im_livechat
#: model:ir.ui.view,arch_db:im_livechat.im_livechat_channel_view_kanban
msgid "Quit"
msgstr ""

#. module: im_livechat
#: model:ir.model,name:im_livechat.model_rating_rating
msgid "Rating"
msgstr ""

#. module: im_livechat
#. openerp-web
#: code:addons/im_livechat/static/src/js/im_livechat.js:309
#, python-format
msgid "Rating: :rating_%d"
msgstr ""

#. module: im_livechat
#: model:ir.model.fields,help:im_livechat.field_im_livechat_channel_rule_regex_url
msgid "Regular expression specifying the web pages this rule will be applied on."
msgstr ""

#. module: im_livechat
#: model:ir.ui.menu,name:im_livechat.menu_reporting_livechat
msgid "Report"
msgstr ""

#. module: im_livechat
#: model:ir.model.fields,field_description:im_livechat.field_im_livechat_channel_rule_ids
#: model:ir.ui.view,arch_db:im_livechat.im_livechat_channel_rule_view_tree
msgid "Rules"
msgstr ""

#. module: im_livechat
#: model:ir.model.fields,field_description:im_livechat.field_im_livechat_channel_script_external
msgid "Script (external)"
msgstr ""

#. module: im_livechat
#: model:ir.ui.view,arch_db:im_livechat.mail_channel_view_search
msgid "Search history"
msgstr ""

#. module: im_livechat
#: model:ir.ui.view,arch_db:im_livechat.im_livechat_report_channel_view_search
#: model:ir.ui.view,arch_db:im_livechat.im_livechat_report_operator_view_search
msgid "Search report"
msgstr ""

#. module: im_livechat
#: model:ir.ui.view,arch_db:im_livechat.mail_channel_view_form
#: model:ir.ui.view,arch_db:im_livechat.mail_channel_view_tree
msgid "Session Date"
msgstr ""

#. module: im_livechat
#: model:ir.ui.view,arch_db:im_livechat.mail_channel_view_form
msgid "Session Form"
msgstr ""

#. module: im_livechat
#: model:ir.ui.menu,name:im_livechat.menu_reporting_livechat_channel
msgid "Session Statistics"
msgstr ""

#. module: im_livechat
#: model:ir.actions.act_window,name:im_livechat.mail_channel_action_from_livechat_channel
#: model:ir.model.fields,field_description:im_livechat.field_im_livechat_channel_channel_ids
#: model:ir.ui.view,arch_db:im_livechat.im_livechat_channel_view_form
#: model:ir.ui.view,arch_db:im_livechat.im_livechat_channel_view_kanban
msgid "Sessions"
msgstr ""

#. module: im_livechat
#: model:ir.ui.menu,name:im_livechat.session_history
msgid "Sessions History"
msgstr ""

#. module: im_livechat
#: model:ir.model.fields,help:im_livechat.field_im_livechat_channel_image_small
msgid "Small-sized photo of the group. It is automatically resized as a 64x64px image, with aspect ratio preserved. Use this field anywhere a small image is required."
msgstr ""

#. module: im_livechat
#: model:ir.model.fields,field_description:im_livechat.field_im_livechat_report_channel_start_date
#: model:ir.model.fields,field_description:im_livechat.field_im_livechat_report_operator_start_date
msgid "Start Date of session"
msgstr ""

#. module: im_livechat
#: model:ir.model.fields,help:im_livechat.field_im_livechat_report_channel_start_date
#: model:ir.model.fields,help:im_livechat.field_im_livechat_report_operator_start_date
msgid "Start date of the conversation"
msgstr ""

#. module: im_livechat
#: model:ir.model.fields,field_description:im_livechat.field_im_livechat_channel_button_text
msgid "Text of the Button"
msgstr ""

#. module: im_livechat
#: model:ir.model.fields,help:im_livechat.field_im_livechat_channel_rule_channel_id
msgid "The channel of the rule"
msgstr ""

#. module: im_livechat
#: model:ir.model.fields,help:im_livechat.field_im_livechat_channel_name
msgid "The name of the channel"
msgstr ""

#. module: im_livechat
#: model:ir.model.fields,help:im_livechat.field_im_livechat_channel_rule_country_ids
msgid "The rule will only be applied for these countries. Example: if you select 'Belgium' and 'United States' and that you set the action to 'Hide Button', the chat button will be hidden on the specified URL from the visitors located in these 2 countries. This feature requires GeoIP installed on your server."
msgstr ""

#. module: im_livechat
#: model:res.groups,comment:im_livechat.im_livechat_group_manager
msgid "The user will be able to delete support channels."
msgstr ""

#. module: im_livechat
#: model:res.groups,comment:im_livechat.im_livechat_group_user
msgid "The user will be able to join support channels."
msgstr ""

#. module: im_livechat
#: model:ir.model.fields,help:im_livechat.field_im_livechat_channel_image
msgid "This field holds the image used as photo for the group, limited to 1024x1024px."
msgstr ""

#. module: im_livechat
#: model:ir.model.fields,help:im_livechat.field_im_livechat_channel_default_message
msgid "This is an automated 'welcome' message that your visitor will see when they initiate a new conversation."
msgstr ""

#. module: im_livechat
#: model:ir.model.fields,field_description:im_livechat.field_im_livechat_channel_image_small
msgid "Thumbnail"
msgstr ""

#. module: im_livechat
#: model:ir.model.fields,field_description:im_livechat.field_im_livechat_report_operator_time_to_answer
msgid "Time to answer"
msgstr ""

#. module: im_livechat
#: model:ir.ui.view,arch_db:im_livechat.im_livechat_report_channel_view_search
msgid "Treated sessions"
msgstr ""

#. module: im_livechat
#: model:ir.model.fields,field_description:im_livechat.field_im_livechat_channel_rule_regex_url
msgid "URL Regex"
msgstr ""

#. module: im_livechat
#: model:ir.model.fields,help:im_livechat.field_im_livechat_channel_web_page
msgid "URL to a static page where you client can discuss with the operator of the channel."
msgstr ""

#. module: im_livechat
#: model:ir.model.fields,field_description:im_livechat.field_im_livechat_report_channel_uuid
msgid "UUID"
msgstr ""

#. module: im_livechat
#: model:res.groups,name:im_livechat.im_livechat_group_user
msgid "User"
msgstr ""

#. module: im_livechat
#. openerp-web
<<<<<<< HEAD
#: code:addons/im_livechat/controllers/main.py:37
=======
#: code:addons/im_livechat/controllers/main.py:30
>>>>>>> 9ad5f26b
#: code:addons/im_livechat/static/src/js/im_livechat.js:28
#, python-format
msgid "Visitor"
msgstr ""

#. module: im_livechat
#: model:ir.model.fields,field_description:im_livechat.field_im_livechat_channel_web_page
msgid "Web Page"
msgstr ""

#. module: im_livechat
#: model:ir.actions.act_window,name:im_livechat.im_livechat_channel_action
msgid "Website Live Chat Channels"
msgstr ""

#. module: im_livechat
#: model:ir.model.fields,field_description:im_livechat.field_im_livechat_channel_default_message
msgid "Welcome Message"
msgstr ""

#. module: im_livechat
#: model:ir.actions.act_window,help:im_livechat.im_livechat_channel_action
msgid "You can create channels for each website on which you want\n"
"                to integrate the website live chat widget, allowing your website\n"
"                visitors to talk in real time with your operators."
msgstr ""

#. module: im_livechat
#: model:ir.actions.act_window,help:im_livechat.mail_channel_action
msgid "Your chatter history is empty. Create a channel and start chatting to fill up your history."
msgstr ""

#. module: im_livechat
#: model:ir.ui.view,arch_db:im_livechat.im_livechat_channel_view_form
msgid "e.g. Hello, how may I help you?"
msgstr ""

#. module: im_livechat
#: model:ir.ui.view,arch_db:im_livechat.im_livechat_channel_view_form
msgid "e.g. YourWebsite.com"
msgstr ""

#. module: im_livechat
#: model:ir.model,name:im_livechat.model_ir_autovacuum
msgid "ir.autovacuum"
msgstr ""

#. module: im_livechat
#: model:ir.ui.view,arch_db:im_livechat.im_livechat_channel_view_form
msgid "or copy this url and send it by email to your customers or suppliers:"
msgstr ""

#. module: im_livechat
#: model:ir.ui.view,arch_db:im_livechat.im_livechat_channel_rule_view_form
msgid "seconds"
msgstr ""
<|MERGE_RESOLUTION|>--- conflicted
+++ resolved
@@ -4,17 +4,10 @@
 #
 msgid ""
 msgstr ""
-<<<<<<< HEAD
-"Project-Id-Version: Odoo Server 10.0alpha1e\n"
-"Report-Msgid-Bugs-To: \n"
-"POT-Creation-Date: 2016-08-18 08:38+0000\n"
-"PO-Revision-Date: 2016-08-18 08:38+0000\n"
-=======
 "Project-Id-Version: Odoo Server 9.saas~10c\n"
 "Report-Msgid-Bugs-To: \n"
 "POT-Creation-Date: 2016-08-18 14:08+0000\n"
 "PO-Revision-Date: 2016-08-18 14:08+0000\n"
->>>>>>> 9ad5f26b
 "Last-Translator: <>\n"
 "Language-Team: \n"
 "MIME-Version: 1.0\n"
@@ -24,7 +17,7 @@
 
 #. module: im_livechat
 #: model:ir.model.fields,field_description:im_livechat.field_im_livechat_report_operator_nbr_channel
-msgid "# of Sessions"
+msgid "# of channel"
 msgstr ""
 
 #. module: im_livechat
@@ -40,9 +33,9 @@
 
 #. module: im_livechat
 #: model:ir.model.fields,help:im_livechat.field_im_livechat_channel_rule_action
-msgid "* 'Display the button' displays the chat button on the pages.\n"
-"* 'Auto popup' displays the button and automatically open the conversation pane.\n"
-"* 'Hide the button' hides the chat button on the pages."
+msgid "* Select 'Display the button' to simply display the chat button on the pages.\n"
+"* Select 'Auto popup' for to display the button, and automatically open the conversation window.\n"
+"* Select 'Hide the button' to hide the chat button on the pages."
 msgstr ""
 
 #. module: im_livechat
@@ -109,20 +102,6 @@
 #: code:addons/im_livechat/static/src/xml/im_livechat.xml:13
 #, python-format
 msgid "Bad"
-msgstr ""
-
-#. module: im_livechat
-#: model:ir.actions.act_window,name:im_livechat.im_livechat_canned_response_action
-#: model:ir.ui.menu,name:im_livechat.canned_responses
-msgid "Canned Responses"
-msgstr ""
-
-#. module: im_livechat
-#: model:ir.actions.act_window,help:im_livechat.im_livechat_canned_response_action
-msgid "Canned responses allow you to insert prewritten responses in\n"
-"                your messages by typing <i>:shortcut</i>. The shortcut is\n"
-"                replaced directly in your message, so that you can still edit\n"
-"                it before sending."
 msgstr ""
 
 #. module: im_livechat
@@ -170,11 +149,6 @@
 msgstr ""
 
 #. module: im_livechat
-#: model:ir.actions.act_window,help:im_livechat.im_livechat_canned_response_action
-msgid "Click to create a new canned response."
-msgstr ""
-
-#. module: im_livechat
 #: model:ir.actions.act_window,help:im_livechat.im_livechat_channel_action
 msgid "Click to define a new website live chat channel."
 msgstr ""
@@ -183,11 +157,6 @@
 #: model:ir.model.fields,field_description:im_livechat.field_im_livechat_report_channel_technical_name
 #: model:ir.ui.view,arch_db:im_livechat.im_livechat_report_channel_view_search
 msgid "Code"
-msgstr ""
-
-#. module: im_livechat
-#: model:ir.ui.menu,name:im_livechat.livechat_config
-msgid "Configuration"
 msgstr ""
 
 #. module: im_livechat
@@ -259,7 +228,7 @@
 
 #. module: im_livechat
 #: model:ir.model.fields,help:im_livechat.field_im_livechat_channel_rule_auto_popup_timer
-msgid "Delay (in seconds) to automatically open the conversation window. Note: the selected action must be 'Auto popup' otherwise this parameter will not be taken into account."
+msgid "Delay (in seconds) to automatically open the converssation window. Note : the selected action must be 'Auto popup', otherwise this parameter will not be take into account."
 msgstr ""
 
 #. module: im_livechat
@@ -331,17 +300,13 @@
 msgstr ""
 
 #. module: im_livechat
-#: model:ir.ui.view,arch_db:im_livechat.mail_channel_view_tree
-msgid "Has a Rating"
-msgstr ""
-
-#. module: im_livechat
 #: selection:im_livechat.channel.rule,action:0
 msgid "Hide the button"
 msgstr ""
 
 #. module: im_livechat
 #: model:ir.actions.act_window,name:im_livechat.mail_channel_action
+#: model:ir.ui.menu,name:im_livechat.session_history
 #: model:ir.ui.view,arch_db:im_livechat.mail_channel_view_form
 #: model:ir.ui.view,arch_db:im_livechat.mail_channel_view_tree
 msgid "History"
@@ -409,11 +374,6 @@
 msgstr ""
 
 #. module: im_livechat
-#: model:ir.model,name:im_livechat.model_mail_channel_partner
-msgid "Last Seen Many2many"
-msgstr ""
-
-#. module: im_livechat
 #: model:ir.model.fields,field_description:im_livechat.field_im_livechat_channel_rule_write_uid
 #: model:ir.model.fields,field_description:im_livechat.field_im_livechat_channel_write_uid
 msgid "Last Updated by"
@@ -437,11 +397,6 @@
 msgstr ""
 
 #. module: im_livechat
-#: model:ir.ui.menu,name:im_livechat.menu_livechat_root
-msgid "Live Chat"
-msgstr ""
-
-#. module: im_livechat
 #: model:ir.module.category,name:im_livechat.module_category_im_livechat
 msgid "Live Support"
 msgstr ""
@@ -462,14 +417,11 @@
 #: model:ir.actions.act_window,help:im_livechat.im_livechat_report_channel_action
 #: model:ir.actions.act_window,help:im_livechat.im_livechat_report_operator_action
 msgid "Livechat Support Channel Statistics allows you to easily check and analyse your company livechat session performance. Extract information about the missed sessions, the audiance, the duration of a session, etc."
-<<<<<<< HEAD
-=======
 msgstr ""
 
 #. module: im_livechat
 #: model:ir.ui.view,arch_db:im_livechat.support_page
 msgid "Livechat Support Page"
->>>>>>> 9ad5f26b
 msgstr ""
 
 #. module: im_livechat
@@ -579,14 +531,6 @@
 msgstr ""
 
 #. module: im_livechat
-<<<<<<< HEAD
-#: model:ir.ui.view,arch_db:im_livechat.im_livechat_channel_view_form
-msgid "Operators that do not show any activity In Odoo for more than 30 minutes will be considered as disconnected."
-msgstr ""
-
-#. module: im_livechat
-=======
->>>>>>> 9ad5f26b
 #: model:ir.ui.view,arch_db:im_livechat.im_livechat_channel_view_form
 msgid "Options"
 msgstr ""
@@ -615,7 +559,7 @@
 
 #. module: im_livechat
 #: model:ir.model.fields,help:im_livechat.field_im_livechat_channel_rule_regex_url
-msgid "Regular expression specifying the web pages this rule will be applied on."
+msgid "Regular expression identifying the web page on which the rules will be applied."
 msgstr ""
 
 #. module: im_livechat
@@ -670,11 +614,6 @@
 msgstr ""
 
 #. module: im_livechat
-#: model:ir.ui.menu,name:im_livechat.session_history
-msgid "Sessions History"
-msgstr ""
-
-#. module: im_livechat
 #: model:ir.model.fields,help:im_livechat.field_im_livechat_channel_image_small
 msgid "Small-sized photo of the group. It is automatically resized as a 64x64px image, with aspect ratio preserved. Use this field anywhere a small image is required."
 msgstr ""
@@ -697,6 +636,11 @@
 msgstr ""
 
 #. module: im_livechat
+#: model:ir.model.fields,help:im_livechat.field_im_livechat_channel_rule_country_ids
+msgid "The actual rule will match only for this country. So if you set select 'Belgium' and 'France' and you set the action to 'Hide Buttun', this 2 country will not be see the support button for the specified URL. This feature requires GeoIP installed on your server."
+msgstr ""
+
+#. module: im_livechat
 #: model:ir.model.fields,help:im_livechat.field_im_livechat_channel_rule_channel_id
 msgid "The channel of the rule"
 msgstr ""
@@ -707,11 +651,6 @@
 msgstr ""
 
 #. module: im_livechat
-#: model:ir.model.fields,help:im_livechat.field_im_livechat_channel_rule_country_ids
-msgid "The rule will only be applied for these countries. Example: if you select 'Belgium' and 'United States' and that you set the action to 'Hide Button', the chat button will be hidden on the specified URL from the visitors located in these 2 countries. This feature requires GeoIP installed on your server."
-msgstr ""
-
-#. module: im_livechat
 #: model:res.groups,comment:im_livechat.im_livechat_group_manager
 msgid "The user will be able to delete support channels."
 msgstr ""
@@ -768,11 +707,7 @@
 
 #. module: im_livechat
 #. openerp-web
-<<<<<<< HEAD
-#: code:addons/im_livechat/controllers/main.py:37
-=======
 #: code:addons/im_livechat/controllers/main.py:30
->>>>>>> 9ad5f26b
 #: code:addons/im_livechat/static/src/js/im_livechat.js:28
 #, python-format
 msgid "Visitor"
@@ -784,8 +719,18 @@
 msgstr ""
 
 #. module: im_livechat
+#: model:ir.ui.menu,name:im_livechat.menu_livechat_root
+msgid "Website Live Chat"
+msgstr ""
+
+#. module: im_livechat
 #: model:ir.actions.act_window,name:im_livechat.im_livechat_channel_action
 msgid "Website Live Chat Channels"
+msgstr ""
+
+#. module: im_livechat
+#: model:ir.ui.view,arch_db:im_livechat.support_page
+msgid "Website Live Chat Powered by <strong>Odoo</strong>."
 msgstr ""
 
 #. module: im_livechat
@@ -801,11 +746,6 @@
 msgstr ""
 
 #. module: im_livechat
-#: model:ir.actions.act_window,help:im_livechat.mail_channel_action
-msgid "Your chatter history is empty. Create a channel and start chatting to fill up your history."
-msgstr ""
-
-#. module: im_livechat
 #: model:ir.ui.view,arch_db:im_livechat.im_livechat_channel_view_form
 msgid "e.g. Hello, how may I help you?"
 msgstr ""
@@ -813,11 +753,6 @@
 #. module: im_livechat
 #: model:ir.ui.view,arch_db:im_livechat.im_livechat_channel_view_form
 msgid "e.g. YourWebsite.com"
-msgstr ""
-
-#. module: im_livechat
-#: model:ir.model,name:im_livechat.model_ir_autovacuum
-msgid "ir.autovacuum"
 msgstr ""
 
 #. module: im_livechat
