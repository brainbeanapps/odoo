# Translation of Odoo Server.
# This file contains the translation of the following modules:
# * im_livechat
# 
# Translators:
# Mateo Tibaquirá <nestormateo@gmail.com>, 2015
msgid ""
msgstr ""
"Project-Id-Version: Odoo 9.0\n"
"Report-Msgid-Bugs-To: \n"
"POT-Creation-Date: 2015-10-09 09:20+0000\n"
<<<<<<< HEAD
"PO-Revision-Date: 2015-10-24 14:10+0000\n"
=======
"PO-Revision-Date: 2015-11-12 05:49+0000\n"
>>>>>>> b2939537
"Last-Translator: Mateo Tibaquirá <nestormateo@gmail.com>\n"
"Language-Team: Spanish (Colombia) (http://www.transifex.com/odoo/odoo-9/language/es_CO/)\n"
"MIME-Version: 1.0\n"
"Content-Type: text/plain; charset=UTF-8\n"
"Content-Transfer-Encoding: \n"
"Language: es_CO\n"
"Plural-Forms: nplurals=2; plural=(n != 1);\n"

#. module: im_livechat
#. openerp-web
#: code:addons/im_livechat/static/src/js/im_livechat.js:222
#, python-format
msgid " for the following reason: %s"
msgstr "por la siguiente razón: %s"

#. module: im_livechat
#: model:ir.ui.view,arch_db:im_livechat.loader
msgid ""
"\", {modules:modules, use_cors: false});\n"
"                    });"
msgstr ""

#. module: im_livechat
#: model:ir.model.fields,field_description:im_livechat.field_im_livechat_report_operator_nbr_channel
msgid "# of channel"
msgstr ""

#. module: im_livechat
#: model:ir.model.fields,field_description:im_livechat.field_im_livechat_report_channel_nbr_speaker
msgid "# of speakers"
msgstr ""

#. module: im_livechat
#: model:ir.model.fields,field_description:im_livechat.field_im_livechat_channel_rating_percentage_satisfaction
#: model:ir.ui.view,arch_db:im_livechat.im_livechat_channel_view_form
msgid "% Happy"
msgstr ""

#. module: im_livechat
#: model:ir.ui.view,arch_db:im_livechat.support_page
msgid "&lt;!DOCTYPE html&gt;"
msgstr ""

#. module: im_livechat
#: model:ir.ui.view,arch_db:im_livechat.loader
msgid ""
");\n"
"                        button.appendTo($('body'));\n"
"                        window.livechat_button = button;\n"
"                    });\n"
"                });"
msgstr ""

#. module: im_livechat
#: model:ir.model.fields,help:im_livechat.field_im_livechat_channel_rule_action
msgid ""
"* Select 'Display the button' to simply display the chat button on the pages.\n"
"* Select 'Auto popup' for to display the button, and automatically open the conversation window.\n"
"* Select 'Hide the button' to hide the chat button on the pages."
msgstr ""

#. module: im_livechat
#: model:ir.ui.view,arch_db:im_livechat.im_livechat_channel_view_form
msgid ""
"<span>Define rules for your live support channel. You can apply an action "
"(disable the support, automatically open your support, or just make the "
"button available) for the given URL, and per country.<br/>To identify the "
"country, GeoIP must be install on your server, otherwise, the countries of "
"the rule will not be taken into account.</span>"
msgstr ""

#. module: im_livechat
#: model:ir.model.fields,field_description:im_livechat.field_im_livechat_channel_rule_action
msgid "Action"
msgstr "Acción"

#. module: im_livechat
#: model:ir.model.fields,field_description:im_livechat.field_mail_channel_anonymous_name
msgid "Anonymous Name"
msgstr ""

#. module: im_livechat
#: model:ir.model.fields,field_description:im_livechat.field_im_livechat_channel_are_you_inside
msgid "Are you inside the matrix?"
msgstr ""

#. module: im_livechat
#. openerp-web
#: code:addons/im_livechat/static/src/js/im_livechat.js:26
#, python-format
msgid "Ask something ..."
msgstr ""

#. module: im_livechat
#: selection:im_livechat.channel.rule,action:0
msgid "Auto popup"
msgstr ""

#. module: im_livechat
#: model:ir.model.fields,field_description:im_livechat.field_im_livechat_channel_rule_auto_popup_timer
msgid "Auto popup timer"
msgstr ""

#. module: im_livechat
#: model:ir.model.fields,field_description:im_livechat.field_im_livechat_report_channel_duration
#: model:ir.model.fields,field_description:im_livechat.field_im_livechat_report_operator_duration
msgid "Average duration"
msgstr ""

#. module: im_livechat
#: model:ir.model.fields,field_description:im_livechat.field_im_livechat_report_channel_nbr_message
msgid "Average message"
msgstr ""

#. module: im_livechat
#: model:ir.model.fields,help:im_livechat.field_im_livechat_report_operator_time_to_answer
msgid "Average time to give the first answer to the visitor"
msgstr ""

#. module: im_livechat
#. openerp-web
#: code:addons/im_livechat/static/src/xml/im_livechat.xml:13
#, python-format
msgid "Bad"
msgstr ""

#. module: im_livechat
#: model:ir.model.fields,field_description:im_livechat.field_im_livechat_channel_rule_channel_id
#: model:ir.model.fields,field_description:im_livechat.field_im_livechat_report_channel_livechat_channel_id
#: model:ir.model.fields,field_description:im_livechat.field_im_livechat_report_operator_livechat_channel_id
#: model:ir.model.fields,field_description:im_livechat.field_mail_channel_livechat_channel_id
#: model:ir.ui.view,arch_db:im_livechat.im_livechat_report_channel_view_search
#: model:ir.ui.view,arch_db:im_livechat.im_livechat_report_operator_view_search
#: model:ir.ui.view,arch_db:im_livechat.mail_channel_view_search
msgid "Channel"
msgstr ""

#. module: im_livechat
#: model:ir.model.fields,field_description:im_livechat.field_im_livechat_report_channel_channel_name
msgid "Channel Name"
msgstr ""

#. module: im_livechat
#: model:ir.ui.view,arch_db:im_livechat.im_livechat_channel_rule_view_form
msgid "Channel Rule"
msgstr ""

#. module: im_livechat
#: model:ir.model,name:im_livechat.model_im_livechat_channel_rule
#: model:ir.ui.view,arch_db:im_livechat.im_livechat_channel_view_form
msgid "Channel Rules"
msgstr ""

#. module: im_livechat
#: model:ir.ui.menu,name:im_livechat.support_channels
msgid "Channels"
msgstr ""

#. module: im_livechat
#: model:ir.model.fields,field_description:im_livechat.field_im_livechat_channel_input_placeholder
msgid "Chat Input Placeholder"
msgstr ""

#. module: im_livechat
#. openerp-web
#: code:addons/im_livechat/static/src/js/im_livechat.js:28
#, python-format
msgid "Chat with one of our collaborators"
msgstr ""

#. module: im_livechat
#: model:ir.actions.act_window,help:im_livechat.im_livechat_channel_action
msgid "Click to define a new website live chat channel."
msgstr ""

#. module: im_livechat
#: model:ir.model.fields,field_description:im_livechat.field_im_livechat_report_channel_technical_name
msgid "Code"
msgstr "Código"

#. module: im_livechat
#: model:ir.model.fields,field_description:im_livechat.field_im_livechat_report_channel_channel_id
#: model:ir.model.fields,field_description:im_livechat.field_im_livechat_report_operator_channel_id
msgid "Conversation"
msgstr ""

#. module: im_livechat
#: model:ir.ui.view,arch_db:im_livechat.im_livechat_channel_view_form
msgid ""
"Copy and paste this code into your website, within the &amp;lt;head&amp;gt; "
"tag:"
msgstr ""

#. module: im_livechat
#: model:ir.model.fields,field_description:im_livechat.field_im_livechat_channel_rule_country_ids
msgid "Country"
msgstr "País"

#. module: im_livechat
#: model:ir.model.fields,field_description:im_livechat.field_im_livechat_channel_create_uid
#: model:ir.model.fields,field_description:im_livechat.field_im_livechat_channel_rule_create_uid
msgid "Created by"
msgstr "Creado por"

#. module: im_livechat
#: model:ir.model.fields,field_description:im_livechat.field_im_livechat_channel_create_date
#: model:ir.model.fields,field_description:im_livechat.field_im_livechat_channel_rule_create_date
msgid "Created on"
msgstr "Creado"

#. module: im_livechat
#: model:ir.ui.view,arch_db:im_livechat.im_livechat_report_channel_view_search
#: model:ir.ui.view,arch_db:im_livechat.im_livechat_report_operator_view_search
#: model:ir.ui.view,arch_db:im_livechat.mail_channel_view_search
msgid "Creation date (day)"
msgstr ""

#. module: im_livechat
#: model:ir.ui.view,arch_db:im_livechat.im_livechat_report_channel_view_search
#: model:ir.ui.view,arch_db:im_livechat.im_livechat_report_operator_view_search
msgid "Creation date (hour)"
msgstr ""

#. module: im_livechat
#: model:ir.ui.view,arch_db:im_livechat.im_livechat_report_channel_view_search
#: model:ir.ui.view,arch_db:im_livechat.im_livechat_report_operator_view_search
#: model:ir.ui.view,arch_db:im_livechat.mail_channel_view_search
msgid "Creation date (month)"
msgstr ""

#. module: im_livechat
#: model:ir.ui.view,arch_db:im_livechat.im_livechat_report_channel_view_search
#: model:ir.ui.view,arch_db:im_livechat.im_livechat_report_operator_view_search
#: model:ir.ui.view,arch_db:im_livechat.mail_channel_view_search
msgid "Creation date (week)"
msgstr ""

#. module: im_livechat
#: model:ir.ui.view,arch_db:im_livechat.im_livechat_report_channel_view_search
#: model:ir.ui.view,arch_db:im_livechat.im_livechat_report_operator_view_search
#: model:ir.ui.view,arch_db:im_livechat.mail_channel_view_search
msgid "Creation date (year)"
msgstr ""

#. module: im_livechat
#: model:ir.model.fields,help:im_livechat.field_im_livechat_channel_button_text
msgid "Default text displayed on the Livechat Support Button"
msgstr "Texto predeterminado mostrado en el botón de Soporte en Vivo"

#. module: im_livechat
#: model:ir.model.fields,help:im_livechat.field_im_livechat_channel_rule_auto_popup_timer
msgid ""
"Delay (in seconds) to automatically open the converssation window. Note : "
"the selected action must be 'Auto popup', otherwise this parameter will not "
"be take into account."
msgstr ""

#. module: im_livechat
#. openerp-web
#: code:addons/im_livechat/static/src/xml/im_livechat.xml:7
#, python-format
msgid "Did we correctly answer your question ?"
msgstr ""

#. module: im_livechat
#: model:ir.model,name:im_livechat.model_mail_channel
msgid "Discussion channel"
msgstr "Canal de charla"

#. module: im_livechat
#: model:ir.model.fields,field_description:im_livechat.field_im_livechat_channel_display_name
#: model:ir.model.fields,field_description:im_livechat.field_im_livechat_channel_rule_display_name
#: model:ir.model.fields,field_description:im_livechat.field_im_livechat_report_channel_display_name
#: model:ir.model.fields,field_description:im_livechat.field_im_livechat_report_operator_display_name
msgid "Display Name"
msgstr "Nombre Público"

#. module: im_livechat
#: selection:im_livechat.channel.rule,action:0
msgid "Display the button"
msgstr ""

#. module: im_livechat
#: model:ir.model.fields,help:im_livechat.field_im_livechat_report_channel_duration
#: model:ir.model.fields,help:im_livechat.field_im_livechat_report_operator_duration
msgid "Duration of the conversation (in seconds)"
msgstr ""

#. module: im_livechat
#: model:ir.actions.act_window,help:im_livechat.im_livechat_channel_action
msgid ""
"Each channel has it's own URL that you can send by email to\n"
"                your customers in order to start chatting with you."
msgstr ""

#. module: im_livechat
#. openerp-web
#: code:addons/im_livechat/static/src/xml/im_livechat.xml:16
#, python-format
msgid "Explain your note"
msgstr ""

#. module: im_livechat
#: model:ir.ui.view,arch_db:im_livechat.mail_channel_view_form
msgid "Feedback"
msgstr ""

#. module: im_livechat
#: model:ir.ui.view,arch_db:im_livechat.im_livechat_channel_view_form
msgid ""
"For website built with Odoo CMS, please install the website_livechat module."
" Then go to Settings &gt; Website Settings and select the Website Live Chat "
"Channel you want to add on your website."
msgstr ""

#. module: im_livechat
#: model:ir.ui.view,arch_db:im_livechat.mail_channel_view_form
msgid "General"
msgstr "General"

#. module: im_livechat
#: model:ir.model.fields,help:im_livechat.field_im_livechat_channel_rule_sequence
msgid ""
"Given the order to find a matching rule. If 2 rules are matching for the "
"given url/country, the one with the lowest sequence will be chosen."
msgstr ""

#. module: im_livechat
#. openerp-web
#: code:addons/im_livechat/static/src/xml/im_livechat.xml:11
#, python-format
msgid "Good"
msgstr ""

#. module: im_livechat
#: model:ir.ui.view,arch_db:im_livechat.im_livechat_report_channel_view_search
#: model:ir.ui.view,arch_db:im_livechat.im_livechat_report_operator_view_search
#: model:ir.ui.view,arch_db:im_livechat.mail_channel_view_search
msgid "Group By..."
msgstr "Agrupar Por..."

#. module: im_livechat
#: selection:im_livechat.channel.rule,action:0
msgid "Hide the button"
msgstr ""

#. module: im_livechat
#: model:ir.actions.act_window,name:im_livechat.mail_channel_action
#: model:ir.ui.menu,name:im_livechat.session_history
#: model:ir.ui.view,arch_db:im_livechat.mail_channel_view_form
#: model:ir.ui.view,arch_db:im_livechat.mail_channel_view_tree
msgid "History"
msgstr ""

#. module: im_livechat
#: model:ir.model.fields,field_description:im_livechat.field_im_livechat_report_channel_start_date_hour
msgid "Hour of start Date of session"
msgstr ""

#. module: im_livechat
#. openerp-web
#: code:addons/im_livechat/static/src/js/im_livechat.js:29
#, python-format
msgid "How may I help you?"
msgstr ""

#. module: im_livechat
#: model:ir.ui.view,arch_db:im_livechat.im_livechat_channel_view_form
msgid "How to use the Website Live Chat widget?"
msgstr ""

#. module: im_livechat
#. openerp-web
#: code:addons/im_livechat/static/src/js/im_livechat.js:220
#, python-format
msgid "I rated you with :rating_%d"
msgstr ""

#. module: im_livechat
#: model:ir.model.fields,field_description:im_livechat.field_im_livechat_channel_id
#: model:ir.model.fields,field_description:im_livechat.field_im_livechat_channel_rule_id
#: model:ir.model.fields,field_description:im_livechat.field_im_livechat_report_channel_id
#: model:ir.model.fields,field_description:im_livechat.field_im_livechat_report_operator_id
msgid "ID"
msgstr "ID"

#. module: im_livechat
#: model:ir.model.fields,field_description:im_livechat.field_im_livechat_channel_image
msgid "Image"
msgstr "Imagen"

#. module: im_livechat
#: model:ir.ui.view,arch_db:im_livechat.im_livechat_channel_view_kanban
msgid "Join"
msgstr "Participar"

#. module: im_livechat
#: model:ir.ui.view,arch_db:im_livechat.im_livechat_channel_view_form
msgid "Join Channel"
msgstr "Unirse al Canal"

#. module: im_livechat
#: model:ir.ui.view,arch_db:im_livechat.im_livechat_report_channel_view_search
#: model:ir.ui.view,arch_db:im_livechat.im_livechat_report_operator_view_search
msgid "Last 24h"
msgstr ""

#. module: im_livechat
#: model:ir.model.fields,field_description:im_livechat.field_im_livechat_channel___last_update
#: model:ir.model.fields,field_description:im_livechat.field_im_livechat_channel_rule___last_update
#: model:ir.model.fields,field_description:im_livechat.field_im_livechat_report_channel___last_update
#: model:ir.model.fields,field_description:im_livechat.field_im_livechat_report_operator___last_update
msgid "Last Modified on"
msgstr "Última Modificación el"

#. module: im_livechat
#: model:ir.model.fields,field_description:im_livechat.field_im_livechat_channel_rule_write_uid
#: model:ir.model.fields,field_description:im_livechat.field_im_livechat_channel_write_uid
msgid "Last Updated by"
msgstr "Actualizado por"

#. module: im_livechat
#: model:ir.model.fields,field_description:im_livechat.field_im_livechat_channel_rule_write_date
#: model:ir.model.fields,field_description:im_livechat.field_im_livechat_channel_write_date
msgid "Last Updated on"
msgstr "Actualizado"

#. module: im_livechat
#: model:ir.ui.view,arch_db:im_livechat.im_livechat_report_channel_view_search
#: model:ir.ui.view,arch_db:im_livechat.im_livechat_report_operator_view_search
msgid "Last Week"
msgstr ""

#. module: im_livechat
#: model:ir.ui.view,arch_db:im_livechat.im_livechat_channel_view_form
msgid "Leave Channel"
msgstr ""

#. module: im_livechat
#: model:ir.module.category,name:im_livechat.module_category_im_livechat
msgid "Live Support"
msgstr ""

#. module: im_livechat
#. openerp-web
#: code:addons/im_livechat/static/src/xml/im_livechat_backend.xml:8
#, python-format
msgid "Livechat"
msgstr ""

#. module: im_livechat
#: model:ir.model,name:im_livechat.model_im_livechat_channel
msgid "Livechat Channel"
msgstr ""

#. module: im_livechat
#: model:ir.actions.act_window,help:im_livechat.im_livechat_report_channel_action
#: model:ir.actions.act_window,help:im_livechat.im_livechat_report_operator_action
msgid ""
"Livechat Support Channel Statistics allows you to easily check and analyse "
"your company livechat session performance. Extract informations about the "
"missed sessions, the audiance, the duration of a session, etc."
msgstr ""

#. module: im_livechat
#: model:ir.ui.view,arch_db:im_livechat.support_page
msgid "Livechat Support Page"
msgstr "Página de Soporte en Vivo"

#. module: im_livechat
#: model:ir.model,name:im_livechat.model_im_livechat_report_channel
#: model:ir.model,name:im_livechat.model_im_livechat_report_operator
msgid "Livechat Support Report"
msgstr "Informe del Soporte en Vivo"

#. module: im_livechat
#: model:ir.actions.act_window,name:im_livechat.im_livechat_report_channel_action
#: model:ir.actions.act_window,name:im_livechat.im_livechat_report_operator_action
msgid "Livechat Support Report Channel"
msgstr "Canal de Reporte de Soporte en Vivo"

#. module: im_livechat
#: model:ir.ui.view,arch_db:im_livechat.im_livechat_report_channel_view_graph
#: model:ir.ui.view,arch_db:im_livechat.im_livechat_report_channel_view_pivot
#: model:ir.ui.view,arch_db:im_livechat.im_livechat_report_operator_view_graph
#: model:ir.ui.view,arch_db:im_livechat.im_livechat_report_operator_view_pivot
msgid "Livechat Support Statistics"
msgstr "Estadísticas del Soporte en Vivo"

#. module: im_livechat
#: model:res.groups,name:im_livechat.im_livechat_group_manager
msgid "Manager"
msgstr "Gerente/Director"

#. module: im_livechat
#: model:ir.model.fields,field_description:im_livechat.field_im_livechat_channel_rule_sequence
msgid "Matching order"
msgstr ""

#. module: im_livechat
#: model:ir.model.fields,field_description:im_livechat.field_im_livechat_channel_image_medium
msgid "Medium"
msgstr "Media"

#. module: im_livechat
#: model:ir.model.fields,help:im_livechat.field_im_livechat_channel_image_medium
msgid ""
"Medium-sized photo of the group. It is automatically resized as a 128x128px "
"image, with aspect ratio preserved. Use this field in form views or some "
"kanban views."
msgstr ""

#. module: im_livechat
#: model:ir.ui.view,arch_db:im_livechat.im_livechat_report_channel_view_search
msgid "Missed sessions"
msgstr ""

#. module: im_livechat
#: model:ir.ui.view,arch_db:im_livechat.mail_channel_view_search
msgid "My sessions"
msgstr "Mis sesiones"

#. module: im_livechat
#: model:ir.model.fields,field_description:im_livechat.field_im_livechat_channel_name
msgid "Name"
msgstr "Nombre"

#. module: im_livechat
#. openerp-web
#: code:addons/im_livechat/static/src/js/im_livechat.js:76
#, python-format
msgid ""
"None of our collaborators seems to be available, please try again later."
msgstr ""

#. module: im_livechat
#: model:ir.model.fields,field_description:im_livechat.field_im_livechat_channel_nbr_channel
#: model:ir.model.fields,help:im_livechat.field_im_livechat_report_operator_nbr_channel
msgid "Number of conversation"
msgstr ""

#. module: im_livechat
#: model:ir.model.fields,help:im_livechat.field_im_livechat_report_channel_nbr_speaker
msgid "Number of different speakers"
msgstr ""

#. module: im_livechat
#: model:ir.model.fields,help:im_livechat.field_im_livechat_report_channel_nbr_message
msgid "Number of message in the conversation"
msgstr ""

#. module: im_livechat
#. openerp-web
#: code:addons/im_livechat/static/src/xml/im_livechat.xml:12
#, python-format
msgid "OK"
msgstr "Aceptar"

#. module: im_livechat
#: model:ir.actions.client,name:im_livechat.ir_action_client_open_livechat_menu
msgid "Open Livechat Channel Menu"
msgstr ""

#. module: im_livechat
#: model:ir.model.fields,field_description:im_livechat.field_im_livechat_report_operator_partner_id
#: model:ir.ui.view,arch_db:im_livechat.im_livechat_report_channel_view_search
#: model:ir.ui.view,arch_db:im_livechat.im_livechat_report_operator_view_search
msgid "Operator"
msgstr ""

#. module: im_livechat
#: model:ir.ui.menu,name:im_livechat.menu_reporting_livechat_operator
msgid "Operator Analysis"
msgstr ""

#. module: im_livechat
#: model:ir.model.fields,field_description:im_livechat.field_im_livechat_channel_user_ids
#: model:ir.ui.view,arch_db:im_livechat.im_livechat_channel_view_form
msgid "Operators"
msgstr ""

#. module: im_livechat
#: model:ir.ui.view,arch_db:im_livechat.im_livechat_channel_view_kanban
msgid ""
"Operators\n"
"                                            <br/>\n"
"                                            <i class=\"fa fa-comments\"/>"
msgstr ""

#. module: im_livechat
#: model:ir.model.fields,field_description:im_livechat.field_im_livechat_report_channel_partner_id
msgid "Opertor"
msgstr ""

#. module: im_livechat
#: model:ir.ui.view,arch_db:im_livechat.im_livechat_channel_view_form
msgid "Options"
msgstr "Opciones"

#. module: im_livechat
#: model:ir.ui.view,arch_db:im_livechat.im_livechat_channel_view_kanban
msgid "Quit"
msgstr ""

#. module: im_livechat
#: model:ir.model,name:im_livechat.model_rating_rating
#: model:ir.model.fields,field_description:im_livechat.field_mail_channel_rating_ids
msgid "Rating"
msgstr ""

#. module: im_livechat
#: model:ir.model.fields,help:im_livechat.field_im_livechat_channel_rule_regex_url
msgid ""
"Regular expression identifying the web page on which the rules will be "
"applied."
msgstr ""

#. module: im_livechat
#: model:ir.ui.menu,name:im_livechat.menu_reporting_livechat
msgid "Report"
msgstr "Informe"

#. module: im_livechat
#: model:ir.model.fields,field_description:im_livechat.field_im_livechat_channel_rule_ids
#: model:ir.ui.view,arch_db:im_livechat.im_livechat_channel_rule_view_tree
msgid "Rules"
msgstr ""

#. module: im_livechat
#: model:ir.model.fields,field_description:im_livechat.field_im_livechat_channel_script_external
msgid "Script (external)"
msgstr ""

#. module: im_livechat
#: model:ir.ui.view,arch_db:im_livechat.mail_channel_view_search
msgid "Search history"
msgstr ""

#. module: im_livechat
#: model:ir.ui.view,arch_db:im_livechat.im_livechat_report_channel_view_search
#: model:ir.ui.view,arch_db:im_livechat.im_livechat_report_operator_view_search
msgid "Search report"
msgstr ""

#. module: im_livechat
#: model:ir.ui.view,arch_db:im_livechat.im_livechat_report_channel_view_search
msgid "Session"
msgstr ""

#. module: im_livechat
#: model:ir.ui.view,arch_db:im_livechat.mail_channel_view_form
msgid "Session Form"
msgstr ""

#. module: im_livechat
#: model:ir.ui.menu,name:im_livechat.menu_reporting_livechat_channel
msgid "Session Statistics"
msgstr ""

#. module: im_livechat
#: model:ir.actions.act_window,name:im_livechat.mail_channel_action_from_livechat_channel
#: model:ir.model.fields,field_description:im_livechat.field_im_livechat_channel_channel_ids
#: model:ir.ui.view,arch_db:im_livechat.im_livechat_channel_view_form
#: model:ir.ui.view,arch_db:im_livechat.im_livechat_channel_view_kanban
msgid "Sessions"
msgstr ""

#. module: im_livechat
#: model:ir.model.fields,help:im_livechat.field_im_livechat_channel_image_small
msgid ""
"Small-sized photo of the group. It is automatically resized as a 64x64px "
"image, with aspect ratio preserved. Use this field anywhere a small image is"
" required."
msgstr ""

#. module: im_livechat
#: model:ir.model.fields,field_description:im_livechat.field_im_livechat_report_channel_start_date
#: model:ir.model.fields,field_description:im_livechat.field_im_livechat_report_operator_start_date
msgid "Start Date of session"
msgstr ""

#. module: im_livechat
#: model:ir.model.fields,help:im_livechat.field_im_livechat_report_channel_start_date
#: model:ir.model.fields,help:im_livechat.field_im_livechat_report_operator_start_date
msgid "Start date of the conversation"
msgstr ""

#. module: im_livechat
#: model:ir.model.fields,field_description:im_livechat.field_im_livechat_channel_button_text
msgid "Text of the Button"
msgstr ""

#. module: im_livechat
#: model:ir.model.fields,help:im_livechat.field_im_livechat_channel_rule_country_ids
msgid ""
"The actual rule will match only for this country. So if you set select "
"'Belgium' and 'France' and you set the action to 'Hide Buttun', this 2 "
"country will not be see the support button for the specified URL. This "
"feature requires GeoIP installed on your server."
msgstr ""

#. module: im_livechat
#: model:ir.model.fields,help:im_livechat.field_im_livechat_channel_rule_channel_id
msgid "The channel of the rule"
msgstr ""

#. module: im_livechat
#: model:ir.model.fields,help:im_livechat.field_im_livechat_channel_name
msgid "The name of the channel"
msgstr ""

#. module: im_livechat
#: model:res.groups,comment:im_livechat.im_livechat_group_manager
msgid "The user will be able to delete support channels."
msgstr "El usuario será capaz de eliminar canales de soporte."

#. module: im_livechat
#: model:res.groups,comment:im_livechat.im_livechat_group_user
msgid "The user will be able to join support channels."
msgstr "El usuario podrá unirse a canales de soporte."

#. module: im_livechat
#: model:ir.model.fields,help:im_livechat.field_im_livechat_channel_image
msgid ""
"This field holds the image used as photo for the group, limited to "
"1024x1024px."
msgstr ""

#. module: im_livechat
#: model:ir.model.fields,help:im_livechat.field_im_livechat_channel_default_message
msgid ""
"This is an automated 'welcome' message that your visitor will see when they "
"initiate a new conversation."
msgstr ""

#. module: im_livechat
#: model:ir.model.fields,field_description:im_livechat.field_im_livechat_channel_image_small
msgid "Thumbnail"
msgstr ""

#. module: im_livechat
#: model:ir.model.fields,field_description:im_livechat.field_im_livechat_report_operator_time_to_answer
msgid "Time to answer"
msgstr ""

#. module: im_livechat
#: model:ir.ui.view,arch_db:im_livechat.im_livechat_report_channel_view_search
msgid "Treated sessions"
msgstr ""

#. module: im_livechat
#: model:ir.model.fields,field_description:im_livechat.field_im_livechat_channel_rule_regex_url
msgid "URL Regex"
msgstr ""

#. module: im_livechat
#: model:ir.model.fields,help:im_livechat.field_im_livechat_channel_web_page
msgid ""
"URL to a static page where you client can discuss with the operator of the "
"channel."
msgstr "URL a una página estática donde su cliente pueda charlar con el operador del canal."

#. module: im_livechat
#: model:ir.model.fields,field_description:im_livechat.field_im_livechat_report_channel_uuid
msgid "UUID"
msgstr ""

#. module: im_livechat
#: model:res.groups,name:im_livechat.im_livechat_group_user
msgid "User"
msgstr "Usuario"

#. module: im_livechat
#. openerp-web
#: code:addons/im_livechat/controllers/main.py:30
#: code:addons/im_livechat/static/src/js/im_livechat.js:27
#, python-format
msgid "Visitor"
msgstr ""

#. module: im_livechat
#: model:ir.model.fields,field_description:im_livechat.field_im_livechat_channel_web_page
msgid "Web Page"
msgstr ""

#. module: im_livechat
#: model:ir.ui.menu,name:im_livechat.menu_livechat_root
msgid "Website Live Chat"
msgstr ""

#. module: im_livechat
#: model:ir.actions.act_window,name:im_livechat.im_livechat_channel_action
msgid "Website Live Chat Channels"
msgstr ""

#. module: im_livechat
#: model:ir.ui.view,arch_db:im_livechat.support_page
msgid "Website Live Chat Powered by <strong>Odoo</strong>."
msgstr ""

#. module: im_livechat
#: model:ir.model.fields,field_description:im_livechat.field_im_livechat_channel_default_message
msgid "Welcome Message"
msgstr "Mensaje de Bienvenida"

#. module: im_livechat
#: model:ir.actions.act_window,help:im_livechat.im_livechat_channel_action
msgid ""
"You can create channels for each website on which you want\n"
"                to integrate the website live chat widget, allowing you website\n"
"                visitors to talk in real time with your operators."
msgstr ""

#. module: im_livechat
#: model:ir.ui.view,arch_db:im_livechat.loader
msgid "document.addEventListener(\"DOMContentLoaded\", function(event) {"
msgstr ""

#. module: im_livechat
#: model:ir.ui.view,arch_db:im_livechat.im_livechat_channel_view_form
msgid "e.g. Hello, how may I help you?"
msgstr ""

#. module: im_livechat
#: model:ir.ui.view,arch_db:im_livechat.im_livechat_channel_view_form
msgid "e.g. YourWebsite.com"
msgstr ""

#. module: im_livechat
#. openerp-web
#: code:addons/im_livechat/static/src/xml/im_livechat_backend.xml:6
#, python-format
msgid "livechat"
msgstr ""

#. module: im_livechat
#: model:ir.ui.view,arch_db:im_livechat.loader
msgid ""
"odoo.define('im_livechat.livesupport', function (require) {\n"
"                        var im_livechat = require('im_livechat.im_livechat');\n"
"                        var button = new im_livechat.LivechatButton(\n"
"                            $('body'),\n"
"                            \""
msgstr ""

#. module: im_livechat
#: model:ir.ui.view,arch_db:im_livechat.loader
msgid ""
"odoo.define('web.session', function (require) {\n"
"                        var Session = require('web.Session');\n"
"                        var modules = odoo._modules;\n"
"                        return new Session(undefined, \""
msgstr ""

#. module: im_livechat
#: model:ir.ui.view,arch_db:im_livechat.im_livechat_channel_view_form
msgid "or copy this url and send it by email to your customers or suppliers:"
msgstr ""

#. module: im_livechat
#: model:ir.ui.view,arch_db:im_livechat.im_livechat_channel_rule_view_form
msgid "seconds"
msgstr ""

#. module: im_livechat
#. openerp-web
#: code:addons/im_livechat/static/src/xml/im_livechat_backend.xml:9
#: code:addons/im_livechat/static/src/xml/im_livechat_backend.xml:12
#, python-format
msgid "true"
msgstr ""<|MERGE_RESOLUTION|>--- conflicted
+++ resolved
@@ -9,11 +9,7 @@
 "Project-Id-Version: Odoo 9.0\n"
 "Report-Msgid-Bugs-To: \n"
 "POT-Creation-Date: 2015-10-09 09:20+0000\n"
-<<<<<<< HEAD
-"PO-Revision-Date: 2015-10-24 14:10+0000\n"
-=======
 "PO-Revision-Date: 2015-11-12 05:49+0000\n"
->>>>>>> b2939537
 "Last-Translator: Mateo Tibaquirá <nestormateo@gmail.com>\n"
 "Language-Team: Spanish (Colombia) (http://www.transifex.com/odoo/odoo-9/language/es_CO/)\n"
 "MIME-Version: 1.0\n"
@@ -34,7 +30,7 @@
 msgid ""
 "\", {modules:modules, use_cors: false});\n"
 "                    });"
-msgstr ""
+msgstr "\", {modules:modules, use_cors: false});\n                    });"
 
 #. module: im_livechat
 #: model:ir.model.fields,field_description:im_livechat.field_im_livechat_report_operator_nbr_channel
@@ -55,7 +51,7 @@
 #. module: im_livechat
 #: model:ir.ui.view,arch_db:im_livechat.support_page
 msgid "&lt;!DOCTYPE html&gt;"
-msgstr ""
+msgstr "&lt;!DOCTYPE html&gt;"
 
 #. module: im_livechat
 #: model:ir.ui.view,arch_db:im_livechat.loader
@@ -65,7 +61,7 @@
 "                        window.livechat_button = button;\n"
 "                    });\n"
 "                });"
-msgstr ""
+msgstr ");\nbutton.appendTo($('body'));\nwindow.livechat_button = button;\n});\n});"
 
 #. module: im_livechat
 #: model:ir.model.fields,help:im_livechat.field_im_livechat_channel_rule_action
@@ -149,7 +145,7 @@
 #: model:ir.ui.view,arch_db:im_livechat.im_livechat_report_operator_view_search
 #: model:ir.ui.view,arch_db:im_livechat.mail_channel_view_search
 msgid "Channel"
-msgstr ""
+msgstr "Canal"
 
 #. module: im_livechat
 #: model:ir.model.fields,field_description:im_livechat.field_im_livechat_report_channel_channel_name
@@ -170,7 +166,7 @@
 #. module: im_livechat
 #: model:ir.ui.menu,name:im_livechat.support_channels
 msgid "Channels"
-msgstr ""
+msgstr "Canales"
 
 #. module: im_livechat
 #: model:ir.model.fields,field_description:im_livechat.field_im_livechat_channel_input_placeholder
@@ -187,7 +183,7 @@
 #. module: im_livechat
 #: model:ir.actions.act_window,help:im_livechat.im_livechat_channel_action
 msgid "Click to define a new website live chat channel."
-msgstr ""
+msgstr "Clic para definir un nuevo canal de chat en el sitio web"
 
 #. module: im_livechat
 #: model:ir.model.fields,field_description:im_livechat.field_im_livechat_report_channel_technical_name
@@ -205,7 +201,7 @@
 msgid ""
 "Copy and paste this code into your website, within the &amp;lt;head&amp;gt; "
 "tag:"
-msgstr ""
+msgstr "Copyie y pegue este código en su sitio web, dentro de la etiqueta &amp;lt;head&amp;gt;:"
 
 #. module: im_livechat
 #: model:ir.model.fields,field_description:im_livechat.field_im_livechat_channel_rule_country_ids
@@ -319,7 +315,7 @@
 #. module: im_livechat
 #: model:ir.ui.view,arch_db:im_livechat.mail_channel_view_form
 msgid "Feedback"
-msgstr ""
+msgstr "Comentarios"
 
 #. module: im_livechat
 #: model:ir.ui.view,arch_db:im_livechat.im_livechat_channel_view_form
@@ -327,7 +323,7 @@
 "For website built with Odoo CMS, please install the website_livechat module."
 " Then go to Settings &gt; Website Settings and select the Website Live Chat "
 "Channel you want to add on your website."
-msgstr ""
+msgstr "Para sitios web construidos con el CMS de Odoo, por favor instale el módulo website_livechat. Luego vaya a Administración &gt;  Admin Sitio y seleccione el Canal de Chat del Sitio wn Vivo que quiere añadir en su sitio web."
 
 #. module: im_livechat
 #: model:ir.ui.view,arch_db:im_livechat.mail_channel_view_form
@@ -366,7 +362,7 @@
 #: model:ir.ui.view,arch_db:im_livechat.mail_channel_view_form
 #: model:ir.ui.view,arch_db:im_livechat.mail_channel_view_tree
 msgid "History"
-msgstr ""
+msgstr "Historial"
 
 #. module: im_livechat
 #: model:ir.model.fields,field_description:im_livechat.field_im_livechat_report_channel_start_date_hour
@@ -383,7 +379,7 @@
 #. module: im_livechat
 #: model:ir.ui.view,arch_db:im_livechat.im_livechat_channel_view_form
 msgid "How to use the Website Live Chat widget?"
-msgstr ""
+msgstr "Cómo usar el widget del Chat del Sitio Web?"
 
 #. module: im_livechat
 #. openerp-web
@@ -455,19 +451,19 @@
 #. module: im_livechat
 #: model:ir.module.category,name:im_livechat.module_category_im_livechat
 msgid "Live Support"
-msgstr ""
+msgstr "Soporte en Vivo"
 
 #. module: im_livechat
 #. openerp-web
 #: code:addons/im_livechat/static/src/xml/im_livechat_backend.xml:8
 #, python-format
 msgid "Livechat"
-msgstr ""
+msgstr "Chat en Vivo"
 
 #. module: im_livechat
 #: model:ir.model,name:im_livechat.model_im_livechat_channel
 msgid "Livechat Channel"
-msgstr ""
+msgstr "Canal de Chat"
 
 #. module: im_livechat
 #: model:ir.actions.act_window,help:im_livechat.im_livechat_report_channel_action
@@ -524,7 +520,7 @@
 "Medium-sized photo of the group. It is automatically resized as a 128x128px "
 "image, with aspect ratio preserved. Use this field in form views or some "
 "kanban views."
-msgstr ""
+msgstr "Imagen mediana del grupo. Es automáticamente redimensionada a una imagen de 128x128px, manteniendo la proporción. Use este campo en los formularios o algunas vistas kanban."
 
 #. module: im_livechat
 #: model:ir.ui.view,arch_db:im_livechat.im_livechat_report_channel_view_search
@@ -582,7 +578,7 @@
 #: model:ir.ui.view,arch_db:im_livechat.im_livechat_report_channel_view_search
 #: model:ir.ui.view,arch_db:im_livechat.im_livechat_report_operator_view_search
 msgid "Operator"
-msgstr ""
+msgstr "Operador"
 
 #. module: im_livechat
 #: model:ir.ui.menu,name:im_livechat.menu_reporting_livechat_operator
@@ -593,7 +589,7 @@
 #: model:ir.model.fields,field_description:im_livechat.field_im_livechat_channel_user_ids
 #: model:ir.ui.view,arch_db:im_livechat.im_livechat_channel_view_form
 msgid "Operators"
-msgstr ""
+msgstr "Operadores"
 
 #. module: im_livechat
 #: model:ir.ui.view,arch_db:im_livechat.im_livechat_channel_view_kanban
@@ -601,12 +597,12 @@
 "Operators\n"
 "                                            <br/>\n"
 "                                            <i class=\"fa fa-comments\"/>"
-msgstr ""
+msgstr "Operadores\n                                            <br/>\n                                            <i class=\"fa fa-comments\"/>"
 
 #. module: im_livechat
 #: model:ir.model.fields,field_description:im_livechat.field_im_livechat_report_channel_partner_id
 msgid "Opertor"
-msgstr ""
+msgstr "Operador"
 
 #. module: im_livechat
 #: model:ir.ui.view,arch_db:im_livechat.im_livechat_channel_view_form
@@ -622,7 +618,7 @@
 #: model:ir.model,name:im_livechat.model_rating_rating
 #: model:ir.model.fields,field_description:im_livechat.field_mail_channel_rating_ids
 msgid "Rating"
-msgstr ""
+msgstr "Calificación"
 
 #. module: im_livechat
 #: model:ir.model.fields,help:im_livechat.field_im_livechat_channel_rule_regex_url
@@ -640,7 +636,7 @@
 #: model:ir.model.fields,field_description:im_livechat.field_im_livechat_channel_rule_ids
 #: model:ir.ui.view,arch_db:im_livechat.im_livechat_channel_rule_view_tree
 msgid "Rules"
-msgstr ""
+msgstr "Reglas"
 
 #. module: im_livechat
 #: model:ir.model.fields,field_description:im_livechat.field_im_livechat_channel_script_external
@@ -687,7 +683,7 @@
 "Small-sized photo of the group. It is automatically resized as a 64x64px "
 "image, with aspect ratio preserved. Use this field anywhere a small image is"
 " required."
-msgstr ""
+msgstr "Imagen pequeña del grupo. Es automáticamente redimensionada a una imagen de 64x64px, manteniendo la proporción. Use este campo en cualquier parte donde se necesite una imagen pequeña."
 
 #. module: im_livechat
 #: model:ir.model.fields,field_description:im_livechat.field_im_livechat_report_channel_start_date
@@ -740,7 +736,7 @@
 msgid ""
 "This field holds the image used as photo for the group, limited to "
 "1024x1024px."
-msgstr ""
+msgstr "Este campo guarda la imagen usada como la foto del grupo, limitada a 1024x1024px."
 
 #. module: im_livechat
 #: model:ir.model.fields,help:im_livechat.field_im_livechat_channel_default_message
@@ -779,7 +775,7 @@
 #. module: im_livechat
 #: model:ir.model.fields,field_description:im_livechat.field_im_livechat_report_channel_uuid
 msgid "UUID"
-msgstr ""
+msgstr "UUID"
 
 #. module: im_livechat
 #: model:res.groups,name:im_livechat.im_livechat_group_user
@@ -802,17 +798,17 @@
 #. module: im_livechat
 #: model:ir.ui.menu,name:im_livechat.menu_livechat_root
 msgid "Website Live Chat"
-msgstr ""
+msgstr "Chat del Sitio Web"
 
 #. module: im_livechat
 #: model:ir.actions.act_window,name:im_livechat.im_livechat_channel_action
 msgid "Website Live Chat Channels"
-msgstr ""
+msgstr "Canales del Chat del Sitio Web"
 
 #. module: im_livechat
 #: model:ir.ui.view,arch_db:im_livechat.support_page
 msgid "Website Live Chat Powered by <strong>Odoo</strong>."
-msgstr ""
+msgstr "Chat del Sitio Web Soportado por <strong>Odoo</strong>."
 
 #. module: im_livechat
 #: model:ir.model.fields,field_description:im_livechat.field_im_livechat_channel_default_message
@@ -825,29 +821,29 @@
 "You can create channels for each website on which you want\n"
 "                to integrate the website live chat widget, allowing you website\n"
 "                visitors to talk in real time with your operators."
-msgstr ""
+msgstr "Usted puede crear canales para cada sitio web en el cual quiere integrar el widget del chat del sitio web, permitiendole a los visitantes del sitio web de hablar en tiempo real con sus operadores."
 
 #. module: im_livechat
 #: model:ir.ui.view,arch_db:im_livechat.loader
 msgid "document.addEventListener(\"DOMContentLoaded\", function(event) {"
-msgstr ""
+msgstr "document.addEventListener(\"DOMContentLoaded\", function(event) {"
 
 #. module: im_livechat
 #: model:ir.ui.view,arch_db:im_livechat.im_livechat_channel_view_form
 msgid "e.g. Hello, how may I help you?"
-msgstr ""
+msgstr "ej. Hola, cómo puedo ayudarte?"
 
 #. module: im_livechat
 #: model:ir.ui.view,arch_db:im_livechat.im_livechat_channel_view_form
 msgid "e.g. YourWebsite.com"
-msgstr ""
+msgstr "ej. SuSitioWeb.com"
 
 #. module: im_livechat
 #. openerp-web
 #: code:addons/im_livechat/static/src/xml/im_livechat_backend.xml:6
 #, python-format
 msgid "livechat"
-msgstr ""
+msgstr "chat"
 
 #. module: im_livechat
 #: model:ir.ui.view,arch_db:im_livechat.loader
@@ -876,7 +872,7 @@
 #. module: im_livechat
 #: model:ir.ui.view,arch_db:im_livechat.im_livechat_channel_rule_view_form
 msgid "seconds"
-msgstr ""
+msgstr "segundos"
 
 #. module: im_livechat
 #. openerp-web
@@ -884,4 +880,4 @@
 #: code:addons/im_livechat/static/src/xml/im_livechat_backend.xml:12
 #, python-format
 msgid "true"
-msgstr ""+msgstr "verdadero"