odoo.define('im_livechat.im_livechat', function (require) {
"use strict";

require('bus.BusService');
var concurrency = require('web.concurrency');
var config = require('web.config');
var core = require('web.core');
var session = require('web.session');
var time = require('web.time');
var utils = require('web.utils');
var Widget = require('web.Widget');

var WebsiteLivechat = require('im_livechat.model.WebsiteLivechat');
var WebsiteLivechatMessage = require('im_livechat.model.WebsiteLivechatMessage');
var WebsiteLivechatWindow = require('im_livechat.WebsiteLivechatWindow');

var _t = core._t;
var QWeb = core.qweb;

// Constants
var LIVECHAT_COOKIE_HISTORY = 'im_livechat_history';
var HISTORY_LIMIT = 15;

var RATING_TO_EMOJI = {
    "10":"😊",
    "5":"😐",
    "1":"😞"
};

// History tracking
var page = window.location.href.replace(/^.*\/\/[^/]+/, '');
var pageHistory = utils.get_cookie(LIVECHAT_COOKIE_HISTORY);
var urlHistory = [];
if (pageHistory) {
    urlHistory = JSON.parse(pageHistory) || [];
}
if (!_.contains(urlHistory, page)) {
    urlHistory.push(page);
    while (urlHistory.length > HISTORY_LIMIT) {
        urlHistory.shift();
    }
    utils.set_cookie(LIVECHAT_COOKIE_HISTORY, JSON.stringify(urlHistory), 60*60*24); // 1 day cookie
}

var LivechatButton = Widget.extend({
    className:'openerp o_livechat_button d-print-none',
    custom_events: {
        'close_chat_window': '_onCloseChatWindow',
        'post_message_chat_window': '_onPostMessageChatWindow',
        'save_chat_window': '_onSaveChatWindow',
        'updated_typing_partners': '_onUpdatedTypingPartners',
        'updated_unread_counter': '_onUpdatedUnreadCounter',
    },
    events: {
        'click': '_openChat'
    },
    init: function (parent, serverURL, options) {
        this._super(parent);
        this.options = _.defaults(options || {}, {
            input_placeholder: _t("Ask something ..."),
            default_username: _t("Visitor"),
            button_text: _t("Chat with one of our collaborators"),
            default_message: _t("How may I help you?"),
        });

        this._history = null;
        // livechat model
        this._livechat = null;
        // livechat window
        this._chatWindow = null;
        this._messages = [];
        this._serverURL = serverURL;
    },
    willStart: function () {
        var self = this;
        var cookie = utils.get_cookie('im_livechat_session');
        var ready;
        if (!cookie) {
            ready = session.rpc('/im_livechat/init', {channel_id: this.options.channel_id})
                .then(function (result) {
                    if (!result.available_for_me) {
                        return $.Deferred().reject();
                    }
                    self._rule = result.rule;
                });
        } else {
            var channel = JSON.parse(cookie);
            ready = session.rpc('/mail/chat_history', {uuid: channel.uuid, limit: 100})
                .then(function (history) {
                    self._history = history;
                });
        }
        return ready.then(this._loadQWebTemplate.bind(this));
    },
    start: function () {
        this.$el.text(this.options.button_text);
        if (this._history) {
            _.each(this._history.reverse(), this._addMessage.bind(this));
            this._openChat();
        } else if (!config.device.isMobile && this._rule.action === 'auto_popup') {
            var autoPopupCookie = utils.get_cookie('im_livechat_auto_popup');
            if (!autoPopupCookie || JSON.parse(autoPopupCookie)) {
                this._autoPopupTimeout =
                    setTimeout(this._openChat.bind(this), this._rule.auto_popup_timer*1000);
            }
        }
        this.call('bus_service', 'onNotification', this, this._onNotification);
        return this._super();
    },

    //--------------------------------------------------------------------------
    // Private
    //--------------------------------------------------------------------------


    /**
     * @private
     * @param {Object} data
     * @param {Object} [options={}]
     */
    _addMessage: function (data, options) {
        options = _.extend({}, this.options, options, {
            serverURL: this._serverURL,
        });
        var message = new WebsiteLivechatMessage(this, data, options);
        if (this._livechat) {
            this._livechat.addMessage(message);
        }

        if (options && options.prepend) {
            this._messages.unshift(message);
        } else {
            this._messages.push(message);
        }
    },
    /**
     * @private
     */
    _askFeedback: function () {
        this._chatWindow.$('.o_thread_composer input').prop('disabled', true);

        var feedback = new Feedback(this, this._livechat);
        this._chatWindow.replaceContentWith(feedback);

        feedback.on('send_message', this, this._sendMessage);
        feedback.on('feedback_sent', this, this._closeChat);
    },
    /**
     * @private
     */
    _closeChat: function () {
        this._chatWindow.destroy();
        utils.set_cookie('im_livechat_session', "", -1); // remove cookie
    },
    /**
     * @private
     * @param {Array} notification
     */
    _handleNotification: function  (notification){
        if (this._livechat && (notification[0] === this._livechat.getUUID())) {
            if (notification[1]._type === 'history_command') { // history request
                var cookie = utils.get_cookie(LIVECHAT_COOKIE_HISTORY);
                var history = cookie ? JSON.parse(cookie) : [];
                session.rpc('/im_livechat/history', {
                    pid: this._livechat.getOperatorPID()[0],
                    channel_uuid: this._livechat.getUUID(),
                    page_history: history,
                });
            } else if (notification[1].info === 'typing_status') {
                var isWebsiteUser = notification[1].is_website_user;
                if (isWebsiteUser) {
                    return; // do not handle typing status notification of myself
                }
                var partnerID = notification[1].partner_id;
                if (notification[1].is_typing) {
                    this._livechat.registerTyping({ partnerID: partnerID });
                } else {
                    this._livechat.unregisterTyping({ partnerID: partnerID });
                }
            } else { // normal message
                this._addMessage(notification[1]);
                this._renderMessages();
                if (this._chatWindow.isFolded() || !this._chatWindow.isAtBottom()) {
                    this._livechat.incrementUnreadCounter();
                }
            }
        }
    },
    /**
     * @private
     */
    _loadQWebTemplate: function () {
        var xml_files = ['/mail/static/src/xml/abstract_thread_window.xml',
                         '/mail/static/src/xml/thread.xml',
                         '/im_livechat/static/src/xml/im_livechat.xml'];
        var defs = _.map(xml_files, function (tmpl) {
            return session.rpc('/web/proxy/load', { path: tmpl }).then(function (xml) {
                QWeb.add_template(xml);
            });
        });
        return $.when.apply($, defs);
    },
    /**
     * @private
     */
    _openChat: _.debounce(function () {
        if (this._openingChat) {
            return;
        }
        var self = this;
        var cookie = utils.get_cookie('im_livechat_session');
        var def;
        this._openingChat = true;
        clearTimeout(this._autoPopupTimeout);
        if (cookie) {
            def = $.when(JSON.parse(cookie));
        } else {
            this._messages = []; // re-initialize messages cache
            def = session.rpc('/im_livechat/get_session', {
                channel_id : this.options.channel_id,
                anonymous_name : this.options.default_username,
            }, {shadow: true});
        }
        def.then(function (livechatData) {
            if (!livechatData || !livechatData.operator_pid) {
                alert(_t("None of our collaborators seems to be available, please try again later."));
            } else {
                self._livechat = new WebsiteLivechat({
                    parent: self,
                    data: livechatData
                });
                self._openChatWindow();
                self._sendWelcomeMessage();
                self._renderMessages();

                self.call('bus_service', 'addChannel', self._livechat.getUUID());
                self.call('bus_service', 'startPolling');

                utils.set_cookie('im_livechat_session', JSON.stringify(self._livechat.toData()), 60*60);
                utils.set_cookie('im_livechat_auto_popup', JSON.stringify(false), 60*60);
            }
        }).always(function () {
            self._openingChat = false;
        });
    }, 200, true),
    /**
     * @private
     */
    _openChatWindow: function () {
        var self = this;
        var options = {
            displayStars: false,
            placeholder: this.options.input_placeholder || "",
        };
        this._chatWindow = new WebsiteLivechatWindow(this, this._livechat, options);
        this._chatWindow.appendTo($('body')).then(function () {
            var cssProps = {bottom: 0};
            cssProps[_t.database.parameters.direction === 'rtl' ? 'left' : 'right'] = 0;
            self._chatWindow.$el.css(cssProps);
            self.$el.hide();
        });
    },
    /**
     * @private
     */
    _renderMessages: function () {
        var shouldScroll = !this._chatWindow.isFolded() && this._chatWindow.isAtBottom();
        this._livechat.setMessages(this._messages);
        this._chatWindow.render();
        if (shouldScroll) {
            this._chatWindow.scrollToBottom();
        }
    },
    /**
     * @private
     * @param {Object} message
     * @return {$.Deferred}
     */
    _sendMessage: function (message) {
        var self = this;
        return session
            .rpc('/mail/chat_post', {uuid: this._livechat.getUUID(), message_content: message.content})
            .then(function () {
                self._chatWindow.scrollToBottom();
            });
    },
<<<<<<< HEAD
    /**
     * @private
     */
    _sendWelcomeMessage: function () {
=======

    add_message: function (data, options) {
        var msg = {
            id: data.id,
            attachment_ids: data.attachment_ids,
            author_id: data.author_id,
            body: data.body,
            date: moment(time.str_to_datetime(data.date)),
            is_needaction: false,
            is_note: data.is_note,
            is_discussion: data.is_discussion,
            is_notification: data.is_notification,
            customer_email_data: []
        };
        var hasAlreadyMessage = _.some(this.messages, function (message) {
            return message.id === msg.id;
        });
        if (hasAlreadyMessage) {
            return;
        }
        // Compute displayed author name or email
        msg.displayed_author = msg.author_id && msg.author_id[1] ||
                               this.options.default_username;

        // Compute the avatar_url
        msg.avatar_src = this.server_url;
        if (msg.author_id && msg.author_id[0]) {
            msg.avatar_src += "/web/image/res.partner/" + msg.author_id[0] + "/image_small";
        } else {
            msg.avatar_src += "/mail/static/src/img/smiley/avatar.jpg";
        }

        if (options && options.prepend) {
            this.messages.unshift(msg);
        } else {
            this.messages.push(msg);
        }
    },

    render_messages: function () {
        var should_scroll = !this.chat_window.folded && this.chat_window.thread.is_at_bottom();
        this.chat_window.render(this.messages);
        if (should_scroll) {
            this.chat_window.thread.scroll_to();
        }
    },

    send_welcome_message: function () {
>>>>>>> a4fe211e
        if (this.options.default_message) {
            this._addMessage({
                id: '_welcome',
                attachment_ids: [],
                author_id: this._livechat.getOperatorPID(),
                body: this.options.default_message,
                channel_ids: [this._livechat.getID()],
                date: time.datetime_to_str(new Date()),
                tracking_value_ids: [],
            }, {prepend: true});
        }
    },

    //--------------------------------------------------------------------------
    // Handlers
    //--------------------------------------------------------------------------

    /**
     * @private
     * @param {OdooEvent} ev
     */
    _onCloseChatWindow: function (ev) {
        ev.stopPropagation();
        var isComposerDisabled = this._chatWindow.$('.o_thread_composer input').prop('disabled');
        var shouldAskFeedback = !isComposerDisabled && _.find(this._messages, function (message) {
            return message.getID() !== '_welcome';
        });
        if (shouldAskFeedback) {
            this._chatWindow.toggleFold(false);
            this._askFeedback();
        } else {
            this._closeChat();
        }
    },
    /**
     * @private
     * @param {Array[]} notifications
     */
    _onNotification: function (notifications) {
        var self = this;
        _.each(notifications, function (notification) {
            self._handleNotification(notification);
        });
    },
    /**
     * @private
     * @param {OdooEvent} ev
     * @param {Object} ev.data.messageData
     */
    _onPostMessageChatWindow: function (ev) {
        ev.stopPropagation();
        var self = this;
        var messageData = ev.data.messageData;
        this._sendMessage(messageData).fail(function (error, e) {
            e.preventDefault();
            return self._sendMessage(messageData); // try again just in case
        });
    },
    /**
     * @private
     * @param {OdooEvent} ev
     */
    _onSaveChatWindow: function (ev) {
        ev.stopPropagation();
        utils.set_cookie('im_livechat_session', JSON.stringify(this._livechat.toData()), 60*60);
    },
    /**
     * @private
     * @param {OdooEvent} ev
     */
    _onUpdatedTypingPartners: function (ev) {
        ev.stopPropagation();
        this._chatWindow.renderTypingNotificationBar();
    },
    /**
     * @private
     * @param {OdooEvent} ev
     */
    _onUpdatedUnreadCounter: function (ev) {
        ev.stopPropagation();
        this._chatWindow.renderHeader();
    },
});

/*
 * Rating for Livechat
 *
 * This widget displays the 3 rating smileys, and a textarea to add a reason
 * (only for red smiley), and sends the user feedback to the server.
 */
var Feedback = Widget.extend({
    template: 'im_livechat.FeedBack',

    events: {
        'click .o_livechat_rating_choices img': '_onClickSmiley',
        'click .o_livechat_no_feedback span': '_onClickNoFeedback',
        'click .o_rating_submit_button': '_onClickSend',
    },

    /**
     * @param {?} parent
     * @param {im_livechat.model.WebsiteLivechat} livechat
     */
    init: function (parent, livechat) {
        this._super(parent);
        this._livechat = livechat;
        this.server_origin = session.origin;
        this.rating = undefined;
        this.dp = new concurrency.DropPrevious();
    },

    //--------------------------------------------------------------------------
    // Private
    //--------------------------------------------------------------------------

    /**
     * @private
     * @param {Object} options
     */
    _sendFeedback: function (options) {
        var self = this;
        var args = {
            uuid: this._livechat.getUUID(),
            rate: this.rating,
            reason : options.reason
        };
        this.dp.add(session.rpc('/im_livechat/feedback', args)).then(function () {
            if (options.close) {
                var emoji = RATING_TO_EMOJI[self.rating] || "??" ;
                var content = _.str.sprintf(_t("Rating: %s"), emoji);
                if (options.reason) {
                    content += " \n" + options.reason;
                }
                self.trigger('send_message', { content: content });
                self.trigger('feedback_sent'); // will close the chat
            }
        });
    },

    //--------------------------------------------------------------------------
    // Handlers
    //--------------------------------------------------------------------------

    /**
     * @private
     */
    _onClickNoFeedback: function () {
        this.trigger('feedback_sent'); // will close the chat
    },
    /**
     * @private
     */
    _onClickSend: function () {
        if (_.isNumber(this.rating)) {
            this._sendFeedback({ reason: this.$('textarea').val(), close: true });
        }
    },
    /**
     * @private
     * @param {MouseEvent} ev
     */
    _onClickSmiley: function (ev) {
        this.rating = parseInt($(ev.currentTarget).data('value'));
        this.$('.o_livechat_rating_choices img').removeClass('selected');
        this.$('.o_livechat_rating_choices img[data-value="'+this.rating+'"]').addClass('selected');

        // only display textearea if bad smiley selected
        var shouldCloseChatWindow = false;
        if (this.rating !== 10) {
            this.$('.o_livechat_rating_reason').show();
        } else {
            this.$('.o_livechat_rating_reason').hide();
            shouldCloseChatWindow = true;
        }
        this._sendFeedback({ close: shouldCloseChatWindow });
    },
});

return {
    LivechatButton: LivechatButton,
    Feedback: Feedback,
};

});<|MERGE_RESOLUTION|>--- conflicted
+++ resolved
@@ -123,6 +123,14 @@
             serverURL: this._serverURL,
         });
         var message = new WebsiteLivechatMessage(this, data, options);
+
+        var hasAlreadyMessage = _.some(this._messages, function (msg) {
+            return message.id === msg.id;
+        });
+        if (hasAlreadyMessage) {
+            return;
+        }
+
         if (this._livechat) {
             this._livechat.addMessage(message);
         }
@@ -284,61 +292,10 @@
                 self._chatWindow.scrollToBottom();
             });
     },
-<<<<<<< HEAD
     /**
      * @private
      */
     _sendWelcomeMessage: function () {
-=======
-
-    add_message: function (data, options) {
-        var msg = {
-            id: data.id,
-            attachment_ids: data.attachment_ids,
-            author_id: data.author_id,
-            body: data.body,
-            date: moment(time.str_to_datetime(data.date)),
-            is_needaction: false,
-            is_note: data.is_note,
-            is_discussion: data.is_discussion,
-            is_notification: data.is_notification,
-            customer_email_data: []
-        };
-        var hasAlreadyMessage = _.some(this.messages, function (message) {
-            return message.id === msg.id;
-        });
-        if (hasAlreadyMessage) {
-            return;
-        }
-        // Compute displayed author name or email
-        msg.displayed_author = msg.author_id && msg.author_id[1] ||
-                               this.options.default_username;
-
-        // Compute the avatar_url
-        msg.avatar_src = this.server_url;
-        if (msg.author_id && msg.author_id[0]) {
-            msg.avatar_src += "/web/image/res.partner/" + msg.author_id[0] + "/image_small";
-        } else {
-            msg.avatar_src += "/mail/static/src/img/smiley/avatar.jpg";
-        }
-
-        if (options && options.prepend) {
-            this.messages.unshift(msg);
-        } else {
-            this.messages.push(msg);
-        }
-    },
-
-    render_messages: function () {
-        var should_scroll = !this.chat_window.folded && this.chat_window.thread.is_at_bottom();
-        this.chat_window.render(this.messages);
-        if (should_scroll) {
-            this.chat_window.thread.scroll_to();
-        }
-    },
-
-    send_welcome_message: function () {
->>>>>>> a4fe211e
         if (this.options.default_message) {
             this._addMessage({
                 id: '_welcome',
