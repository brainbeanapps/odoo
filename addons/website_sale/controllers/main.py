# -*- coding: utf-8 -*-
# Part of Odoo. See LICENSE file for full copyright and licensing details.
import json
import logging
from werkzeug.exceptions import Forbidden, NotFound

from odoo import http, tools, _
from odoo.http import request
<<<<<<< HEAD
from odoo.addons.base.models.ir_qweb_fields import nl2br
=======
from odoo.addons.base.ir.ir_qweb.fields import nl2br
>>>>>>> d5dd136b
from odoo.addons.http_routing.models.ir_http import slug
from odoo.addons.website.controllers.main import QueryURL
from odoo.exceptions import ValidationError
from odoo.addons.website.controllers.main import Website
from odoo.addons.website_form.controllers.main import WebsiteForm
from odoo.osv import expression

_logger = logging.getLogger(__name__)

PPG = 20  # Products Per Page
PPR = 4   # Products Per Row


class TableCompute(object):

    def __init__(self):
        self.table = {}

    def _check_place(self, posx, posy, sizex, sizey):
        res = True
        for y in range(sizey):
            for x in range(sizex):
                if posx + x >= PPR:
                    res = False
                    break
                row = self.table.setdefault(posy + y, {})
                if row.setdefault(posx + x) is not None:
                    res = False
                    break
            for x in range(PPR):
                self.table[posy + y].setdefault(x, None)
        return res

    def process(self, products, ppg=PPG):
        # Compute products positions on the grid
        minpos = 0
        index = 0
        maxy = 0
        x = 0
        for p in products:
            x = min(max(p.website_size_x, 1), PPR)
            y = min(max(p.website_size_y, 1), PPR)
            if index >= ppg:
                x = y = 1

            pos = minpos
            while not self._check_place(pos % PPR, pos // PPR, x, y):
                pos += 1
            # if 21st products (index 20) and the last line is full (PPR products in it), break
            # (pos + 1.0) / PPR is the line where the product would be inserted
            # maxy is the number of existing lines
            # + 1.0 is because pos begins at 0, thus pos 20 is actually the 21st block
            # and to force python to not round the division operation
            if index >= ppg and ((pos + 1.0) // PPR) > maxy:
                break

            if x == 1 and y == 1:   # simple heuristic for CPU optimization
                minpos = pos // PPR

            for y2 in range(y):
                for x2 in range(x):
                    self.table[(pos // PPR) + y2][(pos % PPR) + x2] = False
            self.table[pos // PPR][pos % PPR] = {
                'product': p, 'x': x, 'y': y,
                'class': " ".join(x.html_class for x in p.website_style_ids if x.html_class)
            }
            if index <= ppg:
                maxy = max(maxy, y + (pos // PPR))
            index += 1

        # Format table according to HTML needs
        rows = sorted(self.table.items())
        rows = [r[1] for r in rows]
        for col in range(len(rows)):
            cols = sorted(rows[col].items())
            x += len(cols)
            rows[col] = [r[1] for r in cols if r[1]]

        return rows


class WebsiteSaleForm(WebsiteForm):

    @http.route('/website_form/shop.sale.order', type='http', auth="public", methods=['POST'], website=True)
    def website_form_saleorder(self, **kwargs):
        model_record = request.env.ref('sale.model_sale_order')
        try:
            data = self.extract_data(model_record, kwargs)
        except ValidationError as e:
            return json.dumps({'error_fields': e.args[0]})

        order = request.website.sale_get_order()
        if data['record']:
            order.write(data['record'])

        if data['custom']:
            values = {
                'body': nl2br(data['custom']),
                'model': 'sale.order',
                'message_type': 'comment',
                'no_auto_thread': False,
                'res_id': order.id,
            }
            request.env['mail.message'].sudo().create(values)

        if data['attachments']:
            self.insert_attachment(model_record, order.id, data['attachments'])

        return json.dumps({'id': order.id})


class Website(Website):
    @http.route()
    def get_switchable_related_views(self, key):
        views = super(Website, self).get_switchable_related_views(key)
        if key == 'website_sale.product':
            if not request.env.user.has_group('product.group_product_variant'):
                view_product_variants = request.env.ref('website_sale.product_variants')
                views[:] = [v for v in views if v['id'] != view_product_variants.id]
        return views


class WebsiteSale(http.Controller):

    def _get_compute_currency_and_context(self):
        pricelist_context = dict(request.env.context)
        pricelist = False
        if not pricelist_context.get('pricelist'):
            pricelist = request.website.get_current_pricelist()
            pricelist_context['pricelist'] = pricelist.id
        else:
            pricelist = request.env['product.pricelist'].browse(pricelist_context['pricelist'])

        from_currency = request.env.user.company_id.currency_id
        to_currency = pricelist.currency_id
        compute_currency = lambda price: from_currency.compute(price, to_currency)

        return compute_currency, pricelist_context, pricelist

    def get_attribute_value_ids(self, product):
        """ list of selectable attributes of a product

        :return: list of product variant description
           (variant id, [visible attribute ids], variant price, variant sale price)
        """
        # product attributes with at least two choices
        quantity = product._context.get('quantity') or 1
        product = product.with_context(quantity=quantity)

        visible_attrs_ids = product.attribute_line_ids.filtered(lambda l: len(l.value_ids) > 1).mapped('attribute_id').ids
        to_currency = request.website.get_current_pricelist().currency_id
        attribute_value_ids = []
        for variant in product.product_variant_ids:
            if to_currency != product.currency_id:
                price = variant.currency_id.compute(variant.website_public_price, to_currency) / quantity
            else:
                price = variant.website_public_price / quantity
            visible_attribute_ids = [v.id for v in variant.attribute_value_ids if v.attribute_id.id in visible_attrs_ids]
            attribute_value_ids.append([variant.id, visible_attribute_ids, variant.website_price / quantity, price])
        return attribute_value_ids

    def _get_search_order(self, post):
        # OrderBy will be parsed in orm and so no direct sql injection
        # id is added to be sure that order is a unique sort key
        return 'website_published desc,%s , id desc' % post.get('order', 'website_sequence desc')

    def _get_search_domain(self, search, category, attrib_values):
        domain = request.website.sale_product_domain()
        if search:
            for srch in search.split(" "):
                domain += [
                    '|', '|', '|', ('name', 'ilike', srch), ('description', 'ilike', srch),
                    ('description_sale', 'ilike', srch), ('product_variant_ids.default_code', 'ilike', srch)]

        if category:
            domain += [('public_categ_ids', 'child_of', int(category))]

        if attrib_values:
            attrib = None
            ids = []
            for value in attrib_values:
                if not attrib:
                    attrib = value[0]
                    ids.append(value[1])
                elif value[0] == attrib:
                    ids.append(value[1])
                else:
                    domain += [('attribute_line_ids.value_ids', 'in', ids)]
                    attrib = value[0]
                    ids = [value[1]]
            if attrib:
                domain += [('attribute_line_ids.value_ids', 'in', ids)]

        return domain

    @http.route([
        '/shop',
        '/shop/page/<int:page>',
        '/shop/category/<model("product.public.category"):category>',
        '/shop/category/<model("product.public.category"):category>/page/<int:page>'
    ], type='http', auth="public", website=True)
    def shop(self, page=0, category=None, search='', ppg=False, **post):
        if ppg:
            try:
                ppg = int(ppg)
            except ValueError:
                ppg = PPG
            post["ppg"] = ppg
        else:
            ppg = PPG

        if category:
            category = request.env['product.public.category'].search([('id', '=', int(category))], limit=1)
            if not category:
                raise NotFound()

        attrib_list = request.httprequest.args.getlist('attrib')
        attrib_values = [[int(x) for x in v.split("-")] for v in attrib_list if v]
        attributes_ids = {v[0] for v in attrib_values}
        attrib_set = {v[1] for v in attrib_values}

        domain = self._get_search_domain(search, category, attrib_values)

        keep = QueryURL('/shop', category=category and int(category), search=search, attrib=attrib_list, order=post.get('order'))

        compute_currency, pricelist_context, pricelist = self._get_compute_currency_and_context()

        request.context = dict(request.context, pricelist=pricelist.id, partner=request.env.user.partner_id)

        url = "/shop"
        if search:
            post["search"] = search
        if attrib_list:
            post['attrib'] = attrib_list

        categs = request.env['product.public.category'].search([('parent_id', '=', False)])
        Product = request.env['product.template']

        parent_category_ids = []
        if category:
            url = "/shop/category/%s" % slug(category)
            parent_category_ids = [category.id]
            current_category = category
            while current_category.parent_id:
                parent_category_ids.append(current_category.parent_id.id)
                current_category = current_category.parent_id

        product_count = Product.search_count(domain)
        pager = request.website.pager(url=url, total=product_count, page=page, step=ppg, scope=7, url_args=post)
        products = Product.search(domain, limit=ppg, offset=pager['offset'], order=self._get_search_order(post))

        ProductAttribute = request.env['product.attribute']
        if products:
            # get all products without limit
            selected_products = Product.search(domain, limit=False)
            attributes = ProductAttribute.search([('attribute_line_ids.product_tmpl_id', 'in', selected_products.ids)])
        else:
            attributes = ProductAttribute.browse(attributes_ids)

        values = {
            'search': search,
            'category': category,
            'attrib_values': attrib_values,
            'attrib_set': attrib_set,
            'pager': pager,
            'pricelist': pricelist,
            'products': products,
            'search_count': product_count,  # common for all searchbox
            'bins': TableCompute().process(products, ppg),
            'rows': PPR,
            'categories': categs,
            'attributes': attributes,
            'compute_currency': compute_currency,
            'keep': keep,
            'parent_category_ids': parent_category_ids,
        }
        if category:
            values['main_object'] = category
        return request.render("website_sale.products", values)

    @http.route(['/shop/product/<model("product.template"):product>'], type='http', auth="public", website=True)
    def product(self, product, category='', search='', **kwargs):
        product_context = dict(request.env.context,
                               active_id=product.id,
                               partner=request.env.user.partner_id)
        ProductCategory = request.env['product.public.category']

        if category:
            category = ProductCategory.browse(int(category)).exists()

        attrib_list = request.httprequest.args.getlist('attrib')
        attrib_values = [[int(x) for x in v.split("-")] for v in attrib_list if v]
        attrib_set = {v[1] for v in attrib_values}

        keep = QueryURL('/shop', category=category and category.id, search=search, attrib=attrib_list)

        categs = ProductCategory.search([('parent_id', '=', False)])

        pricelist = request.website.get_current_pricelist()

        from_currency = request.env.user.company_id.currency_id
        to_currency = pricelist.currency_id
        compute_currency = lambda price: from_currency.compute(price, to_currency)

        if not product_context.get('pricelist'):
            product_context['pricelist'] = pricelist.id
            product = product.with_context(product_context)

        values = {
            'search': search,
            'category': category,
            'pricelist': pricelist,
            'attrib_values': attrib_values,
            'compute_currency': compute_currency,
            'attrib_set': attrib_set,
            'keep': keep,
            'categories': categs,
            'main_object': product,
            'product': product,
            'get_attribute_value_ids': self.get_attribute_value_ids,
        }
        return request.render("website_sale.product", values)

    @http.route(['/shop/change_pricelist/<model("product.pricelist"):pl_id>'], type='http', auth="public", website=True, sitemap=False)
    def pricelist_change(self, pl_id, **post):
        if (pl_id.selectable or pl_id == request.env.user.partner_id.property_product_pricelist) \
                and request.website.is_pricelist_available(pl_id.id):
            request.session['website_sale_current_pl'] = pl_id.id
            request.website.sale_get_order(force_pricelist=pl_id.id)
        return request.redirect(request.httprequest.referrer or '/shop')

    @http.route(['/shop/pricelist'], type='http', auth="public", website=True, sitemap=False)
    def pricelist(self, promo, **post):
        redirect = post.get('r', '/shop/cart')
        pricelist = request.env['product.pricelist'].sudo().search([('code', '=', promo)], limit=1)
        if not pricelist or (pricelist and not request.website.is_pricelist_available(pricelist.id)):
            return request.redirect("%s?code_not_available=1" % redirect)

        request.website.sale_get_order(code=promo)
        return request.redirect(redirect)

    @http.route(['/shop/cart'], type='http', auth="public", website=True)
    def cart(self, access_token=None, revive='', **post):
        """
        Main cart management + abandoned cart revival
        access_token: Abandoned cart SO access token
        revive: Revival method when abandoned cart. Can be 'merge' or 'squash'
        """
        order = request.website.sale_get_order()
        if order and order.state != 'draft':
            request.session['sale_order_id'] = None
            order = request.website.sale_get_order()
        values = {}
        if access_token:
            abandoned_order = request.env['sale.order'].sudo().search([('access_token', '=', access_token)], limit=1)
            if not abandoned_order:  # wrong token (or SO has been deleted)
                return request.render('website.404')
            if abandoned_order.state != 'draft':  # abandoned cart already finished
                values.update({'abandoned_proceed': True})
            elif revive == 'squash' or (revive == 'merge' and not request.session['sale_order_id']):  # restore old cart or merge with unexistant
                request.session['sale_order_id'] = abandoned_order.id
                return request.redirect('/shop/cart')
            elif revive == 'merge':
                abandoned_order.order_line.write({'order_id': request.session['sale_order_id']})
                abandoned_order.action_cancel()
            elif abandoned_order.id != request.session['sale_order_id']:  # abandoned cart found, user have to choose what to do
                values.update({'access_token': abandoned_order.access_token})

        if order:
            from_currency = order.company_id.currency_id
            to_currency = order.pricelist_id.currency_id
            compute_currency = lambda price: from_currency.compute(price, to_currency)
        else:
            compute_currency = lambda price: price

        values.update({
            'website_sale_order': order,
            'compute_currency': compute_currency,
            'suggested_products': [],
        })
        if order:
            _order = order
            if not request.env.context.get('pricelist'):
                _order = order.with_context(pricelist=order.pricelist_id.id)
            values['suggested_products'] = _order._cart_accessories()

        if post.get('type') == 'popover':
            # force no-cache so IE11 doesn't cache this XHR
            return request.render("website_sale.cart_popover", values, headers={'Cache-Control': 'no-cache'})

        return request.render("website_sale.cart", values)

    @http.route(['/shop/cart/update'], type='http', auth="public", methods=['POST'], website=True, csrf=False)
    def cart_update(self, product_id, add_qty=1, set_qty=0, **kw):
        sale_order = request.website.sale_get_order(force_create=True)
        if sale_order.state != 'draft':
            request.session['sale_order_id'] = None
            sale_order = request.website.sale_get_order(force_create=True)
        sale_order._cart_update(
            product_id=int(product_id),
            add_qty=add_qty,
            set_qty=set_qty,
            attributes=self._filter_attributes(**kw),
        )
        return request.redirect("/shop/cart")

    def _filter_attributes(self, **kw):
        return {k: v for k, v in kw.items() if "attribute" in k}

    @http.route(['/shop/cart/update_json'], type='json', auth="public", methods=['POST'], website=True, csrf=False)
    def cart_update_json(self, product_id, line_id=None, add_qty=None, set_qty=None, display=True):
        order = request.website.sale_get_order(force_create=1)
        if order.state != 'draft':
            request.website.sale_reset()
            return {}
        value = order._cart_update(product_id=product_id, line_id=line_id, add_qty=add_qty, set_qty=set_qty)

        if not order.cart_quantity:
            request.website.sale_reset()
            return value

        order = request.website.sale_get_order()
        value['cart_quantity'] = order.cart_quantity
        from_currency = order.company_id.currency_id
        to_currency = order.pricelist_id.currency_id

        if not display:
            return value

        value['website_sale.cart_lines'] = request.env['ir.ui.view'].render_template("website_sale.cart_lines", {
            'website_sale_order': order,
            'compute_currency': lambda price: from_currency.compute(price, to_currency),
            'suggested_products': order._cart_accessories()
        })
        value['website_sale.short_cart_summary'] = request.env['ir.ui.view'].render_template("website_sale.short_cart_summary", {
            'website_sale_order': order,
            'compute_currency': lambda price: from_currency.compute(price, to_currency),
        })
        return value

    # ------------------------------------------------------
    # Checkout
    # ------------------------------------------------------

    def checkout_redirection(self, order):
        # must have a draft sales order with lines at this point, otherwise reset
        if not order or order.state != 'draft':
            request.session['sale_order_id'] = None
            request.session['sale_transaction_id'] = None
            return request.redirect('/shop')

        if order and not order.order_line:
            return request.redirect('/shop/cart')

        # if transaction pending / done: redirect to confirmation
        tx = request.env.context.get('website_sale_transaction')
        if tx and tx.state != 'draft':
            return request.redirect('/shop/payment/confirmation/%s' % order.id)

    def checkout_values(self, **kw):
        order = request.website.sale_get_order(force_create=1)
        shippings = []
        if order.partner_id != request.website.user_id.sudo().partner_id:
            Partner = order.partner_id.with_context(show_address=1).sudo()
            shippings = Partner.search([
                ("id", "child_of", order.partner_id.commercial_partner_id.ids),
                '|', ("type", "in", ["delivery", "other"]), ("id", "=", order.partner_id.commercial_partner_id.id)
            ], order='id desc')
            if shippings:
                if kw.get('partner_id') or 'use_billing' in kw:
                    if 'use_billing' in kw:
                        partner_id = order.partner_id.id
                    else:
                        partner_id = int(kw.get('partner_id'))
                    if partner_id in shippings.mapped('id'):
                        order.partner_shipping_id = partner_id
                elif not order.partner_shipping_id:
                    last_order = request.env['sale.order'].sudo().search([("partner_id", "=", order.partner_id.id)], order='id desc', limit=1)
                    order.partner_shipping_id.id = last_order and last_order.id

        values = {
            'order': order,
            'shippings': shippings,
            'only_services': order and order.only_services or False
        }
        return values

    def _get_mandatory_billing_fields(self):
        return ["name", "email", "street", "city", "country_id"]

    def _get_mandatory_shipping_fields(self):
        return ["name", "street", "city", "country_id"]

    def checkout_form_validate(self, mode, all_form_values, data):
        # mode: tuple ('new|edit', 'billing|shipping')
        # all_form_values: all values before preprocess
        # data: values after preprocess
        error = dict()
        error_message = []

        # Required fields from form
        required_fields = [f for f in (all_form_values.get('field_required') or '').split(',') if f]
        # Required fields from mandatory field function
        required_fields += mode[1] == 'shipping' and self._get_mandatory_shipping_fields() or self._get_mandatory_billing_fields()
        # Check if state required
        country = request.env['res.country']
        if data.get('country_id'):
            country = country.browse(int(data.get('country_id')))
            if 'state_code' in country.get_address_fields() and country.state_ids:
                required_fields += ['state_id']

        # error message for empty required fields
        for field_name in required_fields:
            if not data.get(field_name):
                error[field_name] = 'missing'

        # email validation
        if data.get('email') and not tools.single_email_re.match(data.get('email')):
            error["email"] = 'error'
            error_message.append(_('Invalid Email! Please enter a valid email address.'))

        # vat validation
        Partner = request.env['res.partner']
        if data.get("vat") and hasattr(Partner, "check_vat"):
            if data.get("country_id"):
                data["vat"] = Partner.fix_eu_vat_number(data.get("country_id"), data.get("vat"))
            partner_dummy = Partner.new({
                'vat': data['vat'],
                'country_id': (int(data['country_id'])
                               if data.get('country_id') else False),
            })
            try:
                partner_dummy.check_vat()
            except ValidationError:
                error["vat"] = 'error'

        if [err for err in error.values() if err == 'missing']:
            error_message.append(_('Some required fields are empty.'))

        return error, error_message

    def _checkout_form_save(self, mode, checkout, all_values):
        Partner = request.env['res.partner']
        if mode[0] == 'new':
            partner_id = Partner.sudo().create(checkout).id
        elif mode[0] == 'edit':
            partner_id = int(all_values.get('partner_id', 0))
            if partner_id:
                # double check
                order = request.website.sale_get_order()
                shippings = Partner.sudo().search([("id", "child_of", order.partner_id.commercial_partner_id.ids)])
                if partner_id not in shippings.mapped('id') and partner_id != order.partner_id.id:
                    return Forbidden()
                Partner.browse(partner_id).sudo().write(checkout)
        return partner_id

    def values_preprocess(self, order, mode, values):
        return values

    def values_postprocess(self, order, mode, values, errors, error_msg):
        new_values = {}
        authorized_fields = request.env['ir.model']._get('res.partner')._get_form_writable_fields()
        for k, v in values.items():
            # don't drop empty value, it could be a field to reset
            if k in authorized_fields and v is not None:
                new_values[k] = v
            else:  # DEBUG ONLY
                if k not in ('field_required', 'partner_id', 'callback', 'submitted'): # classic case
                    _logger.debug("website_sale postprocess: %s value has been dropped (empty or not writable)" % k)

        new_values['customer'] = True
        new_values['team_id'] = request.website.salesteam_id and request.website.salesteam_id.id
        new_values['user_id'] = request.website.salesperson_id and request.website.salesperson_id.id
<<<<<<< HEAD
=======

        if mode[0] == 'new':
            new_values['company_id'] = request.website.company_id.id
>>>>>>> d5dd136b

        lang = request.lang if request.lang in request.website.mapped('language_ids.code') else None
        if lang:
            new_values['lang'] = lang
        if mode == ('edit', 'billing') and order.partner_id.type == 'contact':
            new_values['type'] = 'other'
        if mode[1] == 'shipping':
            new_values['parent_id'] = order.partner_id.commercial_partner_id.id
            new_values['type'] = 'delivery'

        return new_values, errors, error_msg

    @http.route(['/shop/address'], type='http', methods=['GET', 'POST'], auth="public", website=True)
    def address(self, **kw):
        Partner = request.env['res.partner'].with_context(show_address=1).sudo()
        order = request.website.sale_get_order()

        redirection = self.checkout_redirection(order)
        if redirection:
            return redirection

        mode = (False, False)
        can_edit_vat = False
        def_country_id = order.partner_id.country_id
        values, errors = {}, {}

        partner_id = int(kw.get('partner_id', -1))

        # IF PUBLIC ORDER
        if order.partner_id.id == request.website.user_id.sudo().partner_id.id:
            mode = ('new', 'billing')
            can_edit_vat = True
            country_code = request.session['geoip'].get('country_code')
            if country_code:
                def_country_id = request.env['res.country'].search([('code', '=', country_code)], limit=1)
            else:
                def_country_id = request.website.user_id.sudo().country_id
        # IF ORDER LINKED TO A PARTNER
        else:
            if partner_id > 0:
                if partner_id == order.partner_id.id:
                    mode = ('edit', 'billing')
                    can_edit_vat = order.partner_id.can_edit_vat()
                else:
                    shippings = Partner.search([('id', 'child_of', order.partner_id.commercial_partner_id.ids)])
                    if partner_id in shippings.mapped('id'):
                        mode = ('edit', 'shipping')
                    else:
                        return Forbidden()
                if mode:
                    values = Partner.browse(partner_id)
            elif partner_id == -1:
                mode = ('new', 'shipping')
            else: # no mode - refresh without post?
                return request.redirect('/shop/checkout')

        # IF POSTED
        if 'submitted' in kw:
            pre_values = self.values_preprocess(order, mode, kw)
            errors, error_msg = self.checkout_form_validate(mode, kw, pre_values)
            post, errors, error_msg = self.values_postprocess(order, mode, pre_values, errors, error_msg)

            if errors:
                errors['error_message'] = error_msg
                values = kw
            else:
                partner_id = self._checkout_form_save(mode, post, kw)
                if mode[1] == 'billing':
                    order.partner_id = partner_id
                    order.onchange_partner_id()
                    if not kw.get('use_same'):
                        kw['callback'] = kw.get('callback') or (not order.only_services and '/shop/address')
                elif mode[1] == 'shipping':
                    order.partner_shipping_id = partner_id

                order.message_partner_ids = [(4, partner_id), (3, request.website.partner_id.id)]
                if not errors:
                    return request.redirect(kw.get('callback') or '/shop/confirm_order')

        country = 'country_id' in values and values['country_id'] != '' and request.env['res.country'].browse(int(values['country_id']))
        country = country and country.exists() or def_country_id
        render_values = {
            'website_sale_order': order,
            'partner_id': partner_id,
            'mode': mode,
            'checkout': values,
            'can_edit_vat': can_edit_vat,
            'country': country,
            'countries': country.get_website_sale_countries(mode=mode[1]),
            "states": country.get_website_sale_states(mode=mode[1]),
            'error': errors,
            'callback': kw.get('callback'),
            'only_services': order and order.only_services,
        }
        return request.render("website_sale.address", render_values)

    @http.route(['/shop/checkout'], type='http', auth="public", website=True)
    def checkout(self, **post):
        order = request.website.sale_get_order()

        redirection = self.checkout_redirection(order)
        if redirection:
            return redirection

        if order.partner_id.id == request.website.user_id.sudo().partner_id.id:
            return request.redirect('/shop/address')

        for f in self._get_mandatory_billing_fields():
            if not order.partner_id[f]:
                return request.redirect('/shop/address?partner_id=%d' % order.partner_id.id)

        values = self.checkout_values(**post)

<<<<<<< HEAD
        if post.get('express'):
            return request.redirect('/shop/confirm_order')


=======
>>>>>>> d5dd136b
        values.update({'website_sale_order': order})

        # Avoid useless rendering if called in ajax
        if post.get('xhr'):
            return 'ok'
        return request.render("website_sale.checkout", values)

    @http.route(['/shop/confirm_order'], type='http', auth="public", website=True)
    def confirm_order(self, **post):
        order = request.website.sale_get_order()

        redirection = self.checkout_redirection(order)
        if redirection:
            return redirection


        order.onchange_partner_shipping_id()
        order.order_line._compute_tax_id()
        request.session['sale_last_order_id'] = order.id
        request.website.sale_get_order(update_pricelist=True)
        extra_step = request.env.ref('website_sale.extra_info_option')
        if extra_step.active:
            return request.redirect("/shop/extra_info")

        return request.redirect("/shop/payment")

    # ------------------------------------------------------
    # Extra step
    # ------------------------------------------------------
    @http.route(['/shop/extra_info'], type='http', auth="public", website=True)
    def extra_info(self, **post):

        # Check that this option is activated
        extra_step = request.env.ref('website_sale.extra_info_option')
        if not extra_step.active:
            return request.redirect("/shop/payment")

        # check that cart is valid
        order = request.website.sale_get_order()
        redirection = self.checkout_redirection(order)
        if redirection:
            return redirection

        # if form posted
        if 'post_values' in post:
            values = {}
            for field_name, field_value in post.items():
                if field_name in request.env['sale.order']._fields and field_name.startswith('x_'):
                    values[field_name] = field_value
            if values:
                order.write(values)
            return request.redirect("/shop/payment")

        values = {
            'website_sale_order': order,
            'post': post,
            'escape': lambda x: x.replace("'", r"\'"),
            'partner': order.partner_id.id,
            'order': order,
        }

        return request.render("website_sale.extra_info", values)

    # ------------------------------------------------------
    # Payment
    # ------------------------------------------------------

    def _get_shop_payment_values(self, order, **kwargs):
        shipping_partner_id = False
        if order:
            shipping_partner_id = order.partner_shipping_id.id or order.partner_invoice_id.id

        values = dict(
            website_sale_order=order,
            errors=[],
            partner=order.partner_id.id,
            order=order,
            payment_action_id=request.env.ref('payment.action_payment_acquirer').id,
            return_url= '/shop/payment/validate',
            bootstrap_formatting= True
        )

        domain = expression.AND([
            ['&', ('website_published', '=', True), ('company_id', '=', order.company_id.id)],
            ['|', ('specific_countries', '=', False), ('country_ids', 'in', [order.partner_id.country_id.id])]
        ])
        acquirers = request.env['payment.acquirer'].search(domain)

        values['access_token'] = order.access_token
        values['form_acquirers'] = [acq for acq in acquirers if acq.payment_flow == 'form' and acq.view_template_id]
        values['s2s_acquirers'] = [acq for acq in acquirers if acq.payment_flow == 's2s' and acq.registration_view_template_id]
        values['tokens'] = request.env['payment.token'].search(
            [('partner_id', '=', order.partner_id.id),
            ('acquirer_id', 'in', acquirers.ids)])

<<<<<<< HEAD
=======
        for acq in values['form_acquirers']:
            acq.form = acq.with_context(submit_class='btn btn-primary', submit_txt=_('Pay Now')).sudo().render(
                '/',
                order.amount_total,
                order.pricelist_id.currency_id.id,
                values={
                    'return_url': '/shop/payment/validate',
                    'partner_id': shipping_partner_id,
                    'billing_partner_id': order.partner_invoice_id.id,
                }
            )

>>>>>>> d5dd136b
        return values

    @http.route(['/shop/payment'], type='http', auth="public", website=True)
    def payment(self, **post):
        """ Payment step. This page proposes several payment means based on available
        payment.acquirer. State at this point :

         - a draft sales order with lines; otherwise, clean context / session and
           back to the shop
         - no transaction in context / session, or only a draft one, if the customer
           did go to a payment.acquirer website but closed the tab without
           paying / canceling
        """
        order = request.website.sale_get_order()
        redirection = self.checkout_redirection(order)
        if redirection:
            return redirection

        render_values = self._get_shop_payment_values(order, **post)
<<<<<<< HEAD
        render_values['only_services'] = order and order.only_services or False
=======
>>>>>>> d5dd136b

        if render_values['errors']:
            render_values.pop('acquirers', '')
            render_values.pop('tokens', '')

        return request.render("website_sale.payment", render_values)

    @http.route(['/shop/payment/transaction/',
        '/shop/payment/transaction/<int:so_id>',
        '/shop/payment/transaction/<int:so_id>/<string:access_token>'], type='json', auth="public", website=True)
    def payment_transaction(self, acquirer_id, save_token=False, so_id=None, access_token=None, token=None, **kwargs):
        """ Json method that creates a payment.transaction, used to create a
        transaction when the user clicks on 'pay now' button. After having
        created the transaction, the event continues and the user is redirected
        to the acquirer website.

        :param int acquirer_id: id of a payment.acquirer record. If not set the
                                user is redirected to the checkout page
        """
        tx_type = 'form'
        if save_token:
            tx_type = 'form_save'

        # In case the route is called directly from the JS (as done in Stripe payment method)
        if so_id and access_token:
            order = request.env['sale.order'].sudo().search([('id', '=', so_id), ('access_token', '=', access_token)])
        elif so_id:
            order = request.env['sale.order'].search([('id', '=', so_id)])
        else:
            order = request.website.sale_get_order()
        if not order or not order.order_line or acquirer_id is None:
            return False

        assert order.partner_id.id != request.website.partner_id.id

        # find or create transaction
        tx = request.website.sale_get_transaction() or request.env['payment.transaction'].sudo()
        acquirer = request.env['payment.acquirer'].browse(int(acquirer_id))
        payment_token = request.env['payment.token'].sudo().browse(int(token)) if token else None
        tx = tx._check_or_create_sale_tx(order, acquirer, payment_token=payment_token, tx_type=tx_type)
        request.session['sale_transaction_id'] = tx.id

        return tx.render_sale_button(order, '/shop/payment/validate')

    @http.route('/shop/payment/token', type='http', auth='public', website=True)
    def payment_token(self, pm_id=None, **kwargs):
        """ Method that handles payment using saved tokens

        :param int pm_id: id of the payment.token that we want to use to pay.
        """
        order = request.website.sale_get_order()
        # do not crash if the user has already paid and try to pay again
        if not order:
            return request.redirect('/shop/?error=no_order')

        assert order.partner_id.id != request.website.partner_id.id

        try:
            pm_id = int(pm_id)
        except ValueError:
            return request.redirect('/shop/?error=invalid_token_id')

        # We retrieve the token the user want to use to pay
        token = request.env['payment.token'].sudo().browse(pm_id)
        if not token:
            return request.redirect('/shop/?error=token_not_found')

        # we retrieve an existing transaction (if it exists obviously)
        tx = request.website.sale_get_transaction() or request.env['payment.transaction'].sudo()
        # we check if the transaction is Ok, if not then we create it
        tx = tx._check_or_create_sale_tx(order, token.acquirer_id, payment_token=token, tx_type='server2server')
        # we set the transaction id into the session (so `sale_get_transaction` can retrieve it )
        request.session['sale_transaction_id'] = tx.id
        # we proceed the s2s payment
        res = tx.confirm_sale_token()
        # we then redirect to the page that validates the payment by giving it error if there's one
        if tx.state != 'authorized' or not tx.acquirer_id.capture_manually:
            if res is not True:
                return request.redirect('/shop/payment/validate?success=False&error=%s' % res)
            return request.redirect('/shop/payment/validate?success=True')
        return request.redirect('/shop/payment/validate')

    @http.route('/shop/payment/get_status/<int:sale_order_id>', type='json', auth="public", website=True)
    def payment_get_status(self, sale_order_id, **post):
        order = request.env['sale.order'].sudo().browse(sale_order_id).exists()
        assert order.id == request.session.get('sale_last_order_id')

        return {
            'recall': order.payment_tx_id.state == 'pending',
            'message': request.env['ir.ui.view'].render_template("website_sale.payment_confirmation_status", {
                'order': order
            })
        }

    @http.route('/shop/payment/validate', type='http', auth="public", website=True)
    def payment_validate(self, transaction_id=None, sale_order_id=None, **post):
        """ Method that should be called by the server when receiving an update
        for a transaction. State at this point :

         - UDPATE ME
        """
        if transaction_id is None:
            tx = request.website.sale_get_transaction()
        else:
            tx = request.env['payment.transaction'].browse(transaction_id)

        if sale_order_id is None:
            order = request.website.sale_get_order()
        else:
            order = request.env['sale.order'].sudo().browse(sale_order_id)
            assert order.id == request.session.get('sale_last_order_id')

        if not order or (order.amount_total and not tx):
            return request.redirect('/shop')

        if (not order.amount_total and not tx) or tx.state in ['pending', 'done', 'authorized']:
            if (not order.amount_total and not tx):
                # Orders are confirmed by payment transactions, but there is none for free orders,
                # (e.g. free events), so confirm immediately
                order.with_context(send_email=True).action_confirm()
        elif tx and tx.state == 'cancel':
            # cancel the quotation
            order.action_cancel()

        # clean context and session, then redirect to the confirmation page
        request.website.sale_reset()
        if tx and tx.state == 'draft':
            return request.redirect('/shop')

        return request.redirect('/shop/confirmation')


    @http.route(['/shop/terms'], type='http', auth="public", website=True)
    def terms(self, **kw):
        return request.render("website_sale.terms")

    @http.route(['/shop/confirmation'], type='http', auth="public", website=True)
    def payment_confirmation(self, **post):
        """ End of checkout process controller. Confirmation is basically seing
        the status of a sale.order. State at this point :

         - should not have any context / session info: clean them
         - take a sale.order id, because we request a sale.order and are not
           session dependant anymore
        """
        sale_order_id = request.session.get('sale_last_order_id')
        if sale_order_id:
            order = request.env['sale.order'].sudo().browse(sale_order_id)
            return request.render("website_sale.confirmation", {'order': order})
        else:
            return request.redirect('/shop')

    @http.route(['/shop/print'], type='http', auth="public", website=True)
    def print_saleorder(self):
        sale_order_id = request.session.get('sale_last_order_id')
        if sale_order_id:
            pdf, _ = request.env.ref('sale.action_report_saleorder').sudo().render_qweb_pdf([sale_order_id])
            pdfhttpheaders = [('Content-Type', 'application/pdf'), ('Content-Length', u'%s' % len(pdf))]
            return request.make_response(pdf, headers=pdfhttpheaders)
        else:
            return request.redirect('/shop')

    @http.route(['/shop/tracking_last_order'], type='json', auth="public")
    def tracking_cart(self, **post):
        """ return data about order in JSON needed for google analytics"""
        ret = {}
        sale_order_id = request.session.get('sale_last_order_id')
        if sale_order_id:
            order = request.env['sale.order'].sudo().browse(sale_order_id)
            ret = self.order_2_return_dict(order)
        return ret

    @http.route(['/shop/get_unit_price'], type='json', auth="public", methods=['POST'], website=True)
    def get_unit_price(self, product_ids, add_qty, **kw):
        products = request.env['product.product'].with_context(quantity=add_qty).browse(product_ids)
        return {product.id: product.website_price / add_qty for product in products}

    # ------------------------------------------------------
    # Edit
    # ------------------------------------------------------

    @http.route(['/shop/add_product'], type='json', auth="user", methods=['POST'], website=True)
    def add_product(self, name=None, category=0, **post):
        product = request.env['product.product'].create({
            'name': name or _("New Product"),
            'public_categ_ids': category
        })
        return "/shop/product/%s?enable_editor=1" % slug(product.product_tmpl_id)

    @http.route(['/shop/change_styles'], type='json', auth="public")
    def change_styles(self, id, style_id):
        product = request.env['product.template'].browse(id)

        remove = []
        active = False
        style_id = int(style_id)
        for style in product.website_style_ids:
            if style.id == style_id:
                remove.append(style.id)
                active = True
                break

        style = request.env['product.style'].browse(style_id)

        if remove:
            product.write({'website_style_ids': [(3, rid) for rid in remove]})
        if not active:
            product.write({'website_style_ids': [(4, style.id)]})

        return not active

    @http.route(['/shop/change_sequence'], type='json', auth="public")
    def change_sequence(self, id, sequence):
        product_tmpl = request.env['product.template'].browse(id)
        if sequence == "top":
            product_tmpl.set_sequence_top()
        elif sequence == "bottom":
            product_tmpl.set_sequence_bottom()
        elif sequence == "up":
            product_tmpl.set_sequence_up()
        elif sequence == "down":
            product_tmpl.set_sequence_down()

    @http.route(['/shop/change_size'], type='json', auth="public")
    def change_size(self, id, x, y):
        product = request.env['product.template'].browse(id)
        return product.write({'website_size_x': x, 'website_size_y': y})

    def order_lines_2_google_api(self, order_lines):
        """ Transforms a list of order lines into a dict for google analytics """
        ret = []
        for line in order_lines:
            product = line.product_id
            ret.append({
                'id': line.order_id.id,
                'sku': product.barcode or product.id,
                'name': product.name or '-',
                'category': product.categ_id.name or '-',
                'price': line.price_unit,
                'quantity': line.product_uom_qty,
            })
        return ret

    def order_2_return_dict(self, order):
        """ Returns the tracking_cart dict of the order for Google analytics basically defined to be inherited """
        return {
            'transaction': {
                'id': order.id,
                'affiliation': order.company_id.name,
                'revenue': order.amount_total,
                'tax': order.amount_tax,
                'currency': order.currency_id.name
            },
            'lines': self.order_lines_2_google_api(order.order_line)
        }

    @http.route(['/shop/country_infos/<model("res.country"):country>'], type='json', auth="public", methods=['POST'], website=True)
    def country_infos(self, country, mode, **kw):
        return dict(
            fields=country.get_address_fields(),
            states=[(st.id, st.name, st.code) for st in country.get_website_sale_states(mode=mode)],
            phone_code=country.phone_code
        )

    @http.route(['/shop/update_carrier'], type='json', auth='public', methods=['POST'], website=True, csrf=False)
    def update_eshop_carrier(self, **post):
        results = {}
        if hasattr(self, '_update_website_sale_delivery'):
            results.update(self._update_website_sale_delivery(**post))

        if hasattr(self, '_update_website_sale_coupon'):
            results.update(self._update_website_sale_coupon(**post))

        return results

    def _format_amount(self, amount, currency):
        fmt = "%.{0}f".format(currency.decimal_places)
        lang = request.env['res.lang']._lang_get(request.env.context.get('lang') or 'en_US')
        return lang.format(fmt, currency.round(amount), grouping=True, monetary=True)\
            .replace(r' ', u'\N{NO-BREAK SPACE}').replace(r'-', u'-\N{ZERO WIDTH NO-BREAK SPACE}')<|MERGE_RESOLUTION|>--- conflicted
+++ resolved
@@ -6,11 +6,7 @@
 
 from odoo import http, tools, _
 from odoo.http import request
-<<<<<<< HEAD
 from odoo.addons.base.models.ir_qweb_fields import nl2br
-=======
-from odoo.addons.base.ir.ir_qweb.fields import nl2br
->>>>>>> d5dd136b
 from odoo.addons.http_routing.models.ir_http import slug
 from odoo.addons.website.controllers.main import QueryURL
 from odoo.exceptions import ValidationError
@@ -584,12 +580,9 @@
         new_values['customer'] = True
         new_values['team_id'] = request.website.salesteam_id and request.website.salesteam_id.id
         new_values['user_id'] = request.website.salesperson_id and request.website.salesperson_id.id
-<<<<<<< HEAD
-=======
 
         if mode[0] == 'new':
             new_values['company_id'] = request.website.company_id.id
->>>>>>> d5dd136b
 
         lang = request.lang if request.lang in request.website.mapped('language_ids.code') else None
         if lang:
@@ -703,13 +696,10 @@
 
         values = self.checkout_values(**post)
 
-<<<<<<< HEAD
         if post.get('express'):
             return request.redirect('/shop/confirm_order')
 
 
-=======
->>>>>>> d5dd136b
         values.update({'website_sale_order': order})
 
         # Avoid useless rendering if called in ajax
@@ -805,21 +795,6 @@
             [('partner_id', '=', order.partner_id.id),
             ('acquirer_id', 'in', acquirers.ids)])
 
-<<<<<<< HEAD
-=======
-        for acq in values['form_acquirers']:
-            acq.form = acq.with_context(submit_class='btn btn-primary', submit_txt=_('Pay Now')).sudo().render(
-                '/',
-                order.amount_total,
-                order.pricelist_id.currency_id.id,
-                values={
-                    'return_url': '/shop/payment/validate',
-                    'partner_id': shipping_partner_id,
-                    'billing_partner_id': order.partner_invoice_id.id,
-                }
-            )
-
->>>>>>> d5dd136b
         return values
 
     @http.route(['/shop/payment'], type='http', auth="public", website=True)
@@ -839,10 +814,7 @@
             return redirection
 
         render_values = self._get_shop_payment_values(order, **post)
-<<<<<<< HEAD
         render_values['only_services'] = order and order.only_services or False
-=======
->>>>>>> d5dd136b
 
         if render_values['errors']:
             render_values.pop('acquirers', '')
