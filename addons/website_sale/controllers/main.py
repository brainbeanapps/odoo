--- conflicted
+++ resolved
@@ -107,20 +107,9 @@
 
 
 def get_pricelist():
-<<<<<<< HEAD
     return request.website.get_current_pricelist()
-=======
-    cr, uid, context, pool = request.cr, request.uid, request.context, request.registry
-    sale_order = context.get('sale_order')
-    if sale_order:
-        pricelist = sale_order.pricelist_id
-    else:
-        partner = pool['res.users'].browse(cr, SUPERUSER_ID, uid, context=context).partner_id
-        pricelist = partner.property_product_pricelist
     if not pricelist:
         _logger.error('Fail to find pricelist for partner "%s" (id %s)', partner.name, partner.id)
-    return pricelist
->>>>>>> f811fffb
 
 class website_sale(http.Controller):
 
