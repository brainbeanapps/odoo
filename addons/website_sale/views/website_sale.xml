--- conflicted
+++ resolved
@@ -287,11 +287,7 @@
 
                           <div class="product_price mt16" t-if="product.product_variant_ids">
                               <h4>
-<<<<<<< HEAD
-=======
                                   <b><span class="oe_price" t-esc="product.product_variant_ids[0].price" /> €</b>
-
->>>>>>> 980ec4bc
                                   <t t-if="product.product_variant_ids[0].lst_price != product.product_variant_ids[0].price">
                                   <span class="text-danger" style="text-decoration: line-through;"
                                     t-field="product.product_variant_ids[0].lst_price"
