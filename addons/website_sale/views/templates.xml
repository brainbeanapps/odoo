--- conflicted
+++ resolved
@@ -725,11 +725,7 @@
                   <td>
                       <div>
                           <a t-attf-href="/shop/product/#{ slug(product.product_tmpl_id) }">
-<<<<<<< HEAD
-                              <strong t-esc="product.name_get()[0][1]"/>
-=======
                               <strong t-field="product.display_name"/>
->>>>>>> bf1e9996
                           </a>
                       </div>
                       <div class="text-muted" t-field="product.description_sale"/>
