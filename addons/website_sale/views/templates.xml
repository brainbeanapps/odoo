--- conflicted
+++ resolved
@@ -1,6 +1,5 @@
 <?xml version="1.0" encoding="utf-8"?>
 <odoo>
-<<<<<<< HEAD
     <!-- Layout and common templates -->
     <template id="assets_backend" inherit_id="web.assets_backend">
         <xpath expr="." position="inside">
@@ -62,207 +61,6 @@
                             <a t-attf-href="/shop">Return to the product list.</a>
                         </p>
                     </div>
-=======
-
-<!-- Layout and common templates -->
-
-<template id="assets_backend" inherit_id="web.assets_backend">
-  <xpath expr="." position="inside">
-      <script type="text/javascript" src="/website_sale/static/src/js/website_sale_backend.js"></script>
-  </xpath>
-</template>
-
-<template id="assets_frontend" inherit_id="website.assets_frontend" name="Shop">
-  <xpath expr="." position="inside">
-      <link rel='stylesheet' href='/website_sale/static/src/css/website_sale.css'/>
-      <link rel='stylesheet' href='/website_sale/static/src/css/website_mail.css'/>
-      <script type="text/javascript" src="/website_sale/static/src/js/website_sale.js"></script>
-      <script type="text/javascript" src="/website_sale/static/src/js/website_sale_payment.js"></script>
-      <script type="text/javascript" src="/website_sale/static/src/js/website_sale_validate.js"></script>
-      <script type="text/javascript" src="/website_sale/static/src/js/website_sale_tour_buy.js"></script>
-      <script type="text/javascript" src="/website_sale/static/src/js/website_sale_rating.js"></script>
-      <script type="text/javascript" src="/website_sale/static/src/js/website_sale_tracking.js"></script>
-  </xpath>
-</template>
-
-<template id="assets_editor" inherit_id="website.assets_editor" name="Shop Editor">
-  <xpath expr="." position="inside">
-      <script type="text/javascript" src="/website_sale/static/src/js/website_sale.editor.js"></script>
-      <script type="text/javascript" src="/website_sale/static/src/js/website_sale_tour_shop.js"></script>
-  </xpath>
-</template>
-
-<template id="header" inherit_id="website.layout" name="Header Shop My Cart Link">
-  <xpath expr="//header//ul[@id='top_menu']/li" position="before">
-      <t t-set="website_sale_order" t-value="website.sale_get_order()"/>
-      <li t-att-class="'' if website_sale_order and website_sale_order.cart_quantity else 'hidden'">
-          <a href="/shop/cart">
-              <i class="fa fa-shopping-cart"></i>
-              My cart <sup t-attf-class="my_cart_quantity label label-primary" t-esc="website_sale_order and website_sale_order.cart_quantity or ''"/>
-          </a>
-      </li>
-  </xpath>
-</template>
-
-<template id="search" name="Search hidden fields">
-  <form t-att-action="keep('/shop'+ ('/category/'+slug(category)) if category else '', search=0)" method="get" t-att-class="search_class">
-
-    <t t-if="attrib_values">
-      <t t-foreach="attrib_values" t-as="a">
-        <input type="hidden" name="attrib" t-att-value="'%s-%s' % (a[0], a[1])"/>
-      </t>
-    </t>
-    <t t-call="website.website_search_box"/>
-  </form>
-</template>
-
-<template id="404">
-  <t t-call="website.layout">
-      <div id="wrap">
-          <div class="oe_structure oe_empty">
-              <div class="container">
-                  <h1 class="mt32">Product not found!</h1>
-                  <p>Sorry, this product is not available anymore.</p>
-                  <p><a t-attf-href="/shop">Return to the product list.</a></p>
-              </div>
-          </div>
-      </div>
-  </t>
-</template>
-
-<!-- Product item used by /shop and /shop/cart -->
-
-<template id="products_item" name="Products item">
-  <form action="/shop/cart/update" method="post">
-  <input type="hidden" name="csrf_token" t-att-value="request.csrf_token()"/>
-  <div itemscope="itemscope" itemtype="http://schema.org/Product">
-  <div class="ribbon-wrapper">
-    <div class="ribbon btn btn-danger">Sale</div>
-  </div>
-  <div class="oe_product_image">
-      <a itemprop="url" t-att-href="keep('/shop/product/%s' % slug(product), page=(pager['page']['num'] if pager['page']['num']>1 else None))">
-          <span itemprop="image" t-field="product.image" t-field-options='{"widget": "image" #{None if product_image_big else ", \"resize\": \"300x300\""}}' t-att-alt="product.name"/>
-      </a>
-  </div>
-  <t t-if="show_publish">
-    <div id="website_published_button" class="" groups="base.group_sale_manager">
-        <t t-call="website.publish_management">
-          <t t-set="object" t-value="product"/>
-          <t t-set="publish_edit" t-value="True"/>
-          <t t-set="action" t-value="'product.product_template_action'"/>
-        </t>
-    </div>
-  </t>
-  <section>
-      <h5><strong><a itemprop="name" t-att-href="keep('/shop/product/%s' % slug(product), page=(pager['page']['num'] if pager['page']['num']>1 else None))" t-field="product.name"/></strong></h5>
-      <div itemprop="offers" itemscope="itemscope" itemtype="http://schema.org/Offer" class="product_price" t-if="product.product_variant_ids">
-          <b>
-              <t t-if="(compute_currency(product.lst_price) - product.price) &gt; 0.1">
-                <del class="text-danger mr8" style="white-space: nowrap;" t-field="product.lst_price" t-field-options='{
-                  "widget": "monetary",
-                  "from_currency": "product.currency_id",
-                  "display_currency": "website.currency_id"
-                }'/>
-              </t>
-              <span t-field="product.price" style="white-space: nowrap;"  t-field-options='{
-                   "widget": "monetary",
-                   "display_currency": "website.currency_id"
-               }'>
-              </span>
-              <span itemprop="price" style="display:none;" t-esc="product.price"/>
-              <span itemprop="priceCurrency" style="display:none;" t-esc="website.currency_id.name"/>
-          </b>
-      </div>
-  </section>
-  </div>
-  </form>
-</template>
-
-<template id="products_description" inherit_id="website_sale.products_item" active="False" customize_show="True" name="Product Description">
-  <xpath expr="//div[@class='product_price']" position="before">
-      <div class="text-info oe_subdescription" contenteditable="false">
-        <div itemprop="description" t-field="product.description_sale"></div>
-      </div>
-  </xpath>
-</template>
-
-<template id="products_add_to_cart" inherit_id="website_sale.products_item" active="False" customize_show="True" name="Add to Cart">
-  <xpath expr="//div[@class='product_price']" position="inside">
-    <input name="product_id" t-att-value="product.product_variant_ids[0].id" type="hidden"/>
-    <t t-if="len(product.product_variant_ids) == 1">
-      <a class="btn btn-default btn-xs a-submit"><span class="fa fa-shopping-cart"/></a>
-    </t>
-    <t t-if="len(product.product_variant_ids) &gt; 1">
-      <a class="btn btn-default btn-xs" t-att-href="keep('/shop/product/%s' % slug(product), page=(pager['page']['num'] if pager['page']['num']>1 else None))"><span class="fa fa-shopping-cart"/></a>
-    </t>
-  </xpath>
-</template>
-
-<!-- /shop product listing -->
-<template id="pricelist_list" name="Pricelists Dropdown">
-  <t t-set="website_sale_pricelists" t-value="website.get_pricelist_available(show_visible=True)"/>
-  <div t-attf-class="#{website_sale_pricelists and len(website_sale_pricelists)>1 and 'dropdown' or 'hidden'} btn-group">
-    <t t-set="curr_pl" t-value="website.get_current_pricelist()"/>
-    <a href="#" class="dropdown-toggle btn btn-default" data-toggle="dropdown">
-      <t t-esc="curr_pl and curr_pl.name or ' - '" />
-      <span class="caret"></span>
-    </a>
-    <ul class="dropdown-menu" role="menu">
-      <li t-foreach="website_sale_pricelists" t-as="pl" >
-        <a t-att-href="'/shop/change_pricelist/%s' % pl.id"><span class='switcher_pricelist' t-att-data-pl_id="pl.id" t-esc="pl.name"/></a>
-      </li>
-    </ul>
-  </div>
-</template>
-
-<template id="products" name="Products">
-  <t t-call="website.layout">
-      <t t-set="additional_title">Shop</t>
-      <div id="wrap" class="js_sale">
-        <div class="oe_structure"/>
-        <div class="container oe_website_sale">
-          <div class="products_pager">
-            <div class="row" style="width: 100%;">
-              <t t-call="website_sale.search"><t t-set="search_class">pagination form-inline</t></t>
-              <t t-call="website_sale.pricelist_list"/>
-              <t t-call="website.pager"/>
-            </div>
-          </div>
-          <div class='row'>
-            <div class="hidden" id="products_grid_before"></div>
-            <div class="col-md-12" id="products_grid">
-              <table width="100%">
-                <tbody>
-                  <tr t-ignore="true">
-                    <td t-foreach="range(0,rows)" t-as="row" t-attf-width="#{100/rows}%"></td>
-                  </tr>
-                  <tr t-foreach="bins" t-as="tr_product">
-                    <t t-foreach="tr_product" t-as="td_product">
-                      <t t-if="td_product">
-                      <t t-set="product" t-value="td_product['product']"/>
-                      <td t-att-colspan="td_product['x'] != 1 and td_product['x']"
-                          t-att-rowspan="td_product['y'] != 1 and td_product['y']"
-                          t-attf-class="oe_product oe_grid oe-height-#{td_product['y']*2} #{ td_product['class'] }">
-
-                          <div class="oe_product_cart" t-att-data-publish="product.website_published and 'on' or 'off'">
-                            <t t-set="product_image_big" t-value="td_product['x']+td_product['y'] > 2"/>
-                            <t t-call="website_sale.products_item"/>
-                          </div>
-
-                      </td>
-                      </t>
-                      <td t-if="not td_product" class="oe-height-2"/>
-                    </t>
-                  </tr>
-                </tbody>
-              </table>
-              <t t-if="not bins">
-                <div class="text-center text-muted">
-                  <h3 class="css_editable_display">No product defined.</h3>
-                  <t groups="base.group_website_publisher">
-                    <p groups="base.group_sale_manager">Use the <i>'New page'</i> top menu to create a new product.</p>
-                  </t>
->>>>>>> 6854887a
                 </div>
             </div>
         </t>
@@ -397,7 +195,7 @@
                                 <div class="text-center text-muted">
                                     <h3 class="css_editable_display">No product defined.</h3>
                                     <t groups="base.group_website_publisher">
-                                        <p groups="sales_team.group_sale_manager">Use the <i>'Content'</i> top menu to create a new product.</p>
+                                        <p groups="sales_team.group_sale_manager">Use the <i>'New page'</i> top menu to create a new product.</p>
                                     </t>
                                 </div>
                             </t>
