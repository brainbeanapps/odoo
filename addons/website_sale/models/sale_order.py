--- conflicted
+++ resolved
@@ -6,12 +6,10 @@
 from openerp.addons.web.http import request
 from openerp.addons.sale import sale
 
-<<<<<<< HEAD
 sale.AVAILABLE_STATES.insert(1,('shopping_cart', 'Shopping Cart'))
-=======
+
 class payment_transaction(orm.Model):
     _inherit = 'payment.transaction'
->>>>>>> 319ed3de
 
     _columns = {
         # link with the sale order
@@ -28,17 +26,13 @@
         return res
 
     _columns = {
-<<<<<<< HEAD
-        'state': fields.selection(sale.AVAILABLE_STATES, 'Status'),
-        'website_session_id': fields.char('Session UUID4'),
-=======
->>>>>>> 319ed3de
         'website_order_line': fields.one2many(
             'sale.order.line', 'order_id',
             string='Order Lines displayed on Website', readonly=True,
             help='Order Lines to be displayed on the website. They should not be used for computation purpose.',
         ),
         'cart_quantity': fields.function(_cart_qty, type='integer', string='Main Menu'),
+        'state': fields.selection(sale.AVAILABLE_STATES, 'Status'),
     }
 
     def _get_errors(self, cr, uid, order, context=None):
@@ -148,6 +142,8 @@
                     'user_id': w.user_id.id,
                     'partner_id': partner.id,
                     'pricelist_id': partner.property_product_pricelist.id,
+                    'state': 'shopping_cart',
+                    'section_id': self.pool.get('ir.model.data').get_object_reference(cr, uid, 'website_sale', 'crm_case_section_shopping_cart')[1],
                 }
                 sale_order_id = sale_order_obj.create(cr, SUPERUSER_ID, values, context=context)
                 values = sale_order_obj.onchange_partner_id(cr, SUPERUSER_ID, [], partner.id, context=context)['value']
