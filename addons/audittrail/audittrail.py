# -*- coding: utf-8 -*-
##############################################################################
#
#    OpenERP, Open Source Management Solution
#    Copyright (C) 2004-2010 Tiny SPRL (<http://tiny.be>).
#
#    This program is free software: you can redistribute it and/or modify
#    it under the terms of the GNU Affero General Public License as
#    published by the Free Software Foundation, either version 3 of the
#    License, or (at your option) any later version.
#
#    This program is distributed in the hope that it will be useful,
#    but WITHOUT ANY WARRANTY; without even the implied warranty of
#    MERCHANTABILITY or FITNESS FOR A PARTICULAR PURPOSE.  See the
#    GNU Affero General Public License for more details.
#
#    You should have received a copy of the GNU Affero General Public License
#    along with this program.  If not, see <http://www.gnu.org/licenses/>.
#
##############################################################################

import openerp
from openerp.osv import fields, osv
import openerp.service.model
from openerp.tools.translate import _
import time
from openerp import tools
from openerp import SUPERUSER_ID

class audittrail_rule(osv.osv):
    """
    For Auddittrail Rule
    """
    _name = 'audittrail.rule'
    _description = "Audittrail Rule"
    _columns = {
        "name": fields.char("Rule Name", size=32, required=True),
        "object_id": fields.many2one('ir.model', 'Object', required=True, help="Select object for which you want to generate log."),
        "user_id": fields.many2many('res.users', 'audittail_rules_users',
                                            'user_id', 'rule_id', 'Users', help="if  User is not added then it will applicable for all users"),
        "log_read": fields.boolean("Log Reads", help="Select this if you want to keep track of read/open on any record of the object of this rule"),
        "log_write": fields.boolean("Log Writes", help="Select this if you want to keep track of modification on any record of the object of this rule"),
        "log_unlink": fields.boolean("Log Deletes", help="Select this if you want to keep track of deletion on any record of the object of this rule"),
        "log_create": fields.boolean("Log Creates",help="Select this if you want to keep track of creation on any record of the object of this rule"),
        "log_action": fields.boolean("Log Action",help="Select this if you want to keep track of actions on the object of this rule"),
        "log_workflow": fields.boolean("Log Workflow",help="Select this if you want to keep track of workflow on any record of the object of this rule"),
        "state": fields.selection((("draft", "Draft"), ("subscribed", "Subscribed")), "Status", required=True),
        "action_id": fields.many2one('ir.actions.act_window', "Action ID"),
    }
    _defaults = {
        'state': 'draft',
        'log_create': 1,
        'log_unlink': 1,
        'log_write': 1,
    }
    _sql_constraints = [
        ('model_uniq', 'unique (object_id)', """There is already a rule defined on this object\n You cannot define another: please edit the existing one.""")
    ]
    __functions = {}

    def subscribe(self, cr, uid, ids, *args):
        """
        Subscribe Rule for auditing changes on object and apply shortcut for logs on that object.
        @param cr: the current row, from the database cursor,
        @param uid: the current user’s ID for security checks,
        @param ids: List of Auddittrail Rule’s IDs.
        @return: True
        """
        obj_action = self.pool.get('ir.actions.act_window')
        obj_model = self.pool.get('ir.model.data')
        #start Loop
        for thisrule in self.browse(cr, uid, ids):
            if thisrule.object_id.model not in self.pool:
                raise osv.except_osv(
                        _('WARNING: audittrail is not part of the pool'),
                        _('Change audittrail depends -- Setting rule as DRAFT'))
                self.write(cr, uid, [thisrule.id], {"state": "draft"})
            val = {
                 "name": 'View Log',
                 "res_model": 'audittrail.log',
                 "src_model": thisrule.object_id.model,
                 "domain": "[('object_id','=', " + str(thisrule.object_id.id) + "), ('res_id', '=', active_id)]"

            }
            action_id = obj_action.create(cr, SUPERUSER_ID, val)
            self.write(cr, uid, [thisrule.id], {"state": "subscribed", "action_id": action_id})
            keyword = 'client_action_relate'
            value = 'ir.actions.act_window,' + str(action_id)
            res = obj_model.ir_set(cr, SUPERUSER_ID, 'action', keyword, 'View_log_' + thisrule.object_id.model, [thisrule.object_id.model], value, replace=True, isobject=True, xml_id=False)
            #End Loop
        return True

    def unsubscribe(self, cr, uid, ids, *args):
        """
        Unsubscribe Auditing Rule on object
        @param cr: the current row, from the database cursor,
        @param uid: the current user’s ID for security checks,
        @param ids: List of Auddittrail Rule’s IDs.
        @return: True
        """
        obj_action = self.pool.get('ir.actions.act_window')
        ir_values_obj = self.pool.get('ir.values')
        value=''
        #start Loop
        for thisrule in self.browse(cr, uid, ids):
            if thisrule.id in self.__functions:
                for function in self.__functions[thisrule.id]:
                    setattr(function[0], function[1], function[2])
            w_id = obj_action.search(cr, uid, [('name', '=', 'View Log'), ('res_model', '=', 'audittrail.log'), ('src_model', '=', thisrule.object_id.model)])
            if w_id:
                obj_action.unlink(cr, SUPERUSER_ID, w_id)
                value = "ir.actions.act_window" + ',' + str(w_id[0])
            val_id = ir_values_obj.search(cr, uid, [('model', '=', thisrule.object_id.model), ('value', '=', value)])
            if val_id:
                res = ir_values_obj.unlink(cr, uid, [val_id[0]])
            self.write(cr, uid, [thisrule.id], {"state": "draft"})
        #End Loop
        return True

class audittrail_log(osv.osv):
    """
    For Audittrail Log
    """
    _name = 'audittrail.log'
    _description = "Audittrail Log"

    def _name_get_resname(self, cr, uid, ids, *args):
        data = {}
        for resname in self.browse(cr, uid, ids,[]):
            model_object = resname.object_id
            res_id = resname.res_id
            if model_object and res_id:
                model_pool = self.pool[model_object.model]
                res = model_pool.read(cr, uid, res_id, ['name'])
                data[resname.id] = res['name']
            else:
                 data[resname.id] = False
        return data

    _columns = {
        "name": fields.char("Resource Name",size=64),
        "object_id": fields.many2one('ir.model', 'Object'),
        "user_id": fields.many2one('res.users', 'User'),
        "method": fields.char("Method", size=64),
        "timestamp": fields.datetime("Date"),
        "res_id": fields.integer('Resource Id'),
        "line_ids": fields.one2many('audittrail.log.line', 'log_id', 'Log lines'),
    }

    _defaults = {
        "timestamp": lambda *a: time.strftime("%Y-%m-%d %H:%M:%S")
    }
    _order = "timestamp desc"

class audittrail_log_line(osv.osv):
    """
    Audittrail Log Line.
    """
    _name = 'audittrail.log.line'
    _description = "Log Line"
    _columns = {
          'field_id': fields.many2one('ir.model.fields', 'Fields', required=True),
          'log_id': fields.many2one('audittrail.log', 'Log'),
          'log': fields.integer("Log ID"),
          'old_value': fields.text("Old Value"),
          'new_value': fields.text("New Value"),
          'old_value_text': fields.text('Old value Text'),
          'new_value_text': fields.text('New value Text'),
          'field_description': fields.char('Field Description', size=64),
        }

# Monkeypatch the model RPC endpoint for auditing changes.

def get_value_text(cr, uid, pool, resource_pool, method, field, value):
    """
    Gets textual values for the fields.
        If the field is a many2one, it returns the name.
        If it's a one2many or a many2many, it returns a list of name.
        In other cases, it just returns the value.
    :param cr: the current row, from the database cursor,
    :param uid: the current user’s ID for security checks,
    :param pool: current db's pooler object.
    :param resource_pool: pooler object of the model which values are being changed.
    :param field: for which the text value is to be returned.
    :param value: value of the field.
    :param recursive: True or False, True will repeat the process recursively
    :return: string value or a list of values(for O2M/M2M)
    """

    field_obj = (resource_pool._all_columns.get(field)).column
    if field_obj._type in ('one2many','many2many'):
        data = pool[field_obj._obj].name_get(cr, uid, value)
        #return the modifications on x2many fields as a list of names
        res = map(lambda x:x[1], data)
    elif field_obj._type == 'many2one':
        #return the modifications on a many2one field as its value returned by name_get()
        res = value and value[1] or value
    else:
        res = value
    return res

def create_log_line(cr, uid, log_id, model, lines=None):
    """
    Creates lines for changed fields with its old and new values

    @param cr: the current row, from the database cursor,
    @param uid: the current user’s ID for security checks,
    @param model: Object which values are being changed
    @param lines: List of values for line is to be created
    """
    if lines is None:
        lines = []
    pool = openerp.registry(cr.dbname)
    obj_pool = pool[model.model]
    model_pool = pool.get('ir.model')
    field_pool = pool.get('ir.model.fields')
    log_line_pool = pool.get('audittrail.log.line')
    for line in lines:
        field_obj = obj_pool._all_columns.get(line['name'])
        assert field_obj, _("'%s' field does not exist in '%s' model" %(line['name'], model.model))
        field_obj = field_obj.column
        old_value = line.get('old_value', '')
        new_value = line.get('new_value', '')
        search_models = [model.id]
        if obj_pool._inherits:
            search_models += model_pool.search(cr, uid, [('model', 'in', obj_pool._inherits.keys())])
        field_id = field_pool.search(cr, uid, [('name', '=', line['name']), ('model_id', 'in', search_models)])
        if field_obj._type == 'many2one':
            old_value = old_value and old_value[0] or old_value
            new_value = new_value and new_value[0] or new_value
        vals = {
                "log_id": log_id,
                "field_id": field_id and field_id[0] or False,
                "old_value": old_value,
                "new_value": new_value,
                "old_value_text": line.get('old_value_text', ''),
                "new_value_text": line.get('new_value_text', ''),
                "field_description": field_obj.string
                }
        line_id = log_line_pool.create(cr, uid, vals)
    return True

def log_fct(cr, uid_orig, model, method, fct_src, *args, **kw):
    """
    Logging function: This function is performing the logging operation
    @param model: Object whose values are being changed
    @param method: method to log: create, read, write, unlink, action or workflow action
    @param fct_src: execute method of Object proxy

    @return: Returns result as per method of Object proxy
    """
    pool = openerp.registry(cr.dbname)
    resource_pool = pool[model]
    model_pool = pool.get('ir.model')
    model_ids = model_pool.search(cr, SUPERUSER_ID, [('model', '=', model)])
    model_id = model_ids and model_ids[0] or False
    assert model_id, _("'%s' Model does not exist..." %(model))
    model = model_pool.browse(cr, SUPERUSER_ID, model_id)

    # fields to log. currently only used by log on read()
    field_list = []
    old_values = new_values = {}

    if method == 'create':
        res = fct_src(cr, uid_orig, model.model, method, *args, **kw)
        if res:
            res_ids = [res]
            new_values = get_data(cr, uid_orig, pool, res_ids, model, method)
    elif method == 'read':
        res = fct_src(cr, uid_orig, model.model, method, *args, **kw)
        if isinstance(res, dict):
            records = [res]
        else:
            records = res
        # build the res_ids and the old_values dict. Here we don't use get_data() to
        # avoid performing an additional read()
        res_ids = []
        for record in records:
            res_ids.append(record['id'])
            old_values[(model.id, record['id'])] = {'value': record, 'text': record}
        # log only the fields read
        field_list = args[1]
    elif method == 'unlink':
        res_ids = args[0]
        old_values = get_data(cr, uid_orig, pool, res_ids, model, method)
        # process_data first as fct_src will unlink the record
        self.process_data(cr, uid_orig, pool, res_ids, model, method, old_values, new_values, field_list)
        return fct_src(cr, uid_orig, model.model, method, *args, **kw)
    else: # method is write, action or workflow action
        res_ids = []
        if args:
            res_ids = args[0]
            if isinstance(res_ids, (long, int)):
                res_ids = [res_ids]
        if res_ids:
            # store the old values into a dictionary
            old_values = get_data(cr, uid_orig, pool, res_ids, model, method)
        # process the original function, workflow trigger...
        res = fct_src(cr, uid_orig, model.model, method, *args, **kw)
        if method == 'copy':
            res_ids = [res]
        if res_ids:
            # check the new values and store them into a dictionary
            new_values = get_data(cr, uid_orig, pool, res_ids, model, method)
    # compare the old and new values and create audittrail log if needed
    process_data(cr, uid_orig, pool, res_ids, model, method, old_values, new_values, field_list)
    return res

def get_data(cr, uid, pool, res_ids, model, method):
    """
    This function simply read all the fields of the given res_ids, and also recurisvely on
    all records of a x2m fields read that need to be logged. Then it returns the result in
    convenient structure that will be used as comparison basis.

        :param cr: the current row, from the database cursor,
        :param uid: the current user’s ID. This parameter is currently not used as every
            operation to get data is made as super admin. Though, it could be usefull later.
        :param pool: current db's pooler object.
        :param res_ids: Id's of resource to be logged/compared.
        :param model: Object whose values are being changed
        :param method: method to log: create, read, unlink, write, actions, workflow actions
        :return: dict mapping a tuple (model_id, resource_id) with its value and textual value
            { (model_id, resource_id): { 'value': ...
                                         'textual_value': ...
                                       },
            }
    """
    data = {}
    resource_pool = pool[model.model]
    # read all the fields of the given resources in super admin mode
    for resource in resource_pool.read(cr, SUPERUSER_ID, res_ids, resource_pool._all_columns):
        values = {}
        values_text = {}
        resource_id = resource['id']
        # loop on each field on the res_ids we just have read
        for field in resource:
            if field in ('__last_update', 'id'):
                continue
            values[field] = resource[field]
            # get the textual value of that field for this record
            values_text[field] = get_value_text(cr, SUPERUSER_ID, pool, resource_pool, method, field, resource[field])

            field_obj = resource_pool._all_columns.get(field).column
            if field_obj._type in ('one2many','many2many'):
                # check if an audittrail rule apply in super admin mode
                if check_rules(cr, SUPERUSER_ID, field_obj._obj, method):
                    # check if the model associated to a *2m field exists, in super admin mode
                    x2m_model_ids = pool.get('ir.model').search(cr, SUPERUSER_ID, [('model', '=', field_obj._obj)])
                    x2m_model_id = x2m_model_ids and x2m_model_ids[0] or False
                    assert x2m_model_id, _("'%s' Model does not exist..." %(field_obj._obj))
                    x2m_model = pool.get('ir.model').browse(cr, SUPERUSER_ID, x2m_model_id)
                    field_resource_ids = list(set(resource[field]))
                    if model.model == x2m_model.model:
                        # we need to remove current resource_id from the many2many to prevent an infinit loop
<<<<<<< HEAD
                        if resource_id in field_resource_ids:
                            field_resource_ids.remove(resource_id)
                    data.update(get_data(cr, SUPERUSER_ID, pool, field_resource_ids, x2m_model, method))
=======
                        if resource_id in res_ids:
                            res_ids.remove(resource_id)
                    for res_id in res_ids:
                        lines.update(self.prepare_audittrail_log_line(cr, SUPERUSER_ID, pool, x2m_model, res_id, method, old_values, new_values, field_list))
            # if the value value is different than the old value: record the change
            if key not in old_values or key not in new_values or old_values[key]['value'][field_name] != new_values[key]['value'][field_name]:
                data = {
                      'name': field_name,
                      'new_value': key in new_values and new_values[key]['value'].get(field_name),
                      'old_value': key in old_values and old_values[key]['value'].get(field_name),
                      'new_value_text': key in new_values and new_values[key]['text'].get(field_name),
                      'old_value_text': key in old_values and old_values[key]['text'].get(field_name)
                }
                lines[key].append(data)
            # On read log add current values for fields.
            if method == 'read':
                data={
                    'name': field_name,
                    'old_value': key in old_values and old_values[key]['value'].get(field_name),
                    'old_value_text': key in old_values and old_values[key]['text'].get(field_name)
                }
                lines[key].append(data)
        return lines
>>>>>>> a8a085ea

        data[(model.id, resource_id)] = {'text':values_text, 'value': values}
    return data

def prepare_audittrail_log_line(cr, uid, pool, model, resource_id, method, old_values, new_values, field_list=None):
    """
    This function compares the old data (i.e before the method was executed) and the new data
    (after the method was executed) and returns a structure with all the needed information to
    log those differences.

    :param cr: the current row, from the database cursor,
    :param uid: the current user’s ID. This parameter is currently not used as every
        operation to get data is made as super admin. Though, it could be usefull later.
    :param pool: current db's pooler object.
    :param model: model object which values are being changed
    :param resource_id: ID of record to which values are being changed
    :param method: method to log: create, read, unlink, write, actions, workflow actions
    :param old_values: dict of values read before execution of the method
    :param new_values: dict of values read after execution of the method
    :param field_list: optional argument containing the list of fields to log. Currently only
        used when performing a read, it could be usefull later on if we want to log the write
        on specific fields only.

    :return: dictionary with
        * keys: tuples build as ID of model object to log and ID of resource to log
        * values: list of all the changes in field values for this couple (model, resource)
          return {
            (model.id, resource_id): []
          }

    The reason why the structure returned is build as above is because when modifying an existing
    record, we may have to log a change done in a x2many field of that object
    """
    if field_list is None:
        field_list = []
    key = (model.id, resource_id)
    lines = {
        key: []
    }
    # loop on all the fields
    for field_name, field_definition in pool[model.model]._all_columns.items():
        if field_name in ('__last_update', 'id'):
            continue
        #if the field_list param is given, skip all the fields not in that list
        if field_list and field_name not in field_list:
            continue
        field_obj = field_definition.column
        if field_obj._type in ('one2many','many2many'):
            # checking if an audittrail rule apply in super admin mode
            if check_rules(cr, SUPERUSER_ID, field_obj._obj, method):
                # checking if the model associated to a *2m field exists, in super admin mode
                x2m_model_ids = pool.get('ir.model').search(cr, SUPERUSER_ID, [('model', '=', field_obj._obj)])
                x2m_model_id = x2m_model_ids and x2m_model_ids[0] or False
                assert x2m_model_id, _("'%s' Model does not exist..." %(field_obj._obj))
                x2m_model = pool.get('ir.model').browse(cr, SUPERUSER_ID, x2m_model_id)
                # the resource_ids that need to be checked are the sum of both old and previous values (because we
                # need to log also creation or deletion in those lists).
                x2m_old_values_ids = old_values.get(key, {'value': {}})['value'].get(field_name, [])
                x2m_new_values_ids = new_values.get(key, {'value': {}})['value'].get(field_name, [])
                # We use list(set(...)) to remove duplicates.
                res_ids = list(set(x2m_old_values_ids + x2m_new_values_ids))
                if model.model == x2m_model.model:
                    # we need to remove current resource_id from the many2many to prevent an infinit loop
                    if resource_id in res_ids:
                        res_ids.remove(resource_id)
                for res_id in res_ids:
                    lines.update(prepare_audittrail_log_line(cr, SUPERUSER_ID, pool, x2m_model, res_id, method, old_values, new_values, field_list))
        # if the value value is different than the old value: record the change
        if key not in old_values or key not in new_values or old_values[key]['value'][field_name] != new_values[key]['value'][field_name]:
            data = {
                  'name': field_name,
                  'new_value': key in new_values and new_values[key]['value'].get(field_name),
                  'old_value': key in old_values and old_values[key]['value'].get(field_name),
                  'new_value_text': key in new_values and new_values[key]['text'].get(field_name),
                  'old_value_text': key in old_values and old_values[key]['text'].get(field_name)
            }
            lines[key].append(data)
    return lines

def process_data(cr, uid, pool, res_ids, model, method, old_values=None, new_values=None, field_list=None):
    """
    This function processes and iterates recursively to log the difference between the old
    data (i.e before the method was executed) and the new data and creates audittrail log
    accordingly.

    :param cr: the current row, from the database cursor,
    :param uid: the current user’s ID,
    :param pool: current db's pooler object.
    :param res_ids: Id's of resource to be logged/compared.
    :param model: model object which values are being changed
    :param method: method to log: create, read, unlink, write, actions, workflow actions
    :param old_values: dict of values read before execution of the method
    :param new_values: dict of values read after execution of the method
    :param field_list: optional argument containing the list of fields to log. Currently only
        used when performing a read, it could be usefull later on if we want to log the write
        on specific fields only.
    :return: True
    """
    if field_list is None:
        field_list = []
    # loop on all the given ids
    for res_id in res_ids:
        # compare old and new values and get audittrail log lines accordingly
        lines = prepare_audittrail_log_line(cr, uid, pool, model, res_id, method, old_values, new_values, field_list)

        # if at least one modification has been found
        for model_id, resource_id in lines:
            line_model = pool.get('ir.model').browse(cr, SUPERUSER_ID, model_id).model

            vals = {
                'method': method,
                'object_id': model_id,
                'user_id': uid,
                'res_id': resource_id,
            }
            if (model_id, resource_id) not in old_values and method not in ('copy', 'read'):
                # the resource was not existing so we are forcing the method to 'create'
                # (because it could also come with the value 'write' if we are creating
                #  new record through a one2many field)
                vals.update({'method': 'create'})
            if (model_id, resource_id) not in new_values and method not in ('copy', 'read'):
                # the resource is not existing anymore so we are forcing the method to 'unlink'
                # (because it could also come with the value 'write' if we are deleting the
                #  record through a one2many field)
                name = old_values[(model_id, resource_id)]['value'].get('name',False)
                vals.update({'method': 'unlink'})
            else :
                name = pool[line_model].name_get(cr, uid, [resource_id])[0][1]
            vals.update({'name': name})
            # create the audittrail log in super admin mode, only if a change has been detected
            if lines[(model_id, resource_id)]:
                log_id = pool.get('audittrail.log').create(cr, SUPERUSER_ID, vals)
                model = pool.get('ir.model').browse(cr, uid, model_id)
                create_log_line(cr, SUPERUSER_ID, log_id, model, lines[(model_id, resource_id)])
    return True

def check_rules(cr, uid, model, method):
    """
    Checks if auditrails is installed for that db and then if one rule match
    @param cr: the current row, from the database cursor,
    @param uid: the current user’s ID,
    @param model: value of _name of the object which values are being changed
    @param method: method to log: create, read, unlink,write,actions,workflow actions
    @return: True or False
    """
    pool = openerp.registry(cr.dbname)
    if 'audittrail.rule' in pool.models:
        model_ids = pool.get('ir.model').search(cr, SUPERUSER_ID, [('model', '=', model)])
        model_id = model_ids and model_ids[0] or False
        if model_id:
            rule_ids = pool.get('audittrail.rule').search(cr, SUPERUSER_ID, [('object_id', '=', model_id), ('state', '=', 'subscribed')])
            for rule in pool.get('audittrail.rule').read(cr, SUPERUSER_ID, rule_ids, ['user_id','log_read','log_write','log_create','log_unlink','log_action','log_workflow']):
                if len(rule['user_id']) == 0 or uid in rule['user_id']:
                    if rule.get('log_'+method,0):
                        return True
                    elif method not in ('default_get','read','fields_view_get','fields_get','search','search_count','name_search','name_get','get','request_get', 'get_sc', 'unlink', 'write', 'create', 'read_group', 'import_data'):
                        if rule['log_action']:
                            return True

# Replace the openerp.service.model functions.

original_execute_cr = openerp.service.model.execute_cr
original_exec_workflow_cr = openerp.service.model.exec_workflow_cr

def execute_cr(cr, uid, model, method, *args, **kw):
    fct_src = original_execute_cr
    if check_rules(cr,uid,model,method):
        return log_fct(cr, uid, model, method, fct_src, *args, **kw)
    return fct_src(cr, uid, model, method, *args, **kw)

def exec_workflow_cr(cr, uid, model, method, *args, **kw):
    fct_src = original_exec_workflow_cr
    if check_rules(cr,uid,model,'workflow'):
        return log_fct(cr, uid, model, method, fct_src, *args, **kw)
    return fct_src(cr, uid, model, method, *args, **kw)

openerp.service.model.execute_cr = execute_cr
openerp.service.model.exec_workflow_cr = exec_workflow_cr

# vim:expandtab:smartindent:tabstop=4:softtabstop=4:shiftwidth=4:
<|MERGE_RESOLUTION|>--- conflicted
+++ resolved
@@ -352,35 +352,9 @@
                     field_resource_ids = list(set(resource[field]))
                     if model.model == x2m_model.model:
                         # we need to remove current resource_id from the many2many to prevent an infinit loop
-<<<<<<< HEAD
                         if resource_id in field_resource_ids:
                             field_resource_ids.remove(resource_id)
                     data.update(get_data(cr, SUPERUSER_ID, pool, field_resource_ids, x2m_model, method))
-=======
-                        if resource_id in res_ids:
-                            res_ids.remove(resource_id)
-                    for res_id in res_ids:
-                        lines.update(self.prepare_audittrail_log_line(cr, SUPERUSER_ID, pool, x2m_model, res_id, method, old_values, new_values, field_list))
-            # if the value value is different than the old value: record the change
-            if key not in old_values or key not in new_values or old_values[key]['value'][field_name] != new_values[key]['value'][field_name]:
-                data = {
-                      'name': field_name,
-                      'new_value': key in new_values and new_values[key]['value'].get(field_name),
-                      'old_value': key in old_values and old_values[key]['value'].get(field_name),
-                      'new_value_text': key in new_values and new_values[key]['text'].get(field_name),
-                      'old_value_text': key in old_values and old_values[key]['text'].get(field_name)
-                }
-                lines[key].append(data)
-            # On read log add current values for fields.
-            if method == 'read':
-                data={
-                    'name': field_name,
-                    'old_value': key in old_values and old_values[key]['value'].get(field_name),
-                    'old_value_text': key in old_values and old_values[key]['text'].get(field_name)
-                }
-                lines[key].append(data)
-        return lines
->>>>>>> a8a085ea
 
         data[(model.id, resource_id)] = {'text':values_text, 'value': values}
     return data
@@ -458,6 +432,14 @@
                   'old_value_text': key in old_values and old_values[key]['text'].get(field_name)
             }
             lines[key].append(data)
+            # On read log add current values for fields.
+            if method == 'read':
+                data={
+                    'name': field_name,
+                    'old_value': key in old_values and old_values[key]['value'].get(field_name),
+                    'old_value_text': key in old_values and old_values[key]['text'].get(field_name)
+                }
+                lines[key].append(data)
     return lines
 
 def process_data(cr, uid, pool, res_ids, model, method, old_values=None, new_values=None, field_list=None):
