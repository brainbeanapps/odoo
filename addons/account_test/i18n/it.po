--- conflicted
+++ resolved
@@ -1,18 +1,3 @@
-<<<<<<< HEAD
-# Italian translation for openobject-addons
-# Copyright (c) 2014 Rosetta Contributors and Canonical Ltd 2014
-# This file is distributed under the same license as the openobject-addons package.
-# FIRST AUTHOR <EMAIL@ADDRESS>, 2014.
-#
-msgid ""
-msgstr ""
-"Project-Id-Version: openobject-addons\n"
-"Report-Msgid-Bugs-To: FULL NAME <EMAIL@ADDRESS>\n"
-"POT-Creation-Date: 2014-08-14 13:08+0000\n"
-"PO-Revision-Date: 2014-10-03 06:26+0000\n"
-"Last-Translator: Nicola Riolini - Micronaet <nicola.riolini@gmail.com>\n"
-"Language-Team: Italian <it@li.org>\n"
-=======
 # Translation of Odoo Server.
 # This file contains the translation of the following modules:
 # * account_test
@@ -28,12 +13,11 @@
 "PO-Revision-Date: 2016-04-30 10:07+0000\n"
 "Last-Translator: Paolo Valier\n"
 "Language-Team: Italian (http://www.transifex.com/odoo/odoo-8/language/it/)\n"
->>>>>>> 8651d081
 "MIME-Version: 1.0\n"
 "Content-Type: text/plain; charset=UTF-8\n"
-"Content-Transfer-Encoding: 8bit\n"
-"X-Launchpad-Export-Date: 2014-10-04 06:49+0000\n"
-"X-Generator: Launchpad (build 17196)\n"
+"Content-Transfer-Encoding: \n"
+"Language: it\n"
+"Plural-Forms: nplurals=2; plural=(n != 1);\n"
 
 #. module: account_test
 #: model:ir.actions.act_window,help:account_test.action_accounting_assert
@@ -42,11 +26,7 @@
 "                Click to create Accounting Test.\n"
 "              </p>\n"
 "            "
-msgstr ""
-"<p class=\"oe_view_nocontent_create\">\n"
-"Cliccare per creare test contabile.\n"
-"</p>\n"
-"            "
+msgstr "<p class=\"oe_view_nocontent_create\">\nCliccare per creare test contabile.\n</p>\n            "
 
 #. module: account_test
 #: model:ir.actions.act_window,name:account_test.action_accounting_assert
@@ -67,20 +47,15 @@
 
 #. module: account_test
 #: model:accounting.assert.test,desc:account_test.account_test_03
-msgid ""
-"Check if movement lines are balanced and have the same date and period"
-msgstr ""
-"Controlla se le righe movimento sono a saldo e hanno la stessa data del "
-"periodo"
+msgid "Check if movement lines are balanced and have the same date and period"
+msgstr "Controlla se le righe movimento sono a saldo e hanno la stessa data del periodo"
 
 #. module: account_test
 #: model:accounting.assert.test,desc:account_test.account_test_02
 msgid ""
 "Check if the balance of the new opened fiscal year matches with last year's "
 "balance"
-msgstr ""
-"Controlla se nel bilancio del nuovo anno fiscale aperto coincide con la fine "
-"del bilancio dell'ultimo anno"
+msgstr "Controlla se nel bilancio del nuovo anno fiscale aperto coincide con la fine del bilancio dell'ultimo anno"
 
 #. module: account_test
 #: model:accounting.assert.test,desc:account_test.account_test_04
@@ -90,50 +65,38 @@
 #. module: account_test
 #: model:accounting.assert.test,desc:account_test.account_test_07
 msgid ""
-"Check on bank statement that the Closing Balance = Starting Balance + sum of "
-"statement lines"
-msgstr ""
-"Controllo sull'estratto conto bancario che il bilancio di chiusura sia "
-"uguale al bilancio iniziale più la somma delle righe presenti"
+"Check on bank statement that the Closing Balance = Starting Balance + sum of"
+" statement lines"
+msgstr "Controllo sull'estratto conto bancario che il bilancio di chiusura sia uguale al bilancio iniziale più la somma delle righe presenti"
 
 #. module: account_test
 #: model:accounting.assert.test,desc:account_test.account_test_08
 msgid "Check that general accounts and partners on account moves are active"
-msgstr ""
-"Controlla che la contabilità generale e i partner sui movimenti contabili "
-"siano attivi"
+msgstr "Controlla che la contabilità generale e i partner sui movimenti contabili siano attivi"
 
 #. module: account_test
 #: model:accounting.assert.test,desc:account_test.account_test_06
 msgid "Check that paid/reconciled invoices are not in 'Open' state"
-msgstr ""
-"Controlla che le fatture riconciliate / pagate non siano nello stato di "
-"'aperte'"
+msgstr "Controlla che le fatture riconciliate / pagate non siano nello stato di 'aperte'"
 
 #. module: account_test
 #: model:accounting.assert.test,desc:account_test.account_test_05_2
 msgid ""
 "Check that reconciled account moves, that define Payable and Receivable "
 "accounts, are belonging to reconciled invoices"
-msgstr ""
-"Controlla che i movimenti contabili riconciliati, che definiscono i conti "
-"Debiti e Crediti, appartengano alle fatture riconciliate"
+msgstr "Controlla che i movimenti contabili riconciliati, che definiscono i conti Debiti e Crediti, appartengano alle fatture riconciliate"
 
 #. module: account_test
 #: model:accounting.assert.test,desc:account_test.account_test_05
 msgid ""
-"Check that reconciled invoice for Sales/Purchases has reconciled entries for "
-"Payable and Receivable Accounts"
-msgstr ""
-"Controlla che le fatture riconciliate per Vendite / Acquisti abbiano voci "
-"riconciliate per i conti Debiti e Crediti"
+"Check that reconciled invoice for Sales/Purchases has reconciled entries for"
+" Payable and Receivable Accounts"
+msgstr "Controlla che le fatture riconciliate per Vendite / Acquisti abbiano voci riconciliate per i conti Debiti e Crediti"
 
 #. module: account_test
 #: model:accounting.assert.test,desc:account_test.account_test_06_1
 msgid "Check that there's no move for any account with « View » account type"
-msgstr ""
-"Controla che non ci siano movimenti per nessun account con tipo di conto "
-"« Vista »"
+msgstr "Controla che non ci siano movimenti per nessun account con tipo di conto « Vista »"
 
 #. module: account_test
 #: model:accounting.assert.test,desc:account_test.account_test_01
@@ -148,59 +111,27 @@
 #. module: account_test
 #: view:accounting.assert.test:account_test.account_assert_form
 msgid ""
-"Code should always set a variable named `result` with the result of your "
-"test, that can be a list or\n"
-"a dictionary. If `result` is an empty list, it means that the test was "
-"succesful. Otherwise it will\n"
+"Code should always set a variable named `result` with the result of your test, that can be a list or\n"
+"a dictionary. If `result` is an empty list, it means that the test was succesful. Otherwise it will\n"
 "try to translate and print what is inside `result`.\n"
 "\n"
-"If the result of your test is a dictionary, you can set a variable named "
-"`column_order` to choose in\n"
+"If the result of your test is a dictionary, you can set a variable named `column_order` to choose in\n"
 "what order you want to print `result`'s content.\n"
 "\n"
-"Should you need them, you can also use the following variables into your "
-"code:\n"
+"Should you need them, you can also use the following variables into your code:\n"
 "    * cr: cursor to the database\n"
 "    * uid: ID of the current user\n"
 "\n"
-"In any ways, the code must be legal python statements with correct "
-"indentation (if needed).\n"
+"In any ways, the code must be legal python statements with correct indentation (if needed).\n"
 "\n"
 "Example: \n"
 "    sql = '''SELECT id, name, ref, date\n"
 "             FROM account_move_line \n"
-"             WHERE account_id IN (SELECT id FROM account_account WHERE type "
-"= 'view')\n"
+"             WHERE account_id IN (SELECT id FROM account_account WHERE type = 'view')\n"
 "          '''\n"
 "    cr.execute(sql)\n"
 "    result = cr.dictfetchall()"
-msgstr ""
-"Il codice dovrebbe sempre impostare una variabile nominata 'risultato' con "
-"l'esito del test, può essere una lista\n"
-"o un dizionario. Se 'risultato' è una lista vuota significa che il test ha "
-"avuto successo. Altrimenti cercherà di\n"
-"tradurre e stampare il contenuto dentro il 'risultato'.\n"
-"\n"
-"Se il risultato del vostro test è un dizionario potete impostare delle "
-"variabili chiamate \"column_order\" per schegliere in\n"
-"che ordine vorrete stamapre il \"risultato\" contenuto.\n"
-"\n"
-"Nel caso vi servano potrete ance accedere alle sequenti variabili "
-"all'interno del vosto codice:\n"
-"    * cr: cursore del database\n"
-"    * uid: ID dell'utente corrente\n"
-"\n"
-"In ogni caso il codice deve essere una dichiarazione corretta in python con "
-"la corretta indentazione (se necessaria).\n"
-"\n"
-"Esempio:\n"
-"    sql = '''SELECT id, name, ref, date\n"
-"        FROM account_move_line\n"
-"        WHERE account_id IN (SELECT id FROM account_account WHERE type = "
-"'view')\n"
-"        '''\n"
-"    cr.execute(sql)\n"
-"    result = cr.dictfetchall()"
+msgstr "Il codice dovrebbe sempre impostare una variabile nominata 'risultato' con l'esito del test, può essere una lista\no un dizionario. Se 'risultato' è una lista vuota significa che il test ha avuto successo. Altrimenti cercherà di\ntradurre e stampare il contenuto dentro il 'risultato'.\n\nSe il risultato del vostro test è un dizionario potete impostare delle variabili chiamate \"column_order\" per schegliere in\nche ordine vorrete stamapre il \"risultato\" contenuto.\n\nNel caso vi servano potrete ance accedere alle sequenti variabili all'interno del vosto codice:\n    * cr: cursore del database\n    * uid: ID dell'utente corrente\n\nIn ogni caso il codice deve essere una dichiarazione corretta in python con la corretta indentazione (se necessaria).\n\nEsempio:\n    sql = '''SELECT id, name, ref, date\n        FROM account_move_line\n        WHERE account_id IN (SELECT id FROM account_account WHERE type = 'view')\n        '''\n    cr.execute(sql)\n    result = cr.dictfetchall()"
 
 #. module: account_test
 #: field:accounting.assert.test,create_uid:0
