/*---------------------------------------------------------
 * OpenERP base library
 *---------------------------------------------------------*/

openerp.base.chrome = function(openerp) {

/**
 * Base error for lookup failure
 *
 * @class
 */
openerp.base.NotFound = openerp.base.Class.extend( /** @lends openerp.base.NotFound# */ {
});
openerp.base.KeyNotFound = openerp.base.NotFound.extend( /** @lends openerp.base.KeyNotFound# */ {
    /**
     * Thrown when a key could not be found in a mapping
     *
     * @constructs
     * @extends openerp.base.NotFound
     * @param {String} key the key which could not be found
     */
    init: function (key) {
        this.key = key;
    },
    toString: function () {
        return "The key " + this.key + " was not found";
    }
});
openerp.base.ObjectNotFound = openerp.base.NotFound.extend( /** @lends openerp.base.ObjectNotFound# */ {
    /**
     * Thrown when an object path does not designate a valid class or object
     * in the openerp hierarchy.
     *
     * @constructs
     * @extends openerp.base.NotFound
     * @param {String} path the invalid object path
     */
    init: function (path) {
        this.path = path;
    },
    toString: function () {
        return "Could not find any object of path " + this.path;
    }
});
openerp.base.Registry = openerp.base.Class.extend( /** @lends openerp.base.Registry# */ {
    /**
     * Stores a mapping of arbitrary key (strings) to object paths (as strings
     * as well).
     *
     * Resolves those paths at query time in order to always fetch the correct
     * object, even if those objects have been overloaded/replaced after the
     * registry was created.
     *
     * An object path is simply a dotted name from the openerp root to the
     * object pointed to (e.g. ``"openerp.base.Session"`` for an OpenERP
     * session object).
     *
     * @constructs
     * @param {Object} mapping a mapping of keys to object-paths
     */
    init: function (mapping) {
        this.map = mapping || {};
    },
    /**
     * Retrieves the object matching the provided key string.
     *
     * @param {String} key the key to fetch the object for
     * @returns {Class} the stored class, to initialize
     *
     * @throws {openerp.base.KeyNotFound} if the object was not in the mapping
     * @throws {openerp.base.ObjectNotFound} if the object path was invalid
     */
    get_object: function (key) {
        var path_string = this.map[key];
        if (path_string === undefined) {
            throw new openerp.base.KeyNotFound(key);
        }

        var object_match = openerp;
        var path = path_string.split('.');
        // ignore first section
        for(var i=1; i<path.length; ++i) {
            object_match = object_match[path[i]];

            if (object_match === undefined) {
                throw new openerp.base.ObjectNotFound(path_string);
            }
        }
        return object_match;
    },
    /**
     * Tries a number of keys, and returns the first object matching one of
     * the keys.
     *
     * @param {Array} keys a sequence of keys to fetch the object for
     * @returns {Class} the first class found matching an object
     *
     * @throws {openerp.base.KeyNotFound} if none of the keys was in the mapping
     * @trows {openerp.base.ObjectNotFound} if a found object path was invalid
     */
    get_any: function (keys) {
        for (var i=0; i<keys.length; ++i) {
            try {
                return this.get_object(keys[i]);
            } catch (e) {
                if (e instanceof openerp.base.KeyNotFound) {
                    continue;
                }
                throw e;
            }
        }
        throw new openerp.base.KeyNotFound(keys.join(','));
    },
    /**
     * Adds a new key and value to the registry.
     *
     * This method can be chained.
     *
     * @param {String} key
     * @param {String} object_path fully qualified dotted object path
     * @returns {openerp.base.Registry} itself
     */
    add: function (key, object_path) {
        this.map[key] = object_path;
        return this;
    },
    /**
     * Creates and returns a copy of the current mapping, with the provided
     * mapping argument added in (replacing existing keys if needed)
     *
     * @param {Object} [mapping={}] a mapping of keys to object-paths
     */
    clone: function (mapping) {
        return new openerp.base.Registry(
            _.extend({}, this.map, mapping || {}));
    }
});

<<<<<<< HEAD
/**
 * OpenERP session aware controller
 * a controller takes an already existing dom element and manage it
 */
openerp.base.Controller = openerp.base.Controller.extend( /** @lends openerp.base.Controller# */{
    init: function(parent, element_id) {
        this._super(parent, element_id);
        if(this.controller_parent && this.controller_parent.session) {
            this.session = this.controller_parent.session;
        }
    },
    /**
     * Performs a JSON-RPC call
     *
     * @param {String} url endpoint url
     * @param {Object} data RPC parameters
     * @param {Function} success RPC call success callback
     * @param {Function} error RPC call error callback
     * @returns {jQuery.Deferred} deferred object for the RPC call
     */
    rpc: function(url, data, success, error) {
        return this.session.rpc(url, data, success, error);
    },
    do_action: function(action, on_finished) {
        return this.parent.do_action(action, on_finished);
    }
});

/**
 * OpenERP session aware widget
 * A widget is a controller that doesnt take an element_id
 * it render its own html render() that you should insert into the dom
 * and bind it at start()
 */
openerp.base.BaseWidget = openerp.base.Controller.extend({
    /**
     * The name of the QWeb template that will be used for rendering. Must be
     * redefined in subclasses or the render() method can not be used.
     *
     * @type string
     */
    template: null,
    /**
     * The prefix used to generate an id automatically. Should be redefined in
     * subclasses. If it is not defined, a default identifier will be used.
     *
     * @type string
     */
    identifier_prefix: 'generic-identifier',
    /**
     * Base class for widgets. Handle rendering (based on a QWeb template),
     * identifier generation, parenting and destruction of the widget.
     * Also initialize the identifier.
     *
     * @constructs
     * @params {openerp.base.search.BaseWidget} parent The parent widget.
     */
    init: function (parent) {
        this._super(parent);
        this.make_id(this.identifier_prefix);
    },
    /**
     * Sets and returns a globally unique identifier for the widget.
     *
     * If a prefix is appended, the identifier will be appended to it.
     *
     * @params sections prefix sections, empty/falsy sections will be removed
     */
    make_id: function () {
        this.element_id = _.uniqueId(_.toArray(arguments).join('_'));
        return this.element_id;
    },
    /**
     * Render the widget. This.template must be defined.
     * The content of the current object is passed as context to the template.
     *
     * @param {object} additional Additional context arguments to pass to the template.
     */
    render: function (additional) {
        return QWeb.render(this.template, _.extend({}, this, additional != null ? additional : {}));
    },
    /**
     * "Starts" the widgets. Called at the end of the rendering, this allows
     * to get a jQuery object referring to the DOM ($element attribute).
     */
    start: function () {
        this._super();
        var tmp = document.getElementById(this.element_id);
        this.$element = tmp ? $(tmp) : null;
    },
    /**
     * "Stops" the widgets. Called when the view destroys itself, this
     * lets the widgets clean up after themselves.
     */
    stop: function () {
        if(this.$element != null) {
            this.$element.remove();
        }
        this._super();
    }
});
=======
>>>>>>> 556d06c6

openerp.base.Session = openerp.base.Controller.extend( /** @lends openerp.base.Session# */{
    /**
     * @constructs
     * @param element_id to use for exception reporting
     * @param server
     * @param port
     */
    init: function(parent, element_id, server, port) {
        this._super(parent, element_id);
        this.server = (server == undefined) ? location.hostname : server;
        this.port = (port == undefined) ? location.port : port;
        this.rpc_mode = (server == location.hostname) ? "ajax" : "jsonp";
        this.debug = true;
        this.db = "";
        this.login = "";
        this.password = "";
        this.uid = false;
        this.session_id = false;
        this.module_list = [];
        this.module_loaded = {"base": true};
        this.context = {};
    },
    start: function() {
        this.session_restore();
    },
    /**
     * Executes an RPC call, registering the provided callbacks.
     *
     * Registers a default error callback if none is provided, and handles
     * setting the correct session id and session context in the parameter
     * objects
     *
     * @param {String} url RPC endpoint
     * @param {Object} params call parameters
     * @param {Function} success_callback function to execute on RPC call success
     * @param {Function} error_callback function to execute on RPC call failure
     * @returns {jQuery.Deferred} jquery-provided ajax deferred
     */
    rpc: function(url, params, success_callback, error_callback) {
        var self = this;
        // Construct a JSON-RPC2 request, method is currently unused
        params.session_id = this.session_id;

        // Call using the rpc_mode
        var deferred = $.Deferred();
        this.rpc_ajax(url, {
            jsonrpc: "2.0",
            method: "call",
            params: params,
            id:null
        }).then(function () {deferred.resolve.apply(deferred, arguments);},
                function(error) {deferred.reject(error, $.Event());});
        return deferred.fail(function() {
            deferred.fail(function(error, event) {
                if (!event.isDefaultPrevented()) {
                    self.on_rpc_error(error, event);
                }
            });
        }).then(success_callback, error_callback).promise();
    },
    /**
     * Raw JSON-RPC call
     *
     * @returns {jQuery.Deferred} ajax-based deferred object
     */
    rpc_ajax: function(url, payload) {
        var self = this;
        this.on_rpc_request();
        // url can be an $.ajax option object
        if (_.isString(url)) {
            url = {
                url: url
            }
        }
        var ajax = _.extend({
            type: "POST",
            url: url,
            dataType: 'json',
            contentType: 'application/json',
            data: JSON.stringify(payload),
            processData: false
        }, url);
        var deferred = $.Deferred();
        $.ajax(ajax).done(function(response, textStatus, jqXHR) {
            self.on_rpc_response();
            if (!response.error) {
                deferred.resolve(response["result"], textStatus, jqXHR);
                return;
            }
            if (response.error.data.type !== "session_invalid") {
                deferred.reject(response.error);
                return;
            }
            self.uid = false;
            self.on_session_invalid(function() {
                self.rpc(url, payload.params,
                    function() {
                        deferred.resolve.apply(deferred, arguments);
                    },
                    function(error, event) {
                        event.preventDefault();
                        deferred.reject.apply(deferred, arguments);
                    });
            });
        }).fail(function(jqXHR, textStatus, errorThrown) {
            self.on_rpc_response();
            var error = {
                code: -32098,
                message: "XmlHttpRequestError " + errorThrown,
                data: {type: "xhr"+textStatus, debug: jqXHR.responseText, objects: [jqXHR, errorThrown] }
            };
            deferred.reject(error);
        });
        return deferred.promise();
    },
    on_rpc_request: function() {
    },
    on_rpc_response: function() {
    },
    on_rpc_error: function(error) {
    },
    /**
     * The session is validated either by login or by restoration of a previous session
     */
    on_session_valid: function() {
        if(!openerp._modules_loaded)
            this.load_modules();
    },
    on_session_invalid: function(contination) {
    },
    session_is_valid: function() {
        return this.uid;
    },
    session_login: function(db, login, password, success_callback) {
        var self = this;
        this.db = db;
        this.login = login;
        this.password = password;
        var params = { db: this.db, login: this.login, password: this.password };
        this.rpc("/base/session/login", params, function(result) {
            self.session_id = result.session_id;
            self.uid = result.uid;
            self.session_save();
            self.on_session_valid();
            if (success_callback)
                success_callback();
        });
    },
    session_logout: function() {
        this.uid = false;
    },
    /**
     * Reloads uid and session_id from local storage, if they exist
     */
    session_restore: function () {
        this.uid = this.get_cookie('uid');
        this.session_id = this.get_cookie('session_id');
        // we should do an rpc to confirm that this session_id is valid and if it is retrieve the information about db and login
        // then call on_session_valid
        this.on_session_valid();
    },
    /**
     * Saves the session id and uid locally
     */
    session_save: function () {
        this.set_cookie('uid', this.uid);
        this.set_cookie('session_id', this.session_id);
    },
    logout: function() {
        this.uid = this.get_cookie('uid');
        this.session_id = this.get_cookie('session_id');
        this.set_cookie('uid', '');
        this.set_cookie('session_id', '');
        this.on_session_invalid(function() {});
    },
    /**
     * Fetches a cookie stored by an openerp session
     *
     * @private
     * @param name the cookie's name
     */
    get_cookie: function (name) {
        var nameEQ = this.element_id + '|' + name + '=';
        var cookies = document.cookie.split(';');
        for(var i=0; i<cookies.length; ++i) {
            var cookie = cookies[i].replace(/^\s*/, '');
            if(cookie.indexOf(nameEQ) === 0) {
                return JSON.parse(decodeURIComponent(cookie.substring(nameEQ.length)));
            }
        }
        return null;
    },
    /**
     * Create a new cookie with the provided name and value
     *
     * @private
     * @param name the cookie's name
     * @param value the cookie's value
     * @param ttl the cookie's time to live, 1 year by default, set to -1 to delete
     */
    set_cookie: function (name, value, ttl) {
        ttl = ttl || 24*60*60*365;
        document.cookie = [
            this.element_id + '|' + name + '=' + encodeURIComponent(JSON.stringify(value)),
            'max-age=' + ttl,
            'expires=' + new Date(new Date().getTime() + ttl*1000).toGMTString()
        ].join(';');
    },
    /**
     * Load additional web addons of that instance and init them
     */
    load_modules: function() {
        var self = this;
        this.rpc('/base/session/modules', {}, function(result) {
            self.module_list = result;
            var modules = self.module_list.join(',');
            if(self.debug || true) {
                self.rpc('/base/webclient/csslist', {"mods": modules}, self.do_load_css);
                self.rpc('/base/webclient/jslist', {"mods": modules}, self.do_load_js);
            } else {
                self.do_load_css(["/base/webclient/css?mods="+modules]);
                self.do_load_js(["/base/webclient/js?mods="+modules]);
            }
            openerp._modules_loaded = true;
        });
    },
    do_load_css: function (files) {
        _.each(files, function (file) {
            $('head').append($('<link>', {
                'href': file,
                'rel': 'stylesheet',
                'type': 'text/css'
            }));
        });
    },
    do_load_js: function(files) {
        var self = this;
        if(files.length != 0) {
            var file = files.shift();
            var tag = document.createElement('script');
            tag.type = 'text/javascript';
            tag.src = file;
            tag.onload = tag.onreadystatechange = function() {
                if ( (tag.readyState && tag.readyState != "loaded" && tag.readyState != "complete") || tag.onload_done )
                    return;
                tag.onload_done = true;
                self.do_load_js(files);
            };
            document.head.appendChild(tag);
        } else {
            this.on_modules_loaded();
        }
    },
    on_modules_loaded: function() {
        for(var j=0; j<this.module_list.length; j++) {
            var mod = this.module_list[j];
            if(this.module_loaded[mod])
                continue;
            openerp[mod] = {};
            // init module mod
            if(openerp._openerp[mod] != undefined) {
                openerp._openerp[mod](openerp);
                this.module_loaded[mod] = true;
            }
        }
    }
});

openerp.base.Notification =  openerp.base.Controller.extend({
    init: function(parent, element_id) {
        this._super(parent, element_id);
        this.$element.notify({
            speed: 500,
            expires: 1500
        });
    },
    notify: function(title, text) {
        this.$element.notify('create', {
            title: title,
            text: text
        });
    },
    warn: function(title, text) {
        this.$element.notify('create', 'oe_notification_alert', {
            title: title,
            text: text
        });
    }
});

openerp.base.Dialog = openerp.base.BaseWidget.extend({
    dialog_title: "",
    identifier_prefix: 'dialog',
    init: function (parent, options) {
        var self = this;
        this._super(parent);
        this.options = {
            modal: true,
            width: 'auto',
            min_width: 0,
            max_width: '100%',
            height: 'auto',
            min_height: 0,
            max_height: '100%',
            autoOpen: false,
            buttons: {},
            beforeClose: function () {
                self.on_close();
            }
        };
        for (var f in this) {
            if (f.substr(0, 10) == 'on_button_') {
                this.options.buttons[f.substr(10)] = this[f];
            }
        }
        if (options) {
            this.set_options(options);
        }
    },
    set_options: function(options) {
        options = options || {};
        options.width = this.get_width(options.width || this.options.width);
        options.min_width = this.get_width(options.min_width || this.options.min_width);
        options.max_width = this.get_width(options.max_width || this.options.max_width);
        options.height = this.get_height(options.height || this.options.height);
        options.min_height = this.get_height(options.min_height || this.options.min_height);
        options.max_height = this.get_height(options.max_height || this.options.max_width);

        if (options.width !== 'auto') {
            if (options.width > options.max_width) options.width = options.max_width;
            if (options.width < options.min_width) options.width = options.min_width;
        }
        if (options.height !== 'auto') {
            if (options.height > options.max_height) options.height = options.max_height;
            if (options.height < options.min_height) options.height = options.min_height;
        }
        if (!options.title && this.dialog_title) {
            options.title = this.dialog_title;
        }
        _.extend(this.options, options);
    },
    get_width: function(val) {
        return this.get_size(val.toString(), $(window.top).width());
    },
    get_height: function(val) {
        return this.get_size(val.toString(), $(window.top).height());
    },
    get_size: function(val, available_size) {
        if (val === 'auto') {
            return val;
        } else if (val.slice(-1) == "%") {
            return Math.round(available_size / 100 * parseInt(val.slice(0, -1), 10));
        } else {
            return parseInt(val, 10);
        }
    },
    start: function (auto_open) {
        this.$dialog = $('<div id="' + this.element_id + '"></div>').dialog(this.options);
        if (auto_open !== false) {
            this.open();
        }
        this._super();
    },
    open: function(options) {
        // TODO fme: bind window on resize
        if (this.template) {
            this.$element.html(this.render());
        }
        this.set_options(options);
        this.$dialog.dialog(this.options).dialog('open');
    },
    close: function() {
        // Closes the dialog but leave it in a state where it could be opened again.
        this.$dialog.dialog('close');
    },
    on_close: function() {
    },
    stop: function () {
        // Destroy widget
        this.close();
        this.$dialog.dialog('destroy');
    }
});

openerp.base.CrashManager = openerp.base.Dialog.extend({
    identifier_prefix: 'dialog_crash',
    init: function(parent) {
        this._super(parent);
        this.session.on_rpc_error.add(this.on_rpc_error);
    },
    on_button_Ok: function() {
        this.close();
    },
    on_rpc_error: function(error) {
        this.error = error;
        if (error.data.fault_code) {
            var split = error.data.fault_code.split('\n')[0].split(' -- ');
            if (split.length > 1) {
                error.type = split.shift();
                error.data.fault_code = error.data.fault_code.substr(error.type.length + 4);
            }
        }
        if (error.code === 200 && error.type) {
            this.dialog_title = "OpenERP " + _.capitalize(error.type);
            this.template = 'DialogWarning';
            this.open({
                width: 'auto',
                height: 'auto'
            });
        } else {
            this.dialog_title = "OpenERP Error";
            this.template = 'DialogTraceback';
            this.open({
                width: '80%',
                height: '80%'
            });
        }
    }
});

openerp.base.Loading =  openerp.base.Controller.extend({
    init: function(parent, element_id) {
        this._super(parent, element_id);
        this.count = 0;
        this.session.on_rpc_request.add_first(this.on_rpc_event, 1);
        this.session.on_rpc_response.add_last(this.on_rpc_event, -1);
    },
    on_rpc_event : function(increment) {
        this.count += increment;
        if (this.count) {
            //this.$element.html(QWeb.render("Loading", {}));
            this.$element.html("Loading ("+this.count+")");
            this.$element.show();
        } else {
            this.$element.fadeOut();
        }
    }
});

openerp.base.Database = openerp.base.Controller.extend({
});

openerp.base.Login =  openerp.base.Controller.extend({
    remember_creditentials: true,
    init: function(parent, element_id) {
        this._super(parent, element_id);
        this.has_local_storage = typeof(localStorage) != 'undefined';
        this.selected_db = null;
        this.selected_login = null;
        if (this.has_local_storage && this.remember_creditentials) {
            this.selected_db = localStorage.getItem('last_db_login_success');
            this.selected_login = localStorage.getItem('last_login_login_success');
        }
        if (jQuery.deparam(jQuery.param.querystring()).debug != undefined) {
            this.selected_db = this.selected_db || "trunk";
            this.selected_login = this.selected_login || "admin";
            this.selected_password = this.selected_password || "a";
        }
    },
    start: function() {
        var self = this;
        this.rpc("/base/database/get_databases_list", {}, function(result) {
            self.db_list = result.db_list;
            self.display();
        }, function() {
            self.display();
        });
    },
    display: function() {
        this.$element.html(QWeb.render("Login", this));
        this.$element.find("form").submit(this.on_submit);
    },
    on_login_invalid: function() {
        this.$element.closest(".openerp").addClass("login-mode");
    },
    on_login_valid: function() {
        this.$element.closest(".openerp").removeClass("login-mode");
    },
    on_submit: function(ev) {
        ev.preventDefault();
        var self = this;
        var $e = this.$element;
        var db = $e.find("form [name=db]").val();
        var login = $e.find("form input[name=login]").val();
        var password = $e.find("form input[name=password]").val();
        //$e.hide();
        // Should hide then call callback
        this.session.session_login(db, login, password, function() {
            if(self.session.session_is_valid()) {
                if (self.has_local_storage) {
                    if(self.remember_creditentials) {
                        localStorage.setItem('last_db_login_success', db);
                        localStorage.setItem('last_login_login_success', login);
                    } else {
                        localStorage.setItem('last_db_login_success', '');
                        localStorage.setItem('last_login_login_success', '');
                    }
                }
                self.on_login_valid();
            } else {
                self.$element.addClass("login_invalid");
                self.on_login_invalid();
            }
        });
    },
    do_ask_login: function(continuation) {
        this.on_login_invalid();
        this.$element
            .removeClass("login_invalid");
        this.on_login_valid.add({
            position: "last",
            unique: true,
            callback: continuation
        });
    },
    on_logout: function() {
        this.session.logout();
    }
});

openerp.base.Header =  openerp.base.Controller.extend({
    init: function(parent, element_id) {
        this._super(parent, element_id);
    },
    start: function() {
        this.do_update();
    },
    do_update: function() {
        this.$element.html(QWeb.render("Header", this));
        this.$element.find(".logout").click(this.on_logout);
    },
    on_logout: function() {}
});

openerp.base.Menu =  openerp.base.Controller.extend({
    init: function(parent, element_id, secondary_menu_id) {
        this._super(parent, element_id);
        this.secondary_menu_id = secondary_menu_id;
        this.$secondary_menu = $("#" + secondary_menu_id);
        this.menu = false;
    },
    start: function() {
        this.rpc("/base/menu/load", {}, this.on_loaded);
    },
    on_loaded: function(data) {
        this.data = data;
        this.$element.html(QWeb.render("Menu", this.data));
        for (var i = 0; i < this.data.data.children.length; i++) {
            var v = { menu : this.data.data.children[i] };
            this.$secondary_menu.append(QWeb.render("Menu.secondary", v));
        }
        this.$secondary_menu.find("div.menu_accordion").accordion({
            animated : false,
            autoHeight : false,
            icons : false
        });
        this.$secondary_menu.find("div.submenu_accordion").accordion({
            animated : false,
            autoHeight : false,
            active: false,
            collapsible: true,
            header: 'h4'
        });

        this.$element.add(this.$secondary_menu).find("a").click(this.on_menu_click);
    },
    on_menu_click: function(ev, id) {
        id = id || 0;
        var $menu, $parent, $secondary;

        if (id) {
            // We can manually activate a menu with it's id (for hash url mapping)
            $menu = this.$element.find('a[data-menu=' + id + ']');
            if (!$menu.length) {
                $menu = this.$secondary_menu.find('a[data-menu=' + id + ']');
            }
        } else {
            $menu = $(ev.currentTarget);
            id = $menu.data('menu');
        }
        if (this.$secondary_menu.has($menu).length) {
            $secondary = $menu.parents('.menu_accordion');
            $parent = this.$element.find('a[data-menu=' + $secondary.data('menu-parent') + ']');
        } else {
            $parent = $menu;
            $secondary = this.$secondary_menu.find('.menu_accordion[data-menu-parent=' + $menu.attr('data-menu') + ']');
        }

        this.$secondary_menu.find('.menu_accordion').hide();
        // TODO: ui-accordion : collapse submenus and expand the good one
        $secondary.show();

        if (id) {
            this.rpc('/base/menu/action', {'menu_id': id},
                    this.on_menu_action_loaded);
        }

        $('.active', this.$element.add(this.$secondary_menu)).removeClass('active');
        $parent.addClass('active');
        $menu.addClass('active');
        $menu.parent('h4').addClass('active');

        return !$menu.is(".leaf");
    },
    on_menu_action_loaded: function(data) {
        var self = this;
        if (data.action.length) {
            var action = data.action[0][2];
            self.on_action(action);
        }
    },
    on_action: function(action) {
    }
});

openerp.base.Homepage = openerp.base.Controller.extend({
});

openerp.base.Preferences = openerp.base.Controller.extend({
});

openerp.base.ImportExport = openerp.base.Controller.extend({
});

openerp.base.WebClient = openerp.base.Controller.extend({
    init: function(element_id) {
        this._super(null, element_id);

        QWeb.add_template("/base/static/src/xml/base.xml");
        var params = {};
        if(jQuery.param != undefined && jQuery.deparam(jQuery.param.querystring()).kitten != undefined) {
            this.$element.addClass("kitten-mode-activated");
        }
        this.$element.html(QWeb.render("Interface", params));

        this.session = new openerp.base.Session(this,"oe_errors");
        this.loading = new openerp.base.Loading(this,"oe_loading");
        this.crashmanager =  new openerp.base.CrashManager(this);
        this.crashmanager.start(false);

        // Do you autorize this ? will be replaced by notify() in controller
        openerp.base.Controller.prototype.notification = new openerp.base.Notification(this, "oe_notification");

        this.header = new openerp.base.Header(this, "oe_header");
        this.login = new openerp.base.Login(this, "oe_login");
        this.header.on_logout.add(this.login.on_logout);

        this.session.on_session_invalid.add(this.login.do_ask_login);
        this.session.on_session_valid.add_last(this.header.do_update);
        this.session.on_session_valid.add_last(this.on_logged);

        this.menu = new openerp.base.Menu(this, "oe_menu", "oe_secondary_menu");
        this.menu.on_action.add(this.on_menu_action);
    },
    start: function() {
        this.session.start();
        this.header.start();
        this.login.start();
        this.menu.start();
        this.notification.notify("OpenERP Client", "The openerp client has been initialized.");
    },
    on_logged: function() {
        this.action_manager =  new openerp.base.ActionManager(this, "oe_app");
        this.action_manager.start();

        // if using saved actions, load the action and give it to action manager
        var parameters = jQuery.deparam(jQuery.param.querystring());
        if(parameters["s_action"] != undefined) {
            var key = parseInt(parameters["s_action"]);
            var self = this;
            this.rpc("/base/session/get_session_action", {key:key}, function(action) {
                self.action_manager.do_action(action);
            });
        }
    },
    on_menu_action: function(action) {
        this.action_manager.do_action(action);
    },
    do_about: function() {
    }
});

openerp.base.webclient = function(element_id) {
    // TODO Helper to start webclient rename it openerp.base.webclient
    var client = new openerp.base.WebClient(element_id);
    client.start();
    return client;
};

};

// vim:et fdc=0 fdl=0 foldnestmax=3 fdm=syntax:<|MERGE_RESOLUTION|>--- conflicted
+++ resolved
@@ -136,110 +136,6 @@
     }
 });
 
-<<<<<<< HEAD
-/**
- * OpenERP session aware controller
- * a controller takes an already existing dom element and manage it
- */
-openerp.base.Controller = openerp.base.Controller.extend( /** @lends openerp.base.Controller# */{
-    init: function(parent, element_id) {
-        this._super(parent, element_id);
-        if(this.controller_parent && this.controller_parent.session) {
-            this.session = this.controller_parent.session;
-        }
-    },
-    /**
-     * Performs a JSON-RPC call
-     *
-     * @param {String} url endpoint url
-     * @param {Object} data RPC parameters
-     * @param {Function} success RPC call success callback
-     * @param {Function} error RPC call error callback
-     * @returns {jQuery.Deferred} deferred object for the RPC call
-     */
-    rpc: function(url, data, success, error) {
-        return this.session.rpc(url, data, success, error);
-    },
-    do_action: function(action, on_finished) {
-        return this.parent.do_action(action, on_finished);
-    }
-});
-
-/**
- * OpenERP session aware widget
- * A widget is a controller that doesnt take an element_id
- * it render its own html render() that you should insert into the dom
- * and bind it at start()
- */
-openerp.base.BaseWidget = openerp.base.Controller.extend({
-    /**
-     * The name of the QWeb template that will be used for rendering. Must be
-     * redefined in subclasses or the render() method can not be used.
-     *
-     * @type string
-     */
-    template: null,
-    /**
-     * The prefix used to generate an id automatically. Should be redefined in
-     * subclasses. If it is not defined, a default identifier will be used.
-     *
-     * @type string
-     */
-    identifier_prefix: 'generic-identifier',
-    /**
-     * Base class for widgets. Handle rendering (based on a QWeb template),
-     * identifier generation, parenting and destruction of the widget.
-     * Also initialize the identifier.
-     *
-     * @constructs
-     * @params {openerp.base.search.BaseWidget} parent The parent widget.
-     */
-    init: function (parent) {
-        this._super(parent);
-        this.make_id(this.identifier_prefix);
-    },
-    /**
-     * Sets and returns a globally unique identifier for the widget.
-     *
-     * If a prefix is appended, the identifier will be appended to it.
-     *
-     * @params sections prefix sections, empty/falsy sections will be removed
-     */
-    make_id: function () {
-        this.element_id = _.uniqueId(_.toArray(arguments).join('_'));
-        return this.element_id;
-    },
-    /**
-     * Render the widget. This.template must be defined.
-     * The content of the current object is passed as context to the template.
-     *
-     * @param {object} additional Additional context arguments to pass to the template.
-     */
-    render: function (additional) {
-        return QWeb.render(this.template, _.extend({}, this, additional != null ? additional : {}));
-    },
-    /**
-     * "Starts" the widgets. Called at the end of the rendering, this allows
-     * to get a jQuery object referring to the DOM ($element attribute).
-     */
-    start: function () {
-        this._super();
-        var tmp = document.getElementById(this.element_id);
-        this.$element = tmp ? $(tmp) : null;
-    },
-    /**
-     * "Stops" the widgets. Called when the view destroys itself, this
-     * lets the widgets clean up after themselves.
-     */
-    stop: function () {
-        if(this.$element != null) {
-            this.$element.remove();
-        }
-        this._super();
-    }
-});
-=======
->>>>>>> 556d06c6
 
 openerp.base.Session = openerp.base.Controller.extend( /** @lends openerp.base.Session# */{
     /**
