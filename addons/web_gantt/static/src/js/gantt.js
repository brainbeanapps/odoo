--- conflicted
+++ resolved
@@ -183,23 +183,13 @@
                 self.on_task_display(task_info.internal_task);
             }
         });
-<<<<<<< HEAD
-
-        // insertion of create button if gantt has crate false do not render create button     
-        if (this._is_action_enabled('create')){
-            var td = $($("table td", self.$element)[0]);
+        if (this._is_action_enabled('create')){        
+            // insertion of create button
+            var td = $($("table td", self.$el)[0]);
             var rendered = QWeb.render("GanttView-create-button");
             $(rendered).prependTo(td);
-            $(".oe_gantt_button_create", this.$element).click(this.on_task_create);
-        }
-=======
-        
-        // insertion of create button
-        var td = $($("table td", self.$el)[0]);
-        var rendered = QWeb.render("GanttView-create-button");
-        $(rendered).prependTo(td);
-        $(".oe_gantt_button_create", this.$el).click(this.on_task_create);
->>>>>>> 5e338c59
+            $(".oe_gantt_button_create", this.$el).click(this.on_task_create);
+        }
     },
     on_task_changed: function(task_obj) {
         var self = this;
