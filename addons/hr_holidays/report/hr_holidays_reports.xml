<?xml version="1.0"?>
<odoo>

        <report
            id="action_report_holidayssummary"
<<<<<<< HEAD
            string="Time Off Summary"
            model="hr.leave"
=======
            string="Leaves Summary"
            model="hr.holidays.summary.dept"
>>>>>>> 9c742d0c
            report_type="qweb-pdf"
            name="hr_holidays.report_holidayssummary"
            file="hr_holidays.report_holidayssummary"
            menu="False"/>

        <record id="action_report_holidayssummary" model="ir.actions.report">
            <field name="paperformat_id" ref="hr_holidays.paperformat_hrsummary"/>
        </record>

        <report
            id="action_report_holidayssummary2"
            string="Time Off Summary"
            model="hr.leave.allocation"
            report_type="qweb-pdf"
            name="hr_holidays.report_holidayssummary"
            file="hr_holidays.report_holidayssummary"
            menu="False"/>

        <record id="action_report_holidayssummary" model="ir.actions.report">
            <field name="paperformat_id" ref="hr_holidays.paperformat_hrsummary"/>
        </record>

</odoo><|MERGE_RESOLUTION|>--- conflicted
+++ resolved
@@ -3,13 +3,8 @@
 
         <report
             id="action_report_holidayssummary"
-<<<<<<< HEAD
             string="Time Off Summary"
-            model="hr.leave"
-=======
-            string="Leaves Summary"
             model="hr.holidays.summary.dept"
->>>>>>> 9c742d0c
             report_type="qweb-pdf"
             name="hr_holidays.report_holidayssummary"
             file="hr_holidays.report_holidayssummary"
