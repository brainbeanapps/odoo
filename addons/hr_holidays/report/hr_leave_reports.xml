<?xml version="1.0"?>
<odoo>

    <record id="view_hr_holidays_filter_report" model="ir.ui.view">
        <field name="name">hr.holidays.filter</field>
        <field name="model">hr.leave.report</field>
        <field name="arch" type="xml">
            <search string="Search Leave">
                <field name="name"/>
                <filter domain="[('state','in',('confirm','validate1'))]" string="To Approve" name="approve"/>
                <filter string="Approved Requests" domain="[('state', '=', 'validate')]" name="validated"/>
                <separator/>
                <filter name="active_types" string="Active Types" domain="[('holiday_status_id.active', '=', True)]" help="Filters only on requests that belong to an leave type that is 'active' (active field is True)"/>
                <separator/>
                <filter string="My Department Leaves" name="department" domain="[('department_id.manager_id.user_id', '=', uid)]" help="My Department Leaves"/>
                <filter name="my_team_leaves" string="My Team Leaves" domain="[('employee_id.parent_id.user_id', '=', uid)]" groups="hr_holidays.group_hr_holidays_manager" help="Leaves of Your Team Member"/>
                <separator/>
                <filter string="To Report in Payslip" name="gray" domain="[('payslip_status', '=', False)]" groups="hr_holidays.group_hr_holidays_manager"/>
                <separator/>
                <filter string="To Do" name="todo" domain="[('payslip_status', '=', False), ('holiday_status_id.active', '=', True)]"/>
                <separator/>
                <filter name="year" string="Current Year"
                    domain="[('holiday_status_id.active', '=', True)]" help="Active Leaves"/>
                <separator/>
                <filter string="My Requests" name="my_leaves" domain="[('employee_id.user_id', '=', uid)]"/>
                <separator/>
                <field name="employee_id"/>
                <field name="department_id"/>
                <field name="holiday_status_id"/>
                <group expand="0" string="Group By">
                    <filter name="group_name" string="Description" context="{'group_by':'name'}"/>
                    <filter name="group_employee" string="Employee" context="{'group_by':'employee_id'}"/>
                    <filter name="group_category" string="Category" context="{'group_by':'category_id'}"/>
                    <filter name="group_type" string="Type" context="{'group_by':'holiday_status_id'}"/>
                    <separator/>
                    <filter name="group_date_from" string="Start Date" context="{'group_by':'date_from'}"/>
                </group>
            </search>
        </field>
    </record>

    <record id="hr_leave_report_tree" model="ir.ui.view">
        <field name="name">report.hr.holidays.report.leave_all.tree</field>
        <field name="model">hr.leave.report</field>
        <field name="arch" type="xml">
            <tree create="0" edit="0" delete="0">
                <field name="employee_id"/>
                <field name="number_of_days" string="Number of Days" sum="Remaining Days"/>
                <field name="date_from"/>
                <field name="date_to"/>
                <field name="state"/>
                <field name="type"/>
                <field name="name"/>
            </tree>
        </field>
    </record>

    <!-- TODO: See if we need to keep this -->
    <record id="hr_leave_report_kanban" model="ir.ui.view">
        <field name="name">report.hr.holidays.report.leave_all.kanban</field>
        <field name="model">hr.leave.report</field>
        <field name="arch" type="xml">
            <kanban class="o_kanban_mobile" create="0">
                <field name="employee_id"/>
                <field name="date_from"/>
                <field name="date_to"/>
                <field name="name"/>
                <field name="number_of_days"/>
                <templates>
                    <t t-name="kanban-box">
                        <div t-attf-class="oe_kanban_global_click">
                            <div>
                                <span>
                                    <img t-att-src="kanban_image('hr.employee', 'image_small', record.employee_id.raw_value)" t-att-title="record.employee_id.value" t-att-alt="record.employee_id.value" width="40" height="40" class="oe_kanban_avatar float-left mr4"/>
                                </span>
                                <span>
                                    <div>
                                        <strong class="o_kanban_record_title"><t t-esc="record.employee_id.value"/></strong>
<<<<<<< HEAD
                                        <span class="float-right">
                                            <field name="state" widget="kanban_label_selection" options="{'classes': {'draft': 'default', 'validate': 'success','confirm': 'default', 'cancel': 'danger'}}"/>
=======
                                        <span class="pull-right">
                                            <field name="state" widget="label_selection" options="{'classes': {'draft': 'default', 'validate': 'success','confirm': 'default', 'cancel': 'danger'}}"/>
>>>>>>> ecd8c023
                                        </span>
                                    </div>
                                    <div class="text-muted o_kanban_record_subtitle">
                                        <t t-esc="record.name.value"/>
                                    </div>
                                </span>
                            </div>
                            <hr class="mt4 mb8"/>
                            <div class="o_kanban_record_bottom mt8 mb4">
                                <div t-attf-class="oe_kanban_bottom_left #{record.date_from.value ? 'mt8 mb4': ''}">
                                    <table class="text-right" t-if="record.date_from.value">
                                        <tr>
                                            <td style="padding-bottom:4px"><small class="text-muted">from</small></td>
                                            <td style="padding:0 0 4px 4px"><t t-esc="record.date_from.value"/></td>
                                        </tr>
                                        <tr>
                                            <td><small class="text-muted">to</small></td>
                                            <td style="padding-left:4px"><t t-esc="record.date_to.value"/></td>
                                        </tr>
                                    </table>
                                </div>
                                <div t-attf-class="oe_kanban_bottom_right #{record.date_from.value ? 'mt8': ''}">
                                    <span class="badge badge-pill"><t t-esc="record.number_of_days.value"/> days</span>
                                </div>
                            </div>
                        </div>
                    </t>
                </templates>
            </kanban>
        </field>
    </record>

    <record id="open_company_allocation" model="ir.actions.act_window">
        <field name="name">Leaves Summary</field>
        <field name="res_model">hr.leave.report</field>
        <field name="src_model">hr.employee</field>
        <field name="view_type">form</field>
        <field name="view_mode">tree,kanban,form</field>
        <field name="view_id" eval="hr_leave_report_tree"/>
        <field name="context">{
            'search_default_group_type': 1,
            'search_default_year': 1 ,
            'search_default_my_leaves': 1,
        }</field>
        <field name="help" type="html">
            <p class="o_view_nocontent_smiling_face">
                Create a new leave request
            </p>
        </field>
        <field name="domain">[('holiday_type','=','employee')]</field>
        <field name="search_view_id" ref="view_hr_holidays_filter_report"/>
    </record>

    <record id="act_hr_employee_holiday_request" model="ir.actions.act_window">
        <field name="name">Leaves</field>
        <field name="type">ir.actions.act_window</field>
        <field name="res_model">hr.leave.report</field>
        <field name="src_model">hr.employee</field>
        <field name="view_type">form</field>
        <field name="view_mode">tree,form</field>
        <field name="context">{
            'search_default_employee_id': [active_id],
            'default_employee_id': active_id,
            'search_default_group_type': 1,
            'search_default_year': 1}</field>
        <field name="domain">[('holiday_type','=','employee')]</field>
        <field name="search_view_id" ref="view_hr_holidays_filter_report"/>
    </record>

    <menuitem
        id="menu_open_company_allocation"
        name="Summary"
        parent="menu_hr_holidays_my_leaves"
        action="open_company_allocation"
        sequence="21"/>

</odoo><|MERGE_RESOLUTION|>--- conflicted
+++ resolved
@@ -76,13 +76,8 @@
                                 <span>
                                     <div>
                                         <strong class="o_kanban_record_title"><t t-esc="record.employee_id.value"/></strong>
-<<<<<<< HEAD
                                         <span class="float-right">
-                                            <field name="state" widget="kanban_label_selection" options="{'classes': {'draft': 'default', 'validate': 'success','confirm': 'default', 'cancel': 'danger'}}"/>
-=======
-                                        <span class="pull-right">
                                             <field name="state" widget="label_selection" options="{'classes': {'draft': 'default', 'validate': 'success','confirm': 'default', 'cancel': 'danger'}}"/>
->>>>>>> ecd8c023
                                         </span>
                                     </div>
                                     <div class="text-muted o_kanban_record_subtitle">
