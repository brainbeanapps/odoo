--- conflicted
+++ resolved
@@ -1,18 +1,3 @@
-<<<<<<< HEAD
-# Arabic translation for openobject-addons
-# Copyright (c) 2014 Rosetta Contributors and Canonical Ltd 2014
-# This file is distributed under the same license as the openobject-addons package.
-# FIRST AUTHOR <EMAIL@ADDRESS>, 2014.
-#
-msgid ""
-msgstr ""
-"Project-Id-Version: openobject-addons\n"
-"Report-Msgid-Bugs-To: FULL NAME <EMAIL@ADDRESS>\n"
-"POT-Creation-Date: 2014-09-23 16:27+0000\n"
-"PO-Revision-Date: 2014-08-14 16:10+0000\n"
-"Last-Translator: FULL NAME <EMAIL@ADDRESS>\n"
-"Language-Team: Arabic <ar@li.org>\n"
-=======
 # Translation of Odoo Server.
 # This file contains the translation of the following modules:
 # * hr_holidays
@@ -30,12 +15,11 @@
 "PO-Revision-Date: 2016-05-19 13:17+0000\n"
 "Last-Translator: Mohammed Ibrahim <m.ibrahim@mussder.com>\n"
 "Language-Team: Arabic (http://www.transifex.com/odoo/odoo-8/language/ar/)\n"
->>>>>>> 0af32f3f
 "MIME-Version: 1.0\n"
 "Content-Type: text/plain; charset=UTF-8\n"
-"Content-Transfer-Encoding: 8bit\n"
-"X-Launchpad-Export-Date: 2014-09-24 09:10+0000\n"
-"X-Generator: Launchpad (build 17196)\n"
+"Content-Transfer-Encoding: \n"
+"Language: ar\n"
+"Plural-Forms: nplurals=6; plural=n==0 ? 0 : n==1 ? 1 : n==2 ? 2 : n%100>=3 && n%100<=10 ? 3 : n%100>=11 && n%100<=99 ? 4 : 5;\n"
 
 #. module: hr_holidays
 #: model:ir.actions.act_window,help:hr_holidays.open_ask_holidays
@@ -49,18 +33,17 @@
 "                number of open days related to your leave.\n"
 "              </p>\n"
 "            "
-msgstr ""
+msgstr "<p class=\"oe_view_nocontent_create\">\nانقر لإنشاء طلب إجازة جديد.\n</p><p>\nما أن تقوم بتسجيل طلب الإجازة، سيتم إرساله إلى المدير ليعتمده.\nتأكد أنك اخترت نوع الإجازة الصحيح (عارضة، طارئة، مرضية)،\nوكذلك عدد الأيام المطلوب من تلك الإجازة.\n</p>"
 
 #. module: hr_holidays
 #: model:ir.actions.act_window,help:hr_holidays.hr_holidays_leaves_assign_legal
 msgid ""
 "<p>\n"
-"               You can assign remaining Legal Leaves for each employee, "
-"Odoo\n"
+"               You can assign remaining Legal Leaves for each employee, Odoo\n"
 "               will automatically create and validate allocation requests.\n"
 "             </p>\n"
 "           "
-msgstr ""
+msgstr "<p>\nيمكنك تعيين عدد أيام الإجازة القانونية لكل موظف، وسيقوم أودو آلياً\nبإنشاء واعتماد طلبات إضافة رصيد إجازات.\n</p>"
 
 #. module: hr_holidays
 #: field:hr.holidays.status,active:0
@@ -68,10 +51,15 @@
 msgstr "نشط"
 
 #. module: hr_holidays
+#: view:hr.holidays:hr_holidays.view_hr_holidays_filter
+msgid "Active Types"
+msgstr "أنواع نشطة"
+
+#. module: hr_holidays
 #: view:hr.holidays:hr_holidays.allocation_company_new
 #: view:hr.holidays:hr_holidays.edit_holiday_new
 msgid "Add a reason..."
-msgstr ""
+msgstr "إضافة سبب ..."
 
 #. module: hr_holidays
 #: model:ir.actions.act_window,name:hr_holidays.hr_holidays_leaves_assign_legal
@@ -81,12 +69,12 @@
 #. module: hr_holidays
 #: view:hr.holidays:hr_holidays.view_holiday_allocation_tree
 msgid "Allocated Days"
-msgstr ""
+msgstr "أيام مخصصة"
 
 #. module: hr_holidays
 #: field:hr.holidays,number_of_days_temp:0
 msgid "Allocation"
-msgstr ""
+msgstr "تخصيص"
 
 #. module: hr_holidays
 #: field:hr.holidays,holiday_type:0
@@ -109,13 +97,13 @@
 #: model:ir.actions.act_window,name:hr_holidays.request_approve_allocation
 #: model:ir.ui.menu,name:hr_holidays.menu_request_approve_allocation
 msgid "Allocation Requests to Approve"
-msgstr ""
-
-#. module: hr_holidays
-#: code:addons/hr_holidays/hr_holidays.py:507
+msgstr "طلبات تخصيص للموافقة"
+
+#. module: hr_holidays
+#: code:addons/hr_holidays/hr_holidays.py:508
 #, python-format
 msgid "Allocation for %s"
-msgstr ""
+msgstr "طلب ترصيد %s"
 
 #. module: hr_holidays
 #: field:hr.holidays.status,limit:0
@@ -136,7 +124,7 @@
 #. module: hr_holidays
 #: view:hr.holidays:hr_holidays.view_evaluation_report_graph
 msgid "Appraisal Analysis"
-msgstr ""
+msgstr "تحليل التقييم"
 
 #. module: hr_holidays
 #: view:hr.holidays:hr_holidays.allocation_company_new
@@ -145,8 +133,7 @@
 msgstr "تصديق"
 
 #. module: hr_holidays
-#: selection:hr.employee,current_leave_state:0
-#: selection:hr.holidays,state:0
+#: selection:hr.employee,current_leave_state:0 selection:hr.holidays,state:0
 #: selection:hr.holidays.summary.dept,holiday_type:0
 #: selection:hr.holidays.summary.employee,holiday_type:0
 #: model:mail.message.subtype,name:hr_holidays.mt_holidays_approved
@@ -172,7 +159,7 @@
 #: selection:hr.holidays.summary.dept,holiday_type:0
 #: selection:hr.holidays.summary.employee,holiday_type:0
 msgid "Both Approved and Confirmed"
-msgstr ""
+msgstr "كلا من المعتمدة والمؤكدة"
 
 #. module: hr_holidays
 #: selection:hr.holidays.status,color_name:0
@@ -187,14 +174,14 @@
 #. module: hr_holidays
 #: selection:hr.holidays,holiday_type:0
 msgid "By Employee Tag"
-msgstr ""
+msgstr "حسب وسم الموظف "
 
 #. module: hr_holidays
 #: help:hr.holidays,holiday_type:0
 msgid ""
 "By Employee: Allocation/Request for individual Employee, By Employee Tag: "
 "Allocation/Request for group of employees in category"
-msgstr ""
+msgstr "حسب الموظف: تخصيص/طلب للموظف الفردي، حسب علامة الموظف : تخصيص/طلب لمجموعة من الموظفين في الفئة"
 
 #. module: hr_holidays
 #: view:hr.holidays.summary.dept:hr_holidays.view_hr_holidays_summary_dept
@@ -203,8 +190,7 @@
 msgstr "إلغاء"
 
 #. module: hr_holidays
-#: selection:hr.employee,current_leave_state:0
-#: selection:hr.holidays,state:0
+#: selection:hr.employee,current_leave_state:0 selection:hr.holidays,state:0
 msgid "Cancelled"
 msgstr "ملغي"
 
@@ -222,11 +208,8 @@
 #: help:hr.holidays,type:0
 msgid ""
 "Choose 'Leave Request' if someone wants to take an off-day. \n"
-"Choose 'Allocation Request' if you want to increase the number of leaves "
-"available for someone"
-msgstr ""
-"اختر ' طلب اجازة ' عند حاجة  الموظف ليوم عطلة\n"
-"اختر 'طلب تخصيص ' لزيادة عدد ايام العطل المتاحة للموظف"
+"Choose 'Allocation Request' if you want to increase the number of leaves available for someone"
+msgstr "اختر ' طلب اجازة ' عند حاجة  الموظف ليوم عطلة\nاختر 'طلب تخصيص ' لزيادة عدد ايام العطل المتاحة للموظف"
 
 #. module: hr_holidays
 #: xsl:holidays.summary:0
@@ -255,20 +238,18 @@
 msgstr "مؤكد"
 
 #. module: hr_holidays
-#: field:hr.holidays,create_uid:0
-#: field:hr.holidays.status,create_uid:0
+#: field:hr.holidays,create_uid:0 field:hr.holidays.status,create_uid:0
 #: field:hr.holidays.summary.dept,create_uid:0
 #: field:hr.holidays.summary.employee,create_uid:0
 msgid "Created by"
-msgstr ""
-
-#. module: hr_holidays
-#: field:hr.holidays,create_date:0
-#: field:hr.holidays.status,create_date:0
+msgstr "أُنشئ بواسطة"
+
+#. module: hr_holidays
+#: field:hr.holidays,create_date:0 field:hr.holidays.status,create_date:0
 #: field:hr.holidays.summary.dept,create_date:0
 #: field:hr.holidays.summary.employee,create_date:0
 msgid "Created on"
-msgstr ""
+msgstr "إنشاؤه في"
 
 #. module: hr_holidays
 #: field:hr.employee,current_leave_state:0
@@ -281,9 +262,14 @@
 msgstr "نوع الإجازة الحالية"
 
 #. module: hr_holidays
+#: view:hr.holidays:hr_holidays.view_hr_holidays_filter
+msgid "Current Year Leaves"
+msgstr "إجازات السنة الحالية"
+
+#. module: hr_holidays
 #: help:hr.holidays,message_last_post:0
 msgid "Date of the last message posted on the record."
-msgstr ""
+msgstr "تاريخ آخر رسالة نُشرت لهذا البند"
 
 #. module: hr_holidays
 #: field:hr.holidays,department_id:0
@@ -323,7 +309,7 @@
 #. module: hr_holidays
 #: field:hr.holidays,category_id:0
 msgid "Employee Tag"
-msgstr ""
+msgstr "وسم الموظف"
 
 #. module: hr_holidays
 #: field:hr.holidays.summary.employee,emp:0
@@ -344,15 +330,9 @@
 #. module: hr_holidays
 #: view:hr.holidays:hr_holidays.view_hr_holidays_filter
 msgid ""
-<<<<<<< HEAD
-"Filters only on allocations and requests that belong to an holiday type that "
-"is 'active' (active field is True)"
-msgstr ""
-=======
 "Filters only on allocations and requests that belong to an holiday type that"
 " is 'active' (active field is True)"
 msgstr "المرشحات فقط على المخصصات والطلبات التي تنتمي إلى نوع العطلة التي هي \"نشطة\"  (الحقل النشط هو صحيح) "
->>>>>>> 0af32f3f
 
 #. module: hr_holidays
 #: field:hr.holidays,manager_id:0
@@ -378,46 +358,43 @@
 #. module: hr_holidays
 #: view:hr.holidays:hr_holidays.view_hr_holidays_filter
 msgid "Group By"
-msgstr ""
+msgstr "تجميع حسب"
 
 #. module: hr_holidays
 #: model:ir.model,name:hr_holidays.model_hr_holidays_summary_dept
 msgid "HR Leaves Summary Report By Department"
-msgstr ""
+msgstr "تقرير ملخص الإجازات حسب الإدارة"
 
 #. module: hr_holidays
 #: model:ir.model,name:hr_holidays.model_hr_holidays_summary_employee
 msgid "HR Leaves Summary Report By Employee"
-msgstr ""
+msgstr "تقرير ملخص الإجازات حسب الموظف"
 
 #. module: hr_holidays
 #: help:hr.holidays,message_summary:0
 msgid ""
 "Holds the Chatter summary (number of messages, ...). This summary is "
 "directly in html format in order to be inserted in kanban views."
-msgstr ""
-
-#. module: hr_holidays
-#: field:hr.holidays,id:0
-#: field:hr.holidays.remaining.leaves.user,id:0
-#: field:hr.holidays.status,id:0
-#: field:hr.holidays.summary.dept,id:0
+msgstr "يحمل ملخص المشارك (عدد الرسائل، ...). هذا ملخص مباشرة بتنسيق HTML من أجل إدراجها في عروض كانبان."
+
+#. module: hr_holidays
+#: field:hr.holidays,id:0 field:hr.holidays.remaining.leaves.user,id:0
+#: field:hr.holidays.status,id:0 field:hr.holidays.summary.dept,id:0
 #: field:hr.holidays.summary.employee,id:0
 msgid "ID"
-msgstr ""
+msgstr "المعرّف"
 
 #. module: hr_holidays
 #: help:hr.holidays,message_unread:0
 msgid "If checked new messages require your attention."
-msgstr ""
+msgstr "عند التفعيل، يجب الانتباه الى الرسائل الجديدة"
 
 #. module: hr_holidays
 #: help:hr.holidays.status,active:0
 msgid ""
 "If the active field is set to false, it will allow you to hide the leave "
 "type without removing it."
-msgstr ""
-"اذا تم وضع الحقل النشط الى خطأ, ستسمح لك بإخفاء نوع الاجازة بدون ازالته."
+msgstr "اذا تم وضع الحقل النشط الى خطأ, ستسمح لك بإخفاء نوع الاجازة بدون ازالته."
 
 #. module: hr_holidays
 #: help:hr.holidays.status,limit:0
@@ -440,23 +417,21 @@
 #. module: hr_holidays
 #: field:hr.holidays,message_last_post:0
 msgid "Last Message Date"
-msgstr ""
-
-#. module: hr_holidays
-#: field:hr.holidays,write_uid:0
-#: field:hr.holidays.status,write_uid:0
+msgstr "تاريخ آخر رسالة"
+
+#. module: hr_holidays
+#: field:hr.holidays,write_uid:0 field:hr.holidays.status,write_uid:0
 #: field:hr.holidays.summary.dept,write_uid:0
 #: field:hr.holidays.summary.employee,write_uid:0
 msgid "Last Updated by"
-msgstr ""
-
-#. module: hr_holidays
-#: field:hr.holidays,write_date:0
-#: field:hr.holidays.status,write_date:0
+msgstr "آخر تحديث بواسطة"
+
+#. module: hr_holidays
+#: field:hr.holidays,write_date:0 field:hr.holidays.status,write_date:0
 #: field:hr.holidays.summary.dept,write_date:0
 #: field:hr.holidays.summary.employee,write_date:0
 msgid "Last Updated on"
-msgstr ""
+msgstr "آخر تحديث فى"
 
 #. module: hr_holidays
 #: selection:hr.holidays.status,color_name:0
@@ -476,10 +451,10 @@
 #. module: hr_holidays
 #: model:ir.actions.act_window,name:hr_holidays.act_hr_leave_request_to_meeting
 msgid "Leave Meetings"
-msgstr ""
-
-#. module: hr_holidays
-#: code:addons/hr_holidays/hr_holidays.py:373
+msgstr "إجتماعات الإجازات"
+
+#. module: hr_holidays
+#: code:addons/hr_holidays/hr_holidays.py:374
 #: view:hr.holidays:hr_holidays.edit_holiday_new
 #: view:hr.holidays:hr_holidays.view_holiday_new_calendar
 #: selection:hr.holidays,type:0
@@ -501,8 +476,7 @@
 msgstr "الموافقة على طلبات الإجازة"
 
 #. module: hr_holidays
-#: xsl:holidays.summary:0
-#: field:hr.holidays,holiday_status_id:0
+#: xsl:holidays.summary:0 field:hr.holidays,holiday_status_id:0
 #: field:hr.holidays.remaining.leaves.user,leave_type:0
 #: view:hr.holidays.status:hr_holidays.edit_holiday_status_form
 #: view:hr.holidays.status:hr_holidays.view_holiday_status_normal_tree
@@ -546,8 +520,7 @@
 msgstr "ادارة الاجازات"
 
 #. module: hr_holidays
-#: xsl:holidays.summary:0
-#: view:hr.holidays:hr_holidays.view_holiday_graph
+#: xsl:holidays.summary:0 view:hr.holidays:hr_holidays.view_holiday_graph
 #: view:hr.holidays:hr_holidays.view_holiday_simple
 #: view:hr.holidays.summary.employee:hr_holidays.view_hr_holidays_summary_employee
 #: model:ir.actions.act_window,name:hr_holidays.action_hr_holidays_summary_employee
@@ -560,7 +533,7 @@
 #. module: hr_holidays
 #: model:ir.ui.menu,name:hr_holidays.menu_open_view_holiday_status
 msgid "Leaves Types"
-msgstr ""
+msgstr "أنواع الإجازات"
 
 #. module: hr_holidays
 #: view:hr.holidays.summary.dept:hr_holidays.view_hr_holidays_summary_dept
@@ -577,8 +550,8 @@
 
 #. module: hr_holidays
 #: model:hr.holidays.status,name:hr_holidays.holiday_status_cl
-msgid "Legal Leaves 2014"
-msgstr ""
+msgid "Legal Leaves 2015"
+msgstr "إجازات قانونية 2015"
 
 #. module: hr_holidays
 #: selection:hr.holidays.status,color_name:0
@@ -690,12 +663,12 @@
 #. module: hr_holidays
 #: view:hr.holidays:hr_holidays.view_hr_holidays_filter
 msgid "My Leave Requests"
-msgstr ""
+msgstr "طلبات إجازاتي"
 
 #. module: hr_holidays
 #: view:hr.holidays:hr_holidays.view_hr_holidays_filter
 msgid "My Requests"
-msgstr ""
+msgstr "طلباتي"
 
 #. module: hr_holidays
 #: selection:hr.employee,current_leave_state:0
@@ -744,8 +717,7 @@
 msgstr "ارفض"
 
 #. module: hr_holidays
-#: selection:hr.employee,current_leave_state:0
-#: selection:hr.holidays,state:0
+#: selection:hr.employee,current_leave_state:0 selection:hr.holidays,state:0
 #: model:mail.message.subtype,name:hr_holidays.mt_holidays_refused
 msgid "Refused"
 msgstr "مرفوض"
@@ -781,34 +753,34 @@
 #. module: hr_holidays
 #: model:mail.message.subtype,description:hr_holidays.mt_holidays_approved
 msgid "Request approved"
-msgstr ""
-
-#. module: hr_holidays
-#: code:addons/hr_holidays/hr_holidays.py:472
+msgstr "طلب معتمد"
+
+#. module: hr_holidays
+#: code:addons/hr_holidays/hr_holidays.py:473
 #, python-format
 msgid "Request approved, waiting second validation."
-msgstr ""
+msgstr "طلب معتمد، في انتظار المصادقة الثانية."
 
 #. module: hr_holidays
 #: model:mail.message.subtype,description:hr_holidays.mt_holidays_confirmed
 msgid "Request confirmed and waiting approval"
-msgstr ""
+msgstr "طلب مؤكد وينتظر الموافقة"
 
 #. module: hr_holidays
 #: model:mail.message.subtype,description:hr_holidays.mt_holidays_refused
 msgid "Request refused"
-msgstr ""
+msgstr "تم رفض الطلب"
 
 #. module: hr_holidays
 #: model:ir.actions.act_window,name:hr_holidays.request_approve_holidays
 msgid "Requests to Approve"
-msgstr ""
+msgstr "طلبات للاعتماد"
 
 #. module: hr_holidays
 #: view:hr.holidays:hr_holidays.allocation_company_new
 #: view:hr.holidays:hr_holidays.edit_holiday_new
 msgid "Reset to Draft"
-msgstr ""
+msgstr "إعادة التعيين لمسودة"
 
 #. module: hr_holidays
 #: view:hr.holidays:hr_holidays.view_hr_holidays_filter
@@ -821,8 +793,7 @@
 msgstr "بحث بنوع الاجازة"
 
 #. module: hr_holidays
-#: field:hr.holidays,manager_id2:0
-#: selection:hr.holidays,state:0
+#: field:hr.holidays,manager_id2:0 selection:hr.holidays,state:0
 msgid "Second Approval"
 msgstr "الموافقة الثانية"
 
@@ -844,7 +815,7 @@
 #. module: hr_holidays
 #: view:hr.holidays:hr_holidays.view_hr_holidays_filter
 msgid "Start Month"
-msgstr ""
+msgstr "شهر البداية "
 
 #. module: hr_holidays
 #: field:hr.holidays,state:0
@@ -874,23 +845,12 @@
 msgstr "فئة الموظف أو العامل من هذا الطلب مفقوده . الرجاء التأكد من تسجيل دخول المستخدم الخاص بك المرتبط بهذا الموظف . "
 
 #. module: hr_holidays
-#: code:addons/hr_holidays/hr_holidays.py:502
+#: code:addons/hr_holidays/hr_holidays.py:503
 #, python-format
 msgid ""
-<<<<<<< HEAD
-"The feature behind the field 'Remaining Legal Leaves' can only be used when "
-"there is only one leave type with the option 'Allow to Override Limit' "
-"unchecked. (%s Found). Otherwise, the update is ambiguous as we cannot "
-"decide on which leave type the update has to be done. \n"
-"You may prefer to use the classic menus 'Leave Requests' and 'Allocation "
-"Requests' located in 'Human Resources \\ Leaves' to manage the leave days of "
-"the employees if the configuration does not allow to use this field."
-msgstr ""
-=======
 "The feature behind the field 'Remaining Legal Leaves' can only be used when there is only one leave type with the option 'Allow to Override Limit' unchecked. (%s Found). Otherwise, the update is ambiguous as we cannot decide on which leave type the update has to be done. \n"
 "You may prefer to use the classic menus 'Leave Requests' and 'Allocation Requests' located in 'Human Resources \\ Leaves' to manage the leave days of the employees if the configuration does not allow to use this field."
 msgstr " الميزة من وراء الحقل \"الاجازات القانونية المتبقيه \" تستخدم عندما يكون هناك واحد فقط نوع إجازة مع خيار \"السماح لتجاوز الحد\" دون رادع. (%s وجدت). خلاف ذلك، فإن التحديث هو غامض ونحن لا نستطيع أن نقرر الذي ترك اكتب التحديث الذي ينبغي القيام به. \nقد كنت تفضل استخدام القوائم الكلاسيكية \"طلبات الاجازات\" و \"طلب التخصيص\" الموجود في \"الموارد البشريه/الاجازات  على إدارة أيام إجازة للموظفين إذا لم التكوين يسمح لاستخدام هذا الحقل"
->>>>>>> 0af32f3f
 
 #. module: hr_holidays
 #: sql_constraint:hr.holidays:0
@@ -900,10 +860,10 @@
 #. module: hr_holidays
 #: constraint:hr.holidays:0
 msgid "The number of remaining leaves is not sufficient for this leave type"
-msgstr ""
-
-#. module: hr_holidays
-#: code:addons/hr_holidays/hr_holidays.py:452
+msgstr "عدد الإجازات المتبقية ليست كافية لهذا النوع من الإجازة"
+
+#. module: hr_holidays
+#: code:addons/hr_holidays/hr_holidays.py:453
 #, python-format
 msgid ""
 "The number of remaining leaves is not sufficient for this leave type.\n"
@@ -911,9 +871,8 @@
 msgstr "عدد الأوراق المتبقية ليست كافية لهذا النوع من الإجازة\nيرجى التحقق أيضا الاجازات المنتظره التحقق من صحتها . "
 
 #. module: hr_holidays
-#: code:addons/hr_holidays/hr_holidays.py:285
-#: code:addons/hr_holidays/hr_holidays.py:310
-#: sql_constraint:hr.holidays:0
+#: code:addons/hr_holidays/hr_holidays.py:286
+#: code:addons/hr_holidays/hr_holidays.py:311 sql_constraint:hr.holidays:0
 #, python-format
 msgid "The start date must be anterior to the end date."
 msgstr "تاريخ البدء يجب أن يكون قبل تاريخ الانتهاء"
@@ -921,12 +880,9 @@
 #. module: hr_holidays
 #: help:hr.holidays,state:0
 msgid ""
-"The status is set to 'To Submit', when a holiday request is created.         "
-"   \n"
-"The status is 'To Approve', when holiday request is confirmed by user.       "
-"     \n"
-"The status is 'Refused', when holiday request is refused by manager.         "
-"   \n"
+"The status is set to 'To Submit', when a holiday request is created.            \n"
+"The status is 'To Approve', when holiday request is confirmed by user.            \n"
+"The status is 'Refused', when holiday request is refused by manager.            \n"
 "The status is 'Approved', when holiday request is approved by manager."
 msgstr "يتم تعيين الحالة إلى \"للتأكيد\"، عند إنشاء طلب عطلة.\nالحاله تكون 'إلى موافقة'، عندما يتم تأكيد طلب العطلة من قبل المستخدم.\nالحاله تكون  ' رفضت، عندما يتم رفض طلب الإجازة من قبل مدير.\nتكون الحالة \"تم الموافقه \"، عندما يوافق على طلب إجازة من قبل مدير."
 
@@ -940,9 +896,7 @@
 msgid ""
 "This area is automaticly filled by the user who validate the leave with "
 "second level (If Leave type need second validation)"
-msgstr ""
-"يتم ملئ هذه المنطقة تلقائيًا من المستخدم الذي تم التحقق من صلاحية أجازته في "
-"المستوى الثاني (إذا احتاج نوع الاجازة الى صلاحية اخرى)"
+msgstr "يتم ملئ هذه المنطقة تلقائيًا من المستخدم الذي تم التحقق من صلاحية أجازته في المستوى الثاني (إذا احتاج نوع الاجازة الى صلاحية اخرى)"
 
 #. module: hr_holidays
 #: help:hr.holidays.status,color_name:0
@@ -1044,7 +998,7 @@
 #. module: hr_holidays
 #: field:hr.holidays.status,virtual_remaining_leaves:0
 msgid "Virtual Remaining Leaves"
-msgstr ""
+msgstr "الإجازات المتبقية الافتراضية"
 
 #. module: hr_holidays
 #: selection:hr.employee,current_leave_state:0
@@ -1057,13 +1011,13 @@
 msgstr "في انتظار الموافقة الثانية"
 
 #. module: hr_holidays
-#: code:addons/hr_holidays/hr_holidays.py:274
-#: code:addons/hr_holidays/hr_holidays.py:285
-#: code:addons/hr_holidays/hr_holidays.py:310
-#: code:addons/hr_holidays/hr_holidays.py:329
-#: code:addons/hr_holidays/hr_holidays.py:334
-#: code:addons/hr_holidays/hr_holidays.py:502
-#: code:addons/hr_holidays/hr_holidays.py:509
+#: code:addons/hr_holidays/hr_holidays.py:275
+#: code:addons/hr_holidays/hr_holidays.py:286
+#: code:addons/hr_holidays/hr_holidays.py:311
+#: code:addons/hr_holidays/hr_holidays.py:330
+#: code:addons/hr_holidays/hr_holidays.py:335
+#: code:addons/hr_holidays/hr_holidays.py:503
+#: code:addons/hr_holidays/hr_holidays.py:510
 #, python-format
 msgid "Warning!"
 msgstr "تحذير!"
@@ -1088,23 +1042,23 @@
 #. module: hr_holidays
 #: constraint:hr.holidays:0
 msgid "You can not have 2 leaves that overlaps on same day!"
-msgstr ""
-
-#. module: hr_holidays
-#: code:addons/hr_holidays/hr_holidays.py:274
+msgstr "لا يمكنك الحصول على (2) إجازتان تتداخلان في نفس اليوم!"
+
+#. module: hr_holidays
+#: code:addons/hr_holidays/hr_holidays.py:275
 #, python-format
 msgid "You cannot delete a leave which is in %s state."
-msgstr ""
-
-#. module: hr_holidays
-#: code:addons/hr_holidays/hr_holidays.py:509
+msgstr "لا يمكنك حذف إجازة وهي في %s حالة."
+
+#. module: hr_holidays
+#: code:addons/hr_holidays/hr_holidays.py:510
 #, python-format
 msgid "You cannot reduce validated allocation requests"
-msgstr ""
-
-#. module: hr_holidays
-#: code:addons/hr_holidays/hr_holidays.py:329
-#: code:addons/hr_holidays/hr_holidays.py:334
+msgstr "لا يمكن تقليل طلبات المخصصة للتحقق من صحة"
+
+#. module: hr_holidays
+#: code:addons/hr_holidays/hr_holidays.py:330
+#: code:addons/hr_holidays/hr_holidays.py:335
 #, python-format
 msgid ""
 "You cannot set a leave request as '%s'. Contact a human resource manager."
@@ -1125,7 +1079,7 @@
 #. module: hr_holidays
 #: xsl:holidays.summary:0
 msgid "leaves."
-msgstr ""
+msgstr "إجازات."
 
 #. module: hr_holidays
 #: xsl:holidays.summary:0
@@ -1133,6 +1087,12 @@
 msgstr "من"
 
 #. module: hr_holidays
+#: view:hr.holidays.summary.dept:hr_holidays.view_hr_holidays_summary_dept
+#: view:hr.holidays.summary.employee:hr_holidays.view_hr_holidays_summary_employee
+msgid "or"
+msgstr "أو"
+
+#. module: hr_holidays
 #: xsl:holidays.summary:0
 msgid "to"
 msgstr "إلى"
@@ -1140,4 +1100,4 @@
 #. module: hr_holidays
 #: field:hr.holidays,can_reset:0
 msgid "unknown"
-msgstr ""+msgstr "غير معروف"