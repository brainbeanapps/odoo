--- conflicted
+++ resolved
@@ -61,13 +61,8 @@
         'action_id':fields.many2one('ir.actions.server', 'Email Server Action', required=False, domain="[('state','=','email')]", help="An Email Server Action. It will be run whenever an e-mail is fetched from server."),
         'object_id': fields.many2one('ir.model', "Object To Create", required=True, help="Whenever an email arrives, it automatically creates the object of this type with all the information attached."),
         'priority': fields.integer('Server Priority', readonly=True, states={'draft':[('readonly', False)]}, help="Priority between 0 to 10, select define the order of Processing"),
-<<<<<<< HEAD
-        'user_id':fields.many2one('res.users', 'User', required=False),
-        'message_ids': fields.one2many('email.message', 'server_id', 'Messages', readonly=True),
-=======
         'user_id':fields.many2one('res.users', 'User', required=False,  help="This is the user that runs the cron"),
-        'message_ids': fields.one2many('mailgate.message', 'server_id', 'Messages', readonly=True),
->>>>>>> 097b76d3
+        'message_ids': fields.one2many('mail.message', 'server_id', 'Messages', readonly=True),
     }
     _defaults = {
         'state': lambda *a: "draft",
@@ -110,11 +105,7 @@
             context = {}
         for server in self.browse(cr, uid, ids, context=context):
             logger.notifyChannel(server.type, netsvc.LOG_INFO, 'fetchmail start checking for new emails on %s' % (server.name))
-<<<<<<< HEAD
-            context.update({'server_id': server.id})
-=======
             context.update({'server_id': server.id, 'server_type': server.type})
->>>>>>> 097b76d3
             try:
                 if server.type == 'imap':
                     imap_server = None
@@ -198,23 +189,14 @@
                             action_pool.run(cr, user, [server.action_id.id], {'active_id': res_id, 'active_ids':[res_id]})
 
                         pop_server.dele(num)
-<<<<<<< HEAD
+
+                    pop_server.quit()
                     logger.notifyChannel(server.type, netsvc.LOG_INFO, 'fetchmail fetch %s email(s) from %s' % (numMsgs, server.name))
                 except Exception, e:
                     logger.notifyChannel(server.type, netsvc.LOG_ERROR, '%s' % (tools.ustr(e)))
                 finally:
                     if pop_server:
                         pop_server.quit()
-=======
-
-                    pop_server.quit()
-
-                    logger.notifyChannel(server.type, netsvc.LOG_INFO, 'fetchmail fetch %s email(s) from %s' % (numMsgs, server.name))
-
-            except Exception, e:
-                logger.notifyChannel(server.type, netsvc.LOG_WARNING, '%s' % (tools.ustr(e)))
-
->>>>>>> 097b76d3
         return True
 
 email_server()
