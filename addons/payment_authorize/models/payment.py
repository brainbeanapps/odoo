--- conflicted
+++ resolved
@@ -70,10 +70,6 @@
         # [BACKWARD COMPATIBILITY, 2nd edition]
         # The signature key is now '128-character hexadecimal format', while the
         # transaction key was only 16-character.
-<<<<<<< HEAD
-        if len(values['x_trans_key']) == 128:
-            return hmac.new(values['x_trans_key'].decode("hex").encode('utf-8'), data, hashlib.sha512).hexdigest().upper()
-=======
         # One of 2 things should have happened:
         # 1/ the Transaction Key has been replaced with the Signature Key value (patch from March 2019)
         #       => Use that to sign, but server-to-server won't work since it uses transaction key
@@ -81,15 +77,12 @@
         # 2/ the Signature key is a new field (patch from July 2019)
         #       => Use that field for the signature
 
-        # FORWARD-PORT NOTE: be careful, hexadecimal decoding in python 3 is done by using bytes.fromhex(str)
-        # (P2) self.authorize_signature_key.decode("hex") ==> (P3) bytes.fromhex(self.authorize_signature_key)
         # FORWARD-PORT NOTE NUMERO DOS: forward part to saas-12.4 but no further
         if len(values['x_trans_key']) == 128 and not self.authorize_signature_key:
             self.authorize_signature_key = values['x_trans_key'] # store in the correct field
-            return hmac.new(values['x_trans_key'].decode("hex"), data, hashlib.sha512).hexdigest().upper()
+            return hmac.new(bytes.fromhex(values['x_trans_key']), data, hashlib.sha512).hexdigest().upper()
         elif self.authorize_signature_key:
-            return hmac.new(self.authorize_signature_key.decode("hex"), data, hashlib.sha512).hexdigest().upper()
->>>>>>> 160b7c87
+            return hmac.new(bytes.fromhex(self.authorize_signature_key), data, hashlib.sha512).hexdigest().upper()
         else:
             return hmac.new(values['x_trans_key'].encode('utf-8'), data, hashlib.md5).hexdigest()
 
