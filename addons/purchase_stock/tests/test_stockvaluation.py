--- conflicted
+++ resolved
@@ -866,12 +866,8 @@
         # 1 Unit received at rate 0.7 = 42.86
         self.assertAlmostEqual(product_avg.standard_price, 42.86)
 
-<<<<<<< HEAD
+        today = date_invoice
         inv = self.env['account.move'].with_context(default_type='in_invoice').create({
-=======
-        today = date_invoice
-        inv = self.env['account.invoice'].create({
->>>>>>> 87fc1554
             'type': 'in_invoice',
             'invoice_date': date_invoice,
             'date': date_invoice,
@@ -1045,12 +1041,8 @@
         # 5 Units received at rate 0.7 = 42.86
         self.assertAlmostEqual(product_avg.standard_price, 42.86)
 
-<<<<<<< HEAD
+        today = date_invoice
         inv = self.env['account.move'].with_context(default_type='in_invoice').create({
-=======
-        today = date_invoice
-        inv = self.env['account.invoice'].create({
->>>>>>> 87fc1554
             'type': 'in_invoice',
             'invoice_date': date_invoice,
             'date': date_invoice,
@@ -1079,12 +1071,8 @@
         # 5 Units received at rate 0.7 (42.86) + 5 Units received at rate 0.8 (37.50) = 40.18
         self.assertAlmostEqual(product_avg.standard_price, 40.18)
 
-<<<<<<< HEAD
+        today = date_invoice1
         inv1 = self.env['account.move'].with_context(default_type='in_invoice').create({
-=======
-        today = date_invoice1
-        inv1 = self.env['account.invoice'].create({
->>>>>>> 87fc1554
             'type': 'in_invoice',
             'invoice_date': date_invoice1,
             'date': date_invoice1,
