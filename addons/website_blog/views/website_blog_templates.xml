--- conflicted
+++ resolved
@@ -124,21 +124,12 @@
               <div class="col-md-8 col-md-offset-2" t-ignore="True" id="main_column">
 
                 <div t-if="not blog_posts" class="container mb64">
-<<<<<<< HEAD
-                  <p class="css_editable_hidden">
-                    <h1>No blog post yet.</h1>
-                  </p>
-                  <p groups="website.group_website_designer">
-                    Click on "Content" on the top menu to write your first blog post.
-                  </p>
-=======
                     <p class="css_editable_hidden">
                         <h1>No blog post yet.</h1>
                     </p>
-                    <p groups="base.group_website_designer">
+                  <p groups="website.group_website_designer">
                         Click on "New Page" in the top-right corner to write your first blog post.
                     </p>
->>>>>>> 7134affc
                 </div>
 
                 <div t-foreach="blog_posts" t-as="blog_post" class="mb32" name="blog_post">
