# -*- coding: utf-8 -*-

from datetime import datetime
import difflib
import lxml
import random

from openerp import tools
from openerp import SUPERUSER_ID
from openerp.addons.website.models.website import slug
from openerp.osv import osv, fields
from openerp.tools.translate import _


class Blog(osv.Model):
    _name = 'blog.blog'
    _description = 'Blogs'
    _inherit = ['mail.thread', 'website.seo.metadata']
    _order = 'name'
    _columns = {
        'name': fields.char('Blog Name', required=True),
        'subtitle': fields.char('Blog Subtitle'),
    }

    def all_tags(self, cr, uid, ids, min_limit=1, context=None):
        req = """
            SELECT
                p.blog_id, count(*), r.blog_tag_id
            FROM
                blog_post_blog_tag_rel r
                    join blog_post p on r.blog_post_id=p.id
            WHERE
                p.blog_id in %s
            GROUP BY
                p.blog_id,
                r.blog_tag_id
            ORDER BY
                count(*) DESC
        """
        cr.execute(req, [tuple(ids)])
        tag_by_blog = {i: [] for i in ids}
        for blog_id, freq, tag_id in cr.fetchall():
            if freq >= min_limit:
                tag_by_blog[blog_id].append(tag_id)

        tag_obj = self.pool['blog.tag']
        for blog_id in tag_by_blog:
            tag_by_blog[blog_id] = tag_obj.browse(cr, uid, tag_by_blog[blog_id], context=context)
        return tag_by_blog


class BlogTag(osv.Model):
    _name = 'blog.tag'
    _description = 'Blog Tag'
    _inherit = ['website.seo.metadata']
    _order = 'name'
    _columns = {
        'name': fields.char('Name', required=True),
        'post_ids': fields.many2many(
            'blog.post', string='Posts',
        ),
    }


class BlogPost(osv.Model):
    _name = "blog.post"
    _description = "Blog Post"
    _inherit = ['mail.thread', 'website.seo.metadata']
    _order = 'id DESC'

    _mail_post_access = 'read'


    def _compute_ranking(self, cr, uid, ids, name, arg, context=None):
        res = {}
        for blog_post in self.browse(cr, uid, ids, context=context):
            age = datetime.now() - datetime.strptime(blog_post.create_date, tools.DEFAULT_SERVER_DATETIME_FORMAT)
            res[blog_post.id] = blog_post.visits * (0.5+random.random()) / max(3, age.days)
        return res

    _columns = {
        'name': fields.char('Title', required=True, translate=True),
        'subtitle': fields.char('Sub Title', translate=True),
        'author_id': fields.many2one('res.partner', 'Author'),
        'background_image': fields.binary('Background Image', oldname='content_image'),
        'blog_id': fields.many2one(
            'blog.blog', 'Blog',
            required=True, ondelete='cascade',
        ),
        'tag_ids': fields.many2many(
            'blog.tag', string='Tags',
        ),
        'content': fields.html('Content', translate=True, sanitize=False),
        # website control
        'website_published': fields.boolean(
            'Publish', help="Publish on the website", copy=False,
        ),
        'website_message_ids': fields.one2many(
            'mail.message', 'res_id',
            domain=lambda self: [
                '&', '&', ('model', '=', self._name), ('type', '=', 'comment'), ('path', '=', False)
            ],
            string='Website Messages',
            help="Website communication history",
        ),
        # creation / update stuff
        'create_date': fields.datetime(
            'Created on',
            select=True, readonly=True,
        ),
        'create_uid': fields.many2one(
            'res.users', 'Author',
            select=True, readonly=True,
        ),
        'write_date': fields.datetime(
            'Last Modified on',
            select=True, readonly=True,
        ),
        'write_uid': fields.many2one(
            'res.users', 'Last Contributor',
            select=True, readonly=True,
        ),
        'author_avatar': fields.related(
            'author_id', 'image_small',
            string="Avatar", type="binary"),
        'visits': fields.integer('No of Views'),
        'ranking': fields.function(_compute_ranking, string='Ranking', type='float'),
    }

    _defaults = {
        'name': _('Blog Post Title'),
        'subtitle': _('Subtitle'),
        'author_id': lambda self, cr, uid, ctx=None: self.pool['res.users'].browse(cr, uid, uid, context=ctx).partner_id.id,
    }

    def html_tag_nodes(self, html, attribute=None, tags=None, context=None):
        """ Processing of html content to tag paragraphs and set them an unique
        ID.
        :return result: (html, mappin), where html is the updated html with ID
                        and mapping is a list of (old_ID, new_ID), where old_ID
                        is None is the paragraph is a new one. """
        mapping = []
        if not html:
            return html, mapping
        if tags is None:
            tags = ['p']
        if attribute is None:
            attribute = 'data-unique-id'
        counter = 0

        # form a tree
        root = lxml.html.fragment_fromstring(html, create_parent='div')
        if not len(root) and root.text is None and root.tail is None:
            return html, mapping

        # check all nodes, replace :
        # - img src -> check URL
        # - a href -> check URL
        for node in root.iter():
            if not node.tag in tags:
                continue
            ancestor_tags = [parent.tag for parent in node.iterancestors()]
            if ancestor_tags:
                ancestor_tags.pop()
            ancestor_tags.append('counter_%s' % counter)
            new_attribute = '/'.join(reversed(ancestor_tags))
            old_attribute = node.get(attribute)
            node.set(attribute, new_attribute)
            mapping.append((old_attribute, counter))
            counter += 1

        html = lxml.html.tostring(root, pretty_print=False, method='html')
        # this is ugly, but lxml/etree tostring want to put everything in a 'div' that breaks the editor -> remove that
        if html.startswith('<div>') and html.endswith('</div>'):
            html = html[5:-6]
        return html, mapping

    def _postproces_content(self, cr, uid, id, content=None, context=None):
        if content is None:
            content = self.browse(cr, uid, id, context=context).content
        if content is False:
            return content
        content, mapping = self.html_tag_nodes(content, attribute='data-chatter-id', tags=['p'], context=context)
        for old_attribute, new_attribute in mapping:
            if not old_attribute:
                continue
            msg_ids = self.pool['mail.message'].search(cr, SUPERUSER_ID, [('path', '=', old_attribute)], context=context)
            self.pool['mail.message'].write(cr, SUPERUSER_ID, msg_ids, {'path': new_attribute}, context=context)
        return content

<<<<<<< HEAD
=======
    def create_history(self, cr, uid, ids, vals, context=None):
        if isinstance(ids, (int, long)):
            ids = [ids]
        for i in ids:
            history = self.pool.get('blog.post.history')
            if vals.get('content'):
                res = {
                    'content': vals.get('content', ''),
                    'post_id': i,
                }
                history.create(cr, uid, res)

>>>>>>> ea54d4af
    def _check_for_publication(self, cr, uid, ids, vals, context=None):
        if vals.get('website_published'):
            base_url = self.pool['ir.config_parameter'].get_param(cr, uid, 'web.base.url')
            for post in self.browse(cr, uid, ids, context=context):
                post.blog_id.message_post(
                    body='<p>%(post_publication)s <a href="%(base_url)s/blog/%(blog_slug)s/post/%(post_slug)s">%(post_link)s</a></p>' % {
                        'post_publication': _('A new post %s has been published on the %s blog.') % (post.name, post.blog_id.name),
                        'post_link': _('Click here to access the post.'),
                        'base_url': base_url,
                        'blog_slug': slug(post.blog_id),
                        'post_slug': slug(post),
                    },
                    subtype='website_blog.mt_blog_blog_published',
                    context=context)
            return True
        return False

    def create(self, cr, uid, vals, context=None):
        if context is None:
            context = {}
        if 'content' in vals:
            vals['content'] = self._postproces_content(cr, uid, None, vals['content'], context=context)
        create_context = dict(context, mail_create_nolog=True)
        post_id = super(BlogPost, self).create(cr, uid, vals, context=create_context)
        self._check_for_publication(cr, uid, [post_id], vals, context=context)
        return post_id

    def write(self, cr, uid, ids, vals, context=None):
        if 'content' in vals:
            vals['content'] = self._postproces_content(cr, uid, None, vals['content'], context=context)
        result = super(BlogPost, self).write(cr, uid, ids, vals, context)
        self._check_for_publication(cr, uid, ids, vals, context=context)
        return result<|MERGE_RESOLUTION|>--- conflicted
+++ resolved
@@ -188,21 +188,8 @@
             self.pool['mail.message'].write(cr, SUPERUSER_ID, msg_ids, {'path': new_attribute}, context=context)
         return content
 
-<<<<<<< HEAD
-=======
-    def create_history(self, cr, uid, ids, vals, context=None):
         if isinstance(ids, (int, long)):
             ids = [ids]
-        for i in ids:
-            history = self.pool.get('blog.post.history')
-            if vals.get('content'):
-                res = {
-                    'content': vals.get('content', ''),
-                    'post_id': i,
-                }
-                history.create(cr, uid, res)
-
->>>>>>> ea54d4af
     def _check_for_publication(self, cr, uid, ids, vals, context=None):
         if vals.get('website_published'):
             base_url = self.pool['ir.config_parameter'].get_param(cr, uid, 'web.base.url')
