--- conflicted
+++ resolved
@@ -26,12 +26,6 @@
     -o-background-size: cover
     background-size: cover
     background-position: center
-<<<<<<< HEAD
-    height: 100vh
-    color: white
-    padding-top: 20%
-    margin-bottom: 8px
-=======
     background-repeat: no-repeat
     background-color: rgba(0, 0, 0, 0.3)
     height: 100vh
@@ -68,5 +62,4 @@
     -webkit-transition: all 450ms cubic-bezier(0.165, 0.84, 0.44, 1)
     -moz-transition: all 450ms cubic-bezier(0.165, 0.84, 0.44, 1)
     -o-transition: all 450ms cubic-bezier(0.165, 0.84, 0.44, 1)
-    transition: all 450ms cubic-bezier(0.165, 0.84, 0.44, 1)
->>>>>>> 4fa2b4ef
+    transition: all 450ms cubic-bezier(0.165, 0.84, 0.44, 1)