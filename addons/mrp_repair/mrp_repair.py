--- conflicted
+++ resolved
@@ -286,13 +286,8 @@
             else:
                 self.write(cr, uid, [o.id], {'state': 'confirmed'})
                 for line in o.operations:
-<<<<<<< HEAD
-                    if line.product_id.track_production:
+                    if line.product_id.track_production and not line.lot_id:
                         raise UserError(_("Serial number is required for operation line with product '%s'") % (line.product_id.name))
-=======
-                    if line.product_id.track_production and not line.lot_id:
-                        raise osv.except_osv(_('Warning!'), _("Serial number is required for operation line with product '%s'") % (line.product_id.name))
->>>>>>> 2de301df
                 mrp_line_obj.write(cr, uid, [l.id for l in o.operations], {'state': 'confirmed'})
         return True
 
