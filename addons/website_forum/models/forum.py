# -*- coding: utf-8 -*-

from datetime import datetime
import uuid
from werkzeug.exceptions import Forbidden

import openerp
from openerp import api, tools
from openerp import SUPERUSER_ID
from openerp.addons.website.models.website import slug
from openerp.exceptions import Warning
from openerp.osv import osv, fields
from openerp.tools import html2plaintext
from openerp.tools.translate import _


class KarmaError(Forbidden):
    """ Karma-related error, used for forum and posts. """
    pass


class Forum(osv.Model):
    """TDE TODO: set karma values for actions dynamic for a given forum"""
    _name = 'forum.forum'
    _description = 'Forums'
    _inherit = ['mail.thread', 'website.seo.metadata']

    def init(self, cr):
        """ Add forum uuid for user email validation. """
        forum_uuids = self.pool['ir.config_parameter'].search(cr, SUPERUSER_ID, [('key', '=', 'website_forum.uuid')])
        if not forum_uuids:
            self.pool['ir.config_parameter'].set_param(cr, SUPERUSER_ID, 'website_forum.uuid', str(uuid.uuid4()), ['base.group_system'])

    _columns = {
        'name': fields.char('Forum Name', required=True, translate=True),
        'faq': fields.html('Guidelines'),
        'description': fields.html('Description'),
        'introduction_message': fields.html('Introduction Message'),
        'relevancy_option_first': fields.float('First Relevancy Parameter'),
        'relevancy_option_second': fields.float('Second Relevancy Parameter'),
        'default_order': fields.selection([
            ('create_date desc','Newest'),
            ('write_date desc','Last Updated'),
            ('vote_count desc','Most Voted'),
            ('relevancy desc','Relevancy'),
            ('child_count desc','Answered'),
            ], 'Default Order', required=True),
        'default_allow': fields.selection([('post_link','Link'),('ask_question','Question'),('post_discussion','Discussion')], 'Default Post', required=True),
        'allow_link': fields.boolean('Links', help="When clicking on the post, it redirects to an external link"),
        'allow_question': fields.boolean('Questions', help="Users can answer only once per question. Contributors can edit answers and mark the right ones."),
        'allow_discussion': fields.boolean('Discussions'),
        # karma generation
<<<<<<< HEAD
        'karma_gen_question_new': fields.integer('Post a Questions'),
        'karma_gen_question_upvote': fields.integer('Upvote a Question'),
        'karma_gen_question_downvote': fields.integer('Downvote a Question'),
        'karma_gen_answer_upvote': fields.integer('Upvote an Answer'),
        'karma_gen_answer_downvote': fields.integer('Downvote an answer'),
        'karma_gen_answer_accept': fields.integer('Accept an Answer'),
        'karma_gen_answer_accepted': fields.integer('Have Your Answer Accepted'),
        'karma_gen_answer_flagged': fields.integer('Have Your Answer Flagged'),
        # karma-based actions
        'karma_ask': fields.integer('Ask a new question'),
=======
        'karma_gen_question_new': fields.integer('Asking a question'),
        'karma_gen_question_upvote': fields.integer('Question upvoted'),
        'karma_gen_question_downvote': fields.integer('Question downvoted'),
        'karma_gen_answer_upvote': fields.integer('Answer upvoted'),
        'karma_gen_answer_downvote': fields.integer('Answer downvoted'),
        'karma_gen_answer_accept': fields.integer('Accepting an answer'),
        'karma_gen_answer_accepted': fields.integer('Answer accepted'),
        'karma_gen_answer_flagged': fields.integer('Answer flagged'),
        # karma-based actions
        'karma_ask': fields.integer('Ask a question'),
>>>>>>> ed925892
        'karma_answer': fields.integer('Answer a question'),
        'karma_edit_own': fields.integer('Edit its own posts'),
        'karma_edit_all': fields.integer('Edit all posts'),
        'karma_close_own': fields.integer('Close its own posts'),
        'karma_close_all': fields.integer('Close all posts'),
        'karma_unlink_own': fields.integer('Delete its own posts'),
        'karma_unlink_all': fields.integer('Delete all posts'),
        'karma_upvote': fields.integer('Upvote'),
        'karma_downvote': fields.integer('Downvote'),
        'karma_answer_accept_own': fields.integer('Accept an answer on its own questions'),
<<<<<<< HEAD
        'karma_answer_accept_all': fields.integer('Accept an answers to all questions'),
        'karma_editor_link_files': fields.integer('Linking files (Editor)'),
        'karma_editor_clickable_link': fields.integer('Add clickable links (Editor)'),
        'karma_comment_own': fields.integer('Comment its own posts'),
        'karma_comment_all': fields.integer('Comment all posts'),
        'karma_comment_convert_own': fields.integer('Convert its own answers to comments and vice versa'),
        'karma_comment_convert_all': fields.integer('Convert all answers to answers and vice versa'),
=======
        'karma_answer_accept_all': fields.integer('Accept an answer to all questions'),
        'karma_editor_link_files': fields.integer('Linking files (Editor)'),
        'karma_editor_clickable_link': fields.integer('Clickable links (Editor)'),
        'karma_comment_own': fields.integer('Comment its own posts'),
        'karma_comment_all': fields.integer('Comment all posts'),
        'karma_comment_convert_own': fields.integer('Convert its own answers to comments and vice versa'),
        'karma_comment_convert_all': fields.integer('Convert all answers to comments and vice versa'),
>>>>>>> ed925892
        'karma_comment_unlink_own': fields.integer('Unlink its own comments'),
        'karma_comment_unlink_all': fields.integer('Unlink all comments'),
        'karma_retag': fields.integer('Change question tags'),
        'karma_flag': fields.integer('Flag a post as offensive'),
    }

    def _get_default_faq(self, cr, uid, context=None):
        fname = openerp.modules.get_module_resource('website_forum', 'data', 'forum_default_faq.html')
        with open(fname, 'r') as f:
            return f.read()
        return False

    _defaults = {
        'default_order': 'write_date desc',
        'allow_question': True,
        'default_allow': 'ask_question',
        'allow_link': False,
        'allow_discussion': False,
        'description': 'This community is for professionals and enthusiasts of our products and services.',
        'faq': _get_default_faq,
<<<<<<< HEAD
        'introduction_message': """<h1 class="mt0">Welcome!</h1>
                  <p> This community is for professionals and enthusiasts of our products and services.
                      Share and discuss the best content and new marketing ideas,
                      build your professional profile and become a better marketer together.
                  </p>""",
        'relevancy_option_first': 0.8,
        'relevancy_option_second': 1.8,
        'karma_gen_question_new': 2,
=======
        'karma_gen_question_new': 0,  # set to null for anti spam protection
>>>>>>> ed925892
        'karma_gen_question_upvote': 5,
        'karma_gen_question_downvote': -2,
        'karma_gen_answer_upvote': 10,
        'karma_gen_answer_downvote': -2,
        'karma_gen_answer_accept': 2,
        'karma_gen_answer_accepted': 15,
        'karma_gen_answer_flagged': -100,
        'karma_ask': 3,  # set to not null for anti spam protection
        'karma_answer': 3,  # set to not null for anti spam protection
        'karma_edit_own': 1,
        'karma_edit_all': 300,
        'karma_close_own': 100,
        'karma_close_all': 500,
        'karma_unlink_own': 500,
        'karma_unlink_all': 1000,
        'karma_upvote': 5,
        'karma_downvote': 50,
        'karma_answer_accept_own': 20,
        'karma_answer_accept_all': 500,
        'karma_editor_link_files': 20,
        'karma_editor_clickable_link': 20,
        'karma_comment_own': 3,
        'karma_comment_all': 5,
        'karma_comment_convert_own': 50,
        'karma_comment_convert_all': 500,
        'karma_comment_unlink_own': 50,
        'karma_comment_unlink_all': 500,
        'karma_retag': 75,
        'karma_flag': 500,
    }

    def create(self, cr, uid, values, context=None):
        if context is None:
            context = {}
        create_context = dict(context, mail_create_nolog=True)
        return super(Forum, self).create(cr, uid, values, context=create_context)


class Post(osv.Model):
    _name = 'forum.post'
    _description = 'Forum Post'
    _inherit = ['mail.thread', 'website.seo.metadata']
    _order = "is_correct DESC, vote_count DESC, write_date DESC"

    def _get_post_relevancy(self, cr, uid, ids, field_name, arg, context):
        res = dict.fromkeys(ids, 0)
        for post in self.browse(cr, uid, ids, context=context):
            days = (datetime.today() - datetime.strptime(post.create_date, tools.DEFAULT_SERVER_DATETIME_FORMAT)).days
            relavency = abs(post.vote_count - 1) ** post.forum_id.relevancy_option_first / ( days + 2) ** post.forum_id.relevancy_option_second
            res[post.id] = relavency if (post.vote_count - 1) >= 0 else -relavency
        return res

    def _get_user_vote(self, cr, uid, ids, field_name, arg, context):
        res = dict.fromkeys(ids, 0)
        vote_ids = self.pool['forum.post.vote'].search(cr, uid, [('post_id', 'in', ids), ('user_id', '=', uid)], context=context)
        for vote in self.pool['forum.post.vote'].browse(cr, uid, vote_ids, context=context):
            res[vote.post_id.id] = vote.vote
        return res

    def _get_vote_count(self, cr, uid, ids, field_name, arg, context):
        res = dict.fromkeys(ids, 0)
        for post in self.browse(cr, uid, ids, context=context):
            for vote in post.vote_ids:
                res[post.id] += int(vote.vote)
        return res

    def _get_post_from_vote(self, cr, uid, ids, context=None):
        result = {}
        for vote in self.pool['forum.post.vote'].browse(cr, uid, ids, context=context):
            result[vote.post_id.id] = True
        return result.keys()

    def _get_user_favourite(self, cr, uid, ids, field_name, arg, context):
        res = dict.fromkeys(ids, False)
        for post in self.browse(cr, uid, ids, context=context):
            if uid in [f.id for f in post.favourite_ids]:
                res[post.id] = True
        return res

    def _get_favorite_count(self, cr, uid, ids, field_name, arg, context):
        res = dict.fromkeys(ids, 0)
        for post in self.browse(cr, uid, ids, context=context):
            res[post.id] += len(post.favourite_ids)
        return res

    def _get_post_from_hierarchy(self, cr, uid, ids, context=None):
        post_ids = set(ids)
        for post in self.browse(cr, SUPERUSER_ID, ids, context=context):
            if post.parent_id:
                post_ids.add(post.parent_id.id)
        return list(post_ids)

    def _get_child_count(self, cr, uid, ids, field_name=False, arg={}, context=None):
        res = dict.fromkeys(ids, 0)
        for post in self.browse(cr, uid, ids, context=context):
            if post.parent_id:
                res[post.parent_id.id] = len(post.parent_id.child_ids)
            else:
                res[post.id] = len(post.child_ids)
        return res

    def _get_uid_answered(self, cr, uid, ids, field_name, arg, context=None):
        res = dict.fromkeys(ids, False)
        for post in self.browse(cr, uid, ids, context=context):
            res[post.id] = any(answer.create_uid.id == uid for answer in post.child_ids)
        return res

    def _get_has_validated_answer(self, cr, uid, ids, field_name, arg, context=None):
        res = dict.fromkeys(ids, False)
        ans_ids = self.search(cr, uid, [('parent_id', 'in', ids), ('is_correct', '=', True)], context=context)
        for answer in self.browse(cr, uid, ans_ids, context=context):
            res[answer.parent_id.id] = True
        return res

    def _is_self_reply(self, cr, uid, ids, field_name, arg, context=None):
        res = dict.fromkeys(ids, False)
        for post in self.browse(cr, uid, ids, context=context):
            res[post.id] = post.parent_id and post.parent_id.create_uid == post.create_uid or False
        return res

    def _get_post_karma_rights(self, cr, uid, ids, field_name, arg, context=None):
        user = self.pool['res.users'].browse(cr, uid, uid, context=context)
        res = dict.fromkeys(ids, False)
        for post in self.browse(cr, uid, ids, context=context):
            res[post.id] = {
                'karma_ask': post.forum_id.karma_ask,
                'karma_answer': post.forum_id.karma_answer,
                'karma_accept': post.parent_id and post.parent_id.create_uid.id == uid and post.forum_id.karma_answer_accept_own or post.forum_id.karma_answer_accept_all,
                'karma_edit': post.create_uid.id == uid and post.forum_id.karma_edit_own or post.forum_id.karma_edit_all,
                'karma_close': post.create_uid.id == uid and post.forum_id.karma_close_own or post.forum_id.karma_close_all,
                'karma_unlink': post.create_uid.id == uid and post.forum_id.karma_unlink_own or post.forum_id.karma_unlink_all,
                'karma_upvote': post.forum_id.karma_upvote,
                'karma_downvote': post.forum_id.karma_downvote,
                'karma_comment': post.create_uid.id == uid and post.forum_id.karma_comment_own or post.forum_id.karma_comment_all,
                'karma_comment_convert': post.create_uid.id == uid and post.forum_id.karma_comment_convert_own or post.forum_id.karma_comment_convert_all,
            }
            res[post.id].update({
                'can_ask': uid == SUPERUSER_ID or user.karma >= res[post.id]['karma_ask'],
                'can_answer': uid == SUPERUSER_ID or user.karma >= res[post.id]['karma_answer'],
                'can_accept': uid == SUPERUSER_ID or user.karma >= res[post.id]['karma_accept'],
                'can_edit': uid == SUPERUSER_ID or user.karma >= res[post.id]['karma_edit'],
                'can_close': uid == SUPERUSER_ID or user.karma >= res[post.id]['karma_close'],
                'can_unlink': uid == SUPERUSER_ID or user.karma >= res[post.id]['karma_unlink'],
                'can_upvote': uid == SUPERUSER_ID or user.karma >= res[post.id]['karma_upvote'],
                'can_downvote': uid == SUPERUSER_ID or user.karma >= res[post.id]['karma_downvote'],
                'can_comment': uid == SUPERUSER_ID or user.karma >= res[post.id]['karma_comment'],
                'can_comment_convert': uid == SUPERUSER_ID or user.karma >= res[post.id]['karma_comment_convert'],
            })
        return res

    _columns = {
        'name': fields.char('Title'),
        'forum_id': fields.many2one('forum.forum', 'Forum', required=True),
        'content': fields.html('Content'),
        'content_link': fields.char('URL', help="URL of Link Articles"),
        'tag_ids': fields.many2many('forum.tag', 'forum_tag_rel', 'forum_id', 'forum_tag_id', 'Tags'),
        'state': fields.selection([('active', 'Active'), ('close', 'Close'), ('offensive', 'Offensive')], 'Status'),
        'views': fields.integer('Number of Views'),
        'active': fields.boolean('Active'),
        'type': fields.selection([('question', 'Question'), ('link', 'Article'), ('discussion', 'Discussion')], 'Type'),
        'relevancy': fields.function(
            _get_post_relevancy, string="Relevancy", type='float',
            store={
                'forum.post': (lambda self, cr, uid, ids, c={}: ids, ['vote_ids'], 10),
                'forum.post.vote': (_get_post_from_vote, [], 10),
            }),
        'is_correct': fields.boolean('Valid Answer', help='Correct Answer or Answer on this question accepted.'),
        'website_message_ids': fields.one2many(
            'mail.message', 'res_id',
            domain=lambda self: [
                '&', ('model', '=', self._name), ('type', 'in', ['email', 'comment'])
            ],
            string='Post Messages', help="Comments on forum post",
        ),
        # history
        'create_date': fields.datetime('Asked on', select=True, readonly=True),
        'create_uid': fields.many2one('res.users', 'Created by', select=True, readonly=True),
        'write_date': fields.datetime('Update on', select=True, readonly=True),
        'write_uid': fields.many2one('res.users', 'Updated by', select=True, readonly=True),
        # vote fields
        'vote_ids': fields.one2many('forum.post.vote', 'post_id', 'Votes'),
        'user_vote': fields.function(_get_user_vote, string='My Vote', type='integer'),
        'vote_count': fields.function(
            _get_vote_count, string="Votes", type='integer',
            store={
                'forum.post': (lambda self, cr, uid, ids, c={}: ids, ['vote_ids'], 10),
                'forum.post.vote': (_get_post_from_vote, [], 10),
            }),
        # favorite fields
        'favourite_ids': fields.many2many('res.users', string='Favourite'),
        'user_favourite': fields.function(_get_user_favourite, string="My Favourite", type='boolean'),
        'favourite_count': fields.function(
            _get_favorite_count, string='Favorite Count', type='integer',
            store={
                'forum.post': (lambda self, cr, uid, ids, c={}: ids, ['favourite_ids'], 10),
            }),
        # hierarchy
        'parent_id': fields.many2one('forum.post', 'Question', ondelete='cascade'),
        'self_reply': fields.function(
            _is_self_reply, 'Reply to own question', type='boolean',
            store={
                'forum.post': (lambda self, cr, uid, ids, c={}: ids, ['parent_id', 'create_uid'], 10),
            }),
        'child_ids': fields.one2many('forum.post', 'parent_id', 'Answers'),
        'child_count': fields.function(
            _get_child_count, string="Answers", type='integer',
            store={
                'forum.post': (_get_post_from_hierarchy, ['parent_id', 'child_ids'], 10),
            }),
        'uid_has_answered': fields.function(
            _get_uid_answered, string='Has Answered', type='boolean',
        ),
        'has_validated_answer': fields.function(
            _get_has_validated_answer, string='Has a Validated Answered', type='boolean',
            store={
                'forum.post': (_get_post_from_hierarchy, ['parent_id', 'child_ids', 'is_correct'], 10),
            }
        ),
        # closing
        'closed_reason_id': fields.many2one('forum.post.reason', 'Reason'),
        'closed_uid': fields.many2one('res.users', 'Closed by', select=1),
        'closed_date': fields.datetime('Closed on', readonly=True),
        # karma
        'karma_ask': fields.function(_get_post_karma_rights, string='Karma to ask', type='integer', multi='_get_post_karma_rights'),
        'karma_answer': fields.function(_get_post_karma_rights, string='Karma to answer', type='integer', multi='_get_post_karma_rights'),
        'karma_accept': fields.function(_get_post_karma_rights, string='Karma to accept this answer', type='integer', multi='_get_post_karma_rights'),
        'karma_edit': fields.function(_get_post_karma_rights, string='Karma to edit', type='integer', multi='_get_post_karma_rights'),
        'karma_close': fields.function(_get_post_karma_rights, string='Karma to close', type='integer', multi='_get_post_karma_rights'),
        'karma_unlink': fields.function(_get_post_karma_rights, string='Karma to unlink', type='integer', multi='_get_post_karma_rights'),
        'karma_upvote': fields.function(_get_post_karma_rights, string='Karma to upvote', type='integer', multi='_get_post_karma_rights'),
        'karma_downvote': fields.function(_get_post_karma_rights, string='Karma to downvote', type='integer', multi='_get_post_karma_rights'),
        'karma_comment': fields.function(_get_post_karma_rights, string='Karma to comment', type='integer', multi='_get_post_karma_rights'),
        'karma_comment_convert': fields.function(_get_post_karma_rights, string='karma to convert as a comment', type='integer', multi='_get_post_karma_rights'),
        # access rights
        'can_ask': fields.function(_get_post_karma_rights, string='Can Ask', type='boolean', multi='_get_post_karma_rights'),
        'can_answer': fields.function(_get_post_karma_rights, string='Can Answer', type='boolean', multi='_get_post_karma_rights'),
        'can_accept': fields.function(_get_post_karma_rights, string='Can Accept', type='boolean', multi='_get_post_karma_rights'),
        'can_edit': fields.function(_get_post_karma_rights, string='Can Edit', type='boolean', multi='_get_post_karma_rights'),
        'can_close': fields.function(_get_post_karma_rights, string='Can Close', type='boolean', multi='_get_post_karma_rights'),
        'can_unlink': fields.function(_get_post_karma_rights, string='Can Unlink', type='boolean', multi='_get_post_karma_rights'),
        'can_upvote': fields.function(_get_post_karma_rights, string='Can Upvote', type='boolean', multi='_get_post_karma_rights'),
        'can_downvote': fields.function(_get_post_karma_rights, string='Can Downvote', type='boolean', multi='_get_post_karma_rights'),
        'can_comment': fields.function(_get_post_karma_rights, string='Can Comment', type='boolean', multi='_get_post_karma_rights'),
        'can_comment_convert': fields.function(_get_post_karma_rights, string='Can Convert to Comment', type='boolean', multi='_get_post_karma_rights'),
    }

    _defaults = {
        'state': 'active',
        'views': 0,
        'active': True,
        'type': 'question',
        'vote_ids': list(),
        'favourite_ids': list(),
        'child_ids': list(),
    }

    def create(self, cr, uid, vals, context=None):
        if context is None:
            context = {}
        create_context = dict(context, mail_create_nolog=True)
        post_id = super(Post, self).create(cr, uid, vals, context=create_context)
        post = self.browse(cr, uid, post_id, context=context)
        # deleted or closed questions
        if post.parent_id and (post.parent_id.state == 'close' or post.parent_id.active == False):
            osv.except_osv(_('Error !'), _('Posting answer on [Deleted] or [Closed] question is prohibited'))
        # karma-based access
        if not post.parent_id and not post.can_ask:
            raise KarmaError('Not enough karma to create a new question')
        elif post.parent_id and not post.can_answer:
            raise KarmaError('Not enough karma to answer to a question')
        # messaging and chatter
        base_url = self.pool['ir.config_parameter'].get_param(cr, uid, 'web.base.url')
        if post.parent_id:
            body = _(
                '<p>A new answer for <i>%s</i> has been posted. <a href="%s/forum/%s/question/%s">Click here to access the post.</a></p>' %
                (post.parent_id.name, base_url, slug(post.parent_id.forum_id), slug(post.parent_id))
            )
            self.message_post(cr, uid, post.parent_id.id, subject=_('Re: %s') % post.parent_id.name, body=body, subtype='website_forum.mt_answer_new', context=context)
        else:
            body = _(
                '<p>A new question <i>%s</i> has been asked on %s. <a href="%s/forum/%s/question/%s">Click here to access the question.</a></p>' %
                (post.name, post.forum_id.name, base_url, slug(post.forum_id), slug(post))
            )
            self.message_post(cr, uid, post_id, subject=post.name, body=body, subtype='website_forum.mt_question_new', context=context)
            self.pool['res.users'].add_karma(cr, SUPERUSER_ID, [uid], post.forum_id.karma_gen_question_new, context=context)
        return post_id

    def write(self, cr, uid, ids, vals, context=None):
        posts = self.browse(cr, uid, ids, context=context)
        if 'state' in vals:
            if vals['state'] in ['active', 'close'] and any(not post.can_close for post in posts):
                raise KarmaError('Not enough karma to close or reopen a post.')
        if 'active' in vals:
            if any(not post.can_unlink for post in posts):
                raise KarmaError('Not enough karma to delete or reactivate a post')
        if 'is_correct' in vals:
            if any(not post.can_accept for post in posts):
                raise KarmaError('Not enough karma to accept or refuse an answer')
            # update karma except for self-acceptance
            mult = 1 if vals['is_correct'] else -1
            for post in self.browse(cr, uid, ids, context=context):
                if vals['is_correct'] != post.is_correct and post.create_uid.id != uid:
                    self.pool['res.users'].add_karma(cr, SUPERUSER_ID, [post.create_uid.id], post.forum_id.karma_gen_answer_accepted * mult, context=context)
                    self.pool['res.users'].add_karma(cr, SUPERUSER_ID, [uid], post.forum_id.karma_gen_answer_accept * mult, context=context)
        if any(key not in ['state', 'active', 'is_correct', 'closed_uid', 'closed_date', 'closed_reason_id'] for key in vals.keys()) and any(not post.can_edit for post in posts):
            raise KarmaError('Not enough karma to edit a post.')

        res = super(Post, self).write(cr, uid, ids, vals, context=context)
        # if post content modify, notify followers
        if 'content' in vals or 'name' in vals:
            for post in posts:
                if post.parent_id:
                    body, subtype = _('Answer Edited'), 'website_forum.mt_answer_edit'
                    obj_id = post.parent_id.id
                else:
                    body, subtype = _('Question Edited'), 'website_forum.mt_question_edit'
                    obj_id = post.id
                self.message_post(cr, uid, obj_id, body=body, subtype=subtype, context=context)
        return res

    def close(self, cr, uid, ids, reason_id, context=None):
        if any(post.parent_id for post in self.browse(cr, uid, ids, context=context)):
            return False
        return self.pool['forum.post'].write(cr, uid, ids, {
            'state': 'close',
            'closed_uid': uid,
            'closed_date': datetime.today().strftime(tools.DEFAULT_SERVER_DATETIME_FORMAT),
            'closed_reason_id': reason_id,
        }, context=context)

    def unlink(self, cr, uid, ids, context=None):
        posts = self.browse(cr, uid, ids, context=context)
        if any(not post.can_unlink for post in posts):
            raise KarmaError('Not enough karma to unlink a post')
        # if unlinking an answer with accepted answer: remove provided karma
        for post in posts:
            if post.is_correct:
                self.pool['res.users'].add_karma(cr, SUPERUSER_ID, [post.create_uid.id], post.forum_id.karma_gen_answer_accepted * -1, context=context)
                self.pool['res.users'].add_karma(cr, SUPERUSER_ID, [uid], post.forum_id.karma_gen_answer_accept * -1, context=context)
        return super(Post, self).unlink(cr, uid, ids, context=context)

    def vote(self, cr, uid, ids, upvote=True, context=None):
        Vote = self.pool['forum.post.vote']
        vote_ids = Vote.search(cr, uid, [('post_id', 'in', ids), ('user_id', '=', uid)], context=context)
        new_vote = '1' if upvote else '-1'
        voted_forum_ids = set()
        if vote_ids:
            for vote in Vote.browse(cr, uid, vote_ids, context=context):
                if upvote:
                    new_vote = '0' if vote.vote == '-1' else '1'
                else:
                    new_vote = '0' if vote.vote == '1' else '-1'
                Vote.write(cr, uid, vote_ids, {'vote': new_vote}, context=context)
                voted_forum_ids.add(vote.post_id.id)
        for post_id in set(ids) - voted_forum_ids:
            for post_id in ids:
                Vote.create(cr, uid, {'post_id': post_id, 'vote': new_vote}, context=context)
        return {'vote_count': self._get_vote_count(cr, uid, ids, None, None, context=context)[ids[0]], 'user_vote': new_vote}

    def convert_answer_to_comment(self, cr, uid, id, context=None):
        """ Tools to convert an answer (forum.post) to a comment (mail.message).
        The original post is unlinked and a new comment is posted on the question
        using the post create_uid as the comment's author. """
        post = self.browse(cr, SUPERUSER_ID, id, context=context)
        if not post.parent_id:
            return False

        # karma-based action check: use the post field that computed own/all value
        if not post.can_comment_convert:
            raise KarmaError('Not enough karma to convert an answer to a comment')

        # post the message
        question = post.parent_id
        values = {
            'author_id': post.create_uid.partner_id.id,
            'body': html2plaintext(post.content),
            'type': 'comment',
            'subtype': 'mail.mt_comment',
            'date': post.create_date,
        }
        message_id = self.pool['forum.post'].message_post(
            cr, uid, question.id,
            context=dict(context, mail_create_nosubcribe=True),
            **values)

        # unlink the original answer, using SUPERUSER_ID to avoid karma issues
        self.pool['forum.post'].unlink(cr, SUPERUSER_ID, [post.id], context=context)

        return message_id

    def convert_comment_to_answer(self, cr, uid, message_id, default=None, context=None):
        """ Tool to convert a comment (mail.message) into an answer (forum.post).
        The original comment is unlinked and a new answer from the comment's author
        is created. Nothing is done if the comment's author already answered the
        question. """
        comment = self.pool['mail.message'].browse(cr, SUPERUSER_ID, message_id, context=context)
        post = self.pool['forum.post'].browse(cr, uid, comment.res_id, context=context)
        user = self.pool['res.users'].browse(cr, uid, uid, context=context)
        if not comment.author_id or not comment.author_id.user_ids:  # only comment posted by users can be converted
            return False

        # karma-based action check: must check the message's author to know if own / all
        karma_convert = comment.author_id.id == user.partner_id.id and post.forum_id.karma_comment_convert_own or post.forum_id.karma_comment_convert_all
        can_convert = uid == SUPERUSER_ID or user.karma >= karma_convert
        if not can_convert:
            raise KarmaError('Not enough karma to convert a comment to an answer')

        # check the message's author has not already an answer
        question = post.parent_id if post.parent_id else post
        post_create_uid = comment.author_id.user_ids[0]
        if any(answer.create_uid.id == post_create_uid.id for answer in question.child_ids):
            return False

        # create the new post
        post_values = {
            'forum_id': question.forum_id.id,
            'content': comment.body,
            'parent_id': question.id,
        }
        # done with the author user to have create_uid correctly set
        new_post_id = self.pool['forum.post'].create(cr, post_create_uid.id, post_values, context=context)

        # delete comment
        self.pool['mail.message'].unlink(cr, SUPERUSER_ID, [comment.id], context=context)

        return new_post_id

    def unlink_comment(self, cr, uid, id, message_id, context=None):
        comment = self.pool['mail.message'].browse(cr, SUPERUSER_ID, message_id, context=context)
        post = self.pool['forum.post'].browse(cr, uid, id, context=context)
        user = self.pool['res.users'].browse(cr, SUPERUSER_ID, uid, context=context)
        if not comment.model == 'forum.post' or not comment.res_id == id:
            return False

        # karma-based action check: must check the message's author to know if own or all
        karma_unlink = comment.author_id.id == user.partner_id.id and post.forum_id.karma_comment_unlink_own or post.forum_id.karma_comment_unlink_all
        can_unlink = uid == SUPERUSER_ID or user.karma >= karma_unlink
        if not can_unlink:
            raise KarmaError('Not enough karma to unlink a comment')

        return self.pool['mail.message'].unlink(cr, SUPERUSER_ID, [message_id], context=context)

    def set_viewed(self, cr, uid, ids, context=None):
        cr.execute("""UPDATE forum_post SET views = views+1 WHERE id IN %s""", (tuple(ids),))
        return True

    def _get_access_link(self, cr, uid, mail, partner, context=None):
        post = self.pool['forum.post'].browse(cr, uid, mail.res_id, context=context)
        res_id = post.parent_id and "%s#answer-%s" % (post.parent_id.id, post.id) or post.id
        return "/forum/%s/question/%s" % (post.forum_id.id, res_id)

    @api.cr_uid_ids_context
    def message_post(self, cr, uid, thread_id, type='notification', subtype=None, context=None, **kwargs):
        if thread_id and type == 'comment':  # user comments have a restriction on karma
            if isinstance(thread_id, (list, tuple)):
                post_id = thread_id[0]
            else:
                post_id = thread_id
            post = self.browse(cr, uid, post_id, context=context)
            if not post.can_comment:
                raise KarmaError('Not enough karma to comment')
        return super(Post, self).message_post(cr, uid, thread_id, type=type, subtype=subtype, context=context, **kwargs)


class PostReason(osv.Model):
    _name = "forum.post.reason"
    _description = "Post Closing Reason"
    _order = 'name'
    _columns = {
        'name': fields.char('Post Reason', required=True, translate=True),
    }


class Vote(osv.Model):
    _name = 'forum.post.vote'
    _description = 'Vote'
    _columns = {
        'post_id': fields.many2one('forum.post', 'Post', ondelete='cascade', required=True),
        'user_id': fields.many2one('res.users', 'User', required=True),
        'vote': fields.selection([('1', '1'), ('-1', '-1'), ('0', '0')], 'Vote', required=True),
        'create_date': fields.datetime('Create Date', select=True, readonly=True),

        # TODO master: store these two
        'forum_id': fields.related('post_id', 'forum_id', type='many2one', relation='forum.forum', string='Forum'),
        'recipient_id': fields.related('post_id', 'create_uid', type='many2one', relation='res.users', string='To', help="The user receiving the vote"),
    }
    _defaults = {
        'user_id': lambda self, cr, uid, ctx: uid,
        'vote': lambda *args: '1',
    }

    def _get_karma_value(self, old_vote, new_vote, up_karma, down_karma):
        _karma_upd = {
            '-1': {'-1': 0, '0': -1 * down_karma, '1': -1 * down_karma + up_karma},
            '0': {'-1': 1 * down_karma, '0': 0, '1': up_karma},
            '1': {'-1': -1 * up_karma + down_karma, '0': -1 * up_karma, '1': 0}
        }
        return _karma_upd[old_vote][new_vote]

    def create(self, cr, uid, vals, context=None):
        vote_id = super(Vote, self).create(cr, uid, vals, context=context)
        vote = self.browse(cr, uid, vote_id, context=context)

        # own post check
        if vote.user_id.id == vote.post_id.create_uid.id:
            raise Warning('Not allowed to vote for its own post')
        # karma check
        if vote.vote == '1' and not vote.post_id.can_upvote:
            raise KarmaError('Not enough karma to upvote.')
        elif vote.vote == '-1' and not vote.post_id.can_downvote:
            raise KarmaError('Not enough karma to downvote.')

        # karma update
        if vote.post_id.parent_id:
            karma_value = self._get_karma_value('0', vote.vote, vote.forum_id.karma_gen_answer_upvote, vote.forum_id.karma_gen_answer_downvote)
        else:
            karma_value = self._get_karma_value('0', vote.vote, vote.forum_id.karma_gen_question_upvote, vote.forum_id.karma_gen_question_downvote)
        self.pool['res.users'].add_karma(cr, SUPERUSER_ID, [vote.recipient_id.id], karma_value, context=context)
        return vote_id

    def write(self, cr, uid, ids, values, context=None):
        if 'vote' in values:
            for vote in self.browse(cr, uid, ids, context=context):
                # own post check
                if vote.user_id.id == vote.post_id.create_uid.id:
                    raise Warning('Not allowed to vote for its own post')
                # karma check
                if (values['vote'] == '1' or vote.vote == '-1' and values['vote'] == '0') and not vote.post_id.can_upvote:
                    raise KarmaError('Not enough karma to upvote.')
                elif (values['vote'] == '-1' or vote.vote == '1' and values['vote'] == '0') and not vote.post_id.can_downvote:
                    raise KarmaError('Not enough karma to downvote.')

                # karma update
                if vote.post_id.parent_id:
                    karma_value = self._get_karma_value(vote.vote, values['vote'], vote.forum_id.karma_gen_answer_upvote, vote.forum_id.karma_gen_answer_downvote)
                else:
                    karma_value = self._get_karma_value(vote.vote, values['vote'], vote.forum_id.karma_gen_question_upvote, vote.forum_id.karma_gen_question_downvote)
                self.pool['res.users'].add_karma(cr, SUPERUSER_ID, [vote.recipient_id.id], karma_value, context=context)
        res = super(Vote, self).write(cr, uid, ids, values, context=context)
        return res


class Tags(osv.Model):
    _name = "forum.tag"
    _description = "Tag"
    _inherit = ['website.seo.metadata']

    def _get_posts_count(self, cr, uid, ids, field_name, arg, context=None):
        return dict((tag_id, self.pool['forum.post'].search_count(cr, uid, [('tag_ids', 'in', tag_id)], context=context)) for tag_id in ids)

    def _get_tag_from_post(self, cr, uid, ids, context=None):
        return list(set(
            [tag.id for post in self.pool['forum.post'].browse(cr, SUPERUSER_ID, ids, context=context) for tag in post.tag_ids]
        ))

    _columns = {
        'name': fields.char('Name', required=True),
        'forum_id': fields.many2one('forum.forum', 'Forum', required=True),
        'post_ids': fields.many2many('forum.post', 'forum_tag_rel', 'tag_id', 'post_id', 'Posts'),
        'posts_count': fields.function(
            _get_posts_count, type='integer', string="Number of Posts",
            store={
                'forum.post': (_get_tag_from_post, ['tag_ids'], 10),
            }
        ),
        'create_uid': fields.many2one('res.users', 'Created by', readonly=True),
    }<|MERGE_RESOLUTION|>--- conflicted
+++ resolved
@@ -50,18 +50,6 @@
         'allow_question': fields.boolean('Questions', help="Users can answer only once per question. Contributors can edit answers and mark the right ones."),
         'allow_discussion': fields.boolean('Discussions'),
         # karma generation
-<<<<<<< HEAD
-        'karma_gen_question_new': fields.integer('Post a Questions'),
-        'karma_gen_question_upvote': fields.integer('Upvote a Question'),
-        'karma_gen_question_downvote': fields.integer('Downvote a Question'),
-        'karma_gen_answer_upvote': fields.integer('Upvote an Answer'),
-        'karma_gen_answer_downvote': fields.integer('Downvote an answer'),
-        'karma_gen_answer_accept': fields.integer('Accept an Answer'),
-        'karma_gen_answer_accepted': fields.integer('Have Your Answer Accepted'),
-        'karma_gen_answer_flagged': fields.integer('Have Your Answer Flagged'),
-        # karma-based actions
-        'karma_ask': fields.integer('Ask a new question'),
-=======
         'karma_gen_question_new': fields.integer('Asking a question'),
         'karma_gen_question_upvote': fields.integer('Question upvoted'),
         'karma_gen_question_downvote': fields.integer('Question downvoted'),
@@ -71,8 +59,7 @@
         'karma_gen_answer_accepted': fields.integer('Answer accepted'),
         'karma_gen_answer_flagged': fields.integer('Answer flagged'),
         # karma-based actions
-        'karma_ask': fields.integer('Ask a question'),
->>>>>>> ed925892
+        'karma_ask': fields.integer('Ask a new question'),
         'karma_answer': fields.integer('Answer a question'),
         'karma_edit_own': fields.integer('Edit its own posts'),
         'karma_edit_all': fields.integer('Edit all posts'),
@@ -83,23 +70,13 @@
         'karma_upvote': fields.integer('Upvote'),
         'karma_downvote': fields.integer('Downvote'),
         'karma_answer_accept_own': fields.integer('Accept an answer on its own questions'),
-<<<<<<< HEAD
-        'karma_answer_accept_all': fields.integer('Accept an answers to all questions'),
+        'karma_answer_accept_all': fields.integer('Accept an answer to all questions'),
         'karma_editor_link_files': fields.integer('Linking files (Editor)'),
         'karma_editor_clickable_link': fields.integer('Add clickable links (Editor)'),
         'karma_comment_own': fields.integer('Comment its own posts'),
         'karma_comment_all': fields.integer('Comment all posts'),
         'karma_comment_convert_own': fields.integer('Convert its own answers to comments and vice versa'),
-        'karma_comment_convert_all': fields.integer('Convert all answers to answers and vice versa'),
-=======
-        'karma_answer_accept_all': fields.integer('Accept an answer to all questions'),
-        'karma_editor_link_files': fields.integer('Linking files (Editor)'),
-        'karma_editor_clickable_link': fields.integer('Clickable links (Editor)'),
-        'karma_comment_own': fields.integer('Comment its own posts'),
-        'karma_comment_all': fields.integer('Comment all posts'),
-        'karma_comment_convert_own': fields.integer('Convert its own answers to comments and vice versa'),
         'karma_comment_convert_all': fields.integer('Convert all answers to comments and vice versa'),
->>>>>>> ed925892
         'karma_comment_unlink_own': fields.integer('Unlink its own comments'),
         'karma_comment_unlink_all': fields.integer('Unlink all comments'),
         'karma_retag': fields.integer('Change question tags'),
@@ -120,7 +97,7 @@
         'allow_discussion': False,
         'description': 'This community is for professionals and enthusiasts of our products and services.',
         'faq': _get_default_faq,
-<<<<<<< HEAD
+        'karma_gen_question_new': 0,  # set to null for anti spam protection
         'introduction_message': """<h1 class="mt0">Welcome!</h1>
                   <p> This community is for professionals and enthusiasts of our products and services.
                       Share and discuss the best content and new marketing ideas,
@@ -128,10 +105,6 @@
                   </p>""",
         'relevancy_option_first': 0.8,
         'relevancy_option_second': 1.8,
-        'karma_gen_question_new': 2,
-=======
-        'karma_gen_question_new': 0,  # set to null for anti spam protection
->>>>>>> ed925892
         'karma_gen_question_upvote': 5,
         'karma_gen_question_downvote': -2,
         'karma_gen_answer_upvote': 10,
