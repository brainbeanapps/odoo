--- conflicted
+++ resolved
@@ -10,11 +10,7 @@
 msgstr ""
 "Project-Id-Version: Odoo 9.0\n"
 "Report-Msgid-Bugs-To: \n"
-<<<<<<< HEAD
-"POT-Creation-Date: 2016-08-19 10:25+0000\n"
-=======
 "POT-Creation-Date: 2016-08-18 14:08+0000\n"
->>>>>>> bc1a0a32
 "PO-Revision-Date: 2016-02-20 11:07+0000\n"
 "Last-Translator: Erwin van der Ploeg <erwin@odooexperts.nl>\n"
 "Language-Team: Dutch (http://www.transifex.com/odoo/odoo-9/language/nl/)\n"
@@ -133,14 +129,6 @@
 msgstr "Over de auteur"
 
 #. module: website_event_track
-<<<<<<< HEAD
-#: model:ir.model.fields,field_description:website_event_track.field_event_track_active
-msgid "Active"
-msgstr ""
-
-#. module: website_event_track
-=======
->>>>>>> bc1a0a32
 #: model:event.track,name:website_event_track.event_track19
 msgid "Advanced lead management with Odoo: tips and tricks from the fields"
 msgstr "Geavanceerd lead management met Odoo: Tips en Tricks vanuit het veld"
@@ -151,11 +139,7 @@
 msgstr "Geavanceerde rapportages met oogle Spreadsheet integratie"
 
 #. module: website_event_track
-<<<<<<< HEAD
-#: code:addons/website_event_track/models/event.py:45
-=======
 #: code:addons/website_event_track/models/event.py:160
->>>>>>> bc1a0a32
 #, python-format
 msgid "Agenda"
 msgstr "Agenda"
@@ -185,11 +169,6 @@
 #: model:ir.ui.view,arch_db:website_event_track.event_track_proposal
 msgid "Application"
 msgstr "Toepassing"
-
-#. module: website_event_track
-#: model:ir.ui.view,arch_db:website_event_track.view_event_track_search
-msgid "Archived"
-msgstr ""
 
 #. module: website_event_track
 #: model:ir.model.fields,field_description:website_event_track.field_event_event_allowed_track_tag_ids
@@ -371,9 +350,8 @@
 
 #. module: website_event_track
 #: model:ir.ui.view,arch_db:website_event_track.event_track_social
-#, fuzzy
-msgid ""
-"Find out what people see and say about this event,\n"
+msgid ""
+"Find out what people see and say about this event, \n"
 "                        and join the conversation."
 msgstr ""
 "Zoek uit wat mensen zien en zeggen over dit evenement, \n"
@@ -694,11 +672,7 @@
 msgstr "Verantwoordelijke"
 
 #. module: website_event_track
-<<<<<<< HEAD
-#: model:ir.model.fields,field_description:website_event_track.field_event_track_location_id_8458
-=======
 #: model:ir.model.fields,field_description:website_event_track.field_event_track_location_id_8478
->>>>>>> bc1a0a32
 #: model:ir.model.fields,field_description:website_event_track.field_event_track_location_name
 msgid "Room"
 msgstr "Zaal"
@@ -730,11 +704,7 @@
 msgstr "Biografie spreker"
 
 #. module: website_event_track
-<<<<<<< HEAD
-#: code:addons/website_event_track/models/website_event_track.py:122
-=======
 #: code:addons/website_event_track/models/event.py:116
->>>>>>> bc1a0a32
 #: model:ir.model.fields,field_description:website_event_track.field_event_track_speaker_ids
 #, python-format
 msgid "Speakers"
@@ -789,8 +759,6 @@
 msgstr "Voorstel indienen"
 
 #. module: website_event_track
-<<<<<<< HEAD
-=======
 #: model:web.tip,description:website_event_track.event_track_tip_1
 msgid "Switch to the calendar view to see the availability of each room."
 msgstr ""
@@ -798,7 +766,6 @@
 "ruimte te zien."
 
 #. module: website_event_track
->>>>>>> bc1a0a32
 #: model:ir.model.fields,field_description:website_event_track.field_event_track_tag_name
 msgid "Tag"
 msgstr "Label"
@@ -820,11 +787,7 @@
 msgstr "Presentatie introductie"
 
 #. module: website_event_track
-<<<<<<< HEAD
-#: code:addons/website_event_track/models/event.py:47
-=======
 #: code:addons/website_event_track/models/event.py:162
->>>>>>> bc1a0a32
 #, python-format
 msgid "Talk Proposals"
 msgstr "Presentatie voorstel"
@@ -835,11 +798,7 @@
 msgstr "Presentatie titel"
 
 #. module: website_event_track
-<<<<<<< HEAD
-#: code:addons/website_event_track/models/event.py:44
-=======
 #: code:addons/website_event_track/models/event.py:159
->>>>>>> bc1a0a32
 #, python-format
 msgid "Talks"
 msgstr "Presentaties"
@@ -1103,14 +1062,6 @@
 #~ msgid "Phone"
 #~ msgstr "Telefoon"
 
-<<<<<<< HEAD
-#~ msgid "Switch to the calendar view to see the availability of each room."
-#~ msgstr ""
-#~ "Schakel over naar de kalender weergave om de beschikbaarheid van iedere "
-#~ "ruimte te zien."
-
-=======
->>>>>>> bc1a0a32
 #~ msgid "The full URL to access the document through the website."
 #~ msgstr ""
 #~ "De volledige URL om het document te kunnen raadplegen via de website."
