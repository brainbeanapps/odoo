--- conflicted
+++ resolved
@@ -1,30 +1,21 @@
-# Albanian translation for openobject-addons
-# Copyright (c) 2014 Rosetta Contributors and Canonical Ltd 2014
-# This file is distributed under the same license as the openobject-addons package.
-# FIRST AUTHOR <EMAIL@ADDRESS>, 2014.
-#
-msgid ""
-msgstr ""
-<<<<<<< HEAD
-"Project-Id-Version: openobject-addons\n"
-"Report-Msgid-Bugs-To: FULL NAME <EMAIL@ADDRESS>\n"
-"POT-Creation-Date: 2014-08-14 13:08+0000\n"
-"PO-Revision-Date: 2014-08-14 16:10+0000\n"
-"Last-Translator: FULL NAME <EMAIL@ADDRESS>\n"
-"Language-Team: Albanian <sq@li.org>\n"
-=======
+# Translation of Odoo Server.
+# This file contains the translation of the following modules:
+# * base_setup
+# 
+# Translators:
+msgid ""
+msgstr ""
 "Project-Id-Version: Odoo 8.0\n"
 "Report-Msgid-Bugs-To: \n"
 "POT-Creation-Date: 2015-01-21 14:07+0000\n"
 "PO-Revision-Date: 2016-01-31 16:40+0000\n"
 "Last-Translator: Martin Trigaux\n"
 "Language-Team: Albanian (http://www.transifex.com/odoo/odoo-8/language/sq/)\n"
->>>>>>> 3ff4dae5
 "MIME-Version: 1.0\n"
 "Content-Type: text/plain; charset=UTF-8\n"
-"Content-Transfer-Encoding: 8bit\n"
-"X-Launchpad-Export-Date: 2014-08-15 06:57+0000\n"
-"X-Generator: Launchpad (build 17156)\n"
+"Content-Transfer-Encoding: \n"
+"Language: sq\n"
+"Plural-Forms: nplurals=2; plural=(n != 1);\n"
 
 #. module: base_setup
 #: view:base.config.settings:base_setup.view_general_configuration
@@ -121,7 +112,7 @@
 #. module: base_setup
 #: selection:base.setup.terminology,partner:0
 msgid "Customer"
-msgstr ""
+msgstr "Partner"
 
 #. module: base_setup
 #: view:sale.config.settings:base_setup.view_sale_config_settings
@@ -186,8 +177,7 @@
 msgstr ""
 
 #. module: base_setup
-#: field:base.config.settings,id:0
-#: field:base.setup.terminology,id:0
+#: field:base.config.settings,id:0 field:base.setup.terminology,id:0
 #: field:sale.config.settings,id:0
 msgid "ID"
 msgstr "ID"
@@ -230,12 +220,9 @@
 #: view:sale.config.settings:base_setup.view_sale_config_settings
 msgid ""
 "Odoo allows to automatically create leads (or others documents)\n"
-"                            from incoming emails. You can automatically "
-"synchronize emails with Odoo\n"
-"                            using regular POP/IMAP accounts, using a direct "
-"email integration script for your\n"
-"                            email server, or by manually pushing emails to "
-"Odoo using specific\n"
+"                            from incoming emails. You can automatically synchronize emails with Odoo\n"
+"                            using regular POP/IMAP accounts, using a direct email integration script for your\n"
+"                            email server, or by manually pushing emails to Odoo using specific\n"
 "                            plugins for your preferred email application."
 msgstr ""
 
@@ -254,7 +241,7 @@
 #. module: base_setup
 #: selection:base.setup.terminology,partner:0
 msgid "Partner"
-msgstr ""
+msgstr "Partner"
 
 #. module: base_setup
 #: selection:base.setup.terminology,partner:0
@@ -295,7 +282,7 @@
 
 #. module: base_setup
 #: help:base.config.settings,module_share:0
-msgid "Share or embbed any screen of openerp."
+msgid "Share or embbed any screen of Odoo."
 msgstr ""
 
 #. module: base_setup
@@ -345,20 +332,16 @@
 #: view:base.config.settings:base_setup.view_general_configuration
 msgid ""
 "When you send a document to a customer\n"
-"                                    (quotation, invoice), your customer will "
-"be\n"
-"                                    able to signup to get all his "
-"documents,\n"
-"                                    read your company news, check his "
-"projects,\n"
+"                                    (quotation, invoice), your customer will be\n"
+"                                    able to signup to get all his documents,\n"
+"                                    read your company news, check his projects,\n"
 "                                    etc."
 msgstr ""
 
 #. module: base_setup
 #: help:base.config.settings,module_multi_company:0
 msgid ""
-"Work in multi-company environments, with appropriate security access between "
-"companies.\n"
+"Work in multi-company environments, with appropriate security access between companies.\n"
 "-This installs the module multi_company."
 msgstr ""
 
@@ -374,6 +357,12 @@
 msgid ""
 "You will find more options in your company details: address for the header "
 "and footer, overdue payments texts, etc."
+msgstr ""
+
+#. module: base_setup
+#: view:base.config.settings:base_setup.view_general_configuration
+#: view:sale.config.settings:base_setup.view_sale_config_settings
+msgid "or"
 msgstr ""
 
 #. module: base_setup
