--- conflicted
+++ resolved
@@ -1,18 +1,3 @@
-<<<<<<< HEAD
-# Italian translation for openobject-addons
-# Copyright (c) 2014 Rosetta Contributors and Canonical Ltd 2014
-# This file is distributed under the same license as the openobject-addons package.
-# FIRST AUTHOR <EMAIL@ADDRESS>, 2014.
-#
-msgid ""
-msgstr ""
-"Project-Id-Version: openobject-addons\n"
-"Report-Msgid-Bugs-To: FULL NAME <EMAIL@ADDRESS>\n"
-"POT-Creation-Date: 2014-08-14 13:08+0000\n"
-"PO-Revision-Date: 2014-10-02 20:56+0000\n"
-"Last-Translator: Nicola Riolini - Micronaet <nicola.riolini@gmail.com>\n"
-"Language-Team: Italian <it@li.org>\n"
-=======
 # Translation of Odoo Server.
 # This file contains the translation of the following modules:
 # * base_setup
@@ -28,12 +13,11 @@
 "PO-Revision-Date: 2016-04-20 19:01+0000\n"
 "Last-Translator: Paolo Valier\n"
 "Language-Team: Italian (http://www.transifex.com/odoo/odoo-8/language/it/)\n"
->>>>>>> 0410d118
 "MIME-Version: 1.0\n"
 "Content-Type: text/plain; charset=UTF-8\n"
-"Content-Transfer-Encoding: 8bit\n"
-"X-Launchpad-Export-Date: 2014-10-03 06:26+0000\n"
-"X-Generator: Launchpad (build 17196)\n"
+"Content-Transfer-Encoding: \n"
+"Language: it\n"
+"Plural-Forms: nplurals=2; plural=(n != 1);\n"
 
 #. module: base_setup
 #: view:base.config.settings:base_setup.view_general_configuration
@@ -53,9 +37,7 @@
 #. module: base_setup
 #: field:base.config.settings,module_google_calendar:0
 msgid "Allow the users to synchronize their calendar  with Google Calendar"
-msgstr ""
-"Permette agli utenti di sincronizzare i loro calendari con il calendario di "
-"Google"
+msgstr "Permette agli utenti di sincronizzare i loro calendari con il calendario di Google"
 
 #. module: base_setup
 #: field:base.config.settings,module_base_import:0
@@ -164,9 +146,7 @@
 #. module: base_setup
 #: help:sale.config.settings,module_mass_mailing:0
 msgid "Get access to statistics with your mass mailing, manage campaigns."
-msgstr ""
-"Fornisce accesso alle statistiche con il vostro mass mailing, gestore "
-"campagne."
+msgstr "Fornisce accesso alle statistiche con il vostro mass mailing, gestore campagne."
 
 #. module: base_setup
 #: field:sale.config.settings,module_web_linkedin:0
@@ -181,7 +161,7 @@
 #. module: base_setup
 #: view:base.config.settings:base_setup.view_general_configuration
 msgid "Google Calendar"
-msgstr "Calendario di Google"
+msgstr "Google Calendar"
 
 #. module: base_setup
 #: view:base.config.settings:base_setup.view_general_configuration
@@ -199,8 +179,7 @@
 msgstr "Come chiamate un cliente"
 
 #. module: base_setup
-#: field:base.config.settings,id:0
-#: field:base.setup.terminology,id:0
+#: field:base.config.settings,id:0 field:base.setup.terminology,id:0
 #: field:sale.config.settings,id:0
 msgid "ID"
 msgstr "ID"
@@ -208,7 +187,7 @@
 #. module: base_setup
 #: view:base.config.settings:base_setup.view_general_configuration
 msgid "Import / Export"
-msgstr "Importa / Esporta"
+msgstr "Importazioni / Esportazioni"
 
 #. module: base_setup
 #: field:base.config.settings,write_uid:0
@@ -243,30 +222,18 @@
 #: view:sale.config.settings:base_setup.view_sale_config_settings
 msgid ""
 "Odoo allows to automatically create leads (or others documents)\n"
-"                            from incoming emails. You can automatically "
-"synchronize emails with Odoo\n"
-"                            using regular POP/IMAP accounts, using a direct "
-"email integration script for your\n"
-"                            email server, or by manually pushing emails to "
-"Odoo using specific\n"
+"                            from incoming emails. You can automatically synchronize emails with Odoo\n"
+"                            using regular POP/IMAP accounts, using a direct email integration script for your\n"
+"                            email server, or by manually pushing emails to Odoo using specific\n"
 "                            plugins for your preferred email application."
-msgstr ""
-"ODOO permette di creare lead automaticamente (o altri documenti)\n"
-"per le email in entrata. Potrete automaticamente sincronizzare le email con "
-"ODOO\n"
-"utilizzano un regolare account POP/IMAP, utilizzando una integazione diretta "
-"di email script per il vostro\n"
-"server mail o, manualmente inviando mail a ODOO usando specifici\n"
-"plugin per la vostra applicazione di posta preferita."
+msgstr "ODOO permette di creare lead automaticamente (o altri documenti)\nper le email in entrata. Potrete automaticamente sincronizzare le email con ODOO\nutilizzano un regolare account POP/IMAP, utilizzando una integazione diretta di email script per il vostro\nserver mail o, manualmente inviando mail a ODOO usando specifici\nplugin per la vostra applicazione di posta preferita."
 
 #. module: base_setup
 #: view:base.config.settings:base_setup.view_general_configuration
 msgid ""
 "Once installed, you can configure your API credentials for \"Google "
 "calendar\""
-msgstr ""
-"Una volta installato potrete configurare le vostre credenziali API per il "
-"calendario di Google"
+msgstr "Una volta installato potrete configurare le vostre credenziali API per il calendario di Google"
 
 #. module: base_setup
 #: view:base.config.settings:base_setup.view_general_configuration
@@ -286,7 +253,7 @@
 #. module: base_setup
 #: view:base.config.settings:base_setup.view_general_configuration
 msgid "Portal access"
-msgstr "Accesso portale"
+msgstr "Accesso tramite portale"
 
 #. module: base_setup
 #: view:sale.config.settings:base_setup.view_sale_config_settings
@@ -296,7 +263,7 @@
 #. module: base_setup
 #: field:base.config.settings,font:0
 msgid "Report Font"
-msgstr "Font report"
+msgstr "Font usato nei Report"
 
 #. module: base_setup
 #: field:sale.config.settings,module_sale:0
@@ -313,14 +280,12 @@
 msgid ""
 "Set the font into the report header, it will be used as default font in the "
 "RML reports of the user company"
-msgstr ""
-"Imposta i fonto dentro l'intestazione del report, verranno utlizzati come "
-"font predefinito nel report RML di questa azienda"
+msgstr "Imposta i fonto dentro l'intestazione del report, verranno utlizzati come font predefinito nel report RML di questa azienda"
 
 #. module: base_setup
 #: help:base.config.settings,module_share:0
-msgid "Share or embbed any screen of openerp."
-msgstr "Condividi e integra ogni schermata di OpenERP"
+msgid "Share or embbed any screen of Odoo."
+msgstr "Condividi o fai embed qualunque schermata di Odoo."
 
 #. module: base_setup
 #: view:sale.config.settings:base_setup.view_sale_config_settings
@@ -356,70 +321,44 @@
 #: field:base.config.settings,module_auth_oauth:0
 msgid ""
 "Use external authentication providers, sign in with google, facebook, ..."
-msgstr ""
-"Usa provider per l'autenticazione esterna, login con google, facebook, ..."
+msgstr "Usa provider per l'autenticazione esterna, login con google, facebook, ..."
 
 #. module: base_setup
 #: help:sale.config.settings,module_web_linkedin:0
 msgid ""
 "When you create a new contact (person or company), you will be able to load "
 "all the data from LinkedIn (photos, address, etc)."
-msgstr ""
-"Quando create un nuovo contatto (persona o azienda), sarete in grado di "
-"caricare tutti i dati da LinkedIn (foto, indirizzi, ecc.)."
+msgstr "Quando create un nuovo contatto (persona o azienda), sarete in grado di caricare tutti i dati da LinkedIn (foto, indirizzi, ecc.)."
 
 #. module: base_setup
 #: view:base.config.settings:base_setup.view_general_configuration
 msgid ""
 "When you send a document to a customer\n"
-"                                    (quotation, invoice), your customer will "
-"be\n"
-"                                    able to signup to get all his "
-"documents,\n"
-"                                    read your company news, check his "
-"projects,\n"
+"                                    (quotation, invoice), your customer will be\n"
+"                                    able to signup to get all his documents,\n"
+"                                    read your company news, check his projects,\n"
 "                                    etc."
-msgstr ""
-"Quando viene spedito un documento ad un cliente\n"
-"                                    (offerta, fattura), il cliente potrà\n"
-"                                    registrarsi per ottenere tutti i suoi\n"
-"                                    documenti, leggere le novità aziendali,\n"
-"                                    controllare i suoi progetti, ecc."
+msgstr "Quando viene spedito un documento ad un cliente\n                                    (offerta, fattura), il cliente potrà\n                                    registrarsi per ottenere tutti i suoi\n                                    documenti, leggere le novità aziendali,\n                                    controllare i suoi progetti, ecc."
 
 #. module: base_setup
 #: help:base.config.settings,module_multi_company:0
 msgid ""
-"Work in multi-company environments, with appropriate security access between "
-"companies.\n"
+"Work in multi-company environments, with appropriate security access between companies.\n"
 "-This installs the module multi_company."
-msgstr ""
-"Lavora negli ambienti multi aziendali, con l'appropriato accesso di "
-"sicurezza tra le varie aziende.\n"
-"- Questo installa il modulo multi_company."
+msgstr "Lavora negli ambienti multi aziendali, con l'appropriato accesso di sicurezza tra le varie aziende.\n- Questo installa il modulo multi_company."
 
 #. module: base_setup
 #: view:base.setup.terminology:base_setup.base_setup_terminology_form
 msgid ""
 "You can use this wizard to change the terminologies for customers in the "
 "whole application."
-<<<<<<< HEAD
-msgstr ""
-"Potrete utilizzare questo wizard per cambiare le terminologie per i clienti "
-"nell'intera appllicazione"
-=======
 msgstr "Potrete utilizzare questa procedura guidata per cambiare le terminologie per i clienti nell'intera appllicazione"
->>>>>>> 0410d118
 
 #. module: base_setup
 #: view:base.config.settings:base_setup.view_general_configuration
 msgid ""
 "You will find more options in your company details: address for the header "
 "and footer, overdue payments texts, etc."
-<<<<<<< HEAD
-msgstr ""
-"Troverai maggiori opzioni tra i dettagli della tua azienda: indirizzo per "
-"header e footer, messaggio pagamenti scaduti, etc."
-=======
 msgstr "Troverai maggiori opzioni tra i dettagli della tua azienda: indirizzo per header e footer, messaggio pagamenti scaduti, ecc."
 
 #. module: base_setup
@@ -427,7 +366,6 @@
 #: view:sale.config.settings:base_setup.view_sale_config_settings
 msgid "or"
 msgstr "o"
->>>>>>> 0410d118
 
 #. module: base_setup
 #: view:base.setup.terminology:base_setup.base_setup_terminology_form
