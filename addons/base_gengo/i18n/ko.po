--- conflicted
+++ resolved
@@ -7,11 +7,7 @@
 msgstr ""
 "Project-Id-Version: Odoo 9.0\n"
 "Report-Msgid-Bugs-To: \n"
-<<<<<<< HEAD
-"POT-Creation-Date: 2016-08-19 10:24+0000\n"
-=======
 "POT-Creation-Date: 2016-08-18 14:07+0000\n"
->>>>>>> bc1a0a32
 "PO-Revision-Date: 2016-01-25 08:56+0000\n"
 "Last-Translator: Martin Trigaux\n"
 "Language-Team: Korean (http://www.transifex.com/odoo/odoo-9/language/ko/)\n"
@@ -59,14 +55,6 @@
 msgstr ""
 "주로 테스트 목적으로 사용하고자 Gengo를 샌드박스 모드에서 사용할려면 선택하십"
 "시오."
-<<<<<<< HEAD
-
-#. module: base_gengo
-#: model:ir.ui.view,arch_db:base_gengo.base_gengo_translation_wizard_from
-msgid "Click here to Configure Gengo Parameters"
-msgstr ""
-=======
->>>>>>> bc1a0a32
 
 #. module: base_gengo
 #: model:ir.model.fields,field_description:base_gengo.field_res_company_gengo_comment
@@ -130,11 +118,6 @@
 
 #. module: base_gengo
 #: model:ir.ui.view,arch_db:base_gengo.base_gengo_translation_wizard_from
-msgid "Gengo Public or Private keys are wrong or missing."
-msgstr ""
-
-#. module: base_gengo
-#: model:ir.ui.view,arch_db:base_gengo.base_gengo_translation_wizard_from
 msgid "Gengo Request Form"
 msgstr "Gengo 요청 양식"
 
@@ -149,7 +132,7 @@
 msgstr "Gengo 번역 서비스 수준"
 
 #. module: base_gengo
-#: code:addons/base_gengo/wizard/base_gengo_translations.py:83
+#: code:addons/base_gengo/wizard/base_gengo_translations.py:63
 #, python-format
 msgid ""
 "Gengo `Public Key` or `Private Key` are missing. Enter your Gengo "
@@ -159,7 +142,7 @@
 "증 변수를 입력하세요."
 
 #. module: base_gengo
-#: code:addons/base_gengo/wizard/base_gengo_translations.py:94
+#: code:addons/base_gengo/wizard/base_gengo_translations.py:74
 #, python-format
 msgid ""
 "Gengo connection failed with this message:\n"
@@ -265,16 +248,11 @@
 msgstr "동기화 유형"
 
 #. module: base_gengo
-#: code:addons/base_gengo/wizard/base_gengo_translations.py:115
+#: code:addons/base_gengo/wizard/base_gengo_translations.py:95
 #, python-format
 msgid ""
 "The number of terms to sync should be between 1 to 200 to work with Gengo "
 "translation services."
-msgstr ""
-
-#. module: base_gengo
-#: model:ir.model.fields,field_description:base_gengo.field_base_gengo_translations_authorized_credentials
-msgid "The private and public keys are valid"
 msgstr ""
 
 #. module: base_gengo
@@ -285,7 +263,7 @@
 msgstr "이 댓글은 Gengo에 보내는 모든 요청별로 자동으로 포함될 것입니다."
 
 #. module: base_gengo
-#: code:addons/base_gengo/wizard/base_gengo_translations.py:110
+#: code:addons/base_gengo/wizard/base_gengo_translations.py:90
 #, python-format
 msgid "This language is not supported by the Gengo translation services."
 msgstr "이 언어는 Gengo 번역 서비스에서 지원하지 않습니다."
