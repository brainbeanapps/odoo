--- conflicted
+++ resolved
@@ -1,18 +1,3 @@
-<<<<<<< HEAD
-# Finnish translation for openobject-addons
-# Copyright (c) 2009 Rosetta Contributors and Canonical Ltd 2009
-# This file is distributed under the same license as the openobject-addons package.
-# FIRST AUTHOR <EMAIL@ADDRESS>, 2009.
-#
-msgid ""
-msgstr ""
-"Project-Id-Version: openobject-addons\n"
-"Report-Msgid-Bugs-To: FULL NAME <EMAIL@ADDRESS>\n"
-"POT-Creation-Date: 2012-12-21 17:05+0000\n"
-"PO-Revision-Date: 2014-02-16 20:38+0000\n"
-"Last-Translator: Harri Luuppala <Unknown>\n"
-"Language-Team: Finnish <fi@li.org>\n"
-=======
 # Translation of Odoo Server.
 # This file contains the translation of the following modules:
 # * account_followup
@@ -29,12 +14,240 @@
 "PO-Revision-Date: 2016-03-07 10:08+0000\n"
 "Last-Translator: Jarmo Kortetjärvi <jarmo.kortetjarvi@gmail.com>\n"
 "Language-Team: Finnish (http://www.transifex.com/odoo/odoo-8/language/fi/)\n"
->>>>>>> 7b7f3fa7
 "MIME-Version: 1.0\n"
 "Content-Type: text/plain; charset=UTF-8\n"
-"Content-Transfer-Encoding: 8bit\n"
-"X-Launchpad-Export-Date: 2014-04-22 06:27+0000\n"
-"X-Generator: Launchpad (build 16985)\n"
+"Content-Transfer-Encoding: \n"
+"Language: fi\n"
+"Plural-Forms: nplurals=2; plural=(n != 1);\n"
+
+#. module: account_followup
+#: model:email.template,body_html:account_followup.email_template_account_followup_level0
+msgid ""
+"\n"
+"<div style=\"font-family: 'Lucica Grande', Ubuntu, Arial, Verdana, sans-serif; font-size: 12px; color: rgb(34, 34, 34); background-color: rgb(255, 255, 255); \">\n"
+"\n"
+"    <p>Dear ${object.name},</p>\n"
+"    <p>\n"
+"    Exception made if there was a mistake of ours, it seems that the following amount stays unpaid. Please, take\n"
+"appropriate measures in order to carry out this payment in the next 8 days.\n"
+"\n"
+"Would your payment have been carried out after this mail was sent, please ignore this message. Do not hesitate to\n"
+"contact our accounting department.  \n"
+"\n"
+"    </p>\n"
+"<br/>\n"
+"Best Regards,\n"
+"<br/>\n"
+"   <br/>\n"
+"${user.name}\n"
+"\n"
+"<br/>\n"
+"<br/>\n"
+"\n"
+"\n"
+"${object.get_followup_table_html() | safe}\n"
+"\n"
+"    <br/>\n"
+"\n"
+"</div>\n"
+"            "
+msgstr ""
+
+#. module: account_followup
+#: model:email.template,body_html:account_followup.email_template_account_followup_level2
+msgid ""
+"\n"
+"<div style=\"font-family: 'Lucica Grande', Ubuntu, Arial, Verdana, sans-serif; font-size: 12px; color: rgb(34, 34, 34); background-color: rgb(255, 255, 255); \">\n"
+"    \n"
+"    <p>Dear ${object.name},</p>\n"
+"    <p>\n"
+"    Despite several reminders, your account is still not settled.\n"
+"Unless full payment is made in next 8 days, legal action for the recovery of the debt will be taken without\n"
+"further notice.\n"
+"I trust that this action will prove unnecessary and details of due payments is printed below.\n"
+"In case of any queries concerning this matter, do not hesitate to contact our accounting department.\n"
+"</p>\n"
+"<br/>\n"
+"Best Regards,\n"
+"<br/>\n"
+"<br/>\n"
+"${user.name}\n"
+"<br/>\n"
+"<br/>\n"
+"\n"
+"\n"
+"${object.get_followup_table_html() | safe}\n"
+"\n"
+"    <br/>\n"
+"\n"
+"</div>\n"
+"            "
+msgstr ""
+
+#. module: account_followup
+#: model:email.template,body_html:account_followup.email_template_account_followup_default
+msgid ""
+"\n"
+"<div style=\"font-family: 'Lucica Grande', Ubuntu, Arial, Verdana, sans-serif; font-size: 12px; color: rgb(34, 34, 34); background-color: rgb(255, 255, 255); \">\n"
+"    \n"
+"    <p>Dear ${object.name},</p>\n"
+"    <p>\n"
+"    Exception made if there was a mistake of ours, it seems that the following amount stays unpaid. Please, take\n"
+"appropriate measures in order to carry out this payment in the next 8 days.\n"
+"Would your payment have been carried out after this mail was sent, please ignore this message. Do not hesitate to\n"
+"contact our accounting department.\n"
+"    </p>\n"
+"<br/>\n"
+"Best Regards,\n"
+"<br/>\n"
+"<br/>\n"
+"${user.name}\n"
+"<br/>\n"
+"<br/>\n"
+"\n"
+"${object.get_followup_table_html() | safe}\n"
+"\n"
+"<br/>\n"
+"</div>\n"
+"            "
+msgstr ""
+
+#. module: account_followup
+#: model:email.template,body_html:account_followup.email_template_account_followup_level1
+msgid ""
+"\n"
+"<div style=\"font-family: 'Lucica Grande', Ubuntu, Arial, Verdana, sans-serif; font-size: 12px; color: rgb(34, 34, 34); background-color: rgb(255, 255, 255); \">\n"
+"    \n"
+"    <p>Dear ${object.name},</p>\n"
+"   <p>\n"
+"    We are disappointed to see that despite sending a reminder, that your account is now seriously overdue.\n"
+"It is essential that immediate payment is made, otherwise we will have to consider placing a stop on your account\n"
+"which means that we will no longer be able to supply your company with (goods/services).\n"
+"Please, take appropriate measures in order to carry out this payment in the next 8 days.\n"
+"If there is a problem with paying invoice that we are not aware of, do not hesitate to contact our accounting\n"
+"department. so that we can resolve the matter quickly.\n"
+"Details of due payments is printed below.\n"
+" </p>\n"
+"<br/>\n"
+"Best Regards,\n"
+"    \n"
+"<br/>\n"
+"<br/>\n"
+"${user.name}\n"
+"    \n"
+"<br/>\n"
+"<br/>\n"
+"\n"
+"${object.get_followup_table_html() | safe}\n"
+"\n"
+"    <br/>\n"
+"\n"
+"</div>\n"
+"            "
+msgstr ""
+
+#. module: account_followup
+#: model:account_followup.followup.line,description:account_followup.demo_followup_line3
+msgid ""
+"\n"
+"Dear %(partner_name)s,\n"
+"\n"
+"Despite several reminders, your account is still not settled.\n"
+"\n"
+"Unless full payment is made in next 8 days, then legal action for the recovery of the debt will be taken without further notice.\n"
+"\n"
+"I trust that this action will prove unnecessary and details of due payments is printed below.\n"
+"\n"
+"In case of any queries concerning this matter, do not hesitate to contact our accounting department.\n"
+"\n"
+"Best Regards,\n"
+msgstr ""
+
+#. module: account_followup
+#: model:account_followup.followup.line,description:account_followup.demo_followup_line4
+#: model:account_followup.followup.line,description:account_followup.demo_followup_line5
+msgid ""
+"\n"
+"Dear %(partner_name)s,\n"
+"\n"
+"Despite several reminders, your account is still not settled.\n"
+"\n"
+"Unless full payment is made in next 8 days, then legal action for the recovery of the debt will be taken without further notice.\n"
+"\n"
+"I trust that this action will prove unnecessary and details of due payments is printed below.\n"
+"\n"
+"In case of any queries concerning this matter, do not hesitate to contact our accounting department.\n"
+"\n"
+"Best Regards,\n"
+"            "
+msgstr ""
+
+#. module: account_followup
+#: model:account_followup.followup.line,description:account_followup.demo_followup_line1
+msgid ""
+"\n"
+"Dear %(partner_name)s,\n"
+"\n"
+"Exception made if there was a mistake of ours, it seems that the following amount stays unpaid. Please, take appropriate measures in order to carry out this payment in the next 8 days.\n"
+"\n"
+"Would your payment have been carried out after this mail was sent, please ignore this message. Do not hesitate to contact our accounting department.  \n"
+"\n"
+"Best Regards,\n"
+msgstr ""
+
+#. module: account_followup
+#: model:account_followup.followup.line,description:account_followup.demo_followup_line2
+msgid ""
+"\n"
+"Dear %(partner_name)s,\n"
+"\n"
+"We are disappointed to see that despite sending a reminder, that your account is now seriously overdue.\n"
+"\n"
+"It is essential that immediate payment is made, otherwise we will have to consider placing a stop on your account which means that we will no longer be able to supply your company with (goods/services).\n"
+"Please, take appropriate measures in order to carry out this payment in the next 8 days.\n"
+"\n"
+"If there is a problem with paying invoice that we are not aware of, do not hesitate to contact our accounting department, so that we can resolve the matter quickly.\n"
+"\n"
+"Details of due payments is printed below.\n"
+"\n"
+"Best Regards,\n"
+msgstr ""
+
+#. module: account_followup
+#: code:addons/account_followup/wizard/account_followup_print.py:174
+#, python-format
+msgid " email(s) sent"
+msgstr "Lähetetyt sähköpostit"
+
+#. module: account_followup
+#: code:addons/account_followup/wizard/account_followup_print.py:176
+#, python-format
+msgid " email(s) should have been sent, but "
+msgstr "sähköposti(a) yritettiin lähettää, mutta"
+
+#. module: account_followup
+#: code:addons/account_followup/wizard/account_followup_print.py:176
+#, python-format
+msgid " had unknown email address(es)"
+msgstr "oli tuntemattomia sähköpostiosoitteita"
+
+#. module: account_followup
+#: code:addons/account_followup/wizard/account_followup_print.py:177
+#, python-format
+msgid " letter(s) in report"
+msgstr ""
+
+#. module: account_followup
+#: code:addons/account_followup/wizard/account_followup_print.py:177
+#, python-format
+msgid " manual action(s) assigned:"
+msgstr ""
+
+#. module: account_followup
+#: code:addons/account_followup/wizard/account_followup_print.py:171
+#, python-format
+msgid " will be sent"
+msgstr "lähetetään"
 
 #. module: account_followup
 #: model:email.template,subject:account_followup.email_template_account_followup_default
@@ -45,79 +258,289 @@
 msgstr ""
 
 #. module: account_followup
-#: help:res.partner,latest_followup_level_id:0
-msgid "The maximum follow-up level"
-msgstr ""
-
-#. module: account_followup
-#: view:account_followup.stat:0
-#: view:res.partner:0
-msgid "Group By..."
-msgstr "Ryhmittely.."
-
-#. module: account_followup
-#: field:account_followup.print,followup_id:0
-msgid "Follow-Up"
-msgstr "Seuranta"
-
-#. module: account_followup
-#: view:account_followup.followup.line:0
+#: view:account_followup.followup.line:account_followup.view_account_followup_followup_line_form
+msgid "%(company_name)s"
+msgstr "%(company_name)s"
+
+#. module: account_followup
+#: view:account_followup.followup.line:account_followup.view_account_followup_followup_line_form
 msgid "%(date)s"
-msgstr ""
-
-#. module: account_followup
-#: field:res.partner,payment_next_action_date:0
-msgid "Next Action Date"
-msgstr ""
-
-#. module: account_followup
-#: view:account_followup.followup.line:0
-#: field:account_followup.followup.line,manual_action:0
-msgid "Manual Action"
-msgstr "Manuaalinen toimenpide"
-
-#. module: account_followup
-#: field:account_followup.sending.results,needprinting:0
-msgid "Needs Printing"
-msgstr "Odottaa tulostusta"
-
-#. module: account_followup
-#: view:res.partner:0
-msgid "⇾ Mark as Done"
-msgstr ""
-
-#. module: account_followup
-<<<<<<< HEAD
+msgstr "%(date)s"
+
+#. module: account_followup
+#: view:account_followup.followup.line:account_followup.view_account_followup_followup_line_form
+msgid "%(partner_name)s"
+msgstr "%(partner_name)s"
+
+#. module: account_followup
+#: view:account_followup.followup.line:account_followup.view_account_followup_followup_line_form
+msgid "%(user_signature)s"
+msgstr "%(user_signature)s"
+
+#. module: account_followup
+#: code:addons/account_followup/wizard/account_followup_print.py:234
+#, python-format
+msgid "%s partners have no credits and as such the action is cleared"
+msgstr ""
+
+#. module: account_followup
+#: view:res.partner:account_followup.view_partner_inherit_followup_form
+msgid ""
+", the latest payment follow-up\n"
+"                            was:"
+msgstr ""
+
+#. module: account_followup
+#: view:account_followup.followup.line:account_followup.view_account_followup_followup_line_form
+msgid ": Current Date"
+msgstr ""
+
+#. module: account_followup
+#: view:account_followup.followup.line:account_followup.view_account_followup_followup_line_form
+msgid ": Partner Name"
+msgstr ""
+
+#. module: account_followup
+#: view:account_followup.followup.line:account_followup.view_account_followup_followup_line_form
+msgid ": User Name"
+msgstr ": Käyttäjänimi"
+
+#. module: account_followup
+#: view:account_followup.followup.line:account_followup.view_account_followup_followup_line_form
+msgid ": User's Company Name"
+msgstr ""
+
+#. module: account_followup
+#: model:ir.actions.act_window,help:account_followup.action_account_followup_definition_form
+msgid ""
+"<p class=\"oe_view_nocontent_create\">\n"
+"                Click to define follow-up levels and their related actions.\n"
+"              </p><p>\n"
+"                For each step, specify the actions to be taken and delay in days. It is\n"
+"                possible to use print and e-mail templates to send specific messages to\n"
+"                the customer.\n"
+"              </p>\n"
+"          "
+msgstr ""
+
+#. module: account_followup
+#: model:ir.model,name:account_followup.model_account_followup_followup
+msgid "Account Follow-up"
+msgstr ""
+
+#. module: account_followup
+#: view:res.partner:account_followup.view_partner_inherit_followup_form
+msgid "Account Move line"
+msgstr ""
+
+#. module: account_followup
+#: view:res.partner:account_followup.view_partner_inherit_followup_form
+msgid "Accounting"
+msgstr "Kirjanpito"
+
+#. module: account_followup
 #: field:account_followup.followup.line,manual_action_note:0
 msgid "Action To Do"
-msgstr ""
+msgstr "Tehtävät"
+
+#. module: account_followup
+#: view:res.partner:account_followup.view_partner_inherit_followup_form
+msgid "Action to be taken e.g. Give a phonecall, Check if it's paid, ..."
+msgstr ""
+
+#. module: account_followup
+#: view:account_followup.followup.line:account_followup.view_account_followup_followup_line_form
+msgid "After"
+msgstr "Jälkeen"
+
+#. module: account_followup
+#: code:addons/account_followup/account_followup.py:260
+#: view:website:account_followup.report_followup
+#, python-format
+msgid "Amount"
+msgstr "Määrä"
+
+#. module: account_followup
+#: field:res.partner,payment_amount_due:0
+msgid "Amount Due"
+msgstr ""
+
+#. module: account_followup
+#: field:res.partner,payment_amount_overdue:0
+msgid "Amount Overdue"
+msgstr ""
+
+#. module: account_followup
+#: code:addons/account_followup/account_followup.py:281
+#, python-format
+msgid "Amount due"
+msgstr ""
+
+#. module: account_followup
+#: code:addons/account_followup/wizard/account_followup_print.py:160
+#, python-format
+msgid "Anybody"
+msgstr ""
+
+#. module: account_followup
+#: field:account_followup.followup.line,manual_action_responsible_id:0
+msgid "Assign a Responsible"
+msgstr ""
+
+#. module: account_followup
+#: field:account.move.line,result:0 field:account_followup.stat,balance:0
+#: field:account_followup.stat.by.partner,balance:0
+msgid "Balance"
+msgstr "Saldo"
+
+#. module: account_followup
+#: view:account_followup.stat.by.partner:account_followup.account_followup_stat_by_partner_search
+msgid "Balance > 0"
+msgstr "Saldo > 0"
+
+#. module: account_followup
+#: view:res.partner:account_followup.view_partner_inherit_followup_form
+msgid ""
+"Below is the history of the transactions of this\n"
+"                            customer. You can check \"No Follow-up\" in\n"
+"                            order to exclude it from the next follow-up actions."
+msgstr "Alla on maksuhistoria tämän asiakkana maksuista. Voit valita \"Ei seurantaa\", jos haluat jättää sen pois seurannan toimenpiteistä."
+
+#. module: account_followup
+#: field:account_followup.stat,blocked:0
+msgid "Blocked"
+msgstr "Estetty"
+
+#. module: account_followup
+#: view:account_followup.print:account_followup.view_account_followup_print
+msgid "Cancel"
+msgstr "Peruuta"
+
+#. module: account_followup
+#: help:account_followup.print,test_print:0
+msgid ""
+"Check if you want to print follow-ups without changing follow-up level."
+msgstr ""
+
+#. module: account_followup
+#: view:res.partner:account_followup.view_partner_inherit_followup_form
+msgid "Click to mark the action as done."
+msgstr ""
+
+#. module: account_followup
+#: view:account_followup.sending.results:account_followup.view_account_followup_sending_results
+msgid "Close"
+msgstr "Sulje"
 
 #. module: account_followup
 #: field:account_followup.followup,company_id:0
-#: view:account_followup.stat:0
+#: view:account_followup.stat:account_followup.view_account_followup_stat_search
 #: field:account_followup.stat,company_id:0
 #: field:account_followup.stat.by.partner,company_id:0
 msgid "Company"
 msgstr "Yritys"
-=======
-#: code:addons/account_followup/wizard/account_followup_print.py:176
-#, python-format
-msgid " email(s) should have been sent, but "
-msgstr "sähköposti(a) yritettiin lähettää, mutta"
-
-#. module: account_followup
-#: code:addons/account_followup/wizard/account_followup_print.py:176
-#, python-format
-msgid " had unknown email address(es)"
-msgstr "oli tuntemattomia sähköpostiosoitteita"
->>>>>>> 7b7f3fa7
-
-#. module: account_followup
-#: report:account_followup.followup.print:0
-#: code:addons/account_followup/account_followup.py:258
-#, python-format
-msgid "Invoice Date"
-msgstr "Laskun päiväys"
+
+#. module: account_followup
+#: view:account.config.settings:account_followup.view_account_config_settings_inherit
+msgid "Configure your follow-up levels"
+msgstr ""
+
+#. module: account_followup
+#: field:account_followup.followup,create_uid:0
+#: field:account_followup.followup.line,create_uid:0
+#: field:account_followup.print,create_uid:0
+#: field:account_followup.sending.results,create_uid:0
+msgid "Created by"
+msgstr "Luonut"
+
+#. module: account_followup
+#: field:account_followup.followup,create_date:0
+#: field:account_followup.followup.line,create_date:0
+#: field:account_followup.print,create_date:0
+#: field:account_followup.sending.results,create_date:0
+msgid "Created on"
+msgstr "Luotu"
+
+#. module: account_followup
+#: field:account_followup.stat,credit:0
+msgid "Credit"
+msgstr "Luotto"
+
+#. module: account_followup
+#: view:res.partner:account_followup.customer_followup_tree
+msgid "Customer Followup"
+msgstr ""
+
+#. module: account_followup
+#: field:res.partner,payment_note:0
+msgid "Customer Payment Promise"
+msgstr ""
+
+#. module: account_followup
+#: view:website:account_followup.report_followup
+msgid "Customer ref:"
+msgstr "Asiakkaan viite:"
+
+#. module: account_followup
+#: view:website:account_followup.report_followup
+msgid "Date:"
+msgstr "Päiväys:"
+
+#. module: account_followup
+#: sql_constraint:account_followup.followup.line:0
+msgid "Days of the follow-up levels must be different"
+msgstr ""
+
+#. module: account_followup
+#: field:account_followup.stat,debit:0
+msgid "Debit"
+msgstr "Debet"
+
+#. module: account_followup
+#: field:account_followup.sending.results,description:0
+#: code:addons/account_followup/account_followup.py:257
+#: view:website:account_followup.report_followup
+#, python-format
+msgid "Description"
+msgstr "Kuvaus"
+
+#. module: account_followup
+#: model:ir.ui.menu,name:account_followup.account_followup_s
+msgid "Do Manual Follow-Ups"
+msgstr "Tee jälkikäsittely manuaalisesti"
+
+#. module: account_followup
+#: help:account_followup.print,partner_lang:0
+msgid ""
+"Do not change message text, if you want to send email in partner language, "
+"or configure from company"
+msgstr "Älä vaihda viestin tekstiä, jos haluat lähettää sähköpostia kumppanin kielellä tai konfiguroida yrityksestä"
+
+#. module: account_followup
+#: view:website:account_followup.report_followup
+msgid "Document: Customer account statement"
+msgstr "Dokumentti: Asiakkaan tiliote"
+
+#. module: account_followup
+#: view:account_followup.sending.results:account_followup.view_account_followup_sending_results
+msgid "Download Letters"
+msgstr "Lataa kirjeet"
+
+#. module: account_followup
+#: code:addons/account_followup/account_followup.py:259
+#, python-format
+msgid "Due Date"
+msgstr "Eräpäivä"
+
+#. module: account_followup
+#: field:account_followup.followup.line,delay:0
+msgid "Due Days"
+msgstr "Eräpäivät"
+
+#. module: account_followup
+#: field:account_followup.print,email_body:0
+msgid "Email Body"
+msgstr "Sähköpostin teksti"
 
 #. module: account_followup
 #: field:account_followup.print,email_subject:0
@@ -125,177 +548,352 @@
 msgstr "Sähköpostin aihe"
 
 #. module: account_followup
-<<<<<<< HEAD
-#: view:account_followup.followup.line:0
-msgid "%(user_signature)s"
-msgstr ""
-=======
+#: field:account_followup.followup.line,email_template_id:0
+msgid "Email Template"
+msgstr "Sähköpostin mallipohja"
+
+#. module: account_followup
+#: code:addons/account_followup/account_followup.py:216
+#, python-format
+msgid "Email not sent because of email address of partner not filled in"
+msgstr ""
+
+#. module: account_followup
+#: code:addons/account_followup/account_followup.py:313
+#: code:addons/account_followup/account_followup.py:319
+#: code:addons/account_followup/report/account_followup_print.py:82
+#, python-format
+msgid "Error!"
+msgstr "Virhe!"
+
+#. module: account_followup
+#: field:account_followup.stat,date_move:0
+#: field:account_followup.stat.by.partner,date_move:0
+msgid "First move"
+msgstr "Ensimmäinen liike"
+
+#. module: account_followup
+#: field:account_followup.followup.line,followup_id:0
+#: field:account_followup.stat,followup_id:0
+msgid "Follow Ups"
+msgstr "Muistutukset"
+
+#. module: account_followup
+#: field:account_followup.print,followup_id:0
+msgid "Follow-Up"
+msgstr "Seuranta"
+
+#. module: account_followup
+#: field:account_followup.followup.line,name:0
+msgid "Follow-Up Action"
+msgstr ""
+
+#. module: account_followup
+#: model:ir.ui.menu,name:account_followup.menu_action_followup_stat_follow
+msgid "Follow-Ups Analysis"
+msgstr ""
+
+#. module: account_followup
+#: view:account_followup.followup:account_followup.view_account_followup_followup_form
+#: view:account_followup.followup:account_followup.view_account_followup_followup_tree
+#: field:account_followup.followup,followup_line:0
+#: model:ir.ui.menu,name:account_followup.account_followup_main_menu
+#: view:res.partner:account_followup.customer_followup_search_view
+msgid "Follow-up"
+msgstr "Seuranta"
+
+#. module: account_followup
+#: model:ir.model,name:account_followup.model_account_followup_followup_line
+msgid "Follow-up Criteria"
+msgstr ""
+
+#. module: account_followup
+#: view:account_followup.stat:account_followup.view_account_followup_stat_search
+msgid "Follow-up Entries with period in current year"
+msgstr ""
+
+#. module: account_followup
+#: field:account.move.line,followup_line_id:0
+#: view:account_followup.stat:account_followup.view_account_followup_stat_search
+msgid "Follow-up Level"
+msgstr "Muistutuksen taso"
+
+#. module: account_followup
+#: model:ir.ui.menu,name:account_followup.account_followup_menu
+msgid "Follow-up Levels"
+msgstr "Jälkikäsittelyn tasot"
+
+#. module: account_followup
+#: model:ir.actions.report.xml,name:account_followup.action_report_followup
+msgid "Follow-up Report"
+msgstr "Jälkikäsittelyraportti"
+
+#. module: account_followup
+#: view:res.partner:account_followup.customer_followup_search_view
+#: field:res.partner,payment_responsible_id:0
+msgid "Follow-up Responsible"
+msgstr "Jälkikäsittelyn vastuullinen"
+
+#. module: account_followup
+#: field:account_followup.print,date:0
+msgid "Follow-up Sending Date"
+msgstr "Seurannan lähetyspäivä"
+
+#. module: account_followup
+#: model:ir.model,name:account_followup.model_account_followup_stat
+msgid "Follow-up Statistics"
+msgstr ""
+
+#. module: account_followup
+#: model:ir.model,name:account_followup.model_account_followup_stat_by_partner
+msgid "Follow-up Statistics by Partner"
+msgstr ""
+
+#. module: account_followup
+#: view:account_followup.followup.line:account_followup.view_account_followup_followup_line_form
+#: view:account_followup.followup.line:account_followup.view_account_followup_followup_line_tree
+msgid "Follow-up Steps"
+msgstr ""
+
+#. module: account_followup
 #: code:addons/account_followup/wizard/account_followup_print.py:171
 #, python-format
-msgid " will be sent"
-msgstr "lähetetään"
->>>>>>> 7b7f3fa7
-
-#. module: account_followup
-#: view:account_followup.followup.line:0
-msgid "days overdue, do the following actions:"
-msgstr ""
-
-#. module: account_followup
-<<<<<<< HEAD
-#: view:account_followup.followup.line:0
-msgid "Follow-up Steps"
-msgstr ""
-
-#. module: account_followup
-#: field:account_followup.print,email_body:0
-msgid "Email Body"
-msgstr ""
-
-#. module: account_followup
-#: model:ir.actions.act_window,name:account_followup.action_account_followup_print
-msgid "Send Follow-Ups"
-msgstr ""
-
-#. module: account_followup
-#: report:account_followup.followup.print:0
-#: code:addons/account_followup/account_followup.py:262
-#, python-format
-msgid "Amount"
-msgstr "Määrä"
-
-#. module: account_followup
-#: help:res.partner,payment_next_action:0
-msgid ""
-"This is the next action to be taken.  It will automatically be set when the "
-"partner gets a follow-up level that requires a manual action. "
-msgstr ""
-=======
-#: view:account_followup.followup.line:account_followup.view_account_followup_followup_line_form
-msgid "%(company_name)s"
-msgstr "%(company_name)s"
-
-#. module: account_followup
-#: view:account_followup.followup.line:account_followup.view_account_followup_followup_line_form
-msgid "%(date)s"
-msgstr "%(date)s"
-
-#. module: account_followup
-#: view:account_followup.followup.line:account_followup.view_account_followup_followup_line_form
-msgid "%(partner_name)s"
-msgstr "%(partner_name)s"
-
-#. module: account_followup
-#: view:account_followup.followup.line:account_followup.view_account_followup_followup_line_form
-msgid "%(user_signature)s"
-msgstr "%(user_signature)s"
->>>>>>> 7b7f3fa7
-
-#. module: account_followup
-#: view:res.partner:0
-msgid "No Responsible"
-msgstr ""
-
-#. module: account_followup
-#: model:account_followup.followup.line,description:account_followup.demo_followup_line2
-msgid ""
-"\n"
-"Dear %(partner_name)s,\n"
-"\n"
-"We are disappointed to see that despite sending a reminder, that your "
-"account is now seriously overdue.\n"
-"\n"
-"It is essential that immediate payment is made, otherwise we will have to "
-"consider placing a stop on your account which means that we will no longer "
-"be able to supply your company with (goods/services).\n"
-"Please, take appropriate measures in order to carry out this payment in the "
-"next 8 days.\n"
-"\n"
-"If there is a problem with paying invoice that we are not aware of, do not "
-"hesitate to contact our accounting department, so that we can resolve the "
-"matter quickly.\n"
-"\n"
-"Details of due payments is printed below.\n"
-"\n"
-"Best Regards,\n"
-msgstr ""
-
-#. module: account_followup
-#: model:email.template,body_html:account_followup.email_template_account_followup_level0
-msgid ""
-"\n"
-"<div style=\"font-family: 'Lucica Grande', Ubuntu, Arial, Verdana, sans-"
-"serif; font-size: 12px; color: rgb(34, 34, 34); background-color: rgb(255, "
-"255, 255); \">\n"
-"\n"
-"    <p>Dear ${object.name},</p>\n"
-"    <p>\n"
-"    Exception made if there was a mistake of ours, it seems that the "
-"following amount stays unpaid. Please, take\n"
-"appropriate measures in order to carry out this payment in the next 8 days.\n"
-"\n"
-"Would your payment have been carried out after this mail was sent, please "
-"ignore this message. Do not hesitate to\n"
-"contact our accounting department.  \n"
-"\n"
-"    </p>\n"
-"<br/>\n"
-"Best Regards,\n"
-"<br/>\n"
-"   <br/>\n"
-"${user.name}\n"
-"\n"
-"<br/>\n"
-"<br/>\n"
-"\n"
-"\n"
-"${object.get_followup_table_html() | safe}\n"
-"\n"
-"    <br/>\n"
-"\n"
-"</div>\n"
-"            "
-msgstr ""
-
-#. module: account_followup
-#: view:account_followup.stat.by.partner:0
-msgid "Balance > 0"
-msgstr "Saldo > 0"
-
-#. module: account_followup
-#: view:account.move.line:0
-msgid "Total debit"
-msgstr "Kokonais debet"
+msgid "Follow-up letter of "
+msgstr ""
+
+#. module: account_followup
+#: view:account_followup.stat:account_followup.view_account_followup_stat_graph
+msgid "Follow-up lines"
+msgstr ""
+
+#. module: account_followup
+#: view:account_followup.stat:account_followup.view_account_followup_stat_search
+#: model:ir.actions.act_window,name:account_followup.action_followup_stat
+msgid "Follow-ups Sent"
+msgstr "Maksumuistutukset lähetetty"
+
+#. module: account_followup
+#: view:res.partner:account_followup.customer_followup_search_view
+msgid "Follow-ups To Do"
+msgstr ""
+
+#. module: account_followup
+#: view:res.partner:account_followup.customer_followup_search_view
+msgid "Followup Level"
+msgstr "Seurannan taso"
+
+#. module: account_followup
+#: help:account_followup.followup.line,sequence:0
+msgid "Gives the sequence order when displaying a list of follow-up lines."
+msgstr "Antaa järjestyksen näytettäessä muistutusrivejä."
+
+#. module: account_followup
+#: view:account_followup.stat:account_followup.view_account_followup_stat_search
+#: view:res.partner:account_followup.customer_followup_search_view
+msgid "Group By"
+msgstr "Ryhmittele"
+
+#. module: account_followup
+#: view:res.partner:account_followup.view_partner_inherit_followup_form
+msgid ""
+"He said the problem was temporary and promised to pay 50% before 15th of "
+"May, balance before 1st of July."
+msgstr ""
+
+#. module: account_followup
+#: field:account_followup.followup,id:0
+#: field:account_followup.followup.line,id:0 field:account_followup.print,id:0
+#: field:account_followup.sending.results,id:0
+#: field:account_followup.stat,id:0
+#: field:account_followup.stat.by.partner,id:0
+#: field:report.account_followup.report_followup,id:0
+msgid "ID"
+msgstr "ID"
+
+#. module: account_followup
+#: view:res.partner:account_followup.view_partner_inherit_followup_form
+msgid ""
+"If not specified by the latest follow-up level, it will send from the "
+"default email template"
+msgstr ""
+
+#. module: account_followup
+#: view:account_followup.stat:account_followup.view_account_followup_stat_search
+msgid "Including journal entries marked as a litigation"
+msgstr ""
+
+#. module: account_followup
+#: code:addons/account_followup/account_followup.py:256
+#: view:website:account_followup.report_followup
+#, python-format
+msgid "Invoice Date"
+msgstr "Laskun päiväys"
+
+#. module: account_followup
+#: code:addons/account_followup/wizard/account_followup_print.py:258
+#, python-format
+msgid "Invoices Reminder"
+msgstr "Laskumuistutus"
+
+#. module: account_followup
+#: model:ir.model,name:account_followup.model_account_move_line
+msgid "Journal Items"
+msgstr "Päiväkirjan tapahtumat"
+
+#. module: account_followup
+#: field:account_followup.followup,write_uid:0
+#: field:account_followup.followup.line,write_uid:0
+#: field:account_followup.print,write_uid:0
+#: field:account_followup.sending.results,write_uid:0
+msgid "Last Updated by"
+msgstr "Viimeksi päivittänyt"
+
+#. module: account_followup
+#: field:account_followup.followup,write_date:0
+#: field:account_followup.followup.line,write_date:0
+#: field:account_followup.print,write_date:0
+#: field:account_followup.sending.results,write_date:0
+msgid "Last Updated on"
+msgstr "Viimeksi päivitetty"
+
+#. module: account_followup
+#: field:account_followup.stat,date_move_last:0
+#: field:account_followup.stat.by.partner,date_move_last:0
+msgid "Last move"
+msgstr "Viimeisin siirto"
+
+#. module: account_followup
+#: field:account.move.line,followup_date:0
+msgid "Latest Follow-up"
+msgstr "Viimeisin muistutus"
+
+#. module: account_followup
+#: field:res.partner,latest_followup_date:0
+msgid "Latest Follow-up Date"
+msgstr ""
+
+#. module: account_followup
+#: field:res.partner,latest_followup_level_id:0
+msgid "Latest Follow-up Level"
+msgstr ""
+
+#. module: account_followup
+#: field:res.partner,latest_followup_level_id_without_lit:0
+msgid "Latest Follow-up Level without litigation"
+msgstr ""
+
+#. module: account_followup
+#: view:account_followup.stat:account_followup.view_account_followup_stat_search
+msgid "Latest Follow-up Month"
+msgstr ""
+
+#. module: account_followup
+#: help:res.partner,latest_followup_date:0
+msgid "Latest date that the follow-up level of the partner was changed"
+msgstr ""
+
+#. module: account_followup
+#: field:account_followup.stat.by.partner,date_followup:0
+msgid "Latest follow-up"
+msgstr "Viimeisin seuranta"
+
+#. module: account_followup
+#: field:account_followup.stat,date_followup:0
+msgid "Latest followup"
+msgstr "Viimeisin muistutus"
+
+#. module: account_followup
+#: view:website:account_followup.report_followup
+msgid "Li."
+msgstr "Li"
+
+#. module: account_followup
+#: code:addons/account_followup/account_followup.py:261
+#, python-format
+msgid "Lit."
+msgstr ""
+
+#. module: account_followup
+#: view:account_followup.stat:account_followup.view_account_followup_stat_search
+msgid "Litigation"
+msgstr "Oikeudenkäynti"
+
+#. module: account_followup
+#: view:account_followup.followup.line:account_followup.view_account_followup_followup_line_form
+#: field:account_followup.followup.line,manual_action:0
+msgid "Manual Action"
+msgstr "Manuaalinen toimenpide"
+
+#. module: account_followup
+#: model:ir.actions.act_window,name:account_followup.action_customer_followup
+msgid "Manual Follow-Ups"
+msgstr ""
+
+#. module: account_followup
+#: view:website:account_followup.report_followup
+msgid "Maturity Date"
+msgstr "Eräpäivä"
+
+#. module: account_followup
+#: field:account_followup.stat.by.partner,max_followup_id:0
+msgid "Max Follow Up Level"
+msgstr "Suurin muistutustaso"
+
+#. module: account_followup
+#: model:ir.actions.act_window,name:account_followup.action_customer_my_followup
+#: model:ir.ui.menu,name:account_followup.menu_sale_followup
+msgid "My Follow-Ups"
+msgstr ""
+
+#. module: account_followup
+#: view:res.partner:account_followup.customer_followup_search_view
+msgid "My Follow-ups"
+msgstr ""
+
+#. module: account_followup
+#: field:account_followup.followup,name:0
+msgid "Name"
+msgstr "Nimi"
+
+#. module: account_followup
+#: field:account_followup.sending.results,needprinting:0
+msgid "Needs Printing"
+msgstr "Odottaa tulostusta"
 
 #. module: account_followup
 #: field:res.partner,payment_next_action:0
 msgid "Next Action"
-msgstr ""
-
-#. module: account_followup
-#: view:account_followup.followup.line:0
-msgid ": Partner Name"
-msgstr ""
-
-#. module: account_followup
-#: field:account_followup.followup.line,manual_action_responsible_id:0
-msgid "Assign a Responsible"
-msgstr ""
-
-#. module: account_followup
-#: view:account_followup.followup:0
-#: field:account_followup.followup,followup_line:0
-#: view:res.partner:0
-msgid "Follow-up"
-msgstr "Seuranta"
-
-#. module: account_followup
-#: report:account_followup.followup.print:0
-msgid "VAT:"
-msgstr "ALV:"
-
-#. module: account_followup
-#: view:account_followup.stat:0
+msgstr "Seuraava Toimenpide"
+
+#. module: account_followup
+#: field:res.partner,payment_next_action_date:0
+msgid "Next Action Date"
+msgstr "Seuraava toimenpidepäivä"
+
+#. module: account_followup
+#: view:res.partner:account_followup.customer_followup_search_view
+msgid "No Responsible"
+msgstr ""
+
+#. module: account_followup
+#: view:account_followup.stat:account_followup.view_account_followup_stat_search
+msgid "Not Litigation"
+msgstr "Ei perittävä"
+
+#. module: account_followup
+#: sql_constraint:account_followup.followup:0
+msgid "Only one follow-up per company is allowed"
+msgstr ""
+
+#. module: account_followup
+#: help:res.partner,payment_responsible_id:0
+msgid ""
+"Optionally you can assign a user to this field, which will make him "
+"responsible for the action."
+msgstr ""
+
+#. module: account_followup
+#: view:account_followup.stat:account_followup.view_account_followup_stat_search
 #: field:account_followup.stat,partner_id:0
 #: field:account_followup.stat.by.partner,partner_id:0
 #: model:ir.model,name:account_followup.model_res_partner
@@ -303,24 +901,15 @@
 msgstr "Kumppani"
 
 #. module: account_followup
-#: view:account_followup.followup:0
-msgid ""
-"To remind customers of paying their invoices, you can\n"
-"                        define different actions depending on how severely\n"
-"                        overdue the customer is. These actions are bundled\n"
-"                        into follow-up levels that are triggered when the "
-"due\n"
-"                        date of an invoice has passed a certain\n"
-"                        number of days. If there are other overdue invoices "
-"for the \n"
-"                        same customer, the actions of the most \n"
-"                        overdue invoice will be executed."
-msgstr ""
-
-#. module: account_followup
-#: report:account_followup.followup.print:0
-msgid "Date :"
-msgstr "Päiväys"
+#: view:account.move.line:account_followup.account_move_line_partner_tree
+msgid "Partner entries"
+msgstr "Kumppaniviennit"
+
+#. module: account_followup
+#: view:account_followup.stat.by.partner:account_followup.account_followup_stat_by_partner_search
+#: view:account_followup.stat.by.partner:account_followup.account_followup_stat_by_partner_tree
+msgid "Partner to Remind"
+msgstr "Muistutettava kumppani"
 
 #. module: account_followup
 #: field:account_followup.print,partner_ids:0
@@ -328,135 +917,15 @@
 msgstr "Kumppanit"
 
 #. module: account_followup
-#: sql_constraint:account_followup.followup:0
-msgid "Only one follow-up per company is allowed"
-msgstr ""
-
-#. module: account_followup
-#: code:addons/account_followup/wizard/account_followup_print.py:254
-#, python-format
-msgid "Invoices Reminder"
-msgstr "Laskumuistutus"
-
-#. module: account_followup
-#: help:account_followup.followup.line,send_letter:0
-msgid "When processing, it will print a letter"
-msgstr ""
-
-#. module: account_followup
-#: field:res.partner,payment_earliest_due_date:0
-msgid "Worst Due Date"
-msgstr ""
-
-#. module: account_followup
-#: view:account_followup.stat:0
-msgid "Not Litigation"
-msgstr "Ei perittävä"
-
-#. module: account_followup
-#: view:account_followup.print:0
-msgid "Send emails and generate letters"
-msgstr ""
-
-#. module: account_followup
-#: model:ir.actions.act_window,name:account_followup.action_customer_followup
-msgid "Manual Follow-Ups"
-msgstr ""
-
-#. module: account_followup
-#: view:account_followup.followup.line:0
-msgid "%(partner_name)s"
-msgstr ""
-
-#. module: account_followup
-#: model:email.template,body_html:account_followup.email_template_account_followup_level1
-msgid ""
-<<<<<<< HEAD
-"\n"
-"<div style=\"font-family: 'Lucica Grande', Ubuntu, Arial, Verdana, sans-"
-"serif; font-size: 12px; color: rgb(34, 34, 34); background-color: rgb(255, "
-"255, 255); \">\n"
-"    \n"
-"    <p>Dear ${object.name},</p>\n"
-"   <p>\n"
-"    We are disappointed to see that despite sending a reminder, that your "
-"account is now seriously overdue.\n"
-"It is essential that immediate payment is made, otherwise we will have to "
-"consider placing a stop on your account\n"
-"which means that we will no longer be able to supply your company with "
-"(goods/services).\n"
-"Please, take appropriate measures in order to carry out this payment in the "
-"next 8 days.\n"
-"If there is a problem with paying invoice that we are not aware of, do not "
-"hesitate to contact our accounting\n"
-"department. so that we can resolve the matter quickly.\n"
-"Details of due payments is printed below.\n"
-" </p>\n"
-"<br/>\n"
-"Best Regards,\n"
-"    \n"
-"<br/>\n"
-"<br/>\n"
-"${user.name}\n"
-"    \n"
-"<br/>\n"
-"<br/>\n"
-"\n"
-"${object.get_followup_table_html() | safe}\n"
-"\n"
-"    <br/>\n"
-"\n"
-"</div>\n"
-"            "
-msgstr ""
-=======
-"Below is the history of the transactions of this\n"
-"                            customer. You can check \"No Follow-up\" in\n"
-"                            order to exclude it from the next follow-up actions."
-msgstr "Alla on maksuhistoria tämän asiakkana maksuista. Voit valita \"Ei seurantaa\", jos haluat jättää sen pois seurannan toimenpiteistä."
->>>>>>> 7b7f3fa7
-
-#. module: account_followup
-#: field:account_followup.stat,debit:0
-msgid "Debit"
-msgstr "Debet"
-
-#. module: account_followup
-#: model:ir.model,name:account_followup.model_account_followup_stat
-msgid "Follow-up Statistics"
-msgstr ""
-
-#. module: account_followup
-#: view:res.partner:0
-msgid "Send Overdue Email"
-msgstr ""
-
-#. module: account_followup
-#: model:ir.model,name:account_followup.model_account_followup_followup_line
-msgid "Follow-up Criteria"
-msgstr ""
-
-#. module: account_followup
-#: help:account_followup.followup.line,sequence:0
-msgid "Gives the sequence order when displaying a list of follow-up lines."
-msgstr "Antaa järjestyksen näytettäessä muistutusrivejä."
-
-#. module: account_followup
-#: code:addons/account_followup/wizard/account_followup_print.py:166
-#, python-format
-msgid " will be sent"
-msgstr ""
-
-#. module: account_followup
-#: view:account_followup.followup.line:0
-msgid ": User's Company Name"
-msgstr ""
-
-#. module: account_followup
-#: view:account_followup.followup.line:0
-#: field:account_followup.followup.line,send_letter:0
-msgid "Send a Letter"
-msgstr ""
+#: view:res.partner:account_followup.customer_followup_search_view
+msgid "Partners with Overdue Credits"
+msgstr ""
+
+#. module: account_followup
+#: model:ir.ui.menu,name:account_followup.menu_finance_followup
+#: view:res.partner:account_followup.view_partner_inherit_followup_form
+msgid "Payment Follow-up"
+msgstr "Maksun seuranta"
 
 #. module: account_followup
 #: model:ir.actions.act_window,name:account_followup.action_account_followup_definition_form
@@ -464,35 +933,76 @@
 msgstr ""
 
 #. module: account_followup
-#: field:account_followup.followup.line,delay:0
-msgid "Due Days"
-msgstr ""
-
-#. module: account_followup
-#: field:account.move.line,followup_line_id:0
-#: view:account_followup.stat:0
-msgid "Follow-up Level"
-msgstr "Muistutuksen taso"
-
-#. module: account_followup
-#: field:account_followup.stat,date_followup:0
-msgid "Latest followup"
-msgstr "Viimeisin muistutus"
+#: help:res.partner,payment_note:0
+msgid "Payment Note"
+msgstr ""
+
+#. module: account_followup
+#: field:account_followup.stat,period_id:0
+msgid "Period"
+msgstr "Jakso"
+
+#. module: account_followup
+#: model:ir.model,name:account_followup.model_account_followup_print
+msgid "Print Follow-up & Send Mail to Customers"
+msgstr ""
+
+#. module: account_followup
+#: view:res.partner:account_followup.view_partner_inherit_followup_form
+msgid "Print Overdue Payments"
+msgstr "Tulosta erääntyneet maksut"
+
+#. module: account_followup
+#: view:res.partner:account_followup.view_partner_inherit_followup_form
+msgid "Print overdue payments report independent of follow-up line"
+msgstr ""
+
+#. module: account_followup
+#: field:account_followup.followup.line,description:0
+msgid "Printed Message"
+msgstr "Tulostettu viesti"
+
+#. module: account_followup
+#: code:addons/account_followup/account_followup.py:314
+#, python-format
+msgid "Printed overdue payments report"
+msgstr ""
 
 #. module: account_followup
 #: model:ir.ui.menu,name:account_followup.menu_manual_reconcile_followup
 msgid "Reconcile Invoices & Payments"
-msgstr ""
-
-#. module: account_followup
-#: model:ir.ui.menu,name:account_followup.account_followup_s
-msgid "Do Manual Follow-Ups"
-msgstr "Tee jälkikäsittely manuaalisesti"
-
-#. module: account_followup
-#: report:account_followup.followup.print:0
-msgid "Li."
-msgstr ""
+msgstr "Hyvitä laskut ja maksut"
+
+#. module: account_followup
+#: view:website:account_followup.report_followup
+msgid "Ref"
+msgstr "Viite"
+
+#. module: account_followup
+#: code:addons/account_followup/account_followup.py:258
+#, python-format
+msgid "Reference"
+msgstr "Viite"
+
+#. module: account_followup
+#: view:res.partner:account_followup.view_partner_inherit_followup_form
+msgid "Responsible of credit collection"
+msgstr ""
+
+#. module: account_followup
+#: model:ir.model,name:account_followup.model_account_followup_sending_results
+msgid "Results from the sending of the different letters and emails"
+msgstr ""
+
+#. module: account_followup
+#: view:account_followup.followup:account_followup.view_account_followup_filter
+msgid "Search Follow-up"
+msgstr ""
+
+#. module: account_followup
+#: view:res.partner:account_followup.customer_followup_search_view
+msgid "Search Partner"
+msgstr "Hae kumppani"
 
 #. module: account_followup
 #: field:account_followup.print,email_conf:0
@@ -500,196 +1010,142 @@
 msgstr ""
 
 #. module: account_followup
-<<<<<<< HEAD
-#: view:account_followup.stat:0
-msgid "Follow-up Entries with period in current year"
-msgstr ""
-=======
-#: view:account_followup.sending.results:account_followup.view_account_followup_sending_results
-msgid "Download Letters"
-msgstr "Lataa kirjeet"
->>>>>>> 7b7f3fa7
-
-#. module: account_followup
-#: field:account_followup.stat.by.partner,date_followup:0
-msgid "Latest follow-up"
-msgstr ""
-
-#. module: account_followup
-<<<<<<< HEAD
 #: field:account_followup.print,partner_lang:0
 msgid "Send Email in Partner Language"
 msgstr "Lähetä sähköpostia kumppanin kielellä"
 
 #. module: account_followup
-#: code:addons/account_followup/wizard/account_followup_print.py:169
-#, python-format
-msgid " email(s) sent"
-msgstr ""
-=======
-#: field:account_followup.followup.line,delay:0
-msgid "Due Days"
-msgstr "Eräpäivät"
-
-#. module: account_followup
-#: field:account_followup.print,email_body:0
-msgid "Email Body"
-msgstr "Sähköpostin teksti"
->>>>>>> 7b7f3fa7
-
-#. module: account_followup
-#: model:ir.model,name:account_followup.model_account_followup_print
-msgid "Print Follow-up & Send Mail to Customers"
-msgstr ""
-
-#. module: account_followup
-#: field:account_followup.followup.line,description:0
-msgid "Printed Message"
-msgstr "Tulostettu viesti"
-
-#. module: account_followup
-#: code:addons/account_followup/wizard/account_followup_print.py:155
-#, python-format
-msgid "Anybody"
-msgstr ""
-
-#. module: account_followup
-#: help:account_followup.followup.line,send_email:0
-msgid "When processing, it will send an email"
-msgstr ""
-
-#. module: account_followup
-#: view:account_followup.stat.by.partner:0
-msgid "Partner to Remind"
-msgstr "Muistutettava kumppani"
-
-#. module: account_followup
-#: view:res.partner:0
-msgid "Print Overdue Payments"
-msgstr ""
-
-#. module: account_followup
-#: field:account_followup.followup.line,followup_id:0
-#: field:account_followup.stat,followup_id:0
-msgid "Follow Ups"
-msgstr "Muistutukset"
-
-#. module: account_followup
-#: code:addons/account_followup/account_followup.py:218
-#, python-format
-msgid "Email not sent because of email address of partner not filled in"
-msgstr ""
-
-#. module: account_followup
-#: model:ir.model,name:account_followup.model_account_followup_followup
-msgid "Account Follow-up"
-msgstr ""
-
-#. module: account_followup
-#: help:res.partner,payment_responsible_id:0
-msgid ""
-"Optionally you can assign a user to this field, which will make him "
-"responsible for the action."
-msgstr ""
-
-#. module: account_followup
-#: model:ir.model,name:account_followup.model_account_followup_sending_results
-msgid "Results from the sending of the different letters and emails"
-msgstr ""
-
-#. module: account_followup
-<<<<<<< HEAD
-#: constraint:account_followup.followup.line:0
-msgid ""
-"Your description is invalid, use the right legend or %% if you want to use "
-"the percent character."
-msgstr ""
-
-#. module: account_followup
-#: code:addons/account_followup/wizard/account_followup_print.py:172
-#, python-format
-msgid " manual action(s) assigned:"
-msgstr ""
-
-#. module: account_followup
-#: view:res.partner:0
-msgid "Search Partner"
-msgstr ""
-=======
-#: field:account.move.line,followup_line_id:0
-#: view:account_followup.stat:account_followup.view_account_followup_stat_search
-msgid "Follow-up Level"
-msgstr "Muistutuksen taso"
-
-#. module: account_followup
-#: model:ir.ui.menu,name:account_followup.account_followup_menu
-msgid "Follow-up Levels"
-msgstr "Jälkikäsittelyn tasot"
-
-#. module: account_followup
-#: model:ir.actions.report.xml,name:account_followup.action_report_followup
-msgid "Follow-up Report"
-msgstr "Jälkikäsittelyraportti"
-
-#. module: account_followup
-#: view:res.partner:account_followup.customer_followup_search_view
-#: field:res.partner,payment_responsible_id:0
-msgid "Follow-up Responsible"
-msgstr "Jälkikäsittelyn vastuullinen"
->>>>>>> 7b7f3fa7
+#: model:ir.actions.act_window,name:account_followup.action_account_followup_print
+msgid "Send Follow-Ups"
+msgstr ""
 
 #. module: account_followup
 #: model:ir.ui.menu,name:account_followup.account_followup_print_menu
 msgid "Send Letters and Emails"
-msgstr ""
-
-#. module: account_followup
-#: view:account_followup.followup:0
-msgid "Search Follow-up"
-msgstr ""
-
-#. module: account_followup
-#: view:res.partner:0
-msgid "Account Move line"
-msgstr ""
-
-#. module: account_followup
-#: code:addons/account_followup/wizard/account_followup_print.py:237
+msgstr "Lähetä kirjeet ja sähköpostit"
+
+#. module: account_followup
+#: code:addons/account_followup/wizard/account_followup_print.py:241
 #, python-format
 msgid "Send Letters and Emails: Actions Summary"
 msgstr ""
 
 #. module: account_followup
-#: view:account_followup.print:0
-msgid "or"
-msgstr ""
-
-#. module: account_followup
-#: view:res.partner:0
-msgid ""
-"If not specified by the latest follow-up level, it will send from the "
-"default email template"
-msgstr ""
-
-#. module: account_followup
-<<<<<<< HEAD
-#: sql_constraint:account_followup.followup.line:0
-msgid "Days of the follow-up levels must be different"
-msgstr ""
-=======
-#: view:res.partner:account_followup.customer_followup_search_view
-msgid "Followup Level"
-msgstr "Seurannan taso"
->>>>>>> 7b7f3fa7
-
-#. module: account_followup
-#: view:res.partner:0
-msgid "Click to mark the action as done."
-msgstr ""
-
-#. module: account_followup
-#: model:ir.ui.menu,name:account_followup.menu_action_followup_stat_follow
-msgid "Follow-Ups Analysis"
+#: view:res.partner:account_followup.view_partner_inherit_followup_form
+msgid "Send Overdue Email"
+msgstr "Lähetä muistutussähköposti"
+
+#. module: account_followup
+#: view:account_followup.followup.line:account_followup.view_account_followup_followup_line_form
+#: field:account_followup.followup.line,send_letter:0
+msgid "Send a Letter"
+msgstr "Lähetä kirje"
+
+#. module: account_followup
+#: view:account_followup.followup.line:account_followup.view_account_followup_followup_line_form
+#: field:account_followup.followup.line,send_email:0
+msgid "Send an Email"
+msgstr "Lähetä sähköposti"
+
+#. module: account_followup
+#: view:account_followup.print:account_followup.view_account_followup_print
+msgid "Send emails and generate letters"
+msgstr "Lähetä sähköpostit ja luo kirjeet"
+
+#. module: account_followup
+#: view:account_followup.print:account_followup.view_account_followup_print
+msgid "Send follow-ups"
+msgstr ""
+
+#. module: account_followup
+#: field:account_followup.followup.line,sequence:0
+msgid "Sequence"
+msgstr "Sekvenssi"
+
+#. module: account_followup
+#: field:account_followup.print,summary:0
+msgid "Summary"
+msgstr "Yhteenveto"
+
+#. module: account_followup
+#: view:account_followup.sending.results:account_followup.view_account_followup_sending_results
+msgid "Summary of actions"
+msgstr ""
+
+#. module: account_followup
+#: field:account_followup.print,test_print:0
+msgid "Test Print"
+msgstr "Testituloste"
+
+#. module: account_followup
+#: view:res.partner:account_followup.view_partner_inherit_followup_form
+msgid "The"
+msgstr "."
+
+#. module: account_followup
+#: code:addons/account_followup/report/account_followup_print.py:82
+#, python-format
+msgid ""
+"The followup plan defined for the current company does not have any followup"
+" action."
+msgstr ""
+
+#. module: account_followup
+#: help:res.partner,latest_followup_level_id:0
+msgid "The maximum follow-up level"
+msgstr ""
+
+#. module: account_followup
+#: help:res.partner,latest_followup_level_id_without_lit:0
+msgid ""
+"The maximum follow-up level without taking into account the account move "
+"lines with litigation"
+msgstr ""
+
+#. module: account_followup
+#: help:account_followup.followup.line,delay:0
+msgid ""
+"The number of days after the due date of the invoice to wait before sending "
+"the reminder.  Could be negative if you want to send a polite alert "
+"beforehand."
+msgstr ""
+
+#. module: account_followup
+#: code:addons/account_followup/account_followup.py:313
+#, python-format
+msgid ""
+"The partner does not have any accounting entries to print in the overdue "
+"report for the current company."
+msgstr ""
+
+#. module: account_followup
+#: code:addons/account_followup/account_followup.py:319
+#, python-format
+msgid "There is no followup plan defined for the current company."
+msgstr ""
+
+#. module: account_followup
+#: view:account_followup.stat:account_followup.view_account_followup_stat_search
+msgid "This Fiscal year"
+msgstr "Kuluva tilivuosi"
+
+#. module: account_followup
+#: view:account_followup.print:account_followup.view_account_followup_print
+msgid ""
+"This action will send follow-up emails, print the letters and\n"
+"                        set the manual actions per customer, according to the follow-up levels defined."
+msgstr ""
+
+#. module: account_followup
+#: help:account_followup.print,date:0
+msgid "This field allow you to select a forecast date to plan your follow-ups"
+msgstr ""
+
+#. module: account_followup
+#: help:res.partner,payment_next_action:0
+msgid ""
+"This is the next action to be taken.  It will automatically be set when the "
+"partner gets a follow-up level that requires a manual action. "
 msgstr ""
 
 #. module: account_followup
@@ -702,1037 +1158,101 @@
 msgstr ""
 
 #. module: account_followup
-#: view:res.partner:0
-msgid "Print overdue payments report independent of follow-up line"
-msgstr ""
-
-#. module: account_followup
-#: help:account_followup.print,date:0
-msgid ""
-"This field allow you to select a forecast date to plan your follow-ups"
-msgstr ""
-
-#. module: account_followup
-#: field:account_followup.print,date:0
-msgid "Follow-up Sending Date"
-msgstr "Seurannan lähetyspäivä"
-
-#. module: account_followup
-#: view:res.partner:0
-#: field:res.partner,payment_responsible_id:0
-msgid "Follow-up Responsible"
-msgstr ""
-
-#. module: account_followup
-#: model:email.template,body_html:account_followup.email_template_account_followup_level2
-msgid ""
-"\n"
-"<div style=\"font-family: 'Lucica Grande', Ubuntu, Arial, Verdana, sans-"
-"serif; font-size: 12px; color: rgb(34, 34, 34); background-color: rgb(255, "
-"255, 255); \">\n"
-"    \n"
-"    <p>Dear ${object.name},</p>\n"
-"    <p>\n"
-"    Despite several reminders, your account is still not settled.\n"
-"Unless full payment is made in next 8 days, legal action for the recovery of "
-"the debt will be taken without\n"
-"further notice.\n"
-"I trust that this action will prove unnecessary and details of due payments "
-"is printed below.\n"
-"In case of any queries concerning this matter, do not hesitate to contact "
-"our accounting department.\n"
-"</p>\n"
-"<br/>\n"
-"Best Regards,\n"
-"<br/>\n"
-"<br/>\n"
-"${user.name}\n"
-"<br/>\n"
-"<br/>\n"
-"\n"
-"\n"
-"${object.get_followup_table_html() | safe}\n"
-"\n"
-"    <br/>\n"
-"\n"
-"</div>\n"
-"            "
-msgstr ""
-
-#. module: account_followup
-#: report:account_followup.followup.print:0
-msgid "Document : Customer account statement"
-msgstr "Dokumentti : Asiakkaan tiliote"
-
-#. module: account_followup
-#: model:ir.ui.menu,name:account_followup.account_followup_menu
-msgid "Follow-up Levels"
-msgstr ""
-
-#. module: account_followup
-#: model:account_followup.followup.line,description:account_followup.demo_followup_line4
-#: model:account_followup.followup.line,description:account_followup.demo_followup_line5
-msgid ""
-"\n"
-"Dear %(partner_name)s,\n"
-"\n"
-"Despite several reminders, your account is still not settled.\n"
-"\n"
-"Unless full payment is made in next 8 days, then legal action for the "
-"recovery of the debt will be taken without further notice.\n"
-"\n"
-"I trust that this action will prove unnecessary and details of due payments "
-"is printed below.\n"
-"\n"
-"In case of any queries concerning this matter, do not hesitate to contact "
-"our accounting department.\n"
-"\n"
-"Best Regards,\n"
-"            "
-msgstr ""
-
-#. module: account_followup
-#: field:res.partner,payment_amount_due:0
-msgid "Amount Due"
-msgstr ""
-
-#. module: account_followup
-#: field:account.move.line,followup_date:0
-msgid "Latest Follow-up"
-msgstr "Viimeisin muistutus"
-
-#. module: account_followup
-#: view:account_followup.sending.results:0
-msgid "Download Letters"
-msgstr ""
+#: view:account_followup.followup:account_followup.view_account_followup_followup_form
+msgid ""
+"To remind customers of paying their invoices, you can\n"
+"                        define different actions depending on how severely\n"
+"                        overdue the customer is. These actions are bundled\n"
+"                        into follow-up levels that are triggered when the due\n"
+"                        date of an invoice has passed a certain\n"
+"                        number of days. If there are other overdue invoices for the \n"
+"                        same customer, the actions of the most \n"
+"                        overdue invoice will be executed."
+msgstr ""
+
+#. module: account_followup
+#: view:account.move.line:account_followup.account_move_line_partner_tree
+msgid "Total credit"
+msgstr "Kokonaisluotto"
+
+#. module: account_followup
+#: view:account.move.line:account_followup.account_move_line_partner_tree
+msgid "Total debit"
+msgstr "Kokonais debet"
+
+#. module: account_followup
+#: view:website:account_followup.report_followup
+msgid "Total:"
+msgstr "Yhteensä:"
+
+#. module: account_followup
+#: help:account_followup.followup.line,send_letter:0
+msgid "When processing, it will print a letter"
+msgstr ""
+
+#. module: account_followup
+#: help:account_followup.followup.line,send_email:0
+msgid "When processing, it will send an email"
+msgstr ""
+
+#. module: account_followup
+#: help:account_followup.followup.line,manual_action:0
+msgid ""
+"When processing, it will set the manual action to be taken for that "
+"customer. "
+msgstr ""
+
+#. module: account_followup
+#: field:res.partner,payment_earliest_due_date:0
+msgid "Worst Due Date"
+msgstr ""
+
+#. module: account_followup
+#: view:account_followup.followup.line:account_followup.view_account_followup_followup_line_form
+msgid ""
+"Write here the introduction in the letter,\n"
+"                            according to the level of the follow-up. You can\n"
+"                            use the following keywords in the text. Don't\n"
+"                            forget to translate in all languages you installed\n"
+"                            using to top right icon."
+msgstr ""
+
+#. module: account_followup
+#: code:addons/account_followup/account_followup.py:291
+#, python-format
+msgid ""
+"You became responsible to do the next action for the payment follow-up of"
+msgstr ""
+
+#. module: account_followup
+#: constraint:account_followup.followup.line:0
+msgid ""
+"Your description is invalid, use the right legend or %% if you want to use "
+"the percent character."
+msgstr ""
+
+#. module: account_followup
+#: view:account_followup.followup.line:account_followup.view_account_followup_followup_line_form
+msgid "days overdue, do the following actions:"
+msgstr ""
+
+#. module: account_followup
+#: view:account_followup.followup.line:account_followup.view_account_followup_followup_line_form
+msgid "e.g. Call the customer, check if it's paid, ..."
+msgstr "esim. soita asiakkaalle, tarkasta onko lasku maksettu"
+
+#. module: account_followup
+#: view:account_followup.print:account_followup.view_account_followup_print
+msgid "or"
+msgstr "tai"
 
 #. module: account_followup
 #: field:account_followup.print,company_id:0
 #: field:res.partner,unreconciled_aml_ids:0
 msgid "unknown"
-msgstr ""
-
-#. module: account_followup
-#: code:addons/account_followup/account_followup.py:313
-#, python-format
-msgid "Printed overdue payments report"
-msgstr ""
-
-#. module: account_followup
-#: help:account_followup.followup.line,manual_action:0
-msgid ""
-"When processing, it will set the manual action to be taken for that "
-"customer. "
-msgstr ""
-
-#. module: account_followup
-#: view:res.partner:0
-msgid ""
-"Below is the history of the transactions of this\n"
-"                            customer. You can check \"No Follow-up\" in\n"
-"                            order to exclude it from the next follow-up "
-"actions."
-msgstr ""
-
-#. module: account_followup
-#: code:addons/account_followup/wizard/account_followup_print.py:171
-#, python-format
-msgid " email(s) should have been sent, but "
-msgstr ""
-
-#. module: account_followup
-#: help:account_followup.print,test_print:0
-msgid ""
-"Check if you want to print follow-ups without changing follow-ups level."
-msgstr ""
-
-#. module: account_followup
-#: model:ir.model,name:account_followup.model_account_move_line
-msgid "Journal Items"
-msgstr "Päiväkirjan tapahtumat"
-
-#. module: account_followup
-#: report:account_followup.followup.print:0
-msgid "Total:"
-msgstr ""
-
-#. module: account_followup
-#: field:account_followup.followup.line,email_template_id:0
-msgid "Email Template"
-msgstr ""
-
-#. module: account_followup
-#: field:account_followup.print,summary:0
-msgid "Summary"
-msgstr "Yhteenveto"
-
-#. module: account_followup
-#: view:account_followup.followup.line:0
-#: field:account_followup.followup.line,send_email:0
-msgid "Send an Email"
-msgstr ""
-
-#. module: account_followup
-#: field:account_followup.stat,credit:0
-msgid "Credit"
-msgstr "Luotto"
-
-#. module: account_followup
-#: field:res.partner,payment_amount_overdue:0
-msgid "Amount Overdue"
-msgstr ""
-
-#. module: account_followup
-#: help:res.partner,latest_followup_level_id_without_lit:0
-msgid ""
-"The maximum follow-up level without taking into account the account move "
-"lines with litigation"
-msgstr ""
-
-#. module: account_followup
-#: view:account_followup.stat:0
-#: field:res.partner,latest_followup_date:0
-msgid "Latest Follow-up Date"
-msgstr ""
-
-#. module: account_followup
-#: model:email.template,body_html:account_followup.email_template_account_followup_default
-msgid ""
-"\n"
-"<div style=\"font-family: 'Lucica Grande', Ubuntu, Arial, Verdana, sans-"
-"serif; font-size: 12px; color: rgb(34, 34, 34); background-color: rgb(255, "
-"255, 255); \">\n"
-"    \n"
-"    <p>Dear ${object.name},</p>\n"
-"    <p>\n"
-"    Exception made if there was a mistake of ours, it seems that the "
-"following amount stays unpaid. Please, take\n"
-"appropriate measures in order to carry out this payment in the next 8 days.\n"
-"Would your payment have been carried out after this mail was sent, please "
-"ignore this message. Do not hesitate to\n"
-"contact our accounting department.\n"
-"    </p>\n"
-"<br/>\n"
-"Best Regards,\n"
-"<br/>\n"
-"<br/>\n"
-"${user.name}\n"
-"<br/>\n"
-"<br/>\n"
-"\n"
-"${object.get_followup_table_html() | safe}\n"
-"\n"
-"<br/>\n"
-"</div>\n"
-"            "
-msgstr ""
-
-#. module: account_followup
-#: field:account.move.line,result:0
-#: view:account_followup.stat:0
-#: field:account_followup.stat,balance:0
-#: field:account_followup.stat.by.partner,balance:0
-msgid "Balance"
-msgstr "Saldo"
-
-#. module: account_followup
-#: help:res.partner,payment_note:0
-msgid "Payment Note"
-msgstr ""
-
-#. module: account_followup
-#: view:res.partner:0
-msgid "My Follow-ups"
-msgstr ""
-
-#. module: account_followup
-#: view:account_followup.followup.line:0
-msgid "%(company_name)s"
-msgstr ""
-
-#. module: account_followup
-#: model:account_followup.followup.line,description:account_followup.demo_followup_line1
-msgid ""
-"\n"
-"Dear %(partner_name)s,\n"
-"\n"
-"Exception made if there was a mistake of ours, it seems that the following "
-"amount stays unpaid. Please, take appropriate measures in order to carry out "
-"this payment in the next 8 days.\n"
-"\n"
-"Would your payment have been carried out after this mail was sent, please "
-"ignore this message. Do not hesitate to contact our accounting department.  "
-"\n"
-"\n"
-"Best Regards,\n"
-msgstr ""
-
-#. module: account_followup
-#: field:account_followup.stat,date_move_last:0
-#: field:account_followup.stat.by.partner,date_move_last:0
-msgid "Last move"
-msgstr "Viimeisin siirto"
-
-#. module: account_followup
-#: field:account_followup.stat,period_id:0
-msgid "Period"
-msgstr "Jakso"
-
-#. module: account_followup
-#: code:addons/account_followup/wizard/account_followup_print.py:228
-#, python-format
-msgid "%s partners have no credits and as such the action is cleared"
-msgstr ""
-
-#. module: account_followup
-<<<<<<< HEAD
-#: model:ir.actions.report.xml,name:account_followup.account_followup_followup_report
-msgid "Follow-up Report"
-msgstr ""
-=======
-#: view:res.partner:account_followup.view_partner_inherit_followup_form
-msgid "Print Overdue Payments"
-msgstr "Tulosta erääntyneet maksut"
->>>>>>> 7b7f3fa7
-
-#. module: account_followup
-#: view:res.partner:0
-msgid ""
-", the latest payment follow-up\n"
-"                            was:"
-msgstr ""
-
-#. module: account_followup
-#: view:account_followup.print:0
-msgid "Cancel"
-msgstr "Peruuta"
-
-#. module: account_followup
-#: view:account_followup.sending.results:0
-msgid "Close"
-msgstr ""
-
-#. module: account_followup
-<<<<<<< HEAD
-#: view:account_followup.stat:0
-msgid "Litigation"
-msgstr "Oikeudenkäynti"
-=======
-#: model:ir.ui.menu,name:account_followup.menu_manual_reconcile_followup
-msgid "Reconcile Invoices & Payments"
-msgstr "Hyvitä laskut ja maksut"
->>>>>>> 7b7f3fa7
-
-#. module: account_followup
-#: field:account_followup.stat.by.partner,max_followup_id:0
-msgid "Max Follow Up Level"
-msgstr "Suurin muistutustaso"
-
-#. module: account_followup
-#: code:addons/account_followup/wizard/account_followup_print.py:171
-#, python-format
-msgid " had unknown email address(es)"
-msgstr ""
-
-#. module: account_followup
-#: view:res.partner:0
-msgid "Responsible"
-msgstr ""
-
-#. module: account_followup
-#: model:ir.ui.menu,name:account_followup.menu_finance_followup
-#: view:res.partner:0
-msgid "Payment Follow-up"
-msgstr ""
-
-#. module: account_followup
-#: view:account_followup.followup.line:0
-msgid ": Current Date"
-msgstr ""
-
-#. module: account_followup
-#: view:account_followup.print:0
-msgid ""
-"This action will send follow-up emails, print the letters and\n"
-"                        set the manual actions per customer, according to "
-"the follow-up levels defined."
-msgstr ""
-
-#. module: account_followup
-#: field:account_followup.followup.line,name:0
-msgid "Follow-Up Action"
-msgstr ""
-
-#. module: account_followup
-<<<<<<< HEAD
-#: view:account_followup.stat:0
-msgid "Including journal entries marked as a litigation"
-msgstr ""
-=======
-#: model:ir.ui.menu,name:account_followup.account_followup_print_menu
-msgid "Send Letters and Emails"
-msgstr "Lähetä kirjeet ja sähköpostit"
->>>>>>> 7b7f3fa7
-
-#. module: account_followup
-#: report:account_followup.followup.print:0
-#: field:account_followup.sending.results,description:0
-#: code:addons/account_followup/account_followup.py:259
-#, python-format
-msgid "Description"
-msgstr "Kuvaus"
-
-#. module: account_followup
-<<<<<<< HEAD
-#: view:account_followup.sending.results:0
-msgid "Summary of actions"
-msgstr ""
-
-#. module: account_followup
-#: report:account_followup.followup.print:0
-msgid "Ref"
-msgstr "Viite"
-
-#. module: account_followup
-#: view:account_followup.followup.line:0
-msgid "After"
-msgstr ""
-
-#. module: account_followup
-#: view:account_followup.stat:0
-msgid "This Fiscal year"
-msgstr "Kuluva tilivuosi"
-=======
-#: view:res.partner:account_followup.view_partner_inherit_followup_form
-msgid "Send Overdue Email"
-msgstr "Lähetä muistutussähköposti"
-
-#. module: account_followup
-#: view:account_followup.followup.line:account_followup.view_account_followup_followup_line_form
-#: field:account_followup.followup.line,send_letter:0
-msgid "Send a Letter"
-msgstr "Lähetä kirje"
-
-#. module: account_followup
-#: view:account_followup.followup.line:account_followup.view_account_followup_followup_line_form
-#: field:account_followup.followup.line,send_email:0
-msgid "Send an Email"
-msgstr "Lähetä sähköposti"
-
-#. module: account_followup
-#: view:account_followup.print:account_followup.view_account_followup_print
-msgid "Send emails and generate letters"
-msgstr "Lähetä sähköpostit ja luo kirjeet"
->>>>>>> 7b7f3fa7
-
-#. module: account_followup
-#: field:res.partner,latest_followup_level_id_without_lit:0
-msgid "Latest Follow-up Level without litigation"
-msgstr ""
-
-#. module: account_followup
-#: model:ir.actions.act_window,help:account_followup.action_account_manual_reconcile_receivable
-msgid ""
-"<p>\n"
-"                    No journal items found.\n"
-"                </p>\n"
-"            "
-msgstr ""
-
-#. module: account_followup
-#: view:account.move.line:0
-msgid "Partner entries"
-msgstr "Kumppaniviennit"
-
-#. module: account_followup
-#: view:account_followup.stat:0
-msgid "Follow-up lines"
-msgstr ""
-
-#. module: account_followup
-<<<<<<< HEAD
-#: model:account_followup.followup.line,description:account_followup.demo_followup_line3
-msgid ""
-"\n"
-"Dear %(partner_name)s,\n"
-"\n"
-"Despite several reminders, your account is still not settled.\n"
-"\n"
-"Unless full payment is made in next 8 days, then legal action for the "
-"recovery of the debt will be taken without further notice.\n"
-"\n"
-"I trust that this action will prove unnecessary and details of due payments "
-"is printed below.\n"
-"\n"
-"In case of any queries concerning this matter, do not hesitate to contact "
-"our accounting department.\n"
-"\n"
-"Best Regards,\n"
-msgstr ""
-=======
-#: field:account_followup.print,test_print:0
-msgid "Test Print"
-msgstr "Testituloste"
->>>>>>> 7b7f3fa7
-
-#. module: account_followup
-#: help:account_followup.print,partner_lang:0
-msgid ""
-"Do not change message text, if you want to send email in partner language, "
-"or configure from company"
-msgstr ""
-"Älä vaihda viestin tekstiä, jos haluat lähettää sähköpostia kumppanin "
-"kielellä tai konfiguroida yrityksestä"
-
-#. module: account_followup
-#: view:account_followup.followup.line:0
-msgid ""
-"Write here the introduction in the letter,\n"
-"                            according to the level of the follow-up. You "
-"can\n"
-"                            use the following keywords in the text. Don't\n"
-"                            forget to translate in all languages you "
-"installed\n"
-"                            using to top right icon."
-msgstr ""
-
-#. module: account_followup
-#: view:account_followup.stat:0
-#: model:ir.actions.act_window,name:account_followup.action_followup_stat
-msgid "Follow-ups Sent"
-msgstr "Maksumuistutukset lähetetty"
-
-#. module: account_followup
-#: field:account_followup.followup,name:0
-msgid "Name"
-msgstr "Nimi"
-
-#. module: account_followup
-#: field:res.partner,latest_followup_level_id:0
-msgid "Latest Follow-up Level"
-msgstr ""
-
-#. module: account_followup
-#: field:account_followup.stat,date_move:0
-#: field:account_followup.stat.by.partner,date_move:0
-msgid "First move"
-msgstr "Ensimmäinen liike"
-
-#. module: account_followup
-#: model:ir.model,name:account_followup.model_account_followup_stat_by_partner
-msgid "Follow-up Statistics by Partner"
-msgstr ""
-
-#. module: account_followup
-#: code:addons/account_followup/wizard/account_followup_print.py:172
-#, python-format
-msgid " letter(s) in report"
-msgstr ""
-
-#. module: account_followup
-#: view:res.partner:0
-msgid "Partners with Overdue Credits"
-msgstr ""
-
-#. module: account_followup
-#: view:res.partner:0
-msgid "Customer Followup"
-msgstr ""
-
-#. module: account_followup
-#: model:ir.actions.act_window,help:account_followup.action_account_followup_definition_form
-msgid ""
-"<p class=\"oe_view_nocontent_create\">\n"
-"                Click to define follow-up levels and their related actions.\n"
-"              </p><p>\n"
-"                For each step, specify the actions to be taken and delay in "
-"days. It is\n"
-"                possible to use print and e-mail templates to send specific "
-"messages to\n"
-"                the customer.\n"
-"              </p>\n"
-"          "
-msgstr ""
-
-#. module: account_followup
-#: code:addons/account_followup/wizard/account_followup_print.py:166
-#, python-format
-msgid "Follow-up letter of "
-msgstr ""
-
-#. module: account_followup
-#: view:res.partner:0
-msgid "The"
-msgstr ""
-
-#. module: account_followup
-#: view:account_followup.print:0
-msgid "Send follow-ups"
-msgstr ""
-
-#. module: account_followup
-#: view:account.move.line:0
-msgid "Total credit"
-msgstr "Kokonaisluotto"
-
-#. module: account_followup
-#: field:account_followup.followup.line,sequence:0
-msgid "Sequence"
-msgstr "Sekvenssi"
-
-#. module: account_followup
-#: view:res.partner:0
-msgid "Follow-ups To Do"
-msgstr ""
-
-#. module: account_followup
-#: report:account_followup.followup.print:0
-msgid "Customer Ref :"
-msgstr "Asiakkaan viite"
-
-#. module: account_followup
-#: report:account_followup.followup.print:0
-msgid "Maturity Date"
-msgstr "Eräpäivä"
-
-#. module: account_followup
-#: help:account_followup.followup.line,delay:0
-msgid ""
-"The number of days after the due date of the invoice to wait before sending "
-"the reminder.  Could be negative if you want to send a polite alert "
-"beforehand."
-msgstr ""
-
-#. module: account_followup
-#: help:res.partner,latest_followup_date:0
-msgid "Latest date that the follow-up level of the partner was changed"
-msgstr ""
-
-#. module: account_followup
-#: field:account_followup.print,test_print:0
-msgid "Test Print"
-msgstr ""
-
-#. module: account_followup
-#: view:account_followup.followup.line:0
-msgid ": User Name"
-msgstr ""
-
-#. module: account_followup
-#: view:res.partner:0
-msgid "Accounting"
-msgstr ""
-
-#. module: account_followup
-#: field:account_followup.stat,blocked:0
-msgid "Blocked"
-msgstr "Estetty"
-
-#. module: account_followup
-<<<<<<< HEAD
-#: field:res.partner,payment_note:0
-msgid "Customer Payment Promise"
-msgstr ""
-=======
-#: view:account_followup.followup.line:account_followup.view_account_followup_followup_line_form
-msgid "e.g. Call the customer, check if it's paid, ..."
-msgstr "esim. soita asiakkaalle, tarkasta onko lasku maksettu"
->>>>>>> 7b7f3fa7
-
-#~ msgid "Select partners"
-#~ msgstr "Valitse kumppanit"
-
-#~ msgid "Account Type"
-#~ msgstr "Tili tyyppi"
-
-#, python-format
-#~ msgid ""
-#~ "Mail not sent to following Partners, Email not available !\n"
-#~ "\n"
-#~ msgstr ""
-#~ "Sähköpostia ei lehetetty seuraaville kumppaneille, Sähköposti ei ole "
-#~ "saatavilla\n"
-#~ "\n"
-
-#~ msgid "Email Settings"
-#~ msgstr "Sähköpostin asetukset"
-
-#~ msgid "Balance:"
-#~ msgstr "Balanssi"
-
-#~ msgid "Select partners to remind"
-#~ msgstr "Valitse muitutettavat kumppanit"
-
-#~ msgid "Partner Selection"
-#~ msgstr "Kumppanin valinta"
-
-#~ msgid "Type of Term"
-#~ msgstr "Termin tyyppi"
-
-#~ msgid "Lines"
-#~ msgstr "Rivit"
-
-#~ msgid "End of Month"
-#~ msgstr "Kuukauden loppu"
-
-#~ msgid "Continue"
-#~ msgstr "Jatka"
-
-#~ msgid "Email body"
-#~ msgstr "Sähköposti runko"
-
-#~ msgid "Send email confirmation"
-#~ msgstr "Lähetä sähköpostivarmennus"
-
-#~ msgid "Days of delay"
-#~ msgstr "Viivästyspäivä"
-
-#~ msgid "Invalid XML for View Architecture!"
-#~ msgstr "Virheellinen XML näkymäarkkitehtuurille!"
-
-#~ msgid ""
-#~ "The Object name must start with x_ and not contain any special character !"
-#~ msgstr "Objektin nimen tulee alkaa x_ ja se ei saa sisältää erikoismerkkejä!"
-
-#~ msgid "Ok"
-#~ msgstr "OK"
-
-#~ msgid "Invalid model name in the action definition."
-#~ msgstr "Virheellinen mallin nimi toimenpiteen määrittelyssä."
-
-#~ msgid "Paid"
-#~ msgstr "Maksettu"
-
-#~ msgid "Legend"
-#~ msgstr "Selite"
-
-#~ msgid "Follow-up Message"
-#~ msgstr "Seurantaviesti"
-
-#~ msgid "Net Days"
-#~ msgstr "Nettopäivät"
-
-#~ msgid "Wrong credit or debit value in accounting entry !"
-#~ msgstr "Väärä kredit tai debet arvo tiliviennissä"
-
-#~ msgid "Due"
-#~ msgstr "Erääntyy"
-
-#~ msgid "Companies"
-#~ msgstr "Yritykset"
-
-#~ msgid "Error! You can not create recursive companies."
-#~ msgstr "Virhe! Et voi luoda sisäkkäisiä yrityksiä."
-
-#~ msgid "Maturity"
-#~ msgstr "Erääntyneet"
-
-#~ msgid "Select Partners to Remind"
-#~ msgstr "Valitse muistutettavat kumppanit"
-
-#~ msgid "You can not create move line on closed account."
-#~ msgstr "Et voi luoda siirtoriviä suljetulle tilille."
-
-#, python-format
-#~ msgid "Follwoup Summary"
-#~ msgstr "Muistutuksen yhteenveto"
-
-#~ msgid "Account Follow Up"
-#~ msgstr "Tilin muistutus"
-
-#~ msgid "%(user_signature)s: User name"
-#~ msgstr "%(user_signature)s: käyttäjän nimi"
-
-#~ msgid ""
-#~ "This feature allows you to send reminders to partners with pending invoices. "
-#~ "You can send them the default message for unpaid invoices or manually enter "
-#~ "a message should you need to remind them of a specific information."
-#~ msgstr ""
-#~ "Ominaisuus mahdollistaa muistutusten lähettämisen kumppaneille joilla on "
-#~ "odottavia laskuja. Voit lähettää oletusviestin maksamattomista laskuista tai "
-#~ "syöttää viestin käsin jos haluat muistuttaa heitä erityisistä asioista."
-
-#~ msgid "Follow-Ups"
-#~ msgstr "Muistutukset"
-
-#, python-format
-#~ msgid ""
-#~ "\n"
-#~ "\n"
-#~ "E-Mail sent to following Partners successfully. !\n"
-#~ "\n"
-#~ msgstr ""
-#~ "\n"
-#~ "\n"
-#~ "Sähköposti lähetetty onnistuneesti seuraaville kumppaneille !\n"
-#~ "\n"
-
-#~ msgid "Send followups"
-#~ msgstr "Lähetä muistutukset"
-
-#~ msgid ""
-#~ "\n"
-#~ "Dear %(partner_name)s,\n"
-#~ "\n"
-#~ "Despite several reminders, your account is still not settled.\n"
-#~ "\n"
-#~ "Unless full payment is made in next 8 days , then legal action for the "
-#~ "recovery of the debt, will be taken without further notice.\n"
-#~ "\n"
-#~ "I trust that this action will prove unnecessary and details of due payments "
-#~ "is printed below.\n"
-#~ "\n"
-#~ "In case of any queries concerning this matter, do not hesitate to contact "
-#~ "our accounting department at (+32).10.68.94.39.\n"
-#~ "\n"
-#~ "Best Regards,\n"
-#~ msgstr ""
-#~ "\n"
-#~ "Hyvä yhteistyökumppanimme %(partner_name)s,\n"
-#~ "\n"
-#~ "Useista muistutuksista huolimatta, laskunne ovat yhä maksamatta.\n"
-#~ "\n"
-#~ "Jos maksua ei suoriteta seuraavien 8 päivän aikana, käynnistämme "
-#~ "perintätoimet ilman erillistä ilmoitusta.\n"
-#~ "\n"
-#~ "Toivomme että perintätoimia ei tarvita ja maksatte allaolevat laskunne "
-#~ "välittömästi.\n"
-#~ "\n"
-#~ "Tarvittaessa voitte ottaa yhteyttä talousosastollemme lisätietoja varten.\n"
-#~ "\n"
-#~ "Ystävällisin terveisin,\n"
-
-#~ msgid "Send Mails"
-#~ msgstr "Lähetä viestit"
-
-#~ msgid ""
-#~ "\n"
-#~ "Dear %(partner_name)s,\n"
-#~ "\n"
-#~ "We are disappointed to see that despite sending a reminder, that your "
-#~ "account is now seriously overdue.\n"
-#~ "\n"
-#~ "It is essential that immediate payment is made, otherwise we will have to "
-#~ "consider placing a stop on your account which means that we will no longer "
-#~ "be able to supply your company with (goods/services).\n"
-#~ "Please, take appropriate measures in order to carry out this payment in the "
-#~ "next 8 days\n"
-#~ "\n"
-#~ "If there is a problem with paying invoice that we are not aware of, do not "
-#~ "hesitate to contact our accounting department at (+32).10.68.94.39. so that "
-#~ "we can resolve the matter quickly.\n"
-#~ "\n"
-#~ "Details of due payments is printed below.\n"
-#~ "\n"
-#~ "Best Regards,\n"
-#~ msgstr ""
-#~ "\n"
-#~ "Hyvä yhteistyökumppanimme %(partner_name)s,\n"
-#~ "\n"
-#~ "Olemme pettyneitä että muistutuksesta huolimatta laskunne ovat pahasti "
-#~ "myöhässä.\n"
-#~ "\n"
-#~ "On tärkeää että maksu suoritetaan välittömästi, muuten meiden on harkitttava "
-#~ "toimitusten keskeyttämistä\n"
-#~ "jollloin emme voi enään toimittaa tuotteita tai palveluita teille.\n"
-#~ "Olkaa hyvä ja suorittakaa maksu seuraavien 8 päivän aikana.\n"
-#~ "\n"
-#~ "Jos laskun maksamisessa on ongelmia joista emme ole tietoisia, olkaa hyvä ja "
-#~ "ottakaa yhteyttä talousosastollemme, jotta ongelma voidaan ratkaista "
-#~ "nopeasti.\n"
-#~ "\n"
-#~ "Erääntyneiden maksujen yksityiskohdat näkyvät alla.\n"
-#~ "\n"
-#~ "Ystävällisin terveisin.\n"
-
-#~ msgid ""
-#~ "\n"
-#~ "Dear %(partner_name)s,\n"
-#~ "\n"
-#~ "Exception made if there was a mistake of ours, it seems that the following "
-#~ "amount staid unpaid. Please, take appropriate measures in order to carry out "
-#~ "this payment in the next 8 days.\n"
-#~ "\n"
-#~ "Would your payment have been carried out after this mail was sent, please "
-#~ "consider the present one as void. Do not hesitate to contact our accounting "
-#~ "department at (+32).10.68.94.39.\n"
-#~ "\n"
-#~ "Best Regards,\n"
-#~ msgstr ""
-#~ "\n"
-#~ "Hyvä yhteistyökumppanimme %(partner_name)s,\n"
-#~ "\n"
-#~ "Järjestelmämme tietojen mukaan yrityksellänne on seuraavat laskut myöhässä.\n"
-#~ "Olkaa hyvä ja suorittakaa maksu seuraavien 8 päivän aikana.\n"
-#~ "\n"
-#~ "Mikäli laskunne on jo maksettu tämän ilmoituksen jälkeen, tämä ilmoitus on "
-#~ "aiheeton.\n"
-#~ "Tarvittaessa voitte ottaa yhteyttä talousosastollemme asioiden "
-#~ "selvittämiseksi.\n"
-#~ "\n"
-#~ "Ystävällisin terveisin,\n"
-
-#~ msgid "Sub-Total:"
-#~ msgstr "Alasumma:"
-
-#~ msgid "%(user_signature)s: User Name"
-#~ msgstr "%(user_signature)s: käyttäjän nimi"
-
-#~ msgid "Accounting follow-ups management"
-#~ msgstr "Maksumuistutusten hallinta"
-
-#~ msgid "Followup Statistics by Partner"
-#~ msgstr "Muistutustilastot kumppaneittain"
-
-#, python-format
-#~ msgid "Select Partners"
-#~ msgstr "Valitse kumppanit"
-
-#~ msgid "Currency"
-#~ msgstr "Valuutta"
-
-#~ msgid "Print Follow Ups"
-#~ msgstr "Tulosta muistutukset"
-
-#~ msgid "Followup Statistics"
-#~ msgstr "Maksumuistutusten tilastot"
-
-#~ msgid "Company must be same for its related account and period."
-#~ msgstr "Yrityksen tulee olla sama liittyvälle tilille ja jaksolle."
-
-#, python-format
-#~ msgid ""
-#~ "All E-mails have been successfully sent to Partners:.\n"
-#~ "\n"
-#~ msgstr ""
-#~ "Kaikki sähköpostit on lähetetty onnistuneesti kumppaneille:.\n"
-#~ "\n"
-
-#~ msgid "Print Followup & Send Mail to Customers"
-#~ msgstr "Tulosta muistutus ja lähetä sähköpostia asiakkaalle"
-
-#~ msgid "%(partner_name)s: Partner Name"
-#~ msgstr "%(partner_name)s: Kumppanin nimi"
-
-#~ msgid "Followup Lines"
-#~ msgstr "Muistutusrivit"
-
-#~ msgid "Follow-Up lines"
-#~ msgstr "Muistutusrivit"
-
-#~ msgid "%(company_currency)s: User's Company Currency"
-#~ msgstr "%(company_currency)s: Käyttäjän yrityksen valuutta"
-
-#~ msgid "%(company_name)s: User's Company name"
-#~ msgstr "%(company_name)s: Käyttäjän yrityksen nimi"
-
-#~ msgid "Follow-Up Lines"
-#~ msgstr "Muistutusrivit"
-
-#~ msgid "%(followup_amount)s: Total Amount Due"
-#~ msgstr "%(followup_amount)s: Maksettava kokonaissumma"
-
-#~ msgid "Followup Level"
-#~ msgstr "Muistutuksen taso"
-
-#~ msgid "Payable Items"
-#~ msgstr "Maksettavat rivit"
-
-#~ msgid "%(date)s: Current Date"
-#~ msgstr "%(date)s: Nykyinen päiväys"
-
-#~ msgid "Followup Report"
-#~ msgstr "Muistutus raportti"
-
-#~ msgid "%(partner_name)s: Partner name"
-#~ msgstr "%(partner_name)s: Kumppanin nimi"
-
-#, python-format
-#~ msgid ""
-#~ "E-Mail not sent to following Partners, Email not available !\n"
-#~ "\n"
-#~ msgstr ""
-#~ "Sähköpostia ei lähetetty seuraaville kumppaneille. Sähköpostisosoitetta ei "
-#~ "löydy !\n"
-#~ "\n"
-
-#~ msgid "Receivable Items"
-#~ msgstr "Saatavat rivit"
-
-#~ msgid "%(company_name)s: User's Company Name"
-#~ msgstr "%(company_name)s: Käyttäjän yrityksen nimi"
-
-#~ msgid "Latest Followup Date"
-#~ msgstr "Viimeisimmän muistutuksen nimi"
-
-#~ msgid "Follow-Up Criteria"
-#~ msgstr "Muistutuksen kriteeri"
-
-#~ msgid "%(heading)s: Move line header"
-#~ msgstr "%(heading)s: Siirtorivin otsiko"
-
-#~ msgid "You can not create move line on view account."
-#~ msgstr "Et voi luoda siirtoriviä näkymätilille."
-
-#, python-format
-#~ msgid "Followup Summary"
-#~ msgstr "Muistutuksen yhteenveto"
-
-#~ msgid ""
-#~ "Follow up on the reminders sent over to your partners for unpaid invoices."
-#~ msgstr ""
-#~ "Seuraa muistutuksia, joita kumppaneille on lähetetty maksamattomista "
-#~ "laskuista"
-
-#~ msgid "Search Followup"
-#~ msgstr "Hae seurantamuistutusta"
-
-#~ msgid ""
-#~ "Check if you want to print followups without changing followups level."
-#~ msgstr ""
-#~ "Rastita, jos haluat tulostaa seurantamuistutuksia muuttamatta muistutustasoa."
-
-#~ msgid ""
-#~ "\n"
-#~ "Dear %(partner_name)s,\n"
-#~ "\n"
-#~ "We are disappointed to see that despite sending a reminder, that your "
-#~ "account is now seriously overdue.\n"
-#~ "\n"
-#~ "It is essential that immediate payment is made, otherwise we will have to "
-#~ "consider placing a stop on your account which means that we will no longer "
-#~ "be able to supply your company with (goods/services).\n"
-#~ "Please, take appropriate measures in order to carry out this payment in the "
-#~ "next 8 days.\n"
-#~ "\n"
-#~ "If there is a problem with paying invoice that we are not aware of, do not "
-#~ "hesitate to contact our accounting department at (+32).10.68.94.39. so that "
-#~ "we can resolve the matter quickly.\n"
-#~ "\n"
-#~ "Details of due payments is printed below.\n"
-#~ "\n"
-#~ "Best Regards,\n"
-#~ msgstr ""
-#~ "\n"
-#~ "Hyvä asiakkaamme %(partner_name),\n"
-#~ "\n"
-#~ "ikäväksemme joudumme toteamaan, että saamastanne muistutuksesta huolimatta "
-#~ "tilinne on ylittynyt huomattavasti.\n"
-#~ "\n"
-#~ "Jos haluatte pitää asiakastilinne aktiivisena, teidän on maksettava "
-#~ "erääntynyt saatavamme välittömäsi. Muuten joudumme harkitsemaan tilinne "
-#~ "lakkauttamista, emmekä voi enää toimittaa yrityksellenne "
-#~ "(tuotteita/palveluita).\n"
-#~ "\n"
-#~ "Suoritattehan saatavamme viikon kuluessa.\n"
-#~ "\n"
-#~ "Jos saatavan suorittamisessa on ongelmia, jotka eivät ole tiedossamme, "
-#~ "otattehan yhteyttä kirjanpito-osastoomme, puh. (+32).10.68.94.39. asian "
-#~ "selvittämiseksi mitä pikimmin.\n"
-#~ "\n"
-#~ "Erääntyneet saatavat on eritelty alla.\n"
-#~ "\n"
-#~ "Ystävällisin terveisin\n"
-
-#~ msgid "Follow up Entries with period in current year"
-#~ msgstr "Seuraa kirjauksia kuluvan vuoden tietyltä jaksolta"+msgstr "tuntematon"
+
+#. module: account_followup
+#: view:res.partner:account_followup.view_partner_inherit_followup_form
+msgid "⇾ Mark as Done"
+msgstr ""