# Translation of Odoo Server.
# This file contains the translation of the following modules:
# * website_sale_delivery
#
# Translators:
# Aleksandar Vangelovski <aleksandarv@hbee.eu>, 2016
#, fuzzy
msgid ""
msgstr ""
"Project-Id-Version: Odoo 9.0\n"
"Report-Msgid-Bugs-To: \n"
<<<<<<< HEAD
"POT-Creation-Date: 2016-08-19 10:26+0000\n"
=======
"POT-Creation-Date: 2016-08-18 14:08+0000\n"
>>>>>>> bc1a0a32
"PO-Revision-Date: 2016-05-19 11:48+0000\n"
"Last-Translator: Aleksandar Vangelovski <aleksandarv@hbee.eu>\n"
"Language-Team: Macedonian (http://www.transifex.com/odoo/odoo-9/language/"
"mk/)\n"
"Language: mk\n"
"MIME-Version: 1.0\n"
"Content-Type: text/plain; charset=UTF-8\n"
"Content-Transfer-Encoding: \n"
"#-#-#-#-#  mk.po (Odoo 9.0)  #-#-#-#-#\n"
"Plural-Forms: nplurals=2; plural=(n % 10 == 1 && n % 100 != 11) ? 0 : 1;\n"
"#-#-#-#-#  mk.po (Odoo 9.0)  #-#-#-#-#\n"
"Plural-Forms: nplurals=2; plural=(n % 10 == 1 && n % 100 != 11) ? 0 : 1;\n"

#. module: website_sale_delivery
#: model:ir.ui.view,arch_db:website_sale_delivery.cart_delivery
msgid ""
"<span class=\"col-xs-6 text-right text-muted\" title=\"Delivery will be "
"updated after choosing a new delivery method\"> Delivery:</span>"
msgstr ""

#. module: website_sale_delivery
#: model:ir.model.fields,help:website_sale_delivery.field_delivery_carrier_website_description
msgid ""
"A description of the Product that you want to communicate to your customers. "
"This description will be copied to every Sale Order, Delivery Order and "
"Customer Invoice/Refund"
msgstr ""

#. module: website_sale_delivery
#: model:ir.model.fields,field_description:website_sale_delivery.field_delivery_carrier_accessory_product_ids
msgid "Accessory Products"
msgstr "Производи на услужни алатки"

#. module: website_sale_delivery
#: model:ir.model.fields,help:website_sale_delivery.field_delivery_carrier_alternative_product_ids
msgid "Appear on the product page"
msgstr "Се појавува на страната со производи"

#. module: website_sale_delivery
#: model:ir.model.fields,help:website_sale_delivery.field_delivery_carrier_accessory_product_ids
msgid "Appear on the shopping cart"
msgstr "Се појавува на кошничката за купување"

#. module: website_sale_delivery
#: model:ir.model.fields,field_description:website_sale_delivery.field_delivery_carrier_available_in_pos
msgid "Available in the Point of Sale"
msgstr "Достапно во точката на продажба"

#. module: website_sale_delivery
#: model:ir.model,name:website_sale_delivery.model_delivery_carrier
msgid "Carrier"
msgstr "Носач"

#. module: website_sale_delivery
#: model:ir.model.fields,help:website_sale_delivery.field_delivery_carrier_to_weight
msgid ""
"Check if the product should be weighted using the hardware scale integration"
msgstr ""
"Означете ако производот треба да се измери преку интегрираната хардверска "
"вага"

#. module: website_sale_delivery
#: model:ir.model.fields,help:website_sale_delivery.field_delivery_carrier_available_in_pos
msgid "Check if you want this product to appear in the Point of Sale"
msgstr ""
"Означете доколку сакате овој производ да се појавува во Точката на продажба"

#. module: website_sale_delivery
#: model:ir.ui.view,arch_db:website_sale_delivery.payment_delivery
msgid "Choose your Delivery Method"
msgstr "Изберете начин на испорка"

#. module: website_sale_delivery
#: model:ir.ui.view,arch_db:website_sale_delivery.country_state_shipping
msgid "Country..."
msgstr "Земја..."

#. module: website_sale_delivery
#: model:ir.model.fields,help:website_sale_delivery.field_delivery_carrier_project_id
msgid "Create a task under this project on sale order validation."
msgstr ""

#. module: website_sale_delivery
#: model:ir.model.fields,field_description:website_sale_delivery.field_sale_order_amount_delivery
msgid "Delivery Amount"
msgstr "Сума за испорака"

#. module: website_sale_delivery
<<<<<<< HEAD
#: model:ir.ui.menu,name:website_sale_delivery.menu_ecommerce_delivery
#, fuzzy
msgid "Delivery Methods"
msgstr "Изберете начин на испорка"

#. module: website_sale_delivery
=======
>>>>>>> bc1a0a32
#: model:ir.ui.view,arch_db:website_sale_delivery.view_delivery_carrier_form_website_delivery
msgid "Description"
msgstr "Опис"

#. module: website_sale_delivery
#: model:ir.ui.view,arch_db:website_sale_delivery.view_delivery_carrier_form_website_delivery
<<<<<<< HEAD
#, fuzzy
msgid "Description displayed on the eCommerce and on online quotations."
msgstr "Опис за онлајн понуди"
=======
msgid "Description displayed on the eCommerce and on the Online Quotations."
msgstr ""
>>>>>>> bc1a0a32

#. module: website_sale_delivery
#: model:ir.model.fields,field_description:website_sale_delivery.field_delivery_carrier_website_description
msgid "Description for Online Quotations"
msgstr "Опис за онлајн понуди"

#. module: website_sale_delivery
#: model:ir.model.fields,field_description:website_sale_delivery.field_delivery_carrier_quote_description
msgid "Description for the quote"
msgstr "Опис на понудата"

#. module: website_sale_delivery
#: model:ir.model.fields,help:website_sale_delivery.field_delivery_carrier_website_sequence
msgid "Determine the display order in the Website E-commerce"
msgstr ""

#. module: website_sale_delivery
#: model:ir.model.fields,help:website_sale_delivery.field_delivery_carrier_split_method
msgid ""
"Equal : Cost will be equally divided.\n"
"By Quantity : Cost will be divided according to product's quantity.\n"
"By Current cost : Cost will be divided according to product's current cost.\n"
"By Weight : Cost will be divided depending on its weight.\n"
"By Volume : Cost will be divided depending on its volume."
msgstr ""

#. module: website_sale_delivery
#: model:ir.model.fields,field_description:website_sale_delivery.field_delivery_carrier_attachment_count
msgid "File"
msgstr ""

#. module: website_sale_delivery
#: model:ir.model.fields,help:website_sale_delivery.field_sale_order_has_delivery
msgid "Has an order line set for delivery"
msgstr ""

#. module: website_sale_delivery
#: model:ir.model.fields,field_description:website_sale_delivery.field_sale_order_has_delivery
msgid "Has delivery"
msgstr ""

#. module: website_sale_delivery
#: model:ir.model.fields,field_description:website_sale_delivery.field_delivery_carrier_intrastat_id
msgid "Intrastat code"
msgstr "Intrastat код"

#. module: website_sale_delivery
#: model:ir.model.fields,field_description:website_sale_delivery.field_delivery_carrier_landed_cost_ok
msgid "Landed Costs"
msgstr "Дополнителни трошоци"

#. module: website_sale_delivery
<<<<<<< HEAD
#: code:addons/website_sale_delivery/models/sale_order.py:104
=======
#: model:ir.model.fields,field_description:website_sale_delivery.field_delivery_carrier_purchase_line_warn_msg
msgid "Message for Purchase Order Line"
msgstr "Порака за ставка на налог за набавка"

#. module: website_sale_delivery
#: model:ir.model.fields,field_description:website_sale_delivery.field_delivery_carrier_sale_line_warn_msg
msgid "Message for Sales Order Line"
msgstr "Порака за ставка на налог за продажба"

#. module: website_sale_delivery
#: code:addons/website_sale_delivery/models/sale_order.py:138
>>>>>>> bc1a0a32
#, python-format
msgid ""
"No shipping method is available for your current order and shipping address. "
"Please contact us for more information."
msgstr ""

#. module: website_sale_delivery
#: model:ir.model.fields,field_description:website_sale_delivery.field_delivery_carrier_optional_product_ids
msgid "Optional Products"
msgstr ""

#. module: website_sale_delivery
#: model:ir.model.fields,field_description:website_sale_delivery.field_delivery_carrier_pos_categ_id
msgid "Point of Sale Category"
msgstr "Категорија на точка на продажба"

#. module: website_sale_delivery
#: model:ir.model.fields,field_description:website_sale_delivery.field_delivery_carrier_purchase_requisition
msgid "Procurement"
msgstr "Набавка"

#. module: website_sale_delivery
#: model:ir.model.fields,help:website_sale_delivery.field_delivery_carrier_optional_product_ids
msgid "Products to propose when add to cart."
msgstr ""
<<<<<<< HEAD
=======

#. module: website_sale_delivery
#: model:ir.model.fields,field_description:website_sale_delivery.field_delivery_carrier_project_id
msgid "Project"
msgstr "Проект"

#. module: website_sale_delivery
#: model:ir.model.fields,field_description:website_sale_delivery.field_delivery_carrier_purchase_line_warn
msgid "Purchase Order Line"
msgstr "Ставка на налогот за набавка"
>>>>>>> bc1a0a32

#. module: website_sale_delivery
#: model:ir.model.fields,field_description:website_sale_delivery.field_delivery_carrier_rating_ids
msgid "Rating"
msgstr "Оцена"

#. module: website_sale_delivery
#: model:ir.model,name:website_sale_delivery.model_sale_order
msgid "Sales Order"
msgstr "Налог за продажба"

#. module: website_sale_delivery
#: model:ir.ui.view,arch_db:website_sale_delivery.country_state_shipping
msgid "Select..."
msgstr "Избери..."

#. module: website_sale_delivery
<<<<<<< HEAD
=======
#: model:ir.model.fields,help:website_sale_delivery.field_delivery_carrier_purchase_line_warn
#: model:ir.model.fields,help:website_sale_delivery.field_delivery_carrier_sale_line_warn
msgid ""
"Selecting the \"Warning\" option will notify user with the message, "
"Selecting \"Blocking Message\" will throw an exception with the message and "
"block the flow. The Message has to be written in the next field."
msgstr ""
"Селектирањето на опцијата \"Внимание\" ќе го извести корисникот со порака, "
"селектирањето на \"Блокирање на порака\" ќе го отврли исклучокот со порака и "
"ќе го блокира текот. Пораката треба да биде напишана во наредното поле."

#. module: website_sale_delivery
>>>>>>> bc1a0a32
#: model:ir.model.fields,field_description:website_sale_delivery.field_delivery_carrier_website_sequence
msgid "Sequence"
msgstr "Секвенца"

#. module: website_sale_delivery
#: model:ir.model.fields,field_description:website_sale_delivery.field_delivery_carrier_website_size_x
msgid "Size X"
msgstr "Големина Х"

#. module: website_sale_delivery
#: model:ir.model.fields,field_description:website_sale_delivery.field_delivery_carrier_website_size_y
msgid "Size Y"
msgstr "Големина Y"

#. module: website_sale_delivery
<<<<<<< HEAD
#: code:addons/website_sale_delivery/models/sale_order.py:103
=======
#: code:addons/website_sale_delivery/models/sale_order.py:137
>>>>>>> bc1a0a32
#, python-format
msgid "Sorry, we are unable to ship your order"
msgstr ""

#. module: website_sale_delivery
#: model:ir.model.fields,field_description:website_sale_delivery.field_delivery_carrier_split_method
msgid "Split Method"
msgstr "Метод на делење"

#. module: website_sale_delivery
#: model:ir.model.fields,field_description:website_sale_delivery.field_delivery_carrier_website_style_ids
msgid "Styles"
msgstr "Стилови"

#. module: website_sale_delivery
#: model:ir.model.fields,field_description:website_sale_delivery.field_delivery_carrier_alternative_product_ids
msgid "Suggested Products"
msgstr "Предложени производи"

#. module: website_sale_delivery
#: model:ir.model.fields,help:website_sale_delivery.field_sale_order_amount_delivery
msgid "The amount without tax."
msgstr "Даночна основа"

#. module: website_sale_delivery
#: model:ir.model.fields,help:website_sale_delivery.field_delivery_carrier_public_categ_ids
msgid "Those categories are used to group similar products for e-commerce."
msgstr ""

#. module: website_sale_delivery
#: model:ir.model.fields,help:website_sale_delivery.field_delivery_carrier_pos_categ_id
msgid "Those categories are used to group similar products for point of sale."
msgstr ""
"Тие категории се користат за да се групираат слични производи на местото на "
"продажба"

#. module: website_sale_delivery
#: model:ir.model.fields,field_description:website_sale_delivery.field_delivery_carrier_to_weight
msgid "To Weigh With Scale"
msgstr "Да измери со вага"

#. module: website_sale_delivery
#: model:ir.ui.view,arch_db:website_sale_delivery.shipping_tracking
msgid "Tracking:"
msgstr ""
<<<<<<< HEAD

#. module: website_sale_delivery
#: model:ir.model.fields,field_description:website_sale_delivery.field_delivery_carrier_website_published
msgid "Visible in Website"
msgstr "Видливо на вебсајтот"

#. module: website_sale_delivery
#: model:ir.model.fields,field_description:website_sale_delivery.field_delivery_carrier_website_message_ids
msgid "Website Comments"
msgstr "Коментари на вебсајт"
=======
>>>>>>> bc1a0a32

#. module: website_sale_delivery
#: model:ir.model.fields,field_description:website_sale_delivery.field_delivery_carrier_public_categ_ids
msgid "Website Product Category"
msgstr ""

#. module: website_sale_delivery
#: model:ir.model.fields,field_description:website_sale_delivery.field_delivery_carrier_website_meta_description
msgid "Website meta description"
msgstr "Информациона дескрипција на Веб-страна"

#. module: website_sale_delivery
#: model:ir.model.fields,field_description:website_sale_delivery.field_delivery_carrier_website_meta_keywords
msgid "Website meta keywords"
msgstr ""

#. module: website_sale_delivery
#: model:ir.model.fields,field_description:website_sale_delivery.field_delivery_carrier_website_meta_title
msgid "Website meta title"
msgstr "Информационен наслов на Веб-страна"

<<<<<<< HEAD
#~ msgid "Message for Purchase Order Line"
#~ msgstr "Порака за ставка на налог за набавка"

#~ msgid "Message for Sales Order Line"
#~ msgstr "Порака за ставка на налог за продажба"

#~ msgid "Project"
#~ msgstr "Проект"

#~ msgid "Purchase Order Line"
#~ msgstr "Ставка на налогот за набавка"

#~ msgid "Sales Order Line"
#~ msgstr "Ставка од налог за продажба"

#~ msgid ""
#~ "Selecting the \"Warning\" option will notify user with the message, "
#~ "Selecting \"Blocking Message\" will throw an exception with the message "
#~ "and block the flow. The Message has to be written in the next field."
#~ msgstr ""
#~ "Селектирањето на опцијата \"Внимание\" ќе го извести корисникот со "
#~ "порака, селектирањето на \"Блокирање на порака\" ќе го отврли исклучокот "
#~ "со порака и ќе го блокира текот. Пораката треба да биде напишана во "
#~ "наредното поле."

#~ msgid "The full URL to access the document through the website."
#~ msgstr "Целосната URL адреса за пристап на документот преку веб страната."

=======
#~ msgid "The full URL to access the document through the website."
#~ msgstr "Целосната URL адреса за пристап на документот преку веб страната."

#~ msgid "Visible in Website"
#~ msgstr "Видливо на вебсајтот"

#~ msgid "Website Comments"
#~ msgstr "Коментари на вебсајт"

>>>>>>> bc1a0a32
#~ msgid "Website URL"
#~ msgstr "Адреса на вебсајт"<|MERGE_RESOLUTION|>--- conflicted
+++ resolved
@@ -9,11 +9,7 @@
 msgstr ""
 "Project-Id-Version: Odoo 9.0\n"
 "Report-Msgid-Bugs-To: \n"
-<<<<<<< HEAD
-"POT-Creation-Date: 2016-08-19 10:26+0000\n"
-=======
 "POT-Creation-Date: 2016-08-18 14:08+0000\n"
->>>>>>> bc1a0a32
 "PO-Revision-Date: 2016-05-19 11:48+0000\n"
 "Last-Translator: Aleksandar Vangelovski <aleksandarv@hbee.eu>\n"
 "Language-Team: Macedonian (http://www.transifex.com/odoo/odoo-9/language/"
@@ -35,14 +31,6 @@
 msgstr ""
 
 #. module: website_sale_delivery
-#: model:ir.model.fields,help:website_sale_delivery.field_delivery_carrier_website_description
-msgid ""
-"A description of the Product that you want to communicate to your customers. "
-"This description will be copied to every Sale Order, Delivery Order and "
-"Customer Invoice/Refund"
-msgstr ""
-
-#. module: website_sale_delivery
 #: model:ir.model.fields,field_description:website_sale_delivery.field_delivery_carrier_accessory_product_ids
 msgid "Accessory Products"
 msgstr "Производи на услужни алатки"
@@ -102,29 +90,14 @@
 msgstr "Сума за испорака"
 
 #. module: website_sale_delivery
-<<<<<<< HEAD
-#: model:ir.ui.menu,name:website_sale_delivery.menu_ecommerce_delivery
-#, fuzzy
-msgid "Delivery Methods"
-msgstr "Изберете начин на испорка"
-
-#. module: website_sale_delivery
-=======
->>>>>>> bc1a0a32
 #: model:ir.ui.view,arch_db:website_sale_delivery.view_delivery_carrier_form_website_delivery
 msgid "Description"
 msgstr "Опис"
 
 #. module: website_sale_delivery
 #: model:ir.ui.view,arch_db:website_sale_delivery.view_delivery_carrier_form_website_delivery
-<<<<<<< HEAD
-#, fuzzy
-msgid "Description displayed on the eCommerce and on online quotations."
-msgstr "Опис за онлајн понуди"
-=======
 msgid "Description displayed on the eCommerce and on the Online Quotations."
 msgstr ""
->>>>>>> bc1a0a32
 
 #. module: website_sale_delivery
 #: model:ir.model.fields,field_description:website_sale_delivery.field_delivery_carrier_website_description
@@ -177,9 +150,6 @@
 msgstr "Дополнителни трошоци"
 
 #. module: website_sale_delivery
-<<<<<<< HEAD
-#: code:addons/website_sale_delivery/models/sale_order.py:104
-=======
 #: model:ir.model.fields,field_description:website_sale_delivery.field_delivery_carrier_purchase_line_warn_msg
 msgid "Message for Purchase Order Line"
 msgstr "Порака за ставка на налог за набавка"
@@ -191,7 +161,6 @@
 
 #. module: website_sale_delivery
 #: code:addons/website_sale_delivery/models/sale_order.py:138
->>>>>>> bc1a0a32
 #, python-format
 msgid ""
 "No shipping method is available for your current order and shipping address. "
@@ -217,8 +186,6 @@
 #: model:ir.model.fields,help:website_sale_delivery.field_delivery_carrier_optional_product_ids
 msgid "Products to propose when add to cart."
 msgstr ""
-<<<<<<< HEAD
-=======
 
 #. module: website_sale_delivery
 #: model:ir.model.fields,field_description:website_sale_delivery.field_delivery_carrier_project_id
@@ -229,7 +196,6 @@
 #: model:ir.model.fields,field_description:website_sale_delivery.field_delivery_carrier_purchase_line_warn
 msgid "Purchase Order Line"
 msgstr "Ставка на налогот за набавка"
->>>>>>> bc1a0a32
 
 #. module: website_sale_delivery
 #: model:ir.model.fields,field_description:website_sale_delivery.field_delivery_carrier_rating_ids
@@ -242,13 +208,16 @@
 msgstr "Налог за продажба"
 
 #. module: website_sale_delivery
+#: model:ir.model.fields,field_description:website_sale_delivery.field_delivery_carrier_sale_line_warn
+msgid "Sales Order Line"
+msgstr "Ставка од налог за продажба"
+
+#. module: website_sale_delivery
 #: model:ir.ui.view,arch_db:website_sale_delivery.country_state_shipping
 msgid "Select..."
 msgstr "Избери..."
 
 #. module: website_sale_delivery
-<<<<<<< HEAD
-=======
 #: model:ir.model.fields,help:website_sale_delivery.field_delivery_carrier_purchase_line_warn
 #: model:ir.model.fields,help:website_sale_delivery.field_delivery_carrier_sale_line_warn
 msgid ""
@@ -261,7 +230,6 @@
 "ќе го блокира текот. Пораката треба да биде напишана во наредното поле."
 
 #. module: website_sale_delivery
->>>>>>> bc1a0a32
 #: model:ir.model.fields,field_description:website_sale_delivery.field_delivery_carrier_website_sequence
 msgid "Sequence"
 msgstr "Секвенца"
@@ -277,11 +245,7 @@
 msgstr "Големина Y"
 
 #. module: website_sale_delivery
-<<<<<<< HEAD
-#: code:addons/website_sale_delivery/models/sale_order.py:103
-=======
 #: code:addons/website_sale_delivery/models/sale_order.py:137
->>>>>>> bc1a0a32
 #, python-format
 msgid "Sorry, we are unable to ship your order"
 msgstr ""
@@ -327,19 +291,6 @@
 #: model:ir.ui.view,arch_db:website_sale_delivery.shipping_tracking
 msgid "Tracking:"
 msgstr ""
-<<<<<<< HEAD
-
-#. module: website_sale_delivery
-#: model:ir.model.fields,field_description:website_sale_delivery.field_delivery_carrier_website_published
-msgid "Visible in Website"
-msgstr "Видливо на вебсајтот"
-
-#. module: website_sale_delivery
-#: model:ir.model.fields,field_description:website_sale_delivery.field_delivery_carrier_website_message_ids
-msgid "Website Comments"
-msgstr "Коментари на вебсајт"
-=======
->>>>>>> bc1a0a32
 
 #. module: website_sale_delivery
 #: model:ir.model.fields,field_description:website_sale_delivery.field_delivery_carrier_public_categ_ids
@@ -361,45 +312,14 @@
 msgid "Website meta title"
 msgstr "Информационен наслов на Веб-страна"
 
-<<<<<<< HEAD
-#~ msgid "Message for Purchase Order Line"
-#~ msgstr "Порака за ставка на налог за набавка"
-
-#~ msgid "Message for Sales Order Line"
-#~ msgstr "Порака за ставка на налог за продажба"
-
-#~ msgid "Project"
-#~ msgstr "Проект"
-
-#~ msgid "Purchase Order Line"
-#~ msgstr "Ставка на налогот за набавка"
-
-#~ msgid "Sales Order Line"
-#~ msgstr "Ставка од налог за продажба"
-
-#~ msgid ""
-#~ "Selecting the \"Warning\" option will notify user with the message, "
-#~ "Selecting \"Blocking Message\" will throw an exception with the message "
-#~ "and block the flow. The Message has to be written in the next field."
-#~ msgstr ""
-#~ "Селектирањето на опцијата \"Внимание\" ќе го извести корисникот со "
-#~ "порака, селектирањето на \"Блокирање на порака\" ќе го отврли исклучокот "
-#~ "со порака и ќе го блокира текот. Пораката треба да биде напишана во "
-#~ "наредното поле."
-
 #~ msgid "The full URL to access the document through the website."
 #~ msgstr "Целосната URL адреса за пристап на документот преку веб страната."
 
-=======
-#~ msgid "The full URL to access the document through the website."
-#~ msgstr "Целосната URL адреса за пристап на документот преку веб страната."
-
 #~ msgid "Visible in Website"
 #~ msgstr "Видливо на вебсајтот"
 
 #~ msgid "Website Comments"
 #~ msgstr "Коментари на вебсајт"
 
->>>>>>> bc1a0a32
 #~ msgid "Website URL"
 #~ msgstr "Адреса на вебсајт"