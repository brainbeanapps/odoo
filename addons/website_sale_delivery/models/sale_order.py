# -*- coding: utf-8 -*-

from openerp.osv import orm, fields
from openerp import SUPERUSER_ID
from openerp.addons import decimal_precision
<<<<<<< HEAD
from openerp.exceptions import ValidationError
=======
from openerp.tools.translate import _
>>>>>>> d3e9bde7


class delivery_carrier(orm.Model):
    _name = 'delivery.carrier'
    _inherit = ['delivery.carrier', 'website.published.mixin']

    _columns = {
        'website_description': fields.text('Description for the website'),
    }
    _defaults = {
        'website_published': False
    }


class SaleOrder(orm.Model):
    _inherit = 'sale.order'

    def _amount_all_wrapper(self, cr, uid, ids, field_name, arg, context=None):        
        """ Wrapper because of direct method passing as parameter for function fields """
        return self._amount_all(cr, uid, ids, field_name, arg, context=context)

    def _amount_all(self, cr, uid, ids, field_name, arg, context=None):
        res = super(SaleOrder, self)._amount_all(cr, uid, ids, field_name, arg, context=context)
        currency_pool = self.pool.get('res.currency')
        for order in self.browse(cr, uid, ids, context=context):
            line_amount = sum([line.price_subtotal for line in order.order_line if line.is_delivery])
            currency = order.pricelist_id.currency_id
            res[order.id]['amount_delivery'] = currency_pool.round(cr, uid, currency, line_amount)
        return res

    def _get_order(self, cr, uid, ids, context=None):
        result = {}
        for line in self.pool.get('sale.order.line').browse(cr, uid, ids, context=context):
            result[line.order_id.id] = True
        return result.keys()

    _columns = {
        'amount_delivery': fields.function(
            _amount_all_wrapper, type='float', digits_compute=decimal_precision.get_precision('Account'),
            string='Delivery Amount',
            store={
                'sale.order': (lambda self, cr, uid, ids, c={}: ids, ['order_line'], 10),
                'sale.order.line': (_get_order, ['price_unit', 'tax_id', 'discount', 'product_uom_qty'], 10),
            },
            multi='sums', help="The amount without tax.", track_visibility='always'
        ),
        'website_order_line': fields.one2many(
            'sale.order.line', 'order_id',
            string='Order Lines displayed on Website', readonly=True,
            domain=[('is_delivery', '=', False)],
            help='Order Lines to be displayed on the website. They should not be used for computation purpose.',
        ),
    }

    def _check_carrier_quotation(self, cr, uid, order, force_carrier_id=None, context=None):
        carrier_obj = self.pool.get('delivery.carrier')

        # check to add or remove carrier_id
        if not order:
            return False
        if all(line.product_id.type == "service" for line in order.website_order_line):
            order.write({'carrier_id': None})
            self.pool['sale.order']._delivery_unset(cr, SUPERUSER_ID, [order.id], context=context)
            return True
        else: 
            carrier_id = force_carrier_id or order.carrier_id.id
            carrier_ids = self._get_delivery_methods(cr, uid, order, context=context)
            if carrier_id:
                if carrier_id not in carrier_ids:
                    carrier_id = False
                else:
                    carrier_ids.remove(carrier_id)
                    carrier_ids.insert(0, carrier_id)
            if force_carrier_id or not carrier_id or not carrier_id in carrier_ids:
                for delivery_id in carrier_ids:
                    grid_id = carrier_obj.grid_get(cr, SUPERUSER_ID, [delivery_id], order.partner_shipping_id.id)
                    if grid_id:
                        carrier_id = delivery_id
                        break
                order.write({'carrier_id': carrier_id})
            if carrier_id:
                order.delivery_set()
            else:
                order._delivery_unset()                    

        return bool(carrier_id)

    def _get_delivery_methods(self, cr, uid, order, context=None):
        carrier_obj = self.pool.get('delivery.carrier')
        delivery_ids = carrier_obj.search(cr, uid, [('website_published','=',True)], context=context)
        # Following loop is done to avoid displaying delivery methods who are not available for this order
        # This can surely be done in a more efficient way, but at the moment, it mimics the way it's
        # done in delivery_set method of sale.py, from delivery module
        for delivery_id in carrier_obj.browse(cr, SUPERUSER_ID, delivery_ids, context=dict(context, order_id=order.id)):
            try:
                if not delivery_id.available:
                    delivery_ids.remove(delivery_id.id)
            except ValidationError:
            # RIM: hack to remove in master, because available field should not depend on a SOAP call to external shipping provider
            # The validation error is used in backend to display errors in fedex config, but should fail silently in frontend
                delivery_ids.remove(delivery_id.id)
        return delivery_ids

    def _get_errors(self, cr, uid, order, context=None):
        errors = super(SaleOrder, self)._get_errors(cr, uid, order, context=context)
        if not self._get_delivery_methods(cr, uid, order, context=context):
            errors.append(
                (_('Sorry, we are unable to ship your order'),
                 _('No shipping method is available for your current order and shipping address. '
                   'Please contact us for more information.')))
        return errors

    def _get_website_data(self, cr, uid, order, context=None):
        """ Override to add delivery-related website data. """
        values = super(SaleOrder, self)._get_website_data(cr, uid, order, context=context)
        # We need a delivery only if we have stockable products
        has_stockable_products = False
        for line in order.order_line:
            if line.product_id.type in ('consu', 'product'):
                has_stockable_products = True
        if not has_stockable_products:
            return values

        delivery_ctx = dict(context, order_id=order.id)
        DeliveryCarrier = self.pool.get('delivery.carrier')
        delivery_ids = self._get_delivery_methods(cr, uid, order, context=context)

        values['deliveries'] = DeliveryCarrier.browse(cr, SUPERUSER_ID, delivery_ids, context=delivery_ctx)
        return values

    def _cart_update(self, cr, uid, ids, product_id=None, line_id=None, add_qty=0, set_qty=0, context=None, **kwargs):
        """ Override to update carrier quotation if quantity changed """

        values = super(SaleOrder, self)._cart_update(
            cr, uid, ids, product_id, line_id, add_qty, set_qty, context, **kwargs)

        if add_qty or set_qty is not None:
            for sale_order in self.browse(cr, uid, ids, context=context):
                self._check_carrier_quotation(cr, uid, sale_order, context=context)

        return values<|MERGE_RESOLUTION|>--- conflicted
+++ resolved
@@ -3,11 +3,8 @@
 from openerp.osv import orm, fields
 from openerp import SUPERUSER_ID
 from openerp.addons import decimal_precision
-<<<<<<< HEAD
 from openerp.exceptions import ValidationError
-=======
 from openerp.tools.translate import _
->>>>>>> d3e9bde7
 
 
 class delivery_carrier(orm.Model):
