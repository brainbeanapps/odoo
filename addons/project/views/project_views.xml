<?xml version="1.0" encoding="utf-8"?>
<odoo>

        <!-- Top menu item -->
        <menuitem name="Project"
            id="menu_main_pm"
            groups="group_project_manager,group_project_user"
            web_icon="project,static/description/icon.png"
            sequence="50"/>

        <menuitem id="menu_project_config" name="Configuration" parent="menu_main_pm"
            sequence="100" groups="project.group_project_manager"/>

        <record id="view_task_search_form" model="ir.ui.view">
            <field name="name">project.task.search.form</field>
            <field name="model">project.task</field>
            <field name="arch" type="xml">
               <search string="Tasks">
                    <field name="name" string="Tasks"/>
                    <field name="tag_ids"/>
                    <field name="partner_id" operator="child_of"/>
                    <field name="project_id"/>
                    <field name="user_id"/>
                    <field name="stage_id"/>
                    <filter string="My Tasks" name="my_tasks" domain="[('user_id','=',uid)]"/>
                    <filter string="My Followed Tasks" name="my_followed_tasks" domain="[('message_is_follower', '=', True)]" />
                    <filter string="Unassigned" name="unassigned" domain="[('user_id', '=', False)]"/>
                    <separator/>
                    <filter string="Starred" name="starred" domain="[('priority','in',[1, 2])]"/>
                    <separator/>
                    <filter string="Opened" name="opened" domain="[('stage_id.fold','=',False)]"/>
                    <separator/>
                    <filter string="Unread Messages" name="message_needaction" domain="[('message_needaction','=',True)]"/>
                    <filter string="Archived" name="inactive" domain="[('active','=',False)]"/>
                    <separator/>
                    <filter string="My Activities" name="activities_my"
                        domain="[('activity_ids.user_id', '=', uid)]"/>
                    <separator/>
                    <filter string="Late Activities" name="activities_overdue"
                        domain="[('activity_ids.date_deadline', '&lt;', context_today().strftime('%Y-%m-%d'))]"
                        help="Show all records which has next action date is before today"/>
                    <filter string="Today Activities" name="activities_today"
                        domain="[('activity_ids.date_deadline', '=', context_today().strftime('%Y-%m-%d'))]"/>
                    <filter string="Future Activities" name="activities_upcoming_all"
                        domain="[('activity_ids.date_deadline', '&gt;', context_today().strftime('%Y-%m-%d'))
                        ]"/>
                    <separator/>
                    <filter string="Rated tasks" name="rating_task" domain="[('rating_last_value', '!=', 0.0)]" groups="project.group_project_rating"/>
                    <group expand="0" string="Group By">
                        <filter string="Project" name="project" context="{'group_by':'project_id'}"/>
                        <filter string="Task" name="task" context="{'group_by':'name'}"/>
                        <filter string="Assigned to" name="user" context="{'group_by':'user_id'}"/>
                        <filter string="Stage" name="stage" context="{'group_by':'stage_id'}"/>
                        <filter string="Company" name="company" context="{'group_by':'company_id'}" groups="base.group_multi_company"/>
                        <filter string="Create Date" name="group_create_date" context="{'group_by': 'create_date'}"/>
                    </group>
                </search>
            </field>
        </record>

        <record id="act_project_project_2_project_task_all" model="ir.actions.act_window">
            <field name="name">Tasks</field>
            <field name="res_model">project.task</field>
            <field name="view_mode">kanban,tree,form,calendar,pivot,graph,activity</field>
            <field name="context">{
                'pivot_row_groupby': ['user_id'],
                'search_default_project_id': [active_id],
                'default_project_id': active_id,
            }</field>
            <field name="search_view_id" ref="view_task_search_form"/>
            <field name="help" type="html">
                <p class="o_view_nocontent_smiling_face">
                    Click <i>Create</i> to start a new task.
                </p><p>
                    To get things done, use activities and status on tasks.<br/>
                    Chat in real time or by email to collaborate efficiently.
                </p>
            </field>
        </record>

        <record id="project_task_action_sub_task" model="ir.actions.act_window">
            <field name="name">Sub-tasks</field>
            <field name="res_model">project.task</field>
            <field name="view_mode">kanban,tree,form,calendar,pivot,graph,activity</field>
            <field name="search_view_id" ref="project.view_task_search_form"/>
        </record>

        <!-- Project -->
        <record id="edit_project" model="ir.ui.view">
            <field name="name">project.project.form</field>
            <field name="model">project.project</field>
            <field name="arch" type="xml">
                <form string="Project">
                    <header>
                        <button name="%(portal.portal_share_action)d" string="Share" type="action" class="oe_highlight oe_read_only"/>
                    </header>
                <sheet string="Project">
                    <div class="oe_button_box" name="button_box" groups="base.group_user">
                        <button  class="oe_stat_button" name="attachment_tree_view" type="object" icon="fa-files-o">
                            <field string="Documents" name="doc_count" widget="statinfo"/>
                        </button>
                        <button class="oe_stat_button" type="action"
                            name="%(act_project_project_2_project_task_all)d" icon="fa-tasks">
                            <field string="Tasks" name="task_count" widget="statinfo" options="{'label_field': 'label_tasks'}"/>
                        </button>
                        <button name="action_view_all_rating" type="object" attrs="{'invisible': ['|', '|', ('rating_status', '=', 'no'), ('rating_percentage_satisfaction', '=', -1)]}" class="oe_stat_button oe_percent" icon="fa-smile-o" groups="project.group_project_rating">
                            <div class="o_field_widget o_stat_info">
                                <span class="o_stat_value">
                                    <field name="rating_percentage_satisfaction" nolabel="1"/>
                                </span>
                                <span class="o_stat_text">
                                    % On <field readonly="1" name="label_tasks" options="{'label_field': 'label_tasks'}" />
                                </span>
                            </div>
                        </button>
                        <button name="toggle_active" type="object"
                                confirm="(Un)archiving a project automatically (un)archives its tasks. Do you want to proceed?"
                                class="oe_stat_button" icon="fa-archive">
                            <field name="active" widget="boolean_button"
                                options='{"terminology": "archive"}'/>
                        </button>
                    </div>
                    <div class="oe_title">
                        <h1>
                            <field name="name" placeholder="Project Name"/>
                        </h1>
                        <div name="options_active">
                            <div>
                                <label for="label_tasks" class="oe_inline" string="Name of the tasks :"/>
                                <field name="label_tasks" class="oe_inline oe_input_align"/>
                            </div>
                        </div>
                    </div>
                    <notebook>
                        <page name="settings" string="Settings">
                            <group>
                                <group>
                                    <field name="user_id" string="Project Manager" attrs="{'readonly':[('active','=',False)]}"/>
                                    <field name="privacy_visibility" widget="radio"/>
                                </group>
                                <group>
                                    <field name="partner_id" string="Customer"/>
                                    <field name="analytic_account_id" context="{'default_partner_id': partner_id}" groups="analytic.group_analytic_accounting"/>
                                    <label for="rating_status" groups="project.group_project_rating"/>
                                    <div groups="project.group_project_rating">
                                        <field name="rating_status" widget="radio"/>
                                        <p attrs="{'invisible': [('rating_status','not in',('periodic','stage'))]}" class="text-muted oe_edit_only">
                                            Edit project's stages and set an email template on the stages on which you want to activate the rating.
                                        </p>
                                    </div>
                                    <field name="rating_status_period"  class="oe_inline" attrs="{'required': [('rating_status','=','periodic')], 'invisible': [('rating_status','!=','periodic')]}" groups="project.group_project_rating"/>
                                    <field name="portal_show_rating" attrs="{'invisible': [('rating_status','==','no')]}" groups="project.group_project_rating"/>
                                    <field name="subtask_project_id" groups="project.group_subtask_project"/>
                                </group>
                                <group name="extra_settings">
                                </group>
                            </group>
                            <group name="misc">
                                <group string="Configuration" groups="base.group_no_one" name="configuration">
                                    <field name="sequence" groups="base.group_no_one"/>
                                    <field name="company_id" groups="base.group_multi_company"/>
                                </group>
                                <group string="Time Scheduling">
                                    <field name="resource_calendar_id"/>
                                </group>
                            </group>
                        </page>
                        <page name="emails" string="Emails" attrs="{'invisible': [('alias_domain', '=', False)]}">
                            <group name="group_alias">
                                <label for="alias_name" string="Email Alias"/>
                                <div name="alias_def">
                                    <field name="alias_id" class="oe_read_only oe_inline"
                                            string="Email Alias" required="0"/>
                                    <div class="oe_edit_only oe_inline" name="edit_alias" style="display: inline;" >
                                        <field name="alias_name" class="oe_inline"/>@<field name="alias_domain" class="oe_inline" readonly="1"/>
                                    </div>
                                </div>
                                <field name="alias_contact" class="oe_inline oe_edit_only"
                                        string="Accept Emails From"/>
                            </group>
                        </page>
                    </notebook>
                </sheet>
                <div class="oe_chatter">
                    <field name="message_follower_ids" widget="mail_followers" help="Follow this project to automatically track the events associated to tasks and issues of this project." groups="base.group_user"/>
                </div>
                </form>
            </field>
        </record>

        <record id="view_project_project_filter" model="ir.ui.view">
            <field name="name">project.project.select</field>
            <field name="model">project.project</field>
            <field name="arch" type="xml">
                <search string="Search Project">
                    <field name="name" string="Project Name"/>
                    <filter string="My Favorites" name="my_projects" domain="[('favorite_user_ids', 'in', uid)]"/>
                    <separator/>
                    <filter string="Followed by Me" name="followed_by_me" domain="[('message_is_follower','=',True)]"/>
                    <separator/>
                    <filter string="Archived" name="inactive" domain="[('active','=',False)]"/>
                    <field name="user_id" string="Project Manager"/>
                    <field name="partner_id" string="Contact" filter_domain="[('partner_id', 'child_of', self)]"/>
                    <group expand="0" string="Group By">
                        <filter string="Project Manager" name="Manager" context="{'group_by': 'user_id'}"/>
                        <filter string="Customer" name="Partner" context="{'group_by': 'partner_id'}"/>
                    </group>
                </search>
            </field>
        </record>

        <record id="view_project" model="ir.ui.view">
            <field name="name">project.project.tree</field>
            <field name="model">project.project</field>
            <field name="arch" type="xml">
                <tree decoration-bf="message_needaction==True" decoration-muted="active == False" string="Projects">
                    <field name="sequence" widget="handle"/>
                    <field name="message_needaction" invisible="1"/>
                    <field name="active" invisible="1"/>
                    <field name="name" string="Project Name"/>
                    <field name="user_id" string="Project Manager"/>
                    <field name="partner_id" string="Contact"/>
                </tree>
            </field>
        </record>

        <record id="project_view_kanban" model="ir.ui.view">
            <field name="name">project.project.kanban</field>
            <field name="model">project.project</field>
            <field name="arch" type="xml">
                <kanban class="o_kanban_mobile">
                    <field name="user_id" string="Project Manager"/>
                    <templates>
                        <t t-name="kanban-box">
                            <div t-attf-class="oe_kanban_content oe_kanban_global_click o_kanban_get_form">
                                <div class="row">
                                    <div class="col-12">
                                        <strong><field name="name" string="Project Name"/></strong>
                                    </div>
                                </div>
                                <div class="row">
                                    <div class="col-8">
                                        <field name="partner_id" string="Contact"/>
                                    </div>
                                    <div class="col-4">
                                        <div class="oe_kanban_bottom_right">
                                            <img t-att-src="kanban_image('res.users', 'image_small', record.user_id.raw_value)" t-att-title="record.user_id.value" t-att-alt="record.user_id.value" width="24" height="24" class="oe_kanban_avatar float-right"/>
                                        </div>
                                    </div>
                                </div>
                            </div>
                        </t>
                    </templates>
                </kanban>
            </field>
        </record>

        <record id="project_project_view_form_simplified" model="ir.ui.view">
            <field name="name">project.project.view.form.simplified</field>
            <field name="model">project.project</field>
            <field name="arch" type="xml">
                <form string="Project">
                    <group>
                        <group>
                            <field name="name" class="o_project_name oe_inline"
                                string="Project Name" placeholder="e.g. Office Party"/>
                            <field name="user_id" invisible="1"/>
                            <label for="alias_name" string="Choose a Project Email" attrs="{'invisible': [('alias_domain', '=', False)]}"/>
                            <div name="alias_def" attrs="{'invisible': [('alias_domain', '=', False)]}">
                                <field name="alias_name" class="oe_inline"/>@<field name="alias_domain" class="oe_inline" readonly="1"/>
                            </div>
                        </group>
                    </group>
                    <footer>
                        <button string="Create" name="open_tasks" type="object" class="btn-primary o_open_tasks"/>
                        <button string="Discard" class="btn-secondary" special="cancel"/>
                    </footer>
                </form>
            </field>
        </record>

        <record id="open_create_project" model="ir.actions.act_window">
            <field name="name">Create a Project</field>
            <field name="res_model">project.project</field>
            <field name="view_type">form</field>
            <field name="view_mode">form</field>
            <field name="view_id" ref="project_project_view_form_simplified"/>
            <field name="target">new</field>
        </record>

        <record model="ir.ui.view" id="view_project_kanban">
            <field name="name">project.project.kanban</field>
            <field name="model">project.project</field>
            <field name="arch" type="xml">
                <kanban class="oe_background_grey o_kanban_dashboard o_project_kanban o_emphasize_colors" on_create="project.open_create_project">
                    <field name="name"/>
                    <field name="partner_id"/>
                    <field name="color"/>
                    <field name="task_count"/>
                    <field name="label_tasks"/>
                    <field name="alias_id"/>
                    <field name="alias_name"/>
                    <field name="alias_domain"/>
                    <field name="is_favorite"/>
                    <field name="rating_percentage_satisfaction"/>
                    <field name="rating_status"/>
                    <field name="analytic_account_id"/>
                    <templates>
                        <t t-name="kanban-box">
                            <div t-attf-class="#{kanban_color(record.color.raw_value)} oe_kanban_global_click o_has_icon">
                                <div class="o_project_kanban_main">
                                    <div class="o_kanban_card_content">
                                        <div class="o_kanban_primary_left">
                                            <div class="o_primary">
                                                <span><t t-esc="record.name.value"/></span>
                                                <span t-if="record.partner_id.value">
                                                    <strong><t t-esc="record.partner_id.value"/></strong>
                                                </span>
                                            </div>
                                            <div t-if="record.alias_name.value and record.alias_domain.value">
                                                <span><i class="fa fa-envelope" role="img" aria-label="Domain Alias" title="Domain Alias"></i> <t t-esc="record.alias_id.value"/></span>
                                            </div>
                                            <div t-if="record.rating_status.raw_value != 'no'" class="mt8 text-primary" title="Percentage of happy ratings over the past 30 days. Get rating details from the More menu." groups="project.group_project_rating">
                                                <b>
                                                    <t t-if="record.rating_percentage_satisfaction.value == -1">
                                                        <i class="fa fa-smile-o"/> No rating yet
                                                    </t>
                                                    <t t-if="record.rating_percentage_satisfaction.value != -1">
                                                        <a name="action_view_all_rating" type="object" context="{'search_default_rating_last_30_days':1}">
                                                            <i class="fa fa-smile-o" role="img" aria-label="Percentage of satisfaction" title="Percentage of satisfaction"/> <t t-esc="record.rating_percentage_satisfaction.value"/>%
                                                        </a>
                                                    </t>
                                                </b>
                                            </div>
                                        </div>
                                    </div>
                                    <div class="o_kanban_card_manage_pane dropdown-menu" groups="project.group_project_manager" role="menu">
                                        <div class="o_kanban_card_manage_section o_kanban_manage_reports">
                                            <div role="menuitem">
                                                <a name="%(portal.portal_share_action)d" type="action">Share</a>
                                            </div>
                                            <div role="menuitem">
                                                <a type="edit">Edit</a>
                                            </div>
                                            <div role="menuitem" t-if="record.rating_status.raw_value != 'no'">
                                                <a name="action_view_all_rating" type="object">Customer Ratings</a>
                                            </div>
                                        </div>
                                        <div role="menuitem" aria-haspopup="true" class="o_no_padding_kanban_colorpicker">
                                            <ul class="oe_kanban_colorpicker" data-field="color" role="popup"/>
                                        </div>
                                    </div>
                                    <a class="o_kanban_manage_toggle_button o_left" href="#" groups="project.group_project_manager"><i class="fa fa-ellipsis-v" role="img" aria-label="Manage" title="Manage"/></a>
                                    <span class="o_right"><field name="is_favorite" widget="boolean_favorite" nolabel="1" force_save="1" /></span>
                                </div>

                                <div class="o_project_kanban_boxes">
                                    <a class="o_project_kanban_box" name="%(act_project_project_2_project_task_all)d" type="action">
                                        <div>
                                            <span class="o_value"><t t-esc="record.task_count.value"/></span>
                                            <span class="o_label"><t t-esc="record.label_tasks.value"/></span>
                                        </div>
                                    </a>
                                    <a t-if="record.analytic_account_id.raw_value" class="o_project_kanban_box o_project_timesheet_box" name="action_view_account_analytic_line" type="object" groups="analytic.group_analytic_accounting">
                                        <div>
                                            <span class="o_label">Profitability</span>
                                        </div>
                                    </a>
                                </div>
                            </div>
                        </t>
                    </templates>
                </kanban>
            </field>
        </record>

        <record id="ir_actions_server_project_sample" model="ir.actions.server">
            <field name="name">Project: Activate Sample Project</field>
            <field name="model_id" ref="project.model_project_project"/>
            <field name="state">code</field>
            <field name="code">action = model.activate_sample_project()</field>
        </record>

        <record id="open_view_project_all" model="ir.actions.act_window">
            <field name="name">Projects</field>
            <field name="res_model">project.project</field>
            <field name="view_type">form</field>
            <field name="domain">[]</field>
            <field name="view_mode">kanban,form</field>
            <field name="view_id" ref="view_project_kanban"/>
            <field name="search_view_id" ref="view_project_project_filter"/>
            <field name="target">main</field>
            <field name="help" type="html">
                <p class="o_view_nocontent_smiling_face">
                    Create a new project
                </p><p>
                    Or <a type="action" name="%(project.ir_actions_server_project_sample)d" tabindex="-1">activate a sample project</a> to play with.
                </p>
            </field>
        </record>

        <record id="open_view_project_all_config" model="ir.actions.act_window">
            <field name="name">Projects</field>
            <field name="res_model">project.project</field>
            <field name="view_type">form</field>
            <field name="domain">[]</field>
            <field name="view_mode">tree,kanban,form</field>
            <field name="view_ids" eval="[(5, 0, 0),
                (0, 0, {'view_mode': 'tree', 'view_id': ref('view_project')}),
                (0, 0, {'view_mode': 'kanban', 'view_id': ref('project_view_kanban')})]"/>
            <field name="search_view_id" ref="view_project_project_filter"/>
            <field name="context">{}</field>
            <field name="help" type="html">
                <p class="o_view_nocontent_empty_folder">
                    Create a new project
                </p><p>
                    Organize your activities (plan tasks, track issues, invoice timesheets) for internal, personal or customer projects.
                </p>
            </field>
        </record>

        <!-- Task -->
        <record id="view_task_form2" model="ir.ui.view">
            <field name="name">project.task.form</field>
            <field name="model">project.task</field>
            <field eval="2" name="priority"/>
            <field name="arch" type="xml">
                <form string="Task" class="o_form_project_tasks">
                    <header>
                        <button name="action_assign_to_me" string="Assign to Me" type="object" class="oe_highlight"
                            attrs="{'invisible' : [('user_id', '!=', False)]}"/>
                        <field name="stage_id" widget="statusbar" options="{'clickable': '1', 'fold_field': 'fold'}"/>
                    </header>
                    <sheet string="Task">
                    <div class="oe_button_box" name="button_box">
                        <button class="oe_stat_button" icon="fa-tasks" type="object" name="action_open_parent_task" string="Parent Task" attrs="{'invisible' : [('parent_id', '=', False)]}" groups="project.group_subtask_project"/>
                        <button name="action_subtask" type="object" class="oe_stat_button" icon="fa-tasks"
                            attrs="{'invisible' : [('parent_id', '!=', False)]}"
                            context="{'project_id': subtask_project_id, 'name': name, 'partner_id': partner_id}" groups="project.group_subtask_project">
                            <field string="Sub-tasks" name="subtask_count" widget="statinfo"/>
                        </button>
                        <button name="%(rating_rating_action_task)d" type="action" attrs="{'invisible': [('rating_count', '=', 0)]}" class="oe_stat_button" icon="fa-smile-o" groups="project.group_project_rating">
                            <field name="rating_count" string="Rating" widget="statinfo"/>
                        </button>
                        <button name="toggle_active" type="object" groups="base.group_user"
                                class="oe_stat_button" icon="fa-archive">
                            <field name="active" widget="boolean_button"
                                options='{"terminology": "archive"}'/>
                        </button>
                    </div>
                    <div class="oe_title pr-0">
                        <h1 class="d-flex flex-row justify-content-between">
                            <field name="priority" widget="priority" class="mr-3"/>
                            <field name="name" class="o_task_name text-truncate" placeholder="Task Title..."/>
                            <field name="kanban_state" widget="state_selection" class="ml-auto"/>
                        </h1>
                    </div>
                    <group>
                        <group>
                            <field name="project_id" domain="[('active', '=', True)]" options="{'no_create': True}"/>
                            <field name="user_id"
                                class="o_task_user_field"
                                options='{"no_open": True}'/>
                            <field name="legend_blocked" invisible="1"/>
                            <field name="legend_normal" invisible="1"/>
                            <field name="legend_done" invisible="1"/>
                        </group>
                        <group>
                            <field name="date_deadline"/>
                            <field name="tag_ids" widget="many2many_tags" options="{'color_field': 'color', 'no_create_edit': True}"/>
                        </group>
                    </group>
                    <notebook>
                        <page name="description_page" string="Description">
                            <field name="description" type="html"/>
                            <div class="oe_clear"/>
                        </page>
                        <page name="extra_info" string="Extra Info">
                            <group>
                                <group>
                                    <field name="sequence" groups="base.group_no_one"/>
                                    <field name="partner_id" attrs="{'readonly': [('parent_id', '!=', False)]}"/>
                                    <field name="email_from" invisible="1"/>
                                    <field name="email_cc" groups="base.group_no_one"/>
                                    <field name="parent_id" attrs="{'invisible' : [('subtask_count', '>', 0)]}" groups="project.group_subtask_project"/>
                                    <field name="child_ids" invisible="1" />
                                    <field name="subtask_project_id" invisible="1" />
                                    <field name="company_id" groups="base.group_multi_company" options="{'no_create': True}"/>
                                    <field name="displayed_image_id" groups="base.group_no_one"/>
                                </group>
                                <group>
                                    <field name="date_assign" groups="base.group_no_one"/>
                                    <field name="date_last_stage_update" groups="base.group_no_one"/>
                                </group>
                                <group string="Working Time to Assign" attrs="{'invisible': [('working_hours_open', '=', 0.0)]}">
                                    <field name="working_hours_open" string="Hours"/>
                                    <field name="working_days_open" string="Days"/>
                                </group>
                                <group string="Working Time to Close" attrs="{'invisible': [('working_hours_close', '=', 0.0)]}">
                                    <field name="working_hours_close" string="Hours"/>
                                    <field name="working_days_close" string="Days"/>
                                </group>
                            </group>
                        </page>
                    </notebook>
                    </sheet>
                    <div class="oe_chatter">
                        <field name="message_follower_ids" widget="mail_followers" groups="base.group_user"/>
                        <field name="activity_ids" widget="mail_activity"/>
                        <field name="message_ids" widget="mail_thread"/>
                    </div>
                </form>
            </field>
        </record>

        <act_window
            id="portal_share_action"
            name="Share"
            res_model="portal.share"
            binding_model="project.task"
            binding_views="form"
            view_type="form"
            target="new"
        />

        <record id="quick_create_task_form" model="ir.ui.view">
            <field name="name">project.task.form.quick_create</field>
            <field name="model">project.task</field>
            <field name="priority">1000</field>
            <field name="arch" type="xml">
                <form>
                    <group>
                        <field name="name" string = "Task Title"/>
                        <field name="user_id" options="{'no_open': True,'no_create': True}"/>
                    </group>
                </form>
            </field>
        </record>

        <!-- Project Task Kanban View -->
        <record model="ir.ui.view" id="view_task_kanban">
            <field name="name">project.task.kanban</field>
            <field name="model">project.task</field>
            <field name="arch" type="xml">
                <kanban default_group_by="stage_id" class="o_kanban_small_column o_kanban_project_tasks" on_create="quick_create" quick_create_view="project.quick_create_task_form" examples="project">
                    <field name="color"/>
                    <field name="priority"/>
                    <field name="stage_id" options='{"group_by_tooltip": {"legend_priority": "Use of stars"}}'/>
                    <field name="user_id"/>
<<<<<<< HEAD
                    <field name="user_email"/>
                    <field name="partner_id"/>
=======
>>>>>>> 752b2553
                    <field name="sequence"/>
                    <field name="date_deadline"/>
                    <field name="message_needaction_counter"/>
                    <field name="displayed_image_id"/>
                    <field name="active"/>
                    <field name="legend_blocked"/>
                    <field name="legend_normal"/>
                    <field name="legend_done"/>
                    <field name="activity_ids"/>
                    <field name="activity_state"/>
                    <field name="rating_last_value"/>
                    <field name="rating_ids"/>
                    <progressbar field="kanban_state" colors='{"done": "success", "blocked": "danger"}'/>
                    <templates>
                    <t t-name="kanban-box">
                        <div t-attf-class="oe_kanban_color_#{kanban_getcolor(record.color.raw_value)} oe_kanban_card oe_kanban_global_click">
                            <div class="oe_kanban_content">
                                <div class="o_kanban_record_top">
                                    <div class="o_kanban_record_headings">
                                        <strong class="o_kanban_record_title"><field name="name"/></strong><br/>
                                        <small class="o_kanban_record_subtitle text-muted">
                                            <field name="project_id" invisible="context.get('default_project_id', False)"/>
                                            <t t-if="record.date_deadline.raw_value and record.date_deadline.raw_value lt (new Date())" t-set="red">oe_kanban_text_red</t>
                                            <span t-attf-class="#{red || ''}"><i><field name="date_deadline"/></i></span>
                                            <t t-if="record.partner_id.value"><span><field name="partner_id"/></span></t>
                                            <t t-else="record.email_from.raw_value"><span><field name="email_from"/></span></t>
                                        </small>
                                    </div>
                                    <div class="o_dropdown_kanban dropdown" groups="base.group_user">
                                        <a role="button" class="dropdown-toggle o-no-caret btn" data-toggle="dropdown" href="#" aria-label="Dropdown menu" title="Dropdown menu">
                                            <span class="fa fa-ellipsis-v"/>
                                        </a>
                                        <div class="dropdown-menu" role="menu">
                                            <a t-if="widget.editable" role="menuitem" type="set_cover" class="dropdown-item" data-field="displayed_image_id">Set Cover Image</a>
                                            <a name="%(portal.portal_share_action)d" role="menuitem" type="action" class="dropdown-item">Share</a>
                                            <a t-if="widget.editable" role="menuitem" type="edit" class="dropdown-item">Edit Task</a>
                                            <a t-if="widget.deletable" role="menuitem" type="delete" class="dropdown-item">Delete</a>
                                            <div role="separator" class="dropdown-divider"></div>
                                            <ul class="oe_kanban_colorpicker" data-field="color"/>
                                        </div>
                                    </div>
                                </div>
                                <div class="o_kanban_record_body">
                                    <field name="tag_ids" widget="many2many_tags" options="{'color_field': 'color'}"/>
                                    <div t-if="record.displayed_image_id.value">
                                        <field name="displayed_image_id" widget="attachment_image"/>
                                    </div>
                                </div>
                                <div class="o_kanban_record_bottom">
                                    <div class="oe_kanban_bottom_left">
                                        <field name="priority" widget="priority"/>
                                        <field name="activity_ids" widget="kanban_activity"/>
                                        <t t-if="record.message_needaction_counter.raw_value">
                                            <span role="alert" class='oe_kanban_mail_new' title='Unread Messages'><i class='fa fa-comments' role="img" aria-label="Unread Messages"/><t t-raw="record.message_needaction_counter.raw_value"/></span>
                                        </t>
                                        <b t-if="record.rating_ids.raw_value.length">
                                            <span style="font-weight:bold;" class="fa fa-fw mt4 fa-smile-o text-success" t-if="record.rating_last_value.value == 10" title="Latest Rating: Satisfied" role="img" aria-label="Happy face"/>
                                            <span style="font-weight:bold;" class="fa fa-fw mt4 fa-meh-o text-warning" t-if="record.rating_last_value.value == 5" title="Latest Rating: Not Satisfied" role="img" aria-label="Neutral face"/>
                                            <span style="font-weight:bold;" class="fa fa-fw mt4 fa-frown-o text-danger" t-if="record.rating_last_value.value == 1" title="Latest Rating: Higly Dissatisfied" role="img" aria-label="Sad face"/>
                                        </b>
                                    </div>
                                    <div class="oe_kanban_bottom_right">
                                        <field name="kanban_state" widget="state_selection" groups="base.group_user"/>
                                        <img t-att-src="kanban_image('res.users', 'image_small', record.user_id.raw_value)" t-att-title="record.user_id.value" t-att-alt="record.user_id.value" width="24" height="24" class="oe_kanban_avatar"/>
                                    </div>
                                </div>
                            </div>
                            <div class="oe_clear"></div>
                        </div>
                    </t>
                    </templates>
                </kanban>
            </field>
         </record>

        <record id="view_task_tree2" model="ir.ui.view">
            <field name="name">project.task.tree</field>
            <field name="model">project.task</field>
            <field eval="2" name="priority"/>
            <field name="arch" type="xml">
                <tree decoration-bf="message_needaction==True" decoration-danger="date_deadline and (date_deadline&lt;current_date)" string="Tasks">
                    <field name="message_needaction" invisible="1"/>
                    <field name="sequence" invisible="not context.get('seq_visible', False)"/>
                    <field name="name"/>
                    <field name="project_id" invisible="context.get('user_invisible', False)"/>
                    <field name="user_id" invisible="context.get('user_invisible', False)"/>
                    <field name="date_deadline" invisible="context.get('deadline_visible',True)"/>
                    <field name="stage_id" invisible="context.get('set_visible',False)"/>
                </tree>
            </field>
        </record>

        <record id="project_task_view_tree_activity" model="ir.ui.view">
            <field name="name">project.task.tree.activity</field>
            <field name="model">project.task</field>
            <field name="arch" type="xml">
                <tree string="Next Activities" decoration-danger="activity_date_deadline &lt; current_date" default_order="activity_date_deadline">
                    <field name="name"/>
                    <field name="project_id"/>
                    <field name="activity_date_deadline"/>
                    <field name="activity_type_id"/>
                    <field name="activity_summary"/>
                    <field name="stage_id"/>
                </tree>
            </field>
        </record>

        <record id="view_task_calendar" model="ir.ui.view">
            <field name="name">project.task.calendar</field>
            <field name="model">project.task</field>
            <field eval="2" name="priority"/>
            <field name="arch" type="xml">
                <calendar date_start="date_deadline" string="Tasks" mode="month" color="user_id">
                    <field name="name"/>
                </calendar>
            </field>
        </record>

        <record id="view_project_task_pivot" model="ir.ui.view">
            <field name="name">project.task.pivot</field>
            <field name="model">project.task</field>
            <field name="arch" type="xml">
                <pivot string="Project Tasks">
                    <field name="project_id" type="row"/>
                    <field name="stage_id" type="col"/>
                </pivot>
            </field>
        </record>

        <record id="view_project_task_graph" model="ir.ui.view">
            <field name="name">project.task.graph</field>
            <field name="model">project.task</field>
            <field name="arch" type="xml">
                <graph string="Project Tasks">
                    <field name="project_id"/>
                    <field name="stage_id"/>
                </graph>
            </field>
        </record>

        <record id="project_task_view_activity" model="ir.ui.view">
            <field name="name">project.task.activity</field>
            <field name="model">project.task</field>
            <field name="arch" type="xml">
                <activity string="Project Tasks">
                    <field name="user_id"/>
                    <templates>
                        <div t-name="activity-box">
                            <img t-att-src="activity_image('res.users', 'image_small', record.user_id.raw_value)" t-att-title="record.user_id.value" t-att-alt="record.user_id.value"/>
                            <div>
                                <field name="name" display="full"/>
                                <field name="project_id" muted="1" display="full" invisible="context.get('default_project_id', False)"/>
                            </div>
                        </div>
                    </templates>
                </activity>
            </field>
        </record>

        <record id="action_view_task" model="ir.actions.act_window">
            <field name="name">Tasks</field>
            <field name="res_model">project.task</field>
            <field name="view_mode">kanban,tree,form,calendar,pivot,graph,activity</field>
            <field name="context">{'search_default_my_tasks': 1}</field>
            <field name="search_view_id" ref="view_task_search_form"/>
            <field name="help" type="html">
                <p class="o_view_nocontent_smiling_face">
                    Create a new task
                </p><p>
                    Odoo's project management allows you to manage the pipeline of your tasks efficiently.<br/>
                    You can track progress, discuss on tasks, attach documents, etc.
                </p>
            </field>
        </record>
        <record id="open_view_task_list_kanban" model="ir.actions.act_window.view">
            <field name="sequence" eval="0"/>
            <field name="view_mode">kanban</field>
            <field name="act_window_id" ref="action_view_task"/>
        </record>
        <record id="open_view_task_list_tree" model="ir.actions.act_window.view">
            <field name="sequence" eval="1"/>
            <field name="view_mode">tree</field>
            <field name="act_window_id" ref="action_view_task"/>
        </record>

        <menuitem name="All Tasks" id="menu_project_management" parent="menu_main_pm"
            action="action_view_task" sequence="2" groups="base.group_no_one,group_project_user"/>

        <record id="project_task_action_from_partner" model="ir.actions.act_window">
            <field name="name">Tasks</field>
            <field name="res_model">project.task</field>
            <field name="view_mode">kanban,tree,form</field>
            <field name="search_view_id" ref="view_task_search_form"/>
        </record>

        <record id="action_view_task_overpassed_draft" model="ir.actions.act_window">
            <field name="name">Overpassed Tasks</field>
            <field name="res_model">project.task</field>
            <field name="view_type">form</field>
            <field name="view_mode">tree,form,calendar,graph,kanban</field>
            <field name="domain">[('date_deadline','&lt;',time.strftime('%Y-%m-%d'))]</field>
            <field name="filter" eval="True"/>
            <field name="search_view_id" ref="view_task_search_form"/>
        </record>

        <!-- Opening task when double clicking on project -->
        <record id="dblc_proj" model="ir.actions.act_window">
            <field name="res_model">project.task</field>
            <field name="name">Project's tasks</field>
            <field name="view_type">form</field>
            <field name="view_mode">tree,form,calendar,graph,kanban</field>
            <field name="domain">[('project_id', '=', active_id)]</field>
            <field name="context">{'project_id':active_id}</field>
        </record>

        <!-- Task types -->
        <record id="task_type_search" model="ir.ui.view">
            <field name="name">project.task.type.search</field>
            <field name="model">project.task.type</field>
            <field name="arch" type="xml">
                <search string="Tasks Stages">
                   <field name="name" string="Tasks Stages"/>
                </search>
            </field>
        </record>

        <record id="task_type_edit" model="ir.ui.view">
            <field name="name">project.task.type.form</field>
            <field name="model">project.task.type</field>
            <field name="arch" type="xml">
                <form string="Task Stage">
                    <sheet>
                        <group>
                            <group>
                                <field name="name"/>
                                <field name="mail_template_id"/>
                                <field name="rating_template_id" groups="project.group_project_rating"/>
                                <field name="auto_validation_kanban_state" attrs="{'invisible': [('rating_template_id','=', False)]}" groups="project.group_project_rating"/>
                            </group>
                            <group>
                                <field name="fold"/>
                                <field name="project_ids" widget="many2many_tags" groups="base.group_no_one"/>
                                <field name="sequence" groups="base.group_no_one"/>
                            </group>
                        </group>
                        <group string="Stage Description and Tooltips">
                            <p class="text-muted" colspan="2">
                                At each stage employees can block or make task/issue ready for next stage.
                                You can define here labels that will be displayed for the state instead
                                of the default labels.
                            </p>
                            <label for="legend_normal" string=" " class="o_status oe_project_kanban_legend"
                                title="Task in progress. Click to block or set as done."
                                aria-label="Task in progress. Click to block or set as done." role="img"/>
                            <field name="legend_normal" nolabel="1"/>
                            <label for="legend_blocked" string=" " class="o_status o_status_red oe_project_kanban_legend"
                                title="Task is blocked. Click to unblock or set as done."
                                aria-label="Task is blocked. Click to unblock or set as done." role="img"/>
                            <field name="legend_blocked" nolabel="1"/>
                            <label for="legend_done" string=" " class="o_status o_status_green oe_project_kanban_legend"
                                title="This step is done. Click to block or set in progress."
                                aria-label="This step is done. Click to block or set in progress." role="img"/>
                            <field name="legend_done" nolabel="1"/>

                            <p class="text-muted" colspan="2">
                                You can also give a tooltip about the use of the stars available in the kanban and form views.
                            </p>
                            <label for="legend_priority" string=" " class="fa fa-star fa-lg o_star_on oe_project_kanban_legend" aria-label="Legend priority" title="Legend priority" role="img"/>
                            <field name="legend_priority" nolabel="1"/>

                            <p class="text-muted" colspan="2">
                                You can also add a description to help your coworkers understand the meaning and purpose of the stage.
                            </p>
                            <field name="description" placeholder="Add a description..." nolabel="1" colspan="2"/>
                        </group>
                    </sheet>
                </form>
            </field>
        </record>

        <record id="task_type_tree" model="ir.ui.view">
            <field name="name">project.task.type.tree</field>
            <field name="model">project.task.type</field>
            <field name="arch" type="xml">
                <tree string="Task Stage">
                    <field name="sequence" widget="handle" groups="base.group_no_one"/>
                    <field name="name"/>
                    <field name="fold"/>
                    <field name="description"/>
                </tree>
            </field>
        </record>

        <record id="view_project_task_type_kanban" model="ir.ui.view">
            <field name="name">project.task.type.kanban</field>
            <field name="model">project.task.type</field>
            <field name="arch" type="xml">
                <kanban class="o_kanban_mobile">
                    <field name="name"/>
                    <field name="fold"/>
                    <field name="description"/>
                    <templates>
                        <t t-name="kanban-box">
                            <div t-attf-class="oe_kanban_global_click">
                                <div class="row">
                                    <div class="col-12">
                                        <strong><t t-esc="record.name.value"/></strong>
                                    </div>
                                </div>
                                <t t-if="record.description.value">
                                    <hr class="mt8 mb8"/>
                                    <t t-esc="record.description.value"/>
                                </t>
                            </div>
                        </t>
                    </templates>
                </kanban>
            </field>
        </record>

        <record id="open_task_type_form" model="ir.actions.act_window">
            <field name="name">Stages</field>
            <field name="res_model">project.task.type</field>
            <field name="view_type">form</field>
            <field name="view_mode">tree,kanban,form</field>
            <field name="view_id" ref="task_type_tree"/>
            <field name="help" type="html">
              <p class="o_view_nocontent_smiling_face">
                Create a new stage in the task pipeline
              </p><p>
                Define the steps that will be used in the project from the
                creation of the task, up to the closing of the task or issue.
                You will use these stages in order to track the progress in
                solving a task or an issue.
              </p>
            </field>
        </record>

        <menuitem id="menu_tasks_config" name="GTD" parent="menu_project_config" sequence="2"/>

        <menuitem action="open_task_type_form" id="menu_project_config_project" name="Stages" parent="menu_project_config" sequence="3" groups="base.group_no_one"/>

        <menuitem action="open_view_project_all" id="menu_projects" name="Projects" parent="menu_main_pm" sequence="1"/>
        <menuitem action="open_view_project_all_config" id="menu_projects_config" name="Projects" parent="menu_project_config" sequence="10"/>

        <!-- User Form -->
        <act_window context="{'search_default_user_id': [active_id], 'default_user_id': active_id}"
                    id="act_res_users_2_project_task_opened" name="Assigned Tasks"
                    res_model="project.task" view_mode="tree,form,calendar,graph" view_type="form"
                    binding_model="res.users" binding_views="form"/>

        <!-- Tags -->
        <record model="ir.ui.view" id="project_tags_search_view">
            <field name="name">Tags</field>
            <field name="model">project.tags</field>
            <field name="arch" type="xml">
                <search string="Issue Version">
                    <field name="name"/>
                </search>
            </field>
        </record>

        <record model="ir.ui.view" id="project_tags_form_view">
            <field name="name">Tags</field>
            <field name="model">project.tags</field>
            <field name="arch" type="xml">
                <form string="Tags">
                    <sheet>
                        <group>
                            <field name="name"/>
                        </group>
                    </sheet>
                </form>
            </field>
        </record>

        <record id="project_tags_action" model="ir.actions.act_window">
            <field name="name">Tags</field>
            <field name="res_model">project.tags</field>
            <field name="view_type">form</field>
            <field name="help" type="html">
              <p class="o_view_nocontent_smiling_face">
                Create a new tag
              </p>
            </field>
        </record>
        <menuitem action="project_tags_action" id="menu_project_tags_act" parent="menu_project_config"/>

        <!-- Reporting menus -->
        <menuitem id="menu_project_report" name="Reporting"
            groups="project.group_project_manager"
            parent="menu_main_pm" sequence="99"/>

        <menuitem id="menu_project_report_task_analysis"
            name="Tasks Analysis"
            action="project.action_project_task_user_tree"
            parent="menu_project_report"
            sequence="10"/>

        <menuitem id="rating_rating_menu_project"
            action="rating_rating_action_project_report"
            parent="menu_project_report"
            groups="project.group_project_rating"
            sequence="40"/>

</odoo><|MERGE_RESOLUTION|>--- conflicted
+++ resolved
@@ -547,11 +547,7 @@
                     <field name="priority"/>
                     <field name="stage_id" options='{"group_by_tooltip": {"legend_priority": "Use of stars"}}'/>
                     <field name="user_id"/>
-<<<<<<< HEAD
-                    <field name="user_email"/>
                     <field name="partner_id"/>
-=======
->>>>>>> 752b2553
                     <field name="sequence"/>
                     <field name="date_deadline"/>
                     <field name="message_needaction_counter"/>
