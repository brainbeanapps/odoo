# Albanian translation for openobject-addons
# Copyright (c) 2014 Rosetta Contributors and Canonical Ltd 2014
# This file is distributed under the same license as the openobject-addons package.
# FIRST AUTHOR <EMAIL@ADDRESS>, 2014.
#
msgid ""
msgstr ""
<<<<<<< HEAD
"Project-Id-Version: openobject-addons\n"
"Report-Msgid-Bugs-To: FULL NAME <EMAIL@ADDRESS>\n"
"POT-Creation-Date: 2014-09-23 16:27+0000\n"
"PO-Revision-Date: 2014-08-14 16:10+0000\n"
"Last-Translator: FULL NAME <EMAIL@ADDRESS>\n"
"Language-Team: Albanian <sq@li.org>\n"
=======
"Project-Id-Version: Odoo 8.0\n"
"Report-Msgid-Bugs-To: \n"
"POT-Creation-Date: 2015-10-19 06:31+0000\n"
"PO-Revision-Date: 2016-03-31 15:42+0000\n"
"Last-Translator: Martin Trigaux\n"
"Language-Team: Albanian (http://www.transifex.com/odoo/odoo-8/language/sq/)\n"
>>>>>>> ceb87b78
"MIME-Version: 1.0\n"
"Content-Type: text/plain; charset=UTF-8\n"
"Content-Transfer-Encoding: 8bit\n"
"X-Launchpad-Export-Date: 2014-09-24 09:28+0000\n"
"X-Generator: Launchpad (build 17196)\n"

#. module: project
#: field:res.partner,task_count:0
msgid "# Tasks"
msgstr ""

#. module: project
#: field:report.project.task.user,no_of_days:0
msgid "# of Days"
msgstr ""

#. module: project
#: field:project.task.history.cumulative,nbr_tasks:0
#: field:report.project.task.user,nbr:0
msgid "# of Tasks"
msgstr ""

#. module: project
#: code:addons/project/project.py:360
#: code:addons/project/project.py:380
#: code:addons/project/project.py:703
#, python-format
msgid "%s (copy)"
msgstr "%s (kopje)"

#. module: project
#: model:ir.actions.act_window,help:project.open_view_project_all
msgid ""
"<p class=\"oe_view_nocontent_create\">\n"
"                  Click to start a new project.\n"
"                </p><p>\n"
"                  Projects are used to organize your activities; plan\n"
"                  tasks, track issues, invoice timesheets. You can define\n"
"                  internal projects (R&amp;D, Improve Sales Process),\n"
"                  private projects (My Todos) or customer ones.\n"
"                </p><p>\n"
"                  You will be able collaborate with internal users on\n"
"                  projects or invite customers to share your activities.\n"
"                </p>\n"
"            "
msgstr ""

#. module: project
#: model:ir.actions.act_window,help:project.project_category_action
msgid ""
"<p class=\"oe_view_nocontent_create\">\n"
"                Click to add a new tag.\n"
"              </p>\n"
"            "
msgstr ""

#. module: project
#: model:ir.actions.act_window,help:project.open_task_type_form
msgid ""
"<p class=\"oe_view_nocontent_create\">\n"
"                Click to add a stage in the task pipeline.\n"
"              </p><p>\n"
"                Define the steps that will be used in the project from the\n"
"                creation of the task, up to the closing of the task or "
"issue.\n"
"                You will use these stages in order to track the progress in\n"
"                solving a task or an issue.\n"
"              </p>\n"
"            "
msgstr ""

#. module: project
#: model:ir.actions.act_window,help:project.act_project_project_2_project_task_all
#: model:ir.actions.act_window,help:project.action_view_task
msgid ""
"<p>\n"
"                    Odoo's project management allows you to manage the "
"pipeline\n"
"                    of tasks in order to get things done efficiently. You "
"can\n"
"                    track progress, discuss on tasks, attach documents, "
"etc.\n"
"                </p>\n"
"            "
msgstr ""

#. module: project
#: help:project.task,kanban_state:0
msgid ""
"A task's kanban state indicates special situations affecting it:\n"
" * Normal is the default situation\n"
" * Blocked indicates something is preventing the progress of this task\n"
" * Ready for next stage indicates the task is ready to be pulled to the next "
"stage"
msgstr ""

#. module: project
#: view:project.project:project.edit_project
msgid "Accept Emails From"
msgstr ""

#. module: project
#: field:project.project,active:0
msgid "Active"
msgstr "Aktiv"

#. module: project
#: view:project.task:project.view_task_form2
msgid "Add a Description..."
msgstr ""

#. module: project
#: view:project.task.type:project.task_type_edit
msgid "Add a description..."
msgstr ""

#. module: project
#: view:project.project:project.edit_project
msgid "Administration"
msgstr ""

#. module: project
#: field:project.project,alias_id:0
msgid "Alias"
msgstr ""

#. module: project
#: field:project.project,alias_model:0
msgid "Alias Model"
msgstr ""

#. module: project
#: field:project.config.settings,group_manage_delegation_task:0
msgid "Allow task delegation"
msgstr ""

#. module: project
#: help:project.config.settings,group_time_work_estimation_tasks:0
msgid "Allows you to compute Time Estimation on tasks."
msgstr ""

#. module: project
#: help:project.config.settings,group_tasks_work_on_tasks:0
msgid "Allows you to compute work on tasks."
msgstr ""

#. module: project
#: help:project.config.settings,group_manage_delegation_task:0
msgid "Allows you to delegate tasks to other users."
msgstr ""

#. module: project
#: model:project.task.type,name:project.project_tt_analysis
msgid "Analysis"
msgstr ""

#. module: project
#: model:ir.model,name:project.model_account_analytic_account
msgid "Analytic Account"
msgstr ""

#. module: project
#: view:project.project:project.edit_project
msgid "Append this project to another one using analytic accounts hierarchy"
msgstr ""

#. module: project
#: view:project.config.settings:project.view_config_settings
msgid "Apply"
msgstr ""

#. module: project
#: field:project.task.delegate,user_id:0
msgid "Assign To"
msgstr ""

#. module: project
#: field:report.project.task.user,date_start:0
msgid "Assignation Date"
msgstr ""

#. module: project
#: view:project.task:project.view_task_search_form
#: view:report.project.task.user:project.view_task_project_user_search
msgid "Assignation Month"
msgstr ""

#. module: project
#: model:ir.actions.act_window,name:project.act_res_users_2_project_task_opened
msgid "Assigned Tasks"
msgstr ""

#. module: project
#: field:report.project.task.user,user_id:0
msgid "Assigned To"
msgstr ""

#. module: project
#: view:project.task:project.view_task_search_form
#: field:project.task,user_id:0
#: view:project.task.history.cumulative:project.view_task_history_search
#: view:report.project.task.user:project.view_task_project_user_search
msgid "Assigned to"
msgstr ""

#. module: project
#: code:addons/project/project.py:212
#, python-format
msgid "Attachments"
msgstr ""

#. module: project
#: field:report.project.task.user,hours_delay:0
msgid "Avg. Plan.-Eff."
msgstr ""

#. module: project
#: selection:project.task,kanban_state:0
#: selection:project.task.history,kanban_state:0
#: view:project.task.history.cumulative:project.view_task_history_search
#: selection:project.task.history.cumulative,kanban_state:0
#: selection:report.project.task.user,state:0
msgid "Blocked"
msgstr ""

#. module: project
#: model:ir.filters,name:project.filter_task_report_responsible
msgid "By Responsible"
msgstr ""

#. module: project
#: model:ir.filters,name:project.filter_task_report_reviewer
msgid "By Reviewer"
msgstr ""

#. module: project
#: code:addons/project/wizard/project_task_delegate.py:69
#: code:addons/project/wizard/project_task_delegate.py:70
#: code:addons/project/wizard/project_task_delegate.py:77
#: code:addons/project/wizard/project_task_delegate.py:78
#, python-format
msgid "CHECK: "
msgstr ""

#. module: project
#: code:addons/project/wizard/project_task_delegate.py:81
#, python-format
msgid "CHECK: %s"
msgstr ""

#. module: project
#: view:project.config.settings:project.view_config_settings
#: view:project.task.delegate:project.view_project_task_delegate
msgid "Cancel"
msgstr "Anullo"

#. module: project
#: view:project.project:project.edit_project
msgid "Cancel Project"
msgstr ""

#. module: project
#: selection:project.project,state:0
#: model:project.task.type,name:project.project_tt_cancel
msgid "Cancelled"
msgstr "E Anulluar"

#. module: project
#: model:ir.model,name:project.model_project_category
msgid "Category of project's task, issue, ..."
msgstr ""

#. module: project
#: code:addons/project/project.py:921
#, python-format
msgid ""
"Child task still open.\n"
"Please cancel or complete child task first."
msgstr ""

#. module: project
#: view:project.project:project.edit_project
msgid "Close Project"
msgstr ""

#. module: project
#: selection:project.project,state:0
msgid "Closed"
msgstr "Mbyllur"

#. module: project
#: field:project.project,color:0
#: field:project.task,color:0
msgid "Color Index"
msgstr ""

#. module: project
#: view:project.task.type:project.task_type_search
msgid "Common"
msgstr ""

#. module: project
#: model:ir.model,name:project.model_res_company
msgid "Companies"
msgstr "Kompanitë"

#. module: project
#: view:project.task:project.view_task_search_form
#: field:project.task,company_id:0
#: field:project.task.work,company_id:0
#: view:report.project.task.user:project.view_task_project_user_search
#: field:report.project.task.user,company_id:0
msgid "Company"
msgstr "Kompani"

#. module: project
#: help:project.task,delay_hours:0
msgid ""
"Computed as difference between planned hours by the project manager and the "
"total hours of the task."
msgstr ""

#. module: project
#: help:project.task,total_hours:0
msgid "Computed as: Time Spent + Remaining Time."
msgstr ""

#. module: project
#: help:project.task,effective_hours:0
msgid "Computed using the sum of the task work done."
msgstr ""

#. module: project
#: model:ir.actions.act_window,name:project.action_config_settings
#: view:project.config.settings:project.view_config_settings
msgid "Configure Project"
msgstr ""

#. module: project
#: view:project.project:project.view_project
#: view:project.project:project.view_project_project_filter
#: field:report.project.task.user,partner_id:0
msgid "Contact"
msgstr ""

#. module: project
#: model:project.category,name:project.project_category_01
msgid "Contact's suggestion"
msgstr ""

#. module: project
#: field:project.project,analytic_account_id:0
msgid "Contract/Analytic"
msgstr ""

#. module: project
#: field:project.task,create_date:0
msgid "Create Date"
msgstr ""

#. module: project
#: field:project.category,create_uid:0
#: field:project.config.settings,create_uid:0
#: field:project.project,create_uid:0
#: field:project.task,create_uid:0
#: field:project.task.delegate,create_uid:0
#: field:project.task.type,create_uid:0
#: field:project.task.work,create_uid:0
msgid "Created by"
msgstr "Krijuar nga"

#. module: project
#: field:project.category,create_date:0
#: field:project.config.settings,create_date:0
#: field:project.project,create_date:0
#: field:project.task.delegate,create_date:0
#: field:project.task.type,create_date:0
#: field:project.task.work,create_date:0
msgid "Created on"
msgstr "Krijuar me"

#. module: project
#: view:project.task:project.view_task_search_form
#: view:project.task.history.cumulative:project.view_task_history_search
#: view:report.project.task.user:project.view_task_project_user_search
msgid "Creation Date"
msgstr ""

#. module: project
#: model:ir.actions.act_window,name:project.action_view_task_history_cumulative
#: model:ir.ui.menu,name:project.menu_action_view_task_history_cumulative
msgid "Cumulative Flow"
msgstr ""

#. module: project
#: field:project.task,partner_id:0
msgid "Customer"
msgstr ""

#. module: project
#: field:project.task.history,date:0
#: field:project.task.history.cumulative,date:0
#: field:project.task.work,date:0
msgid "Date"
msgstr "Data"

#. module: project
#: help:project.project,message_last_post:0
#: help:project.task,message_last_post:0
msgid "Date of the last message posted on the record."
msgstr "Data e mesazhit të fundit të postuar në regjistër"

#. module: project
#: field:report.project.task.user,opening_days:0
msgid "Days to Assign"
msgstr ""

#. module: project
#: field:report.project.task.user,closing_days:0
msgid "Days to Close"
msgstr ""

#. module: project
#: field:project.task,date_deadline:0
#: field:report.project.task.user,date_deadline:0
msgid "Deadline"
msgstr ""

#. module: project
#: field:project.task.type,case_default:0
msgid "Default for New Projects"
msgstr ""

#. module: project
#: field:project.task,delay_hours:0
msgid "Delay Hours"
msgstr ""

#. module: project
#: view:project.task:project.view_task_form2
msgid "Delegate"
msgstr ""

#. module: project
#: view:project.task.delegate:project.view_project_task_delegate
msgid "Delegated Task"
msgstr ""

#. module: project
#: field:project.task,child_ids:0
msgid "Delegated Tasks"
msgstr ""

#. module: project
#: field:project.task.delegate,name:0
msgid "Delegated Title"
msgstr ""

#. module: project
#: field:project.task,delegated_user_id:0
msgid "Delegated To"
msgstr ""

#. module: project
#: code:addons/project/project.py:938
#, python-format
msgid "Delegated User should be specified"
msgstr ""

#. module: project
#: view:project.task:project.view_task_form2
msgid "Delegated tasks"
msgstr ""

#. module: project
#: view:project.task:project.view_task_form2
msgid "Delegation"
msgstr ""

#. module: project
#: view:project.project:project.view_project_kanban
#: view:project.task:project.view_task_kanban
msgid "Delete"
msgstr ""

#. module: project
#: view:project.task:project.view_task_form2
#: field:project.task,description:0
#: field:project.task.type,description:0
msgid "Description"
msgstr "Përshkrimi"

#. module: project
#: model:project.task.type,name:project.project_tt_design
msgid "Design"
msgstr ""

#. module: project
#: model:project.task.type,name:project.project_tt_development
msgid "Development"
msgstr ""

#. module: project
#: view:project.project:project.edit_project
#: view:project.project:project.view_project_kanban
msgid "Documents"
msgstr ""

#. module: project
#: selection:project.task.delegate,state:0
#: model:project.task.type,name:project.project_tt_deployment
msgid "Done"
msgstr "E Kryer"

#. module: project
#: field:project.task.work,user_id:0
msgid "Done by"
msgstr ""

#. module: project
#: view:project.task:project.view_task_kanban
msgid "Edit..."
msgstr ""

#. module: project
#: field:report.project.task.user,hours_effective:0
msgid "Effective Hours"
msgstr ""

#. module: project
#: view:project.project:project.edit_project
msgid "Email Alias"
msgstr ""

#. module: project
#: view:project.project:project.edit_project
#: field:project.task.history,end_date:0
#: field:project.task.history.cumulative,end_date:0
msgid "End Date"
msgstr "Data Perfundimtare"

#. module: project
#: field:project.task,date_end:0
#: field:report.project.task.user,date_end:0
msgid "Ending Date"
msgstr "Data Përfundimtare"

#. module: project
#: constraint:project.task:0
msgid "Error ! Task end-date must be greater than task start-date"
msgstr ""

#. module: project
#: constraint:project.task:0
msgid "Error ! You cannot create recursive tasks."
msgstr ""

#. module: project
#: constraint:project.project:0
msgid "Error! project start-date must be lower than project end-date."
msgstr ""

#. module: project
#: help:project.task.delegate,planned_hours_me:0
msgid ""
"Estimated time for you to validate the work done by the user to whom you "
"delegate this task"
msgstr ""

#. module: project
#: help:project.task.delegate,planned_hours:0
msgid "Estimated time to close this task by the delegated user"
msgstr ""

#. module: project
#: help:project.task,planned_hours:0
msgid ""
"Estimated time to do the task, usually set by the project manager when the "
"task is in draft state."
msgstr ""

#. module: project
#: model:project.category,name:project.project_category_03
msgid "Experiment"
msgstr ""

#. module: project
#: view:report.project.task.user:project.view_task_project_user_search
msgid "Extended Filters"
msgstr ""

#. module: project
#: view:project.task:project.view_task_form2
msgid "Extra Info"
msgstr ""

#. module: project
#: model:project.category,name:project.project_category_02
msgid "Feature request"
msgstr ""

#. module: project
#: field:project.task.type,fold:0
msgid "Folded in Kanban View"
msgstr ""

#. module: project
#: view:project.project:project.edit_project
msgid ""
"Follow this project to automatically track the events associated to tasks "
"and issues of this project."
msgstr ""

#. module: project
#: field:project.project,message_follower_ids:0
#: field:project.task,message_follower_ids:0
msgid "Followers"
msgstr "Ndjekesit"

#. module: project
#: model:ir.ui.menu,name:project.menu_tasks_config
msgid "GTD"
msgstr ""

#. module: project
#: view:project.task:project.view_task_form2
msgid "Gantt View"
msgstr ""

#. module: project
#: field:project.config.settings,module_sale_service:0
msgid "Generate tasks from sale orders"
msgstr ""

#. module: project
#: help:project.project,sequence:0
msgid "Gives the sequence order when displaying a list of Projects."
msgstr ""

#. module: project
#: help:project.task,sequence:0
msgid "Gives the sequence order when displaying a list of tasks."
msgstr ""

#. module: project
#: view:project.project:project.view_project_project_filter
#: view:project.task:project.view_task_search_form
#: view:project.task.history.cumulative:project.view_task_history_search
#: view:report.project.task.user:project.view_task_project_user_search
msgid "Group By"
msgstr "Grupo Nga"

#. module: project
#: view:project.config.settings:project.view_config_settings
msgid "Helpdesk & Support"
msgstr ""

#. module: project
#: selection:project.task,priority:0
#: selection:report.project.task.user,priority:0
msgid "High"
msgstr ""

#. module: project
#: model:ir.model,name:project.model_project_task_history
#: model:ir.model,name:project.model_project_task_history_cumulative
msgid "History of Tasks"
msgstr ""

#. module: project
#: help:project.project,message_summary:0
#: help:project.task,message_summary:0
msgid ""
"Holds the Chatter summary (number of messages, ...). This summary is "
"directly in html format in order to be inserted in kanban views."
msgstr ""

#. module: project
#: help:project.project,privacy_visibility:0
msgid ""
"Holds visibility of the tasks or issues that belong to the current project:\n"
"- Public: everybody sees everything; if portal is activated, portal users\n"
"   see all tasks or issues; if anonymous portal is activated, visitors\n"
"   see all tasks or issues\n"
"- Portal (only available if Portal is installed): employees see everything;\n"
"   if portal is activated, portal users see the tasks or issues followed by\n"
"   them or by someone of their company\n"
"- Employees Only: employees see all tasks or issues\n"
"- Followers Only: employees see only the followed tasks or issues; if "
"portal\n"
"   is activated, portal users see the followed tasks or issues."
msgstr ""

#. module: project
#: field:project.task,effective_hours:0
msgid "Hours Spent"
msgstr ""

#. module: project
#: field:project.task.delegate,planned_hours_me:0
msgid "Hours to Validate"
msgstr ""

#. module: project
#: field:project.category,id:0
#: field:project.config.settings,id:0
#: field:project.project,id:0
#: field:project.task,id:0
#: field:project.task.delegate,id:0
#: field:project.task.history,id:0
#: field:project.task.history.cumulative,id:0
#: field:project.task.type,id:0
#: field:project.task.work,id:0
#: field:report.project.task.user,id:0
msgid "ID"
msgstr "ID"

#. module: project
#: help:project.project,message_unread:0
#: help:project.task,message_unread:0
msgid "If checked new messages require your attention."
msgstr "Nëqoftëse është e çekuar mesazhet e reja kërkojnë vëmëndjen tuaj."

#. module: project
#: help:account.analytic.account,use_tasks:0
msgid ""
"If checked, this contract will be available in the project menu and you will "
"be able to manage tasks or track issues"
msgstr ""

#. module: project
#: help:project.project,active:0
msgid ""
"If the active field is set to False, it will allow you to hide the project "
"without removing it."
msgstr ""

#. module: project
#: help:project.task,progress:0
msgid ""
"If the task has a progress of 99.99% you should close the task if it's "
"finished or reevaluate the time"
msgstr ""

#. module: project
#: help:project.task.type,case_default:0
msgid ""
"If you check this field, this stage will be proposed by default on each new "
"project. It will not assign this stage to existing projects."
msgstr ""

#. module: project
#: selection:project.project,state:0
#: selection:project.task,kanban_state:0
#: selection:report.project.task.user,state:0
msgid "In Progress"
msgstr ""

#. module: project
#: view:project.project:project.edit_project
msgid "Incoming Emails create"
msgstr ""

#. module: project
#: field:project.task,planned_hours:0
msgid "Initially Planned Hours"
msgstr ""

#. module: project
#: help:project.project,alias_id:0
msgid ""
"Internal email associated with this project. Incoming emails are "
"automatically synchronizedwith Tasks (or optionally Issues if the Issue "
"Tracker module is installed)."
msgstr ""

#. module: project
#: code:addons/project/project.py:171
#, python-format
msgid "Invalid Action!"
msgstr ""

#. module: project
#: field:project.config.settings,module_project_issue_sheet:0
msgid "Invoice working time on issues"
msgstr ""

#. module: project
#: field:project.project,message_is_follower:0
#: field:project.task,message_is_follower:0
msgid "Is a Follower"
msgstr ""

#. module: project
#: view:project.category:project.project_category_search_view
msgid "Issue Version"
msgstr ""

#. module: project
#: field:project.task,kanban_state:0
#: field:project.task.history,kanban_state:0
#: field:project.task.history.cumulative,kanban_state:0
msgid "Kanban State"
msgstr ""

#. module: project
#: view:project.task:project.view_task_search_form
msgid "Last Message"
msgstr ""

#. module: project
#: field:project.project,message_last_post:0
#: field:project.task,message_last_post:0
msgid "Last Message Date"
msgstr "Data e Mesazhit të Fundit"

#. module: project
#: field:project.task,write_date:0
msgid "Last Modification Date"
msgstr ""

#. module: project
#: field:project.task,date_last_stage_update:0
#: field:report.project.task.user,date_last_stage_update:0
msgid "Last Stage Update"
msgstr ""

#. module: project
#: field:project.category,write_uid:0
#: field:project.config.settings,write_uid:0
#: field:project.project,write_uid:0
#: field:project.task,write_uid:0
#: field:project.task.delegate,write_uid:0
#: field:project.task.type,write_uid:0
#: field:project.task.work,write_uid:0
msgid "Last Updated by"
msgstr "Modifikuar per here te fundit nga"

#. module: project
#: field:project.category,write_date:0
#: field:project.config.settings,write_date:0
#: field:project.project,write_date:0
#: field:project.task.delegate,write_date:0
#: field:project.task.type,write_date:0
#: field:project.task.work,write_date:0
msgid "Last Updated on"
msgstr "Modifikuar per here te fundit me"

#. module: project
#: help:project.config.settings,module_pad:0
msgid ""
<<<<<<< HEAD
"Lets the company customize which Pad installation should be used to link to "
"new pads (for example: http://ietherpad.com/).\n"
=======
"Lets the company customize which Pad installation should be used to link to new pads (for example: http://ietherpad.com/).\n"
>>>>>>> ceb87b78
"-This installs the module pad."
msgstr ""

#. module: project
#: help:project.project,analytic_account_id:0
msgid ""
"Link this project to an analytic account if you need financial management on "
"projects. It enables you to connect projects with budgets, planning, cost "
"and revenue analysis, timesheets on projects, etc."
msgstr ""

#. module: project
#: field:project.config.settings,group_tasks_work_on_tasks:0
msgid "Log work activities on tasks"
msgstr ""

#. module: project
#: selection:project.task,priority:0
#: selection:report.project.task.user,priority:0
msgid "Low"
msgstr ""

#. module: project
#: field:project.config.settings,group_time_work_estimation_tasks:0
msgid "Manage time estimation on tasks"
msgstr ""

#. module: project
#: view:project.project:project.view_project_project_filter
#: model:res.groups,name:project.group_project_manager
msgid "Manager"
msgstr ""

#. module: project
#: view:project.project:project.view_project_project_filter
msgid "Member"
msgstr ""

#. module: project
#: model:project.task.type,name:project.project_tt_merge
msgid "Merge"
msgstr ""

#. module: project
#: field:project.project,message_ids:0
#: field:project.task,message_ids:0
msgid "Messages"
msgstr "Mesazhet"

#. module: project
#: help:project.project,message_ids:0
#: help:project.task,message_ids:0
msgid "Messages and communication history"
msgstr "Historiku i mesazheve dhe komunikimeve"

#. module: project
#: view:project.project:project.edit_project
msgid "Miscellaneous"
msgstr ""

#. module: project
#: view:project.task.history.cumulative:project.view_task_history_search
msgid "Month"
msgstr "Muaj"

#. module: project
#: view:project.task.history.cumulative:project.view_task_history_search
msgid "My Projects"
msgstr ""

#. module: project
#: view:report.project.task.user:project.view_task_project_user_search
msgid "My Task"
msgstr ""

#. module: project
#: view:project.task:project.view_task_search_form
#: view:project.task.history.cumulative:project.view_task_history_search
msgid "My Tasks"
msgstr ""

#. module: project
#: field:project.category,name:0
msgid "Name"
msgstr "Emri"

#. module: project
#: selection:project.project,state:0
#: view:project.task:project.view_task_search_form
#: view:project.task.history.cumulative:project.view_task_history_search
#: view:report.project.task.user:project.view_task_project_user_search
msgid "New"
msgstr ""

#. module: project
#: view:project.project:project.view_project_project_filter
#: view:project.task:project.view_task_search_form
msgid "New Mail"
msgstr ""

#. module: project
#: view:project.project:project.edit_project
msgid "New Project Based on Template"
msgstr ""

#. module: project
#: view:project.task.delegate:project.view_project_task_delegate
#: field:project.task.delegate,new_task_description:0
msgid "New Task Description"
msgstr ""

#. module: project
#: help:project.task.delegate,state:0
msgid ""
"New state of your own task. Pending will be reopened automatically when the "
"delegated task is closed"
msgstr ""

#. module: project
#: help:project.task.delegate,name:0
msgid "New title of the task delegated to the user"
msgstr ""

#. module: project
#: selection:project.task,priority:0
#: selection:project.task.history,kanban_state:0
#: selection:project.task.history.cumulative,kanban_state:0
#: selection:report.project.task.user,priority:0
msgid "Normal"
msgstr ""

#. module: project
#: field:project.task,active:0
msgid "Not a Template Task"
msgstr ""

#. module: project
#: field:project.task,notes:0
msgid "Notes"
msgstr ""

#. module: project
#: help:report.project.task.user,opening_days:0
msgid "Number of Days to Open the task"
msgstr ""

#. module: project
#: help:report.project.task.user,closing_days:0
msgid "Number of Days to close the task"
msgstr ""

#. module: project
#: field:project.project,doc_count:0
msgid "Number of documents attached"
msgstr ""

#. module: project
#: view:project.project:project.view_project_project_filter
msgid "Open"
msgstr ""

#. module: project
#: model:ir.actions.client,name:project.action_client_project_menu
msgid "Open Project Menu"
msgstr ""

#. module: project
#: view:project.project:project.edit_project
msgid "Other Info"
msgstr ""

#. module: project
#: field:report.project.task.user,delay_endings_days:0
msgid "Overpassed Deadline"
msgstr ""

#. module: project
#: model:ir.actions.act_window,name:project.action_view_task_overpassed_draft
msgid "Overpassed Tasks"
msgstr ""

#. module: project
#: view:project.project:project.edit_project
#: view:project.project:project.view_project
#: view:project.project:project.view_project_project_filter
msgid "Parent"
msgstr ""

#. module: project
#: view:project.task:project.view_task_form2
#: field:project.task,parent_ids:0
msgid "Parent Tasks"
msgstr ""

#. module: project
#: model:ir.model,name:project.model_res_partner
msgid "Partner"
msgstr ""

#. module: project
#: view:project.project:project.edit_project
#: view:project.project:project.view_project_project_filter
#: selection:project.project,state:0
#: selection:project.task.delegate,state:0
msgid "Pending"
msgstr ""

#. module: project
#: help:project.project,progress_rate:0
msgid "Percent of tasks closed according to the total of tasks todo."
msgstr ""

#. module: project
#: field:project.task.delegate,planned_hours:0
#: field:report.project.task.user,hours_planned:0
msgid "Planned Hours"
msgstr ""

#. module: project
#: field:project.project,planned_hours:0
#: field:project.task.history,planned_hours:0
#: field:project.task.history.cumulative,planned_hours:0
msgid "Planned Time"
msgstr ""

#. module: project
#: view:project.config.settings:project.view_config_settings
msgid "Planning"
msgstr ""

#. module: project
#: code:addons/project/project.py:1228
#, python-format
msgid "Please delete the project linked with this account first."
msgstr ""

#. module: project
#: field:project.task,priority:0
#: field:report.project.task.user,priority:0
msgid "Priority"
msgstr ""

#. module: project
#: field:project.project,privacy_visibility:0
msgid "Privacy / Visibility"
msgstr ""

#. module: project
#: field:project.project,progress_rate:0
#: field:report.project.task.user,progress:0
msgid "Progress"
msgstr ""

#. module: project
#: model:ir.model,name:project.model_project_project
#: model:ir.ui.menu,name:project.menu_project_management
#: view:project.project:project.edit_project
#: view:project.task:project.view_task_form2
#: view:project.task:project.view_task_search_form
#: field:project.task,project_id:0
#: field:project.task.delegate,project_id:0
#: view:project.task.history.cumulative:project.view_task_history_search
#: field:project.task.history.cumulative,project_id:0
#: view:report.project.task.user:project.view_task_project_user_search
#: field:report.project.task.user,project_id:0
#: model:res.request.link,name:project.req_link_project
msgid "Project"
msgstr ""

#. module: project
#: view:project.config.settings:project.view_config_settings
msgid "Project Management"
msgstr ""

#. module: project
#: view:project.project:project.edit_project
#: view:project.project:project.view_project
#: view:project.project:project.view_project_project_filter
#: field:project.task,manager_id:0
msgid "Project Manager"
msgstr ""

#. module: project
#: field:project.project,members:0
msgid "Project Members"
msgstr ""

#. module: project
#: view:project.project:project.edit_project
#: view:project.project:project.view_project
#: view:project.project:project.view_project_project_filter
msgid "Project Name"
msgstr ""

#. module: project
#: view:project.project:project.view_project_kanban
msgid "Project Settings"
msgstr ""

#. module: project
#: view:project.project:project.edit_project
msgid "Project Stages"
msgstr ""

#. module: project
#: model:ir.actions.act_window,name:project.action_project_task_delegate
#: view:project.task.delegate:project.view_project_task_delegate
msgid "Project Task Delegate"
msgstr ""

#. module: project
#: model:ir.model,name:project.model_project_task_work
msgid "Project Task Work"
msgstr ""

#. module: project
#: view:project.task:project.view_project_task_graph
#: view:project.task.history.cumulative:project.view_task_history_graph
msgid "Project Tasks"
msgstr ""

#. module: project
#: field:res.company,project_time_mode_id:0
msgid "Project Time Unit"
msgstr ""

#. module: project
#: model:res.request.link,name:project.req_link_task
msgid "Project task"
msgstr ""

#. module: project
#: help:project.project,members:0
msgid ""
"Project's members are users who can have an access to the tasks related to "
"this project."
msgstr ""

#. module: project
#: model:ir.actions.act_window,name:project.dblc_proj
msgid "Project's tasks"
msgstr ""

#. module: project
#: code:addons/project/project.py:401
#: model:ir.actions.act_window,name:project.open_view_project_all
#: model:ir.ui.menu,name:project.menu_projects
#: view:project.project:project.view_project
#: view:project.project:project.view_project_project_gantt
#: field:project.task.type,project_ids:0
#: view:res.company:project.task_company
#, python-format
msgid "Projects"
msgstr ""

#. module: project
#: help:project.config.settings,module_project_issue:0
msgid ""
"Provides management of issues/bugs in projects.\n"
"-This installs the module project_issue."
msgstr ""

#. module: project
#: help:project.config.settings,module_project_issue_sheet:0
msgid ""
"Provides timesheet support for the issues/bugs management in project.\n"
"-This installs the module project_issue_sheet."
msgstr ""

#. module: project
#: view:project.project:project.edit_project
msgid "Re-open project"
msgstr ""

#. module: project
#: view:project.task.history.cumulative:project.view_task_history_search
msgid "Ready"
msgstr ""

#. module: project
#: selection:project.task,kanban_state:0
#: selection:project.task.history,kanban_state:0
#: selection:project.task.history.cumulative,kanban_state:0
#: selection:report.project.task.user,state:0
msgid "Ready for next stage"
msgstr ""

#. module: project
#: field:project.config.settings,module_project_timesheet:0
msgid "Record timesheet lines per tasks"
msgstr ""

#. module: project
#: help:project.task.delegate,new_task_description:0
msgid "Reinclude the description of the task in the task of the user"
msgstr ""

#. module: project
#: view:project.task:project.view_task_form2
msgid "Remaining"
msgstr ""

#. module: project
#: view:project.task:project.view_task_tree2
#: field:project.task,remaining_hours:0
#: field:report.project.task.user,remaining_hours:0
msgid "Remaining Hours"
msgstr ""

#. module: project
#: view:project.task:project.view_task_kanban
#: field:project.task.history,remaining_hours:0
#: field:project.task.history.cumulative,remaining_hours:0
msgid "Remaining Time"
msgstr ""

#. module: project
#: view:project.project:project.edit_project
msgid "Reset as Project"
msgstr ""

#. module: project
#: field:project.task.history,user_id:0
#: field:project.task.history.cumulative,user_id:0
msgid "Responsible"
msgstr "Përgjegjës"

#. module: project
#: field:project.task,reviewer_id:0
#: field:report.project.task.user,reviewer_id:0
msgid "Reviewer"
msgstr ""

#. module: project
#: view:project.project:project.view_project_project_filter
msgid "Search Project"
msgstr ""

#. module: project
#: field:project.project,sequence:0
#: field:project.task,sequence:0
#: field:project.task.type,sequence:0
msgid "Sequence"
msgstr "Sekuencë"

#. module: project
#: view:project.project:project.edit_project
msgid "Set as Template"
msgstr ""

#. module: project
#: model:project.task.type,name:project.project_tt_specification
msgid "Specification"
msgstr ""

#. module: project
#: view:project.task:project.view_task_form2
#: view:project.task:project.view_task_tree2
msgid "Spent Hours"
msgstr ""

#. module: project
#: view:project.task:project.view_task_search_form
#: field:project.task,stage_id:0
#: field:project.task.history,type_id:0
#: view:project.task.history.cumulative:project.view_task_history_search
#: field:project.task.history.cumulative,type_id:0
#: view:report.project.task.user:project.view_task_project_user_search
#: field:report.project.task.user,stage_id:0
msgid "Stage"
msgstr ""

#. module: project
#: model:mail.message.subtype,name:project.mt_task_stage
msgid "Stage Changed"
msgstr ""

#. module: project
#: field:project.task.type,name:0
msgid "Stage Name"
msgstr ""

#. module: project
#: model:mail.message.subtype,description:project.mt_task_stage
msgid "Stage changed"
msgstr ""

#. module: project
#: model:ir.actions.act_window,name:project.open_task_type_form
msgid "Stages"
msgstr ""

#. module: project
#: view:project.task.type:project.task_type_search
msgid "Stages common to all projects"
msgstr ""

#. module: project
<<<<<<< HEAD
=======
#: view:project.project:project.edit_project
msgid "Start Date"
msgstr "Fillo Datën"

#. module: project
>>>>>>> ceb87b78
#: field:project.task,date_start:0
msgid "Starting Date"
msgstr ""

#. module: project
#: field:project.project,state:0
#: view:project.task.history.cumulative:project.view_task_history_search
#: field:report.project.task.user,state:0
msgid "Status"
msgstr ""

#. module: project
#: help:project.project,planned_hours:0
msgid ""
"Sum of planned hours of all tasks related to this project and its child "
"projects."
msgstr ""

#. module: project
#: help:project.project,effective_hours:0
msgid ""
"Sum of spent hours of all tasks related to this project and its child "
"projects."
msgstr ""

#. module: project
#: help:project.project,total_hours:0
msgid ""
"Sum of total hours of all tasks related to this project and its child "
"projects."
msgstr ""

#. module: project
#: field:project.project,message_summary:0
#: field:project.task,message_summary:0
msgid "Summary"
msgstr ""

#. module: project
#: view:project.config.settings:project.view_config_settings
msgid "Support"
msgstr ""

#. module: project
#: model:ir.actions.act_window,name:project.project_category_action
#: model:ir.ui.menu,name:project.menu_project_category_act
#: view:project.category:project.project_category_form_view
#: field:project.task,categ_ids:0
msgid "Tags"
msgstr ""

#. module: project
#: model:ir.model,name:project.model_project_task
#: view:project.config.settings:project.view_config_settings
#: view:project.task:project.view_task_form2
#: view:project.task:project.view_task_search_form
#: field:project.task.history,task_id:0
#: view:project.task.history.cumulative:project.view_task_history_search
#: field:project.task.history.cumulative,task_id:0
#: field:project.task.work,task_id:0
#: view:report.project.task.user:project.view_task_project_user_search
msgid "Task"
msgstr ""

#. module: project
#: field:project.project,tasks:0
msgid "Task Activities"
msgstr ""

#. module: project
#: model:mail.message.subtype,description:project.mt_task_assigned
#: model:mail.message.subtype,name:project.mt_project_task_assigned
#: model:mail.message.subtype,name:project.mt_task_assigned
msgid "Task Assigned"
msgstr ""

#. module: project
#: model:mail.message.subtype,name:project.mt_project_task_blocked
#: model:mail.message.subtype,name:project.mt_task_blocked
msgid "Task Blocked"
msgstr ""

#. module: project
#: model:mail.message.subtype,name:project.mt_project_task_new
#: model:mail.message.subtype,name:project.mt_task_new
msgid "Task Created"
msgstr ""

#. module: project
#: model:ir.model,name:project.model_project_task_delegate
msgid "Task Delegate"
msgstr ""

#. module: project
#: model:res.groups,name:project.group_delegate_task
msgid "Task Delegation"
msgstr ""

#. module: project
#: model:ir.filters,name:project.filter_task_report_task_pipe
msgid "Task Pipe"
msgstr ""

#. module: project
#: model:mail.message.subtype,description:project.mt_task_ready
#: model:mail.message.subtype,name:project.mt_task_ready
msgid "Task Ready for Next Stage"
msgstr ""

#. module: project
#: model:ir.model,name:project.model_project_task_type
#: view:project.task.type:project.task_type_edit
#: view:project.task.type:project.task_type_tree
msgid "Task Stage"
msgstr ""

#. module: project
#: model:mail.message.subtype,name:project.mt_project_task_stage
msgid "Task Stage Changed"
msgstr ""

#. module: project
#: model:ir.ui.menu,name:project.menu_task_types_view
msgid "Task Stages"
msgstr ""

#. module: project
#: field:project.task,name:0
#: field:report.project.task.user,name:0
msgid "Task Summary"
msgstr ""

#. module: project
#: view:project.task:project.view_task_form2
#: view:project.task.work:project.view_task_work_form
#: view:project.task.work:project.view_task_work_tree
msgid "Task Work"
msgstr ""

#. module: project
#: model:mail.message.subtype,description:project.mt_task_blocked
msgid "Task blocked"
msgstr ""

#. module: project
#: model:mail.message.subtype,description:project.mt_task_new
msgid "Task created"
msgstr ""

#. module: project
#: view:project.task:project.view_task_form2
msgid "Task summary..."
msgstr ""

#. module: project
#: view:project.task.history.cumulative:project.view_task_history_search
msgid "Task's Analysis"
msgstr ""

#. module: project
#: model:res.groups,name:project.group_tasks_work_on_tasks
msgid "Task's Work on Tasks"
msgstr ""

#. module: project
#: field:account.analytic.account,use_tasks:0
#: model:ir.actions.act_window,name:project.act_project_project_2_project_task_all
#: model:ir.actions.act_window,name:project.action_view_task
#: model:ir.ui.menu,name:project.menu_action_view_task
#: view:project.project:project.edit_project
#: view:project.project:project.view_project_kanban
#: field:project.project,task_count:0
#: view:project.task:project.view_task_calendar
#: view:project.task:project.view_task_gantt
#: view:project.task:project.view_task_search_form
#: view:project.task:project.view_task_tree2
#: view:res.partner:project.view_task_partner_info_form
#: field:res.partner,task_ids:0
msgid "Tasks"
msgstr ""

#. module: project
#: model:ir.actions.act_window,name:project.action_project_task_user_tree
#: model:ir.ui.menu,name:project.menu_project_task_user_tree
#: view:report.project.task.user:project.view_task_project_user_graph
#: view:report.project.task.user:project.view_task_project_user_search
msgid "Tasks Analysis"
msgstr ""

#. module: project
#: field:project.project,type_ids:0
#: view:project.task.type:project.task_type_search
msgid "Tasks Stages"
msgstr ""

#. module: project
#: model:ir.model,name:project.model_report_project_task_user
msgid "Tasks by user and project"
msgstr ""

#. module: project
#: view:project.project:project.edit_project
msgid "Team"
msgstr ""

#. module: project
#: view:project.project:project.view_project_project_filter
#: selection:project.project,state:0
msgid "Template"
msgstr ""

#. module: project
#: model:ir.actions.act_window,name:project.open_view_template_project
msgid "Templates of Projects"
msgstr ""

#. module: project
#: model:project.task.type,name:project.project_tt_testing
msgid "Testing"
msgstr ""

#. module: project
#: help:project.project,alias_model:0
msgid ""
"The kind of document created when an email is received on this project's "
"email alias"
msgstr ""

#. module: project
#: help:project.config.settings,module_project_timesheet:0
msgid ""
"This allows you to transfer the entries under tasks defined for Project "
"Management to the timesheet line entries for particular date and user, with "
"the effect of creating, editing and deleting either ways.\n"
"-This installs the module project_timesheet."
msgstr ""

#. module: project
#: help:project.config.settings,module_sale_service:0
msgid ""
"This feature automatically creates project tasks from service products in "
"sale orders. More precisely, tasks are created for procurement lines with "
"product of type 'Service', procurement method 'Make to Order', and supply "
"method 'Manufacture'.\n"
"-This installs the module sale_service."
msgstr ""

#. module: project
#: help:project.task,active:0
msgid ""
"This field is computed automatically and have the same behavior than the "
"boolean 'active' field: if the task is linked to a template or unactivated "
"project, it will be hidden unless specifically asked."
msgstr ""

#. module: project
#: model:ir.actions.act_window,help:project.action_project_task_user_tree
msgid ""
"This report allows you to analyse the performance of your projects and "
"users. You can analyse the quantities of tasks, the hours spent compared to "
"the planned hours, the average number of days to open or close a task, etc."
msgstr ""

#. module: project
#: help:project.task.type,fold:0
msgid ""
"This stage is folded in the kanban view whenthere are no records in that "
"stage to display."
msgstr ""

#. module: project
#: help:project.config.settings,time_unit:0
msgid ""
"This will set the unit of measure used in projects and tasks.\n"
"Changing the unit will only impact new entries."
msgstr ""

#. module: project
#: help:res.company,project_time_mode_id:0
msgid ""
"This will set the unit of measure used in projects and tasks.\n"
"If you use the timesheet linked to projects (project_timesheet module), "
"don't forget to setup the right unit of measure in your employees."
msgstr ""

#. module: project
#: model:res.groups,name:project.group_time_work_estimation_tasks
msgid "Time Estimation on Tasks"
msgstr ""

#. module: project
#: field:project.project,effective_hours:0
#: field:project.task.work,hours:0
msgid "Time Spent"
msgstr ""

#. module: project
#: help:project.project,resource_calendar_id:0
msgid "Timetable working hours to adjust the gantt diagram report"
msgstr ""

#. module: project
#: help:project.task.delegate,prefix:0
msgid "Title for your validation task"
msgstr ""

#. module: project
#: view:project.project:project.edit_project
msgid ""
"To invoice or setup invoicing and renewal options, go to the related "
"contract:"
msgstr ""

#. module: project
#: field:project.task,total_hours:0
msgid "Total"
msgstr ""

#. module: project
#: field:report.project.task.user,total_hours:0
msgid "Total Hours"
msgstr ""

#. module: project
#: field:project.project,total_hours:0
msgid "Total Time"
msgstr ""

#. module: project
#: help:project.task,remaining_hours:0
msgid ""
"Total remaining time, can be re-estimated periodically by the assignee of "
"the task."
msgstr ""

#. module: project
#: field:project.config.settings,module_project_issue:0
msgid "Track issues and bugs"
msgstr ""

#. module: project
#: view:project.task:project.view_task_search_form
#: view:report.project.task.user:project.view_task_project_user_search
msgid "Unassigned"
msgstr ""

#. module: project
#: view:project.task.history.cumulative:project.view_task_history_search
msgid "Unassigned Tasks"
msgstr ""

#. module: project
#: field:project.project,message_unread:0
#: field:project.task,message_unread:0
msgid "Unread Messages"
msgstr "Mesazhe të Palexuara"

#. module: project
#: model:project.category,name:project.project_category_04
msgid "Usability"
msgstr ""

#. module: project
#: field:project.config.settings,module_pad:0
msgid "Use integrated collaborative note pads on task"
msgstr ""

#. module: project
#: model:res.groups,name:project.group_project_user
msgid "User"
msgstr ""

#. module: project
#: field:project.task,user_email:0
msgid "User Email"
msgstr ""

#. module: project
#: help:project.task.delegate,project_id:0
#: help:project.task.delegate,user_id:0
msgid "User you want to delegate this task to"
msgstr ""

#. module: project
#: field:project.task.delegate,state:0
msgid "Validation State"
msgstr ""

#. module: project
#: view:project.task.delegate:project.view_project_task_delegate
msgid "Validation Task"
msgstr ""

#. module: project
#: view:project.task.delegate:project.view_project_task_delegate
msgid "Validation Task Title"
msgstr ""

#. module: project
#: code:addons/project/project.py:435
#: code:addons/project/project.py:921
#: code:addons/project/project.py:1228
#, python-format
msgid "Warning!"
msgstr ""

#. module: project
#: field:project.task,work_ids:0
msgid "Work done"
msgstr ""

#. module: project
#: field:project.task.work,name:0
msgid "Work summary"
msgstr ""

#. module: project
#: field:project.project,resource_calendar_id:0
msgid "Working Time"
msgstr ""

#. module: project
#: field:project.task,progress:0
msgid "Working Time Progress (%)"
msgstr ""

#. module: project
#: field:project.config.settings,time_unit:0
msgid "Working time unit"
msgstr ""

#. module: project
#: model:ir.filters,name:project.filter_task_report_workload
msgid "Workload"
msgstr ""

#. module: project
#: code:addons/project/project.py:172
#, python-format
msgid ""
"You cannot delete a project containing tasks. You can either delete all the "
"project's tasks and then delete the project or simply deactivate the project."
msgstr ""

#. module: project
#: code:addons/project/project.py:435
#, python-format
msgid "You must assign members on the project '%s'!"
msgstr ""

#. module: project
#: field:project.task.delegate,prefix:0
msgid "Your Task Title"
msgstr ""

#. module: project
#: view:project.task.delegate:project.view_project_task_delegate
msgid "_Delegate"
msgstr ""

#. module: project
#: view:project.task:project.view_task_kanban
msgid "oe_kanban_text_red"
msgstr ""

#. module: project
#: code:addons/project/project.py:878
#, python-format
msgid "tasks"
msgstr ""

#. module: project
#: field:account.analytic.account,company_uom_id:0
#: field:project.project,task_ids:0
msgid "unknown"
msgstr ""<|MERGE_RESOLUTION|>--- conflicted
+++ resolved
@@ -1,30 +1,21 @@
-# Albanian translation for openobject-addons
-# Copyright (c) 2014 Rosetta Contributors and Canonical Ltd 2014
-# This file is distributed under the same license as the openobject-addons package.
-# FIRST AUTHOR <EMAIL@ADDRESS>, 2014.
-#
-msgid ""
-msgstr ""
-<<<<<<< HEAD
-"Project-Id-Version: openobject-addons\n"
-"Report-Msgid-Bugs-To: FULL NAME <EMAIL@ADDRESS>\n"
-"POT-Creation-Date: 2014-09-23 16:27+0000\n"
-"PO-Revision-Date: 2014-08-14 16:10+0000\n"
-"Last-Translator: FULL NAME <EMAIL@ADDRESS>\n"
-"Language-Team: Albanian <sq@li.org>\n"
-=======
+# Translation of Odoo Server.
+# This file contains the translation of the following modules:
+# * project
+# 
+# Translators:
+msgid ""
+msgstr ""
 "Project-Id-Version: Odoo 8.0\n"
 "Report-Msgid-Bugs-To: \n"
 "POT-Creation-Date: 2015-10-19 06:31+0000\n"
 "PO-Revision-Date: 2016-03-31 15:42+0000\n"
 "Last-Translator: Martin Trigaux\n"
 "Language-Team: Albanian (http://www.transifex.com/odoo/odoo-8/language/sq/)\n"
->>>>>>> ceb87b78
 "MIME-Version: 1.0\n"
 "Content-Type: text/plain; charset=UTF-8\n"
-"Content-Transfer-Encoding: 8bit\n"
-"X-Launchpad-Export-Date: 2014-09-24 09:28+0000\n"
-"X-Generator: Launchpad (build 17196)\n"
+"Content-Transfer-Encoding: \n"
+"Language: sq\n"
+"Plural-Forms: nplurals=2; plural=(n != 1);\n"
 
 #. module: project
 #: field:res.partner,task_count:0
@@ -43,8 +34,7 @@
 msgstr ""
 
 #. module: project
-#: code:addons/project/project.py:360
-#: code:addons/project/project.py:380
+#: code:addons/project/project.py:360 code:addons/project/project.py:380
 #: code:addons/project/project.py:703
 #, python-format
 msgid "%s (copy)"
@@ -83,8 +73,7 @@
 "                Click to add a stage in the task pipeline.\n"
 "              </p><p>\n"
 "                Define the steps that will be used in the project from the\n"
-"                creation of the task, up to the closing of the task or "
-"issue.\n"
+"                creation of the task, up to the closing of the task or issue.\n"
 "                You will use these stages in order to track the progress in\n"
 "                solving a task or an issue.\n"
 "              </p>\n"
@@ -96,12 +85,9 @@
 #: model:ir.actions.act_window,help:project.action_view_task
 msgid ""
 "<p>\n"
-"                    Odoo's project management allows you to manage the "
-"pipeline\n"
-"                    of tasks in order to get things done efficiently. You "
-"can\n"
-"                    track progress, discuss on tasks, attach documents, "
-"etc.\n"
+"                    Odoo's project management allows you to manage the pipeline\n"
+"                    of tasks in order to get things done efficiently. You can\n"
+"                    track progress, discuss on tasks, attach documents, etc.\n"
 "                </p>\n"
 "            "
 msgstr ""
@@ -112,8 +98,7 @@
 "A task's kanban state indicates special situations affecting it:\n"
 " * Normal is the default situation\n"
 " * Blocked indicates something is preventing the progress of this task\n"
-" * Ready for next stage indicates the task is ready to be pulled to the next "
-"stage"
+" * Ready for next stage indicates the task is ready to be pulled to the next stage"
 msgstr ""
 
 #. module: project
@@ -179,7 +164,7 @@
 #. module: project
 #: model:ir.model,name:project.model_account_analytic_account
 msgid "Analytic Account"
-msgstr ""
+msgstr "Llogaria Analitike"
 
 #. module: project
 #: view:project.project:project.edit_project
@@ -311,8 +296,7 @@
 msgstr "Mbyllur"
 
 #. module: project
-#: field:project.project,color:0
-#: field:project.task,color:0
+#: field:project.project,color:0 field:project.task,color:0
 msgid "Color Index"
 msgstr ""
 
@@ -328,8 +312,7 @@
 
 #. module: project
 #: view:project.task:project.view_task_search_form
-#: field:project.task,company_id:0
-#: field:project.task.work,company_id:0
+#: field:project.task,company_id:0 field:project.task.work,company_id:0
 #: view:report.project.task.user:project.view_task_project_user_search
 #: field:report.project.task.user,company_id:0
 msgid "Company"
@@ -383,11 +366,9 @@
 #. module: project
 #: field:project.category,create_uid:0
 #: field:project.config.settings,create_uid:0
-#: field:project.project,create_uid:0
-#: field:project.task,create_uid:0
+#: field:project.project,create_uid:0 field:project.task,create_uid:0
 #: field:project.task.delegate,create_uid:0
-#: field:project.task.type,create_uid:0
-#: field:project.task.work,create_uid:0
+#: field:project.task.type,create_uid:0 field:project.task.work,create_uid:0
 msgid "Created by"
 msgstr "Krijuar nga"
 
@@ -396,8 +377,7 @@
 #: field:project.config.settings,create_date:0
 #: field:project.project,create_date:0
 #: field:project.task.delegate,create_date:0
-#: field:project.task.type,create_date:0
-#: field:project.task.work,create_date:0
+#: field:project.task.type,create_date:0 field:project.task.work,create_date:0
 msgid "Created on"
 msgstr "Krijuar me"
 
@@ -415,14 +395,13 @@
 msgstr ""
 
 #. module: project
-#: field:project.task,partner_id:0
+#: view:project.project:project.edit_project field:project.task,partner_id:0
 msgid "Customer"
-msgstr ""
+msgstr "Partner"
 
 #. module: project
 #: field:project.task.history,date:0
-#: field:project.task.history.cumulative,date:0
-#: field:project.task.work,date:0
+#: field:project.task.history.cumulative,date:0 field:project.task.work,date:0
 msgid "Date"
 msgstr "Data"
 
@@ -506,8 +485,7 @@
 msgstr ""
 
 #. module: project
-#: view:project.task:project.view_task_form2
-#: field:project.task,description:0
+#: view:project.task:project.view_task_form2 field:project.task,description:0
 #: field:project.task.type,description:0
 msgid "Description"
 msgstr "Përshkrimi"
@@ -562,8 +540,7 @@
 msgstr "Data Perfundimtare"
 
 #. module: project
-#: field:project.task,date_end:0
-#: field:report.project.task.user,date_end:0
+#: field:project.task,date_end:0 field:report.project.task.user,date_end:0
 msgid "Ending Date"
 msgstr "Data Përfundimtare"
 
@@ -690,8 +667,7 @@
 msgstr ""
 
 #. module: project
-#: help:project.project,message_summary:0
-#: help:project.task,message_summary:0
+#: help:project.project,message_summary:0 help:project.task,message_summary:0
 msgid ""
 "Holds the Chatter summary (number of messages, ...). This summary is "
 "directly in html format in order to be inserted in kanban views."
@@ -708,8 +684,7 @@
 "   if portal is activated, portal users see the tasks or issues followed by\n"
 "   them or by someone of their company\n"
 "- Employees Only: employees see all tasks or issues\n"
-"- Followers Only: employees see only the followed tasks or issues; if "
-"portal\n"
+"- Followers Only: employees see only the followed tasks or issues; if portal\n"
 "   is activated, portal users see the followed tasks or issues."
 msgstr ""
 
@@ -724,30 +699,24 @@
 msgstr ""
 
 #. module: project
-#: field:project.category,id:0
-#: field:project.config.settings,id:0
-#: field:project.project,id:0
-#: field:project.task,id:0
-#: field:project.task.delegate,id:0
-#: field:project.task.history,id:0
-#: field:project.task.history.cumulative,id:0
-#: field:project.task.type,id:0
-#: field:project.task.work,id:0
-#: field:report.project.task.user,id:0
+#: field:project.category,id:0 field:project.config.settings,id:0
+#: field:project.project,id:0 field:project.task,id:0
+#: field:project.task.delegate,id:0 field:project.task.history,id:0
+#: field:project.task.history.cumulative,id:0 field:project.task.type,id:0
+#: field:project.task.work,id:0 field:report.project.task.user,id:0
 msgid "ID"
 msgstr "ID"
 
 #. module: project
-#: help:project.project,message_unread:0
-#: help:project.task,message_unread:0
+#: help:project.project,message_unread:0 help:project.task,message_unread:0
 msgid "If checked new messages require your attention."
 msgstr "Nëqoftëse është e çekuar mesazhet e reja kërkojnë vëmëndjen tuaj."
 
 #. module: project
 #: help:account.analytic.account,use_tasks:0
 msgid ""
-"If checked, this contract will be available in the project menu and you will "
-"be able to manage tasks or track issues"
+"If checked, this contract will be available in the project menu and you will"
+" be able to manage tasks or track issues"
 msgstr ""
 
 #. module: project
@@ -772,8 +741,7 @@
 msgstr ""
 
 #. module: project
-#: selection:project.project,state:0
-#: selection:project.task,kanban_state:0
+#: selection:project.project,state:0 selection:project.task,kanban_state:0
 #: selection:report.project.task.user,state:0
 msgid "In Progress"
 msgstr ""
@@ -797,6 +765,12 @@
 msgstr ""
 
 #. module: project
+#: code:addons/project/project.py:201
+#, python-format
+msgid "Internal project: all employees can access"
+msgstr ""
+
+#. module: project
 #: code:addons/project/project.py:171
 #, python-format
 msgid "Invalid Action!"
@@ -819,8 +793,7 @@
 msgstr ""
 
 #. module: project
-#: field:project.task,kanban_state:0
-#: field:project.task.history,kanban_state:0
+#: field:project.task,kanban_state:0 field:project.task.history,kanban_state:0
 #: field:project.task.history.cumulative,kanban_state:0
 msgid "Kanban State"
 msgstr ""
@@ -849,42 +822,32 @@
 
 #. module: project
 #: field:project.category,write_uid:0
-#: field:project.config.settings,write_uid:0
-#: field:project.project,write_uid:0
-#: field:project.task,write_uid:0
-#: field:project.task.delegate,write_uid:0
-#: field:project.task.type,write_uid:0
-#: field:project.task.work,write_uid:0
+#: field:project.config.settings,write_uid:0 field:project.project,write_uid:0
+#: field:project.task,write_uid:0 field:project.task.delegate,write_uid:0
+#: field:project.task.type,write_uid:0 field:project.task.work,write_uid:0
 msgid "Last Updated by"
 msgstr "Modifikuar per here te fundit nga"
 
 #. module: project
 #: field:project.category,write_date:0
 #: field:project.config.settings,write_date:0
-#: field:project.project,write_date:0
-#: field:project.task.delegate,write_date:0
-#: field:project.task.type,write_date:0
-#: field:project.task.work,write_date:0
+#: field:project.project,write_date:0 field:project.task.delegate,write_date:0
+#: field:project.task.type,write_date:0 field:project.task.work,write_date:0
 msgid "Last Updated on"
 msgstr "Modifikuar per here te fundit me"
 
 #. module: project
 #: help:project.config.settings,module_pad:0
 msgid ""
-<<<<<<< HEAD
-"Lets the company customize which Pad installation should be used to link to "
-"new pads (for example: http://ietherpad.com/).\n"
-=======
 "Lets the company customize which Pad installation should be used to link to new pads (for example: http://ietherpad.com/).\n"
->>>>>>> ceb87b78
 "-This installs the module pad."
 msgstr ""
 
 #. module: project
 #: help:project.project,analytic_account_id:0
 msgid ""
-"Link this project to an analytic account if you need financial management on "
-"projects. It enables you to connect projects with budgets, planning, cost "
+"Link this project to an analytic account if you need financial management on"
+" projects. It enables you to connect projects with budgets, planning, cost "
 "and revenue analysis, timesheets on projects, etc."
 msgstr ""
 
@@ -921,14 +884,12 @@
 msgstr ""
 
 #. module: project
-#: field:project.project,message_ids:0
-#: field:project.task,message_ids:0
+#: field:project.project,message_ids:0 field:project.task,message_ids:0
 msgid "Messages"
 msgstr "Mesazhet"
 
 #. module: project
-#: help:project.project,message_ids:0
-#: help:project.task,message_ids:0
+#: help:project.project,message_ids:0 help:project.task,message_ids:0
 msgid "Messages and communication history"
 msgstr "Historiku i mesazheve dhe komunikimeve"
 
@@ -1063,24 +1024,22 @@
 #: view:project.project:project.view_project
 #: view:project.project:project.view_project_project_filter
 msgid "Parent"
-msgstr ""
-
-#. module: project
-#: view:project.task:project.view_task_form2
-#: field:project.task,parent_ids:0
+msgstr "Prindor"
+
+#. module: project
+#: view:project.task:project.view_task_form2 field:project.task,parent_ids:0
 msgid "Parent Tasks"
 msgstr ""
 
 #. module: project
 #: model:ir.model,name:project.model_res_partner
 msgid "Partner"
-msgstr ""
+msgstr "Partner"
 
 #. module: project
 #: view:project.project:project.edit_project
 #: view:project.project:project.view_project_project_filter
-#: selection:project.project,state:0
-#: selection:project.task.delegate,state:0
+#: selection:project.project,state:0 selection:project.task.delegate,state:0
 msgid "Pending"
 msgstr ""
 
@@ -1114,14 +1073,19 @@
 msgstr ""
 
 #. module: project
-#: field:project.task,priority:0
-#: field:report.project.task.user,priority:0
+#: field:project.task,priority:0 field:report.project.task.user,priority:0
 msgid "Priority"
 msgstr ""
 
 #. module: project
 #: field:project.project,privacy_visibility:0
 msgid "Privacy / Visibility"
+msgstr ""
+
+#. module: project
+#: code:addons/project/project.py:202
+#, python-format
+msgid "Private project: followers Only"
 msgstr ""
 
 #. module: project
@@ -1136,8 +1100,7 @@
 #: view:project.project:project.edit_project
 #: view:project.task:project.view_task_form2
 #: view:project.task:project.view_task_search_form
-#: field:project.task,project_id:0
-#: field:project.task.delegate,project_id:0
+#: field:project.task,project_id:0 field:project.task.delegate,project_id:0
 #: view:project.task.history.cumulative:project.view_task_history_search
 #: field:project.task.history.cumulative,project_id:0
 #: view:report.project.task.user:project.view_task_project_user_search
@@ -1226,8 +1189,7 @@
 #: model:ir.ui.menu,name:project.menu_projects
 #: view:project.project:project.view_project
 #: view:project.project:project.view_project_project_gantt
-#: field:project.task.type,project_ids:0
-#: view:res.company:project.task_company
+#: field:project.task.type,project_ids:0 view:res.company:project.task_company
 #, python-format
 msgid "Projects"
 msgstr ""
@@ -1244,6 +1206,12 @@
 msgid ""
 "Provides timesheet support for the issues/bugs management in project.\n"
 "-This installs the module project_issue_sheet."
+msgstr ""
+
+#. module: project
+#: code:addons/project/project.py:200
+#, python-format
+msgid "Public project"
 msgstr ""
 
 #. module: project
@@ -1316,8 +1284,7 @@
 msgstr ""
 
 #. module: project
-#: field:project.project,sequence:0
-#: field:project.task,sequence:0
+#: field:project.project,sequence:0 field:project.task,sequence:0
 #: field:project.task.type,sequence:0
 msgid "Sequence"
 msgstr "Sekuencë"
@@ -1340,8 +1307,7 @@
 
 #. module: project
 #: view:project.task:project.view_task_search_form
-#: field:project.task,stage_id:0
-#: field:project.task.history,type_id:0
+#: field:project.task,stage_id:0 field:project.task.history,type_id:0
 #: view:project.task.history.cumulative:project.view_task_history_search
 #: field:project.task.history.cumulative,type_id:0
 #: view:report.project.task.user:project.view_task_project_user_search
@@ -1375,14 +1341,11 @@
 msgstr ""
 
 #. module: project
-<<<<<<< HEAD
-=======
 #: view:project.project:project.edit_project
 msgid "Start Date"
 msgstr "Fillo Datën"
 
 #. module: project
->>>>>>> ceb87b78
 #: field:project.task,date_start:0
 msgid "Starting Date"
 msgstr ""
@@ -1392,7 +1355,7 @@
 #: view:project.task.history.cumulative:project.view_task_history_search
 #: field:report.project.task.user,state:0
 msgid "Status"
-msgstr ""
+msgstr "Statusi"
 
 #. module: project
 #: help:project.project,planned_hours:0
@@ -1510,8 +1473,7 @@
 msgstr ""
 
 #. module: project
-#: field:project.task,name:0
-#: field:report.project.task.user,name:0
+#: field:project.task,name:0 field:report.project.task.user,name:0
 msgid "Task Summary"
 msgstr ""
 
@@ -1614,19 +1576,14 @@
 #. module: project
 #: help:project.config.settings,module_project_timesheet:0
 msgid ""
-"This allows you to transfer the entries under tasks defined for Project "
-"Management to the timesheet line entries for particular date and user, with "
-"the effect of creating, editing and deleting either ways.\n"
+"This allows you to transfer the entries under tasks defined for Project Management to the timesheet line entries for particular date and user, with the effect of creating, editing and deleting either ways.\n"
 "-This installs the module project_timesheet."
 msgstr ""
 
 #. module: project
 #: help:project.config.settings,module_sale_service:0
 msgid ""
-"This feature automatically creates project tasks from service products in "
-"sale orders. More precisely, tasks are created for procurement lines with "
-"product of type 'Service', procurement method 'Make to Order', and supply "
-"method 'Manufacture'.\n"
+"This feature automatically creates project tasks from service products in sale orders. More precisely, tasks are created for procurement lines with product of type 'Service', procurement method 'Make to Order', and supply method 'Manufacture'.\n"
 "-This installs the module sale_service."
 msgstr ""
 
@@ -1664,8 +1621,7 @@
 #: help:res.company,project_time_mode_id:0
 msgid ""
 "This will set the unit of measure used in projects and tasks.\n"
-"If you use the timesheet linked to projects (project_timesheet module), "
-"don't forget to setup the right unit of measure in your employees."
+"If you use the timesheet linked to projects (project_timesheet module), don't forget to setup the right unit of measure in your employees."
 msgstr ""
 
 #. module: project
@@ -1674,8 +1630,7 @@
 msgstr ""
 
 #. module: project
-#: field:project.project,effective_hours:0
-#: field:project.task.work,hours:0
+#: field:project.project,effective_hours:0 field:project.task.work,hours:0
 msgid "Time Spent"
 msgstr ""
 
@@ -1735,14 +1690,18 @@
 msgstr ""
 
 #. module: project
-#: field:project.project,message_unread:0
-#: field:project.task,message_unread:0
+#: field:project.project,message_unread:0 field:project.task,message_unread:0
 msgid "Unread Messages"
 msgstr "Mesazhe të Palexuara"
 
 #. module: project
 #: model:project.category,name:project.project_category_04
 msgid "Usability"
+msgstr ""
+
+#. module: project
+#: view:project.project:project.edit_project
+msgid "Use Tasks"
 msgstr ""
 
 #. module: project
@@ -1782,8 +1741,7 @@
 msgstr ""
 
 #. module: project
-#: code:addons/project/project.py:435
-#: code:addons/project/project.py:921
+#: code:addons/project/project.py:435 code:addons/project/project.py:921
 #: code:addons/project/project.py:1228
 #, python-format
 msgid "Warning!"
@@ -1824,7 +1782,8 @@
 #, python-format
 msgid ""
 "You cannot delete a project containing tasks. You can either delete all the "
-"project's tasks and then delete the project or simply deactivate the project."
+"project's tasks and then delete the project or simply deactivate the "
+"project."
 msgstr ""
 
 #. module: project
@@ -1846,6 +1805,12 @@
 #. module: project
 #: view:project.task:project.view_task_kanban
 msgid "oe_kanban_text_red"
+msgstr ""
+
+#. module: project
+#: view:project.config.settings:project.view_config_settings
+#: view:project.task.delegate:project.view_project_task_delegate
+msgid "or"
 msgstr ""
 
 #. module: project
