--- conflicted
+++ resolved
@@ -550,11 +550,7 @@
                                     <img t-att-src="kanban_image('res.users', 'avatar', record.user_id.raw_value[0])" t-att-title="record.user_id.value" width="24" height="24" class="oe_kanban_avatar"/>
                                 </div>
                                 <div class="oe_kanban_footer_left">
-<<<<<<< HEAD
-                                    <span groups="project.group_time_work_estimation_tasks">
-=======
                                     <span groups="project.group_time_work_estimation_tasks" title="Remaining hours">
->>>>>>> 3aab9f4f
                                         <span class="oe_e">N</span>
                                         <t t-esc="Math.round(record.remaining_hours.raw_value)"/>
                                     </span>
