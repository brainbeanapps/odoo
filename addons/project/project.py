--- conflicted
+++ resolved
@@ -217,16 +217,12 @@
         'type_ids': fields.many2many('project.task.type', 'project_task_type_rel', 'project_id', 'type_id', 'Tasks Stages', states={'close':[('readonly',True)], 'cancelled':[('readonly',True)]}),
         'task_count': fields.function(_task_count, type='integer', string="Open Tasks"),
         'color': fields.integer('Color Index'),
-<<<<<<< HEAD
-        'company_uom_id': fields.related('company_id', 'project_time_mode_id', type='many2one', relation='product.uom'),
         'alias_id': fields.many2one('mail.alias', 'Mail Alias'),
         'alias_model': fields.selection(_get_alias_model, "Alias Model",select="1"),
-=======
         'privacy_visibility': fields.selection([('public','Public'), ('followers','Followers Only')], 'Privacy / Visibility'),
         'state': fields.selection([('template', 'Template'),('draft','New'),('open','In Progress'), ('cancelled', 'Cancelled'),('pending','Pending'),('close','Closed')], 'Status', required=True,),
         'followers': fields.function(_get_followers, method=True, fnct_search=_search_followers,
                         type='many2many', relation='res.users', string='Followers'),
->>>>>>> a0704061
      }
     def dummy(self, cr, uid, ids, context):
         return True
@@ -243,11 +239,7 @@
         'priority': 1,
         'sequence': 10,
         'type_ids': _get_type_common,
-<<<<<<< HEAD
-        'use_tasks': True,
         'alias_model':'model_project_task',
-=======
->>>>>>> a0704061
     }
 
     # TODO: Why not using a SQL contraints ?
