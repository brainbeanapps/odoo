# -*- coding: utf-8 -*-
# Part of Odoo. See LICENSE file for full copyright and licensing details.

import logging
import psycopg2
import time
from datetime import datetime
import uuid
import sets

from functools import partial

import openerp
import openerp.addons.decimal_precision as dp
from openerp import tools, models, SUPERUSER_ID
from openerp.osv import fields, osv
from openerp.tools import float_is_zero
from openerp.tools.translate import _
from openerp.exceptions import UserError

from openerp import api, fields as Fields

_logger = logging.getLogger(__name__)

class pos_config(osv.osv):
    _name = 'pos.config'

    POS_CONFIG_STATE = [
        ('active', 'Active'),
        ('inactive', 'Inactive'),
        ('deprecated', 'Deprecated')
    ]

    def _get_currency(self, cr, uid, ids, fieldnames, args, context=None):
        result = dict.fromkeys(ids, False)
        for pos_config in self.browse(cr, uid, ids, context=context):
            if pos_config.journal_id:
                currency_id = pos_config.journal_id.currency_id.id or pos_config.journal_id.company_id.currency_id.id
            else:
                currency_id = self.pool['res.users'].browse(cr, uid, uid, context=context).company_id.currency_id.id
            result[pos_config.id] = currency_id
        return result

    def _get_current_session(self, cr, uid, ids, fieldnames, args, context=None):
        result = dict()

        for record in self.browse(cr, uid, ids, context=context):
            session_id = record.session_ids.filtered(lambda r: r.user_id.id == uid and not r.state == 'closed' and not r.rescue)
            result[record.id] = {
                'current_session_id': session_id,
                'current_session_state': session_id.state,
            }
        return result

    def _get_last_session(self, cr, uid, ids, fieldnames, args, context=None):
        result = dict()

        for record in self.browse(cr, uid, ids, context=context):
            session_ids = self.pool['pos.session'].search_read(
                cr, uid,
                [('config_id', '=', record.id), ('state', '=', 'closed')],
                ['cash_register_balance_end_real', 'stop_at'],
                order="stop_at desc", limit=1, context=context)
            if session_ids:
                result[record.id] = {
                    'last_session_closing_cash': session_ids[0]['cash_register_balance_end_real'],
                    'last_session_closing_date': session_ids[0]['stop_at'],
                }
            else:
                result[record.id] = {
                    'last_session_closing_cash': 0,
                    'last_session_closing_date': None,
                }
        return result

    def _get_current_session_user(self, cr, uid, ids, fieldnames, args, context=None):
        result = dict()

        for record in self.browse(cr, uid, ids, context=context):
            result[record.id] = record.session_ids.filtered(lambda r: r.state == 'opened' and not r.rescue).user_id.name
        return result

    _columns = {
        'name' : fields.char('Point of Sale Name', select=1,
             required=True, help="An internal identification of the point of sale"),
        'journal_ids' : fields.many2many('account.journal', 'pos_config_journal_rel', 
             'pos_config_id', 'journal_id', 'Available Payment Methods',
             domain="[('journal_user', '=', True ), ('type', 'in', ['bank', 'cash'])]",),
        'picking_type_id': fields.many2one('stock.picking.type', 'Picking Type'),
        'stock_location_id': fields.many2one('stock.location', 'Stock Location', domain=[('usage', '=', 'internal')], required=True),
        'journal_id' : fields.many2one('account.journal', 'Sale Journal',
             domain=[('type', '=', 'sale')],
             help="Accounting journal used to post sales entries."),
        'currency_id' : fields.function(_get_currency, type="many2one", string="Currency", relation="res.currency"),
        'iface_cashdrawer' : fields.boolean('Cashdrawer', help="Automatically open the cashdrawer"),
        'iface_payment_terminal' : fields.boolean('Payment Terminal', help="Enables Payment Terminal integration"),
        'iface_electronic_scale' : fields.boolean('Electronic Scale', help="Enables Electronic Scale integration"),
        'iface_vkeyboard' : fields.boolean('Virtual KeyBoard', help="Enables an integrated Virtual Keyboard"),
        'iface_print_via_proxy' : fields.boolean('Print via Proxy', help="Bypass browser printing and prints via the hardware proxy"),
        'iface_scan_via_proxy' : fields.boolean('Scan via Proxy', help="Enable barcode scanning with a remotely connected barcode scanner"),
        'iface_invoicing': fields.boolean('Invoicing',help='Enables invoice generation from the Point of Sale'),
        'iface_big_scrollbars': fields.boolean('Large Scrollbars',help='For imprecise industrial touchscreens'),
        # TODO master: remove the `iface_fullscreen` field. This is no longer used.
        'iface_fullscreen':     fields.boolean('Fullscreen', help='Display the Point of Sale in full screen mode'),
        'iface_print_auto': fields.boolean('Automatic Receipt Printing', help='The receipt will automatically be printed at the end of each order'),
        'iface_print_skip_screen': fields.boolean('Skip Receipt Screen', help='The receipt screen will be skipped if the receipt can be printed automatically.'),
        'iface_precompute_cash': fields.boolean('Prefill Cash Payment',  help='The payment input will behave similarily to bank payment input, and will be prefilled with the exact due amount'),
        'iface_tax_included':   fields.boolean('Include Taxes in Prices', help='The displayed prices will always include all taxes, even if the taxes have been setup differently'),
        'iface_start_categ_id': fields.many2one('pos.category','Start Category', help='The point of sale will display this product category by default. If no category is specified, all available products will be shown'),
        'iface_display_categ_images': fields.boolean('Display Category Pictures', help="The product categories will be displayed with pictures."),
        'cash_control': fields.boolean('Cash Control', help="Check the amount of the cashbox at opening and closing."),
        'receipt_header': fields.text('Receipt Header',help="A short text that will be inserted as a header in the printed receipt"),
        'receipt_footer': fields.text('Receipt Footer',help="A short text that will be inserted as a footer in the printed receipt"),
        'proxy_ip':       fields.char('IP Address', help='The hostname or ip address of the hardware proxy, Will be autodetected if left empty', size=45),

        'state' : fields.selection(POS_CONFIG_STATE, 'Status', required=True, readonly=True, copy=False),
        'uuid'  : fields.char('uuid', readonly=True, help='A globally unique identifier for this pos configuration, used to prevent conflicts in client-generated data'),
        'sequence_id' : fields.many2one('ir.sequence', 'Order IDs Sequence', readonly=True,
            help="This sequence is automatically created by Odoo but you can change it "\
                "to customize the reference numbers of your orders.", copy=False),
        'session_ids': fields.one2many('pos.session', 'config_id', 'Sessions'),
        'current_session_id': fields.function(_get_current_session, multi="session", type="many2one", relation="pos.session", string="Current Session"),
        'current_session_state': fields.function(_get_current_session, multi="session", type='char'),
        'last_session_closing_cash': fields.function(_get_last_session, multi="last_session", type='float'),
        'last_session_closing_date': fields.function(_get_last_session, multi="last_session", type='date'),
        'pos_session_username': fields.function(_get_current_session_user, type='char'),
        'group_by' : fields.boolean('Group Journal Items', help="Check this if you want to group the Journal Items by Product while closing a Session"),
        'pricelist_id': fields.many2one('product.pricelist','Pricelist', required=True),
        'company_id': fields.many2one('res.company', 'Company', required=True),
        'barcode_nomenclature_id':  fields.many2one('barcode.nomenclature','Barcodes', help='Defines what kind of barcodes are available and how they are assigned to products, customers and cashiers', required=True),
        'group_pos_manager_id': fields.many2one('res.groups','Point of Sale Manager Group', help='This field is there to pass the id of the pos manager group to the point of sale client'),
        'group_pos_user_id':    fields.many2one('res.groups','Point of Sale User Group', help='This field is there to pass the id of the pos user group to the point of sale client'),
        'tip_product_id':       fields.many2one('product.product','Tip Product', help="The product used to encode the customer tip. Leave empty if you do not accept tips."),
        'fiscal_position_ids': fields.many2many('account.fiscal.position', string='Fiscal Positions')
    }

    def _check_company_location(self, cr, uid, ids, context=None):
        for config in self.browse(cr, uid, ids, context=context):
            if config.stock_location_id.company_id and config.stock_location_id.company_id.id != config.company_id.id:
                return False
        return True

    def _check_company_journal(self, cr, uid, ids, context=None):
        for config in self.browse(cr, uid, ids, context=context):
            if config.journal_id and config.journal_id.company_id.id != config.company_id.id:
                return False
        return True

    def _check_company_payment(self, cr, uid, ids, context=None):
        for config in self.browse(cr, uid, ids, context=context):
            journal_ids = [j.id for j in config.journal_ids]
            if self.pool['account.journal'].search(cr, uid, [
                    ('id', 'in', journal_ids),
                    ('company_id', '!=', config.company_id.id)
                ], count=True, context=context):
                return False
        return True

    _constraints = [
        (_check_company_location, "The company of the stock location is different than the one of point of sale", ['company_id', 'stock_location_id']),
        (_check_company_journal, "The company of the sale journal is different than the one of point of sale", ['company_id', 'journal_id']),
        (_check_company_payment, "The company of a payment method is different than the one of point of sale", ['company_id', 'journal_ids']),
    ]

    def name_get(self, cr, uid, ids, context=None):
        result = []
        states = {
            'opening_control': _('Opening Control'),
            'opened': _('In Progress'),
            'closing_control': _('Closing Control'),
            'closed': _('Closed & Posted'),
        }
        for record in self.browse(cr, uid, ids, context=context):
            if (not record.session_ids) or (record.session_ids[0].state=='closed'):
                result.append((record.id, record.name+' ('+_('not used')+')'))
                continue
            session = record.session_ids[0]
            result.append((record.id, record.name + ' ('+session.user_id.name+')')) #, '+states[session.state]+')'))
        return result

    def _default_sale_journal(self, cr, uid, context=None):
        company_id = self.pool.get('res.users').browse(cr, uid, uid, context=context).company_id.id
        res = self.pool.get('account.journal').search(cr, uid, [('type', '=', 'sale'), ('company_id', '=', company_id)], limit=1, context=context)
        return res and res[0] or False

    def _default_pricelist(self, cr, uid, context=None):
        res = self.pool.get('product.pricelist').search(cr, uid, [], limit=1, context=context)
        return res and res[0] or False

    def _get_default_location(self, cr, uid, context=None):
        wh_obj = self.pool.get('stock.warehouse')
        user = self.pool.get('res.users').browse(cr, uid, uid, context)
        res = wh_obj.search(cr, uid, [('company_id', '=', user.company_id.id)], limit=1, context=context)
        if res and res[0]:
            return wh_obj.browse(cr, uid, res[0], context=context).lot_stock_id.id
        return False

    def _get_default_company(self, cr, uid, context=None):
        company_id = self.pool.get('res.users')._get_company(cr, uid, context=context)
        return company_id

    def _get_default_nomenclature(self, cr, uid, context=None):
        nom_obj = self.pool.get('barcode.nomenclature')
        res = nom_obj.search(cr, uid, [], limit=1, context=context)
        return res and res[0] or False

    def _get_group_pos_manager(self, cr, uid, context=None):
        group = self.pool.get('ir.model.data').get_object_reference(cr,uid,'point_of_sale','group_pos_manager')
        if group:
            return group[1]
        else:
            return False

    def _get_group_pos_user(self, cr, uid, context=None):
        group = self.pool.get('ir.model.data').get_object_reference(cr,uid,'point_of_sale','group_pos_user')
        if group:
            return group[1]
        else:
            return False

    _defaults = {
        'uuid'  : lambda self, cr, uid, context={}: str(uuid.uuid4()),
        'state' : POS_CONFIG_STATE[0][0],
        'journal_id': _default_sale_journal,
        'group_by' : True,
        'pricelist_id': _default_pricelist,
        'iface_invoicing': True,
        'iface_print_auto': False,
        'iface_print_skip_screen': True,
        'stock_location_id': _get_default_location,
        'company_id': _get_default_company,
        'barcode_nomenclature_id': _get_default_nomenclature,
        'group_pos_manager_id': _get_group_pos_manager,
        'group_pos_user_id': _get_group_pos_user,
    }

    def onchange_picking_type_id(self, cr, uid, ids, picking_type_id, context=None):
        p_type_obj = self.pool.get("stock.picking.type")
        p_type = p_type_obj.browse(cr, uid, picking_type_id, context=context)
        if p_type.default_location_src_id and p_type.default_location_src_id.usage == 'internal' and p_type.default_location_dest_id and p_type.default_location_dest_id.usage == 'customer':
            return {'value': {'stock_location_id': p_type.default_location_src_id.id}}
        return False

    def onchange_iface_print_via_proxy(self, cr, uid, ids, print_via_proxy, context=None):
        return {'value': {'iface_print_auto': print_via_proxy}}

    def set_active(self, cr, uid, ids, context=None):
        return self.write(cr, uid, ids, {'state' : 'active'}, context=context)

    def set_inactive(self, cr, uid, ids, context=None):
        return self.write(cr, uid, ids, {'state' : 'inactive'}, context=context)

    def set_deprecate(self, cr, uid, ids, context=None):
        return self.write(cr, uid, ids, {'state' : 'deprecated'}, context=context)

    def create(self, cr, uid, values, context=None):
        ir_sequence = self.pool.get('ir.sequence')
        # force sequence_id field to new pos.order sequence
        values['sequence_id'] = ir_sequence.create(cr, SUPERUSER_ID, {
            'name': 'POS Order %s' % values['name'],
            'padding': 4,
            'prefix': "%s/"  % values['name'],
            'code': "pos.order",
            'company_id': values.get('company_id', False),
        }, context=context)

        # TODO master: add field sequence_line_id on model
        # this make sure we always have one available per company
        ir_sequence.create(cr, SUPERUSER_ID, {
            'name': 'POS order line %s' % values['name'],
            'padding': 4,
            'prefix': "%s/"  % values['name'],
            'code': "pos.order.line",
            'company_id': values.get('company_id', False),
        }, context=context)

        return super(pos_config, self).create(cr, uid, values, context=context)

    def unlink(self, cr, uid, ids, context=None):
        for obj in self.browse(cr, uid, ids, context=context):
            if obj.sequence_id:
                obj.sequence_id.unlink()
        return super(pos_config, self).unlink(cr, uid, ids, context=context)

    # Methods to open the POS

    def open_ui(self, cr, uid, ids, context=None):
        assert len(ids) == 1, "you can open only one session at a time"

        record = self.browse(cr, uid, ids[0], context=context)
        context = dict(context or {})
        context['active_id'] = record.current_session_id.id
        return {
            'type': 'ir.actions.act_url',
            'url':   '/pos/web/',
            'target': 'self',
        }

    def open_existing_session_cb_close(self, cr, uid, ids, context=None):
        assert len(ids) == 1, "you can open only one session at a time"

        record = self.browse(cr, uid, ids[0], context=context)
        record.current_session_id.signal_workflow('cashbox_control')
        return self.open_session_cb(cr, uid, ids, context)

    def open_session_cb(self, cr, uid, ids, context=None):
        assert len(ids) == 1, "you can open only one session at a time"

        proxy = self.pool.get('pos.session')
        record = self.browse(cr, uid, ids[0], context=context)
        current_session_id = record.current_session_id
        if not current_session_id:
            values = {
                'user_id': uid,
                'config_id': record.id,
            }
            session_id = proxy.create(cr, uid, values, context=context)
            self.write(cr, SUPERUSER_ID, record.id, {'current_session_id': session_id}, context=context)
            if record.current_session_id.state == 'opened':
                return self.open_ui(cr, uid, ids, context=context)
            return self._open_session(session_id)
        return self._open_session(current_session_id.id)

    def open_existing_session_cb(self, cr, uid, ids, context=None):
        assert len(ids) == 1, "you can open only one session at a time"

        record = self.browse(cr, uid, ids[0], context=context)
        return self._open_session(record.current_session_id.id)

    def _open_session(self, session_id):
        return {
            'name': _('Session'),
            'view_type': 'form',
            'view_mode': 'form,tree',
            'res_model': 'pos.session',
            'res_id': session_id,
            'view_id': False,
            'type': 'ir.actions.act_window',
        }

class pos_session(osv.osv):
    _name = 'pos.session'
    _order = 'id desc'

    POS_SESSION_STATE = [
        ('opening_control', 'Opening Control'),  # Signal open
        ('opened', 'In Progress'),                    # Signal closing
        ('closing_control', 'Closing Control'),  # Signal close
        ('closed', 'Closed & Posted'),
    ]

    def _compute_cash_all(self, cr, uid, ids, fieldnames, args, context=None):
        result = dict()

        for record in self.browse(cr, uid, ids, context=context):
            result[record.id] = {
                'cash_journal_id' : False,
                'cash_register_id' : False,
                'cash_control' : False,
            }

            if record.config_id.cash_control:
                for st in record.statement_ids:
                    if st.journal_id.type == 'cash':
                        result[record.id]['cash_control'] = True
                        result[record.id]['cash_journal_id'] = st.journal_id.id
                        result[record.id]['cash_register_id'] = st.id

                if not result[record.id]['cash_control']:
                    raise UserError(_("Cash control can only be applied to cash journals."))

        return result

    _columns = {
        'config_id' : fields.many2one('pos.config', 'Point of Sale',
                                      help="The physical point of sale you will use.",
                                      required=True,
                                      select=1,
                                      domain="[('state', '=', 'active')]",
                                     ),

        'name' : fields.char('Session ID', required=True, readonly=True),
        'user_id' : fields.many2one('res.users', 'Responsible',
                                    required=True,
                                    select=1,
                                    readonly=True,
                                    states={'opening_control' : [('readonly', False)]}
                                   ),
        'currency_id' : fields.related('config_id', 'currency_id', type="many2one", relation='res.currency', string="Currency"),
        'start_at' : fields.datetime('Opening Date', readonly=True), 
        'stop_at' : fields.datetime('Closing Date', readonly=True, copy=False),

        'state' : fields.selection(POS_SESSION_STATE, 'Status',
                required=True, readonly=True,
                select=1, copy=False),
        'rescue': fields.boolean('Rescue session', readonly=True,
                                 help="Auto-generated session for orphan orders, ignored in constraints"),
        'sequence_number': fields.integer('Order Sequence Number', help='A sequence number that is incremented with each order'),
        'login_number':  fields.integer('Login Sequence Number', help='A sequence number that is incremented each time a user resumes the pos session'),

        'cash_control' : fields.function(_compute_cash_all,
                                         multi='cash',
                                         type='boolean', string='Has Cash Control'),
        'cash_journal_id' : fields.function(_compute_cash_all,
                                            multi='cash',
                                            type='many2one', relation='account.journal',
                                            string='Cash Journal', store=True),
        'cash_register_id' : fields.function(_compute_cash_all,
                                             multi='cash',
                                             type='many2one', relation='account.bank.statement',
                                             string='Cash Register', store=True),

        'cash_register_balance_end_real' : fields.related('cash_register_id', 'balance_end_real',
                type='float',
                digits=0,
                string="Ending Balance",
                help="Total of closing cash control lines.",
                readonly=True),
        'cash_register_balance_start' : fields.related('cash_register_id', 'balance_start',
                type='float',
                digits=0,
                string="Starting Balance",
                help="Total of opening cash control lines.",
                readonly=True),
        'cash_register_total_entry_encoding' : fields.related('cash_register_id', 'total_entry_encoding',
                string='Total Cash Transaction',
                readonly=True,
                help="Total of all paid sale orders"),
        'cash_register_balance_end' : fields.related('cash_register_id', 'balance_end',
                type='float',
                digits=0,
                string="Theoretical Closing Balance",
                help="Sum of opening balance and transactions.",
                readonly=True),
        'cash_register_difference' : fields.related('cash_register_id', 'difference',
                type='float',
                string='Difference',
                help="Difference between the theoretical closing balance and the real closing balance.",
                readonly=True),

        'journal_ids' : fields.related('config_id', 'journal_ids',
                                       type='many2many',
                                       readonly=True,
                                       relation='account.journal',
                                       string='Available Payment Methods'),
        'order_ids' : fields.one2many('pos.order', 'session_id', 'Orders'),

        'statement_ids' : fields.one2many('account.bank.statement', 'pos_session_id', 'Bank Statement', readonly=True),
    }

    _defaults = {
        'name' : '/',
        'user_id' : lambda obj, cr, uid, context: uid,
        'state' : 'opening_control',
        'sequence_number': 1,
        'login_number': 0,
    }

    _sql_constraints = [
        ('uniq_name', 'unique(name)', "The name of this POS Session must be unique !"),
    ]

    def _check_unicity(self, cr, uid, ids, context=None):
        for session in self.browse(cr, uid, ids, context=None):
            # open if there is no session in 'opening_control', 'opened', 'closing_control' for one user
            domain = [
                ('state', 'not in', ('closed','closing_control')),
                ('user_id', '=', session.user_id.id),
                ('rescue', '=', False)
            ]
            count = self.search_count(cr, uid, domain, context=context)
            if count>1:
                return False
        return True

    def _check_pos_config(self, cr, uid, ids, context=None):
        for session in self.browse(cr, uid, ids, context=None):
            domain = [
                ('state', '!=', 'closed'),
                ('config_id', '=', session.config_id.id),
                ('rescue', '=', False)
            ]
            count = self.search_count(cr, uid, domain, context=context)
            if count>1:
                return False
        return True

    _constraints = [
        (_check_unicity, "You cannot create two active sessions with the same responsible!", ['user_id', 'state']),
        (_check_pos_config, "You cannot create two active sessions related to the same point of sale!", ['config_id']),
    ]

    def create(self, cr, uid, values, context=None):
        context = dict(context or {})
        config_id = values.get('config_id', False) or context.get('default_config_id', False)
        if not config_id:
            raise UserError(_("You should assign a Point of Sale to your session."))

        # journal_id is not required on the pos_config because it does not
        # exists at the installation. If nothing is configured at the
        # installation we do the minimal configuration. Impossible to do in
        # the .xml files as the CoA is not yet installed.
        jobj = self.pool.get('pos.config')
        pos_config = jobj.browse(cr, uid, config_id, context=context)
        context.update({'company_id': pos_config.company_id.id})
        is_pos_user = self.pool['res.users'].has_group(cr, uid, 'point_of_sale.group_pos_user')
        if not pos_config.journal_id:
            jid = jobj.default_get(cr, uid, ['journal_id'], context=context)['journal_id']
            if jid:
                jobj.write(cr, SUPERUSER_ID, [pos_config.id], {'journal_id': jid}, context=context)
            else:
                raise UserError(_("Unable to open the session. You have to assign a sale journal to your point of sale."))

        # define some cash journal if no payment method exists
        if not pos_config.journal_ids:
            journal_proxy = self.pool.get('account.journal')
            cashids = journal_proxy.search(cr, uid, [('journal_user', '=', True), ('type','=','cash')], context=context)
            if not cashids:
                cashids = journal_proxy.search(cr, uid, [('type', '=', 'cash')], context=context)
                if not cashids:
                    cashids = journal_proxy.search(cr, uid, [('journal_user','=',True)], context=context)

            journal_proxy.write(cr, SUPERUSER_ID, cashids, {'journal_user': True})
            jobj.write(cr, SUPERUSER_ID, [pos_config.id], {'journal_ids': [(6,0, cashids)]})

        statements = []
        create_statement = partial(self.pool['account.bank.statement'].create, cr, is_pos_user and SUPERUSER_ID or uid)
        for journal in pos_config.journal_ids:
            # set the journal_id which should be used by
            # account.bank.statement to set the opening balance of the
            # newly created bank statement
            context['journal_id'] = journal.id if pos_config.cash_control and journal.type == 'cash' else False
            st_values = {
                'journal_id': journal.id,
                'user_id': uid,
            }
            statements.append(create_statement(st_values, context=context))

        values.update({
            'name': self.pool['ir.sequence'].next_by_code(cr, uid, 'pos.session', context=context),
            'statement_ids': [(6, 0, statements)],
            'config_id': config_id
        })

        return super(pos_session, self).create(cr, is_pos_user and SUPERUSER_ID or uid, values, context=context)

    def unlink(self, cr, uid, ids, context=None):
        for obj in self.browse(cr, uid, ids, context=context):
            self.pool.get('account.bank.statement').unlink(cr, uid, obj.statement_ids.ids, context=context)
        return super(pos_session, self).unlink(cr, uid, ids, context=context)

<<<<<<< HEAD
=======
    def open_cb(self, cr, uid, ids, context=None):
        """
        call the Point Of Sale interface and set the pos.session to 'opened' (in progress)
        """
        context = dict(context or {})

        if isinstance(ids, (int, long)):
            ids = [ids]

        this_record = self.browse(cr, uid, ids[0], context=context)
        this_record.signal_workflow('open')

        context.update(active_id=this_record.id)

        return {
            'type' : 'ir.actions.act_url',
            'url'  : '/pos/web/',
            'target': 'self',
        }

>>>>>>> ef4efeac
    def login(self, cr, uid, ids, context=None):
        this_record = self.browse(cr, uid, ids[0], context=context)
        this_record.write({
            'login_number': this_record.login_number+1,
        })

    def wkf_action_open(self, cr, uid, ids, context=None):
        # second browse because we need to refetch the data from the DB for cash_register_id
        for record in self.browse(cr, uid, ids, context=context):
            values = {}
            if not record.start_at:
                values['start_at'] = time.strftime('%Y-%m-%d %H:%M:%S')
            values['state'] = 'opened'
            record.write(values)
            for st in record.statement_ids:
                st.button_open()

        return True

    def wkf_action_opening_control(self, cr, uid, ids, context=None):
        return self.write(cr, uid, ids, {'state' : 'opening_control'}, context=context)

    def wkf_action_closing_control(self, cr, uid, ids, context=None):
        for session in self.browse(cr, uid, ids, context=context):
            for statement in session.statement_ids:
                if (statement != session.cash_register_id) and (statement.balance_end != statement.balance_end_real):
                    self.pool.get('account.bank.statement').write(cr, uid, [statement.id], {'balance_end_real': statement.balance_end})
        return self.write(cr, uid, ids, {'state' : 'closing_control', 'stop_at' : time.strftime('%Y-%m-%d %H:%M:%S')}, context=context)

    def wkf_action_close(self, cr, uid, ids, context=None):
        # Close CashBox
        local_context = dict(context)
        for record in self.browse(cr, uid, ids, context=context):
            company_id = record.config_id.company_id.id
            local_context.update({'force_company': company_id, 'company_id': company_id})
            for st in record.statement_ids:
                if abs(st.difference) > st.journal_id.amount_authorized_diff:
                    # The pos manager can close statements with maximums.
                    if not self.pool.get('ir.model.access').check_groups(cr, uid, "point_of_sale.group_pos_manager"):
                        raise UserError(_("Your ending balance is too different from the theoretical cash closing (%.2f), the maximum allowed is: %.2f. You can contact your manager to force it.") % (st.difference, st.journal_id.amount_authorized_diff))
                if (st.journal_id.type not in ['bank', 'cash']):
                    raise UserError(_("The type of the journal for your payment method should be bank or cash "))
                self.pool['account.bank.statement'].button_confirm_bank(cr, SUPERUSER_ID, [st.id], context=local_context)
        self._confirm_orders(cr, uid, ids, context=local_context)
        self.write(cr, uid, ids, {'state' : 'closed'}, context=local_context)

        obj = self.pool.get('ir.model.data').get_object_reference(cr, uid, 'point_of_sale', 'menu_point_root')[1]
        return {
            'type' : 'ir.actions.client',
            'name' : 'Point of Sale Menu',
            'tag' : 'reload',
            'params' : {'menu_id': obj},
        }

    def _confirm_orders(self, cr, uid, ids, context=None):
        pos_order_obj = self.pool.get('pos.order')
        for session in self.browse(cr, uid, ids, context=context):
            company_id = session.config_id.journal_id.company_id.id
            local_context = dict(context or {}, force_company=company_id)
            order_ids = [order.id for order in session.order_ids if order.state == 'paid']

            move_id = pos_order_obj._create_account_move(cr, uid, session.start_at, session.name, session.config_id.journal_id.id, company_id, context=context)

            pos_order_obj._create_account_move_line(cr, uid, order_ids, session, move_id, context=local_context)

            for order in session.order_ids:
                if order.state == 'done':
                    continue
                if order.state not in ('paid', 'invoiced'):
                    raise UserError(_("You cannot confirm all orders of this session, because they have not the 'paid' status"))
                else:
                    pos_order_obj.signal_workflow(cr, uid, [order.id], 'done')

        return True

    def open_frontend_cb(self, cr, uid, ids, context=None):
        context = dict(context or {})
        if not ids:
            return {}
        for session in self.browse(cr, uid, ids, context=context):
            if session.user_id.id != uid:
                raise UserError(_("You cannot use the session of another users. This session is owned by %s. "
                                    "Please first close this one to use this point of sale.") % session.user_id.name)
        context.update({'active_id': ids[0]})
        return {
            'type' : 'ir.actions.act_url',
            'target': 'self',
            'url':   '/pos/web/',
        }

class pos_order(osv.osv):
    _name = "pos.order"
    _description = "Point of Sale"
    _order = "id desc"

    def _amount_line_tax(self, cr, uid, line, fiscal_position_id, context=None):
        taxes = line.tax_ids.filtered(lambda t: t.company_id.id == line.order_id.company_id.id)
        if fiscal_position_id:
            taxes = fiscal_position_id.map_tax(taxes)
        price = line.price_unit * (1 - (line.discount or 0.0) / 100.0)
        cur = line.order_id.pricelist_id.currency_id
        taxes = taxes.compute_all(price, cur, line.qty, product=line.product_id, partner=line.order_id.partner_id or False)['taxes']
        val = 0.0
        for c in taxes:
            val += c.get('amount', 0.0)
        return val

    def _order_fields(self, cr, uid, ui_order, context=None):
        process_line = partial(self.pool['pos.order.line']._order_line_fields, cr, uid, context=context)
        return {
            'name':         ui_order['name'],
            'user_id':      ui_order['user_id'] or False,
            'session_id':   ui_order['pos_session_id'],
            'lines':        [process_line(l) for l in ui_order['lines']] if ui_order['lines'] else False,
            'pos_reference':ui_order['name'],
            'partner_id':   ui_order['partner_id'] or False,
            'date_order':   ui_order['creation_date'],
            'fiscal_position_id': ui_order['fiscal_position_id']
        }

    def _payment_fields(self, cr, uid, ui_paymentline, context=None):
        return {
            'amount':       ui_paymentline['amount'] or 0.0,
            'payment_date': ui_paymentline['name'],
            'statement_id': ui_paymentline['statement_id'],
            'payment_name': ui_paymentline.get('note',False),
            'journal':      ui_paymentline['journal_id'],
        }

    # This deals with orders that belong to a closed session. In order
    # to recover from this we:
    # - assign the order to another compatible open session
    # - if that doesn't exist, create a new one
    def _get_valid_session(self, cr, uid, order, context=None):
        session = self.pool.get('pos.session')
        closed_session = session.browse(cr, uid, order['pos_session_id'], context=context)
        open_sessions = session.search(cr, uid, [('state', '=', 'opened'),
                                                 ('config_id', '=', closed_session.config_id.id),
                                                 ('user_id', '=', closed_session.user_id.id)],
                                       limit=1, order="start_at DESC", context=context)

        _logger.warning('session %s (ID: %s) was closed but received order %s (total: %s) belonging to it',
                        closed_session.name,
                        closed_session.id,
                        order['name'],
                        order['amount_total'])

        if open_sessions:
            open_session = session.browse(cr, uid, open_sessions[0], context=context)
            _logger.warning('using session %s (ID: %s) for order %s instead',
                            open_session.name,
                            open_session.id,
                            order['name'])
            return open_session.id
        else:
            _logger.warning('attempting to create new session for order %s', order['name'])
            new_session_id = session.create(cr, uid, {
                'config_id': closed_session.config_id.id,
            }, context=context)
            new_session = session.browse(cr, uid, new_session_id, context=context)

            # bypass opening_control (necessary when using cash control)
            new_session.signal_workflow('open')

            return new_session_id

    def _match_payment_to_invoice(self, cr, uid, order, context=None):
        account_precision = self.pool.get('decimal.precision').precision_get(cr, uid, 'Account')

        # ignore orders with an amount_paid of 0 because those are returns through the POS
        if not float_is_zero(order['amount_return'], account_precision) and not float_is_zero(order['amount_paid'], account_precision):
            cur_amount_paid = 0
            payments_to_keep = []
            for payment in order.get('statement_ids'):
                if cur_amount_paid + payment[2]['amount'] > order['amount_total']:
                    payment[2]['amount'] = order['amount_total'] - cur_amount_paid
                    payments_to_keep.append(payment)
                    break
                cur_amount_paid += payment[2]['amount']
                payments_to_keep.append(payment)
            order['statement_ids'] = payments_to_keep
            order['amount_return'] = 0

    def _process_order(self, cr, uid, order, context=None):
        prec_acc = self.pool.get('decimal.precision').precision_get(cr, uid, 'Account')
        session = self.pool.get('pos.session').browse(cr, uid, order['pos_session_id'], context=context)

        if session.state == 'closing_control' or session.state == 'closed':
            session_id = self._get_valid_session(cr, uid, order, context=context)
            session = self.pool.get('pos.session').browse(cr, uid, session_id, context=context)
            order['pos_session_id'] = session_id

        order_id = self.create(cr, uid, self._order_fields(cr, uid, order, context=context),context)
        journal_ids = set()
        for payments in order['statement_ids']:
            if not float_is_zero(payments[2]['amount'], precision_digits=prec_acc):
                self.add_payment(cr, uid, order_id, self._payment_fields(cr, uid, payments[2], context=context), context=context)
            journal_ids.add(payments[2]['journal_id'])

        if session.sequence_number <= order['sequence_number']:
            session.write({'sequence_number': order['sequence_number'] + 1})
            session.refresh()

        if not float_is_zero(order['amount_return'], precision_digits=prec_acc):
            cash_journal = session.cash_journal_id.id
            if not cash_journal:
                # Select for change one of the cash journals used in this payment
                cash_journal_ids = self.pool['account.journal'].search(cr, uid, [
                    ('type', '=', 'cash'),
                    ('id', 'in', list(journal_ids)),
                ], limit=1, context=context)
                if not cash_journal_ids:
                    # If none, select for change one of the cash journals of the POS
                    # This is used for example when a customer pays by credit card
                    # an amount higher than total amount of the order and gets cash back
                    cash_journal_ids = [statement.journal_id.id for statement in session.statement_ids
                                        if statement.journal_id.type == 'cash']
                    if not cash_journal_ids:
                        raise UserError(_("No cash statement found for this session. Unable to record returned cash."))
                cash_journal = cash_journal_ids[0]
            self.add_payment(cr, uid, order_id, {
                'amount': -order['amount_return'],
                'payment_date': time.strftime('%Y-%m-%d %H:%M:%S'),
                'payment_name': _('return'),
                'journal': cash_journal,
            }, context=context)
        return order_id

    def create_from_ui(self, cr, uid, orders, context=None):
        # Keep only new orders
        submitted_references = [o['data']['name'] for o in orders]
        existing_order_ids = self.search(cr, uid, [('pos_reference', 'in', submitted_references)], context=context)
        existing_orders = self.read(cr, uid, existing_order_ids, ['pos_reference'], context=context)
        existing_references = set([o['pos_reference'] for o in existing_orders])
        orders_to_save = [o for o in orders if o['data']['name'] not in existing_references]

        order_ids = []

        for tmp_order in orders_to_save:
            to_invoice = tmp_order['to_invoice']
            order = tmp_order['data']

            if to_invoice:
                self._match_payment_to_invoice(cr, uid, order, context=context)

            order_id = self._process_order(cr, uid, order, context=context)
            order_ids.append(order_id)

            try:
                self.signal_workflow(cr, uid, [order_id], 'paid')
            except psycopg2.OperationalError:
                # do not hide transactional errors, the order(s) won't be saved!
                raise
            except Exception as e:
                _logger.error('Could not fully process the POS Order: %s', tools.ustr(e))

            if to_invoice:
                self.action_invoice(cr, uid, [order_id], context)
                order_obj = self.browse(cr, uid, order_id, context)
                self.pool['account.invoice'].signal_workflow(cr, SUPERUSER_ID, [order_obj.invoice_id.id], 'invoice_open')

        return order_ids

    def write(self, cr, uid, ids, vals, context=None):
        res = super(pos_order, self).write(cr, uid, ids, vals, context=context)
        #If you change the partner of the PoS order, change also the partner of the associated bank statement lines
        partner_obj = self.pool.get('res.partner')
        bsl_obj = self.pool.get("account.bank.statement.line")
        if 'partner_id' in vals:
            for posorder in self.browse(cr, uid, ids, context=context):
                if posorder.invoice_id:
                    raise UserError(_("You cannot change the partner of a POS order for which an invoice has already been issued."))
                if vals['partner_id']:
                    p_id = partner_obj.browse(cr, uid, vals['partner_id'], context=context)
                    part_id = partner_obj._find_accounting_partner(p_id).id
                else:
                    part_id = False
                bsl_ids = [x.id for x in posorder.statement_ids]
                bsl_obj.write(cr, uid, bsl_ids, {'partner_id': part_id}, context=context)
        return res

    def unlink(self, cr, uid, ids, context=None):
        for rec in self.browse(cr, uid, ids, context=context):
            if rec.state not in ('draft','cancel'):
                raise UserError(_('In order to delete a sale, it must be new or cancelled.'))
        return super(pos_order, self).unlink(cr, uid, ids, context=context)

    def onchange_partner_id(self, cr, uid, ids, part=False, context=None):
        if not part:
            return {'value': {}}
        pricelist = self.pool.get('res.partner').browse(cr, uid, part, context=context).property_product_pricelist.id
        return {'value': {'pricelist_id': pricelist}}

    _columns = {
        'name': fields.char('Order Ref', required=True, readonly=True, copy=False),
        'company_id':fields.many2one('res.company', 'Company', required=True, readonly=True),
        'date_order': fields.datetime('Order Date', readonly=True, select=True),
        'user_id': fields.many2one('res.users', 'Salesman', help="Person who uses the cash register. It can be a reliever, a student or an interim employee."),
        'lines': fields.one2many('pos.order.line', 'order_id', 'Order Lines', states={'draft': [('readonly', False)]}, readonly=True, copy=True),
        'statement_ids': fields.one2many('account.bank.statement.line', 'pos_statement_id', 'Payments', states={'draft': [('readonly', False)]}, readonly=True),
        'pricelist_id': fields.many2one('product.pricelist', 'Pricelist', required=True, states={'draft': [('readonly', False)]}, readonly=True),
        'partner_id': fields.many2one('res.partner', 'Customer', change_default=True, select=1, states={'draft': [('readonly', False)], 'paid': [('readonly', False)]}),
        'sequence_number': fields.integer('Sequence Number', help='A session-unique sequence number for the order'),

        'session_id' : fields.many2one('pos.session', 'Session', 
                                        required=True,
                                        select=1,
                                        domain="[('state', '=', 'opened')]",
                                        states={'draft' : [('readonly', False)]},
                                        readonly=True),
        'config_id': fields.related('session_id', 'config_id', string="Point of Sale", type='many2one'  , relation='pos.config'),
        'state': fields.selection([('draft', 'New'),
                                   ('cancel', 'Cancelled'),
                                   ('paid', 'Paid'),
                                   ('done', 'Posted'),
                                   ('invoiced', 'Invoiced')],
                                  'Status', readonly=True, copy=False),

        'invoice_id': fields.many2one('account.invoice', 'Invoice', copy=False),
        'account_move': fields.many2one('account.move', 'Journal Entry', readonly=True, copy=False),
        'picking_id': fields.many2one('stock.picking', 'Picking', readonly=True, copy=False),
        'picking_type_id': fields.related('session_id', 'config_id', 'picking_type_id', string="Picking Type", type='many2one', relation='stock.picking.type'),
        'location_id': fields.related('session_id', 'config_id', 'stock_location_id', string="Location", type='many2one', store=True, relation='stock.location'),
        'note': fields.text('Internal Notes'),
        'nb_print': fields.integer('Number of Print', readonly=True, copy=False),
        'pos_reference': fields.char('Receipt Ref', readonly=True, copy=False),
        'sale_journal': fields.related('session_id', 'config_id', 'journal_id', relation='account.journal', type='many2one', string='Sale Journal', store=True, readonly=True),
        'fiscal_position_id': fields.many2one('account.fiscal.position', 'Fiscal Position')
    }

    amount_tax = Fields.Float(compute='_compute_amount_all', string='Taxes', digits=0)
    amount_total = Fields.Float(compute='_compute_amount_all', string='Total', digits=0)
    amount_paid = Fields.Float(compute='_compute_amount_all', string='Paid', states={'draft': [('readonly', False)]}, readonly=True, digits=0)
    amount_return = Fields.Float(compute='_compute_amount_all', string='Returned', digits=0)


    @api.depends('statement_ids', 'lines.price_subtotal_incl', 'lines.discount')
    def _compute_amount_all(self):
        for order in self:
            order.amount_paid = order.amount_return = order.amount_tax = 0.0
            currency = order.pricelist_id.currency_id
            order.amount_paid = sum(payment.amount for payment in order.statement_ids)
            order.amount_return = sum(payment.amount < 0 and payment.amount or 0 for payment in order.statement_ids)
            order.amount_tax = currency.round(sum(self._amount_line_tax(line, order.fiscal_position_id) for line in order.lines))
            amount_untaxed = currency.round(sum(line.price_subtotal for line in order.lines))
            order.amount_total = order.amount_tax + amount_untaxed


    def _default_session(self, cr, uid, context=None):
        so = self.pool.get('pos.session')
        session_ids = so.search(cr, uid, [('state','=', 'opened'), ('user_id','=',uid)], context=context)
        return session_ids and session_ids[0] or False

    def _default_pricelist(self, cr, uid, context=None):
        session_ids = self._default_session(cr, uid, context) 
        if session_ids:
            session_record = self.pool.get('pos.session').browse(cr, uid, session_ids, context=context)
            return session_record.config_id.pricelist_id and session_record.config_id.pricelist_id.id or False
        return False

    def _get_out_picking_type(self, cr, uid, context=None):
        return self.pool.get('ir.model.data').xmlid_to_res_id(
                    cr, uid, 'point_of_sale.picking_type_posout', context=context)

    _defaults = {
        'user_id': lambda self, cr, uid, context: uid,
        'state': 'draft',
        'name': '/', 
        'date_order': lambda *a: time.strftime('%Y-%m-%d %H:%M:%S'),
        'nb_print': 0,
        'sequence_number': 1,
        'session_id': _default_session,
        'company_id': lambda self,cr,uid,c: self.pool.get('res.users').browse(cr, uid, uid, c).company_id.id,
        'pricelist_id': _default_pricelist,
    }

    def create(self, cr, uid, values, context=None):
        if values.get('session_id'):
            # set name based on the sequence specified on the config
            session = self.pool['pos.session'].browse(cr, uid, values['session_id'], context=context)
            values['name'] = session.config_id.sequence_id._next()
            values.setdefault('session_id', session.config_id.pricelist_id.id)
        else:
            # fallback on any pos.order sequence
            values['name'] = self.pool.get('ir.sequence').next_by_code(cr, uid, 'pos.order', context=context)
        return super(pos_order, self).create(cr, uid, values, context=context)

    def test_paid(self, cr, uid, ids, context=None):
        """A Point of Sale is paid when the sum
        @return: True
        """
        for order in self.browse(cr, uid, ids, context=context):
            if order.lines and not order.amount_total:
                return True
            if (not order.lines) or (not order.statement_ids) or \
                (abs(order.amount_total-order.amount_paid) > 0.00001):
                return False
        return True

    def create_picking(self, cr, uid, ids, context=None):
        """Create a picking for each order and validate it."""
        picking_obj = self.pool.get('stock.picking')
        partner_obj = self.pool.get('res.partner')
        move_obj = self.pool.get('stock.move')

        for order in self.browse(cr, uid, ids, context=context):
            if all(t == 'service' for t in order.lines.mapped('product_id.type')):
                continue
            addr = order.partner_id and partner_obj.address_get(cr, uid, [order.partner_id.id], ['delivery']) or {}
            picking_type = order.picking_type_id
            picking_id = False
            location_id = order.location_id.id
            if order.partner_id:
                destination_id = order.partner_id.property_stock_customer.id
            else:
                if (not picking_type) or (not picking_type.default_location_dest_id):
                    customerloc, supplierloc = self.pool['stock.warehouse']._get_partner_locations(cr, uid, [], context=context)
                    destination_id = customerloc.id
                else:
                    destination_id = picking_type.default_location_dest_id.id

            #All qties negative => Create negative
            if picking_type:
                pos_qty = all([x.qty >= 0 for x in order.lines])
                #Check negative quantities
                picking_id = picking_obj.create(cr, uid, {
                    'origin': order.name,
                    'partner_id': addr.get('delivery',False),
                    'date_done' : order.date_order,
                    'picking_type_id': picking_type.id,
                    'company_id': order.company_id.id,
                    'move_type': 'direct',
                    'note': order.note or "",
                    'location_id': location_id if pos_qty else destination_id,
                    'location_dest_id': destination_id if pos_qty else location_id,
                }, context=context)
                self.write(cr, uid, [order.id], {'picking_id': picking_id}, context=context)

            move_list = []
            for line in order.lines:
                if line.product_id and line.product_id.type not in ['product', 'consu']:
                    continue

                move_list.append(move_obj.create(cr, uid, {
                    'name': line.name,
                    'product_uom': line.product_id.uom_id.id,
                    'picking_id': picking_id,
                    'picking_type_id': picking_type.id, 
                    'product_id': line.product_id.id,
                    'product_uom_qty': abs(line.qty),
                    'state': 'draft',
                    'location_id': location_id if line.qty >= 0 else destination_id,
                    'location_dest_id': destination_id if line.qty >= 0 else location_id,
                }, context=context))
                
            if picking_id:
                picking_obj.action_confirm(cr, uid, [picking_id], context=context)
                picking_obj.force_assign(cr, uid, [picking_id], context=context)
                # Mark pack operations as done
                pick = picking_obj.browse(cr, uid, picking_id, context=context)
                for pack in pick.pack_operation_ids:
                    self.pool['stock.pack.operation'].write(cr, uid, [pack.id], {'qty_done': pack.product_qty}, context=context)
                picking_obj.action_done(cr, uid, [picking_id], context=context)
            elif move_list:
                move_obj.action_confirm(cr, uid, move_list, context=context)
                move_obj.force_assign(cr, uid, move_list, context=context)
                move_obj.action_done(cr, uid, move_list, context=context)
        return True

    def cancel_order(self, cr, uid, ids, context=None):
        """ Changes order state to cancel
        @return: True
        """
        stock_picking_obj = self.pool.get('stock.picking')
        for order in self.browse(cr, uid, ids, context=context):
            stock_picking_obj.action_cancel(cr, uid, [order.picking_id.id])
            if stock_picking_obj.browse(cr, uid, order.picking_id.id, context=context).state <> 'cancel':
                raise UserError(_('Unable to cancel the picking.'))
        self.write(cr, uid, ids, {'state': 'cancel'}, context=context)
        return True

    def add_payment(self, cr, uid, order_id, data, context=None):
        """Create a new payment for the order"""
        context = dict(context or {})
        statement_line_obj = self.pool.get('account.bank.statement.line')
        property_obj = self.pool.get('ir.property')
        order = self.browse(cr, uid, order_id, context=context)
        date = data.get('payment_date', time.strftime('%Y-%m-%d'))
        if len(date) > 10:
            timestamp = datetime.strptime(date, tools.DEFAULT_SERVER_DATETIME_FORMAT)
            ts = fields.datetime.context_timestamp(cr, uid, timestamp, context)
            date = ts.strftime(tools.DEFAULT_SERVER_DATE_FORMAT)
        args = {
            'amount': data['amount'],
            'date': date,
            'name': order.name + ': ' + (data.get('payment_name', '') or ''),
            'partner_id': order.partner_id and self.pool.get("res.partner")._find_accounting_partner(order.partner_id).id or False,
        }

        journal_id = data.get('journal', False)
        statement_id = data.get('statement_id', False)
        assert journal_id or statement_id, "No statement_id or journal_id passed to the method!"

        journal = self.pool['account.journal'].browse(cr, uid, journal_id, context=context)
        # use the company of the journal and not of the current user
        company_cxt = dict(context, force_company=journal.company_id.id)
        account_def = property_obj.get(cr, uid, 'property_account_receivable_id', 'res.partner', context=company_cxt)
        args['account_id'] = (order.partner_id and order.partner_id.property_account_receivable_id \
                             and order.partner_id.property_account_receivable_id.id) or (account_def and account_def.id) or False

        if not args['account_id']:
            if not args['partner_id']:
                msg = _('There is no receivable account defined to make payment.')
            else:
                msg = _('There is no receivable account defined to make payment for the partner: "%s" (id:%d).') % (order.partner_id.name, order.partner_id.id,)
            raise UserError(msg)

        context.pop('pos_session_id', False)

        for statement in order.session_id.statement_ids:
            if statement.id == statement_id:
                journal_id = statement.journal_id.id
                break
            elif statement.journal_id.id == journal_id:
                statement_id = statement.id
                break

        if not statement_id:
            raise UserError(_('You have to open at least one cashbox.'))

        args.update({
            'statement_id': statement_id,
            'pos_statement_id': order_id,
            'journal_id': journal_id,
            'ref': order.session_id.name,
        })

        statement_line_obj.create(cr, uid, args, context=context)

        return statement_id

    def refund(self, cr, uid, ids, context=None):
        """Create a copy of order  for refund order"""
        clone_list = []
        line_obj = self.pool.get('pos.order.line')
        
        for order in self.browse(cr, uid, ids, context=context):
            current_session_ids = self.pool.get('pos.session').search(cr, uid, [
                ('state', '!=', 'closed'),
                ('user_id', '=', uid)], context=context)
            if not current_session_ids:
                raise UserError(_('To return product(s), you need to open a session that will be used to register the refund.'))

            clone_id = self.copy(cr, uid, order.id, {
                'name': order.name + ' REFUND', # not used, name forced by create
                'session_id': current_session_ids[0],
                'date_order': time.strftime('%Y-%m-%d %H:%M:%S'),
            }, context=context)
            clone_list.append(clone_id)

        for clone in self.browse(cr, uid, clone_list, context=context):
            for order_line in clone.lines:
                line_obj.write(cr, uid, [order_line.id], {
                    'qty': -order_line.qty
                }, context=context)

        abs = {
            'name': _('Return Products'),
            'view_type': 'form',
            'view_mode': 'form',
            'res_model': 'pos.order',
            'res_id':clone_list[0],
            'view_id': False,
            'context':context,
            'type': 'ir.actions.act_window',
            'target': 'current',
        }
        return abs

    def action_invoice_state(self, cr, uid, ids, context=None):
        return self.write(cr, uid, ids, {'state':'invoiced'}, context=context)

    def action_invoice(self, cr, uid, ids, context=None):
        inv_ref = self.pool.get('account.invoice')
        inv_line_ref = self.pool.get('account.invoice.line')
        product_obj = self.pool.get('product.product')
        inv_ids = []

        for order in self.pool.get('pos.order').browse(cr, uid, ids, context=context):
            # Force company for all SUPERUSER_ID action
            company_id = order.company_id.id
            local_context = dict(context or {}, force_company=company_id, company_id=company_id)
            if order.invoice_id:
                inv_ids.append(order.invoice_id.id)
                continue

            if not order.partner_id:
                raise UserError(_('Please provide a partner for the sale.'))

            acc = order.partner_id.property_account_receivable_id.id
            inv = {
                'name': order.name,
                'origin': order.name,
                'account_id': acc,
                'journal_id': order.sale_journal.id or None,
                'type': 'out_invoice',
                'reference': order.name,
                'partner_id': order.partner_id.id,
                'comment': order.note or '',
                'currency_id': order.pricelist_id.currency_id.id, # considering partner's sale pricelist's currency
                'company_id': company_id,
                'user_id': uid,
            }
            invoice = inv_ref.new(cr, uid, inv)
            invoice._onchange_partner_id()
            invoice.fiscal_position_id = order.fiscal_position_id

            inv = invoice._convert_to_write(invoice._cache)
            if not inv.get('account_id', None):
                inv['account_id'] = acc
            inv_id = inv_ref.create(cr, SUPERUSER_ID, inv, context=local_context)

            self.write(cr, uid, [order.id], {'invoice_id': inv_id, 'state': 'invoiced'}, context=local_context)
            inv_ids.append(inv_id)
            for line in order.lines:
                inv_name = product_obj.name_get(cr, uid, [line.product_id.id], context=local_context)[0][1]
                inv_line = {
                    'invoice_id': inv_id,
                    'product_id': line.product_id.id,
                    'quantity': line.qty,
                    'account_analytic_id': self._prepare_analytic_account(cr, uid, line, context=local_context),
                    'name': inv_name,
                }

                #Oldlin trick
                invoice_line = inv_line_ref.new(cr, SUPERUSER_ID, inv_line, context=local_context)
                invoice_line._onchange_product_id()
                invoice_line.invoice_line_tax_ids = [tax.id for tax in invoice_line.invoice_line_tax_ids if tax.company_id.id == company_id]
                fiscal_position_id = line.order_id.fiscal_position_id
                if fiscal_position_id:
                    invoice_line.invoice_line_tax_ids = fiscal_position_id.map_tax(invoice_line.invoice_line_tax_ids)
                invoice_line.invoice_line_tax_ids = [tax.id for tax in invoice_line.invoice_line_tax_ids]
                # We convert a new id object back to a dictionary to write to bridge between old and new api
                inv_line = invoice_line._convert_to_write(invoice_line._cache)
                inv_line.update(price_unit=line.price_unit, discount=line.discount)
                inv_line_ref.create(cr, SUPERUSER_ID, inv_line, context=local_context)
            inv_ref.compute_taxes(cr, SUPERUSER_ID, [inv_id], context=local_context)
            self.signal_workflow(cr, uid, [order.id], 'invoice')
            inv_ref.signal_workflow(cr, SUPERUSER_ID, [inv_id], 'validate')

        if not inv_ids: return {}

        mod_obj = self.pool.get('ir.model.data')
        res = mod_obj.get_object_reference(cr, uid, 'account', 'invoice_form')
        res_id = res and res[1] or False
        return {
            'name': _('Customer Invoice'),
            'view_type': 'form',
            'view_mode': 'form',
            'view_id': [res_id],
            'res_model': 'account.invoice',
            'context': "{'type':'out_invoice'}",
            'type': 'ir.actions.act_window',
            'target': 'current',
            'res_id': inv_ids and inv_ids[0] or False,
        }

    def create_account_move(self, cr, uid, ids, context=None):
        return self._create_account_move_line(cr, uid, ids, None, None, context=context)

    def _prepare_analytic_account(self, cr, uid, line, context=None):
        '''This method is designed to be inherited in a custom module'''
        return False

    def _create_account_move(self, cr, uid, dt, ref, journal_id, company_id, context=None):
        start_at_datetime = datetime.strptime(dt, tools.DEFAULT_SERVER_DATETIME_FORMAT)
        date_tz_user = fields.datetime.context_timestamp(cr, uid, start_at_datetime, context=context)
        date_tz_user = date_tz_user.strftime(tools.DEFAULT_SERVER_DATE_FORMAT)
        return self.pool['account.move'].create(cr, SUPERUSER_ID, {'ref': ref, 'journal_id': journal_id, 'date': date_tz_user}, context=context)

    def _create_account_move_line(self, cr, uid, ids, session=None, move_id=None, context=None):
        # Tricky, via the workflow, we only have one id in the ids variable
        """Create a account move line of order grouped by products or not."""
        account_move_obj = self.pool.get('account.move')
        account_tax_obj = self.pool.get('account.tax')
        property_obj = self.pool.get('ir.property')
        cur_obj = self.pool.get('res.currency')

        #session_ids = set(order.session_id for order in self.browse(cr, uid, ids, context=context))

        if session and not all(session.id == order.session_id.id for order in self.browse(cr, uid, ids, context=context)):
            raise UserError(_('Selected orders do not have the same session!'))

        grouped_data = {}
        have_to_group_by = session and session.config_id.group_by or False

        for order in self.browse(cr, uid, ids, context=context):
            if order.account_move:
                continue
            if order.state != 'paid':
                continue

            current_company = order.sale_journal.company_id

            group_tax = {}
            account_def = property_obj.get(cr, uid, 'property_account_receivable_id', 'res.partner', context=context)

            order_account = order.partner_id and \
                            order.partner_id.property_account_receivable_id and \
                            order.partner_id.property_account_receivable_id.id or \
                            account_def and account_def.id

            if move_id is None:
                # Create an entry for the sale
                move_id = self._create_account_move(cr, uid, order.session_id.start_at, order.name, order.sale_journal.id, order.company_id.id, context=context)

            move = account_move_obj.browse(cr, SUPERUSER_ID, move_id, context=context)

            def insert_data(data_type, values):
                # if have_to_group_by:

                # 'quantity': line.qty,
                # 'product_id': line.product_id.id,
                values.update({
                    'partner_id': order.partner_id and self.pool.get("res.partner")._find_accounting_partner(order.partner_id).id or False,
                    'move_id' : move_id,
                })

                if data_type == 'product':
                    key = ('product', values['partner_id'], (values['product_id'], tuple(values['tax_ids'][0][2]), values['name']), values['analytic_account_id'], values['debit'] > 0)
                elif data_type == 'tax':
                    key = ('tax', values['partner_id'], values['tax_line_id'], values['debit'] > 0)
                elif data_type == 'counter_part':
                    key = ('counter_part', values['partner_id'], values['account_id'], values['debit'] > 0)
                else:
                    return

                grouped_data.setdefault(key, [])

                # if not have_to_group_by or (not grouped_data[key]):
                #     grouped_data[key].append(values)
                # else:
                #     pass

                if have_to_group_by:
                    if not grouped_data[key]:
                        grouped_data[key].append(values)
                    else:
                        for line in grouped_data[key]:
                            if line.get('tax_code_id') == values.get('tax_code_id'):
                                current_value = line
                                current_value['quantity'] = current_value.get('quantity', 0.0) +  values.get('quantity', 0.0)
                                current_value['credit'] = current_value.get('credit', 0.0) + values.get('credit', 0.0)
                                current_value['debit'] = current_value.get('debit', 0.0) + values.get('debit', 0.0)
                                break
                        else:
                            grouped_data[key].append(values)
                else:
                    grouped_data[key].append(values)

            #because of the weird way the pos order is written, we need to make sure there is at least one line, 
            #because just after the 'for' loop there are references to 'line' and 'income_account' variables (that 
            #are set inside the for loop)
            #TOFIX: a deep refactoring of this method (and class!) is needed in order to get rid of this stupid hack
            assert order.lines, _('The POS order must have lines when calling this method')
            # Create an move for each order line

            cur = order.pricelist_id.currency_id
            for line in order.lines:
                amount = line.price_subtotal

                # Search for the income account
                if  line.product_id.property_account_income_id.id:
                    income_account = line.product_id.property_account_income_id.id
                elif line.product_id.categ_id.property_account_income_categ_id.id:
                    income_account = line.product_id.categ_id.property_account_income_categ_id.id
                else:
                    raise UserError(_('Please define income '\
                        'account for this product: "%s" (id:%d).') \
                        % (line.product_id.name, line.product_id.id))

                name = line.product_id.name
                if line.notice:
                    # add discount reason in move
                    name = name + ' (' + line.notice + ')'

                # Create a move for the line for the order line
                insert_data('product', {
                    'name': name,
                    'quantity': line.qty,
                    'product_id': line.product_id.id,
                    'account_id': income_account,
                    'analytic_account_id': self._prepare_analytic_account(cr, uid, line, context=context),
                    'credit': ((amount>0) and amount) or 0.0,
                    'debit': ((amount<0) and -amount) or 0.0,
                    'tax_ids': [(6, 0, line.tax_ids_after_fiscal_position.ids)],
                    'partner_id': order.partner_id and self.pool.get("res.partner")._find_accounting_partner(order.partner_id).id or False
                })

                # Create the tax lines
                taxes = []
                for t in line.tax_ids_after_fiscal_position:
                    if t.company_id.id == current_company.id:
                        taxes.append(t.id)
                if not taxes:
                    continue
                for tax in account_tax_obj.browse(cr,uid, taxes, context=context).compute_all(line.price_unit * (100.0-line.discount) / 100.0, cur, line.qty)['taxes']:
                    insert_data('tax', {
                        'name': _('Tax') + ' ' + tax['name'],
                        'product_id': line.product_id.id,
                        'quantity': line.qty,
                        'account_id': tax['account_id'] or income_account,
                        'credit': ((tax['amount']>0) and tax['amount']) or 0.0,
                        'debit': ((tax['amount']<0) and -tax['amount']) or 0.0,
                        'tax_line_id': tax['id'],
                        'partner_id': order.partner_id and self.pool.get("res.partner")._find_accounting_partner(order.partner_id).id or False
                    })

            # counterpart
            insert_data('counter_part', {
                'name': _("Trade Receivables"), #order.name,
                'account_id': order_account,
                'credit': ((order.amount_total < 0) and -order.amount_total) or 0.0,
                'debit': ((order.amount_total > 0) and order.amount_total) or 0.0,
                'partner_id': order.partner_id and self.pool.get("res.partner")._find_accounting_partner(order.partner_id).id or False
            })

            order.write({'state':'done', 'account_move': move_id})

        all_lines = []
        for group_key, group_data in grouped_data.iteritems():
            for value in group_data:
                all_lines.append((0, 0, value),)
        if move_id: #In case no order was changed
            self.pool.get("account.move").write(cr, SUPERUSER_ID, [move_id], {'line_ids':all_lines}, context=dict(context or {}, dont_create_taxes=True))
            self.pool.get("account.move").post(cr, SUPERUSER_ID, [move_id], context=context)

        return True

    def action_payment(self, cr, uid, ids, context=None):
        return self.write(cr, uid, ids, {'state': 'payment'}, context=context)

    def action_paid(self, cr, uid, ids, context=None):
        self.write(cr, uid, ids, {'state': 'paid'}, context=context)
        self.create_picking(cr, uid, ids, context=context)
        return True

    def action_cancel(self, cr, uid, ids, context=None):
        self.write(cr, uid, ids, {'state': 'cancel'}, context=context)
        return True

    def action_done(self, cr, uid, ids, context=None):
        self.create_account_move(cr, uid, ids, context=context)
        return True

class account_bank_statement_line(osv.osv):
    _inherit = 'account.bank.statement.line'
    _columns= {
        'pos_statement_id': fields.many2one('pos.order', string="POS statement", ondelete='cascade'),
    }

class pos_order_line(osv.osv):
    _name = "pos.order.line"
    _description = "Lines of Point of Sale"
    _rec_name = "product_id"

    def _order_line_fields(self, cr, uid, line, context=None):
        if line and 'tax_ids' not in line[2]:
            product = self.pool['product.product'].browse(cr, uid, line[2]['product_id'], context=context)
            line[2]['tax_ids'] = [(6, 0, [x.id for x in product.taxes_id])]
        return line

    def onchange_product_id(self, cr, uid, ids, pricelist, product_id, qty=0, partner_id=False, context=None):
        context = context or {}
        if not product_id:
           return {}
        if not pricelist:
           raise UserError(
               _('You have to select a pricelist in the sale form !\n' \
               'Please set one before choosing a product.'))

        price = self.pool.get('product.pricelist').price_get(cr, uid, [pricelist],
               product_id, qty or 1.0, partner_id)[pricelist]

        result = self.onchange_qty(cr, uid, ids, pricelist, product_id, 0.0, qty, price, context=context)
        result['value']['price_unit'] = price

        prod = self.pool.get('product.product').browse(cr, uid, product_id, context=context)
        result['value']['tax_ids'] = prod.taxes_id.ids

        return result

    def onchange_qty(self, cr, uid, ids, pricelist, product, discount, qty, price_unit, context=None):
        result = {}
        if not product:
            return result
        if not pricelist:
           raise UserError(_('You have to select a pricelist in the sale form !'))

        account_tax_obj = self.pool.get('account.tax')

        prod = self.pool.get('product.product').browse(cr, uid, product, context=context)

        price = price_unit * (1 - (discount or 0.0) / 100.0)
        result['price_subtotal'] = result['price_subtotal_incl'] = price * qty
        cur = self.pool.get('product.pricelist').browse(cr, uid, [pricelist], context=context).currency_id
        if (prod.taxes_id):
            taxes = prod.taxes_id.compute_all(price, cur, qty, product=prod, partner=False)
            result['price_subtotal'] = taxes['total_excluded']
            result['price_subtotal_incl'] = taxes['total_included']
        return {'value': result}

    def _get_tax_ids_after_fiscal_position(self, cr, uid, ids, field_name, args, context=None):
        res = dict.fromkeys(ids, False)
        for line in self.browse(cr, uid, ids, context=context):
            res[line.id] = line.order_id.fiscal_position_id.map_tax(line.tax_ids)
        return res

    _columns = {
        'company_id': fields.many2one('res.company', 'Company', required=True),
        'name': fields.char('Line No', required=True, copy=False),
        'notice': fields.char('Discount Notice'),
        'product_id': fields.many2one('product.product', 'Product', domain=[('sale_ok', '=', True)], required=True, change_default=True),
        'price_unit': fields.float(string='Unit Price', digits=0),
        'qty': fields.float('Quantity', digits_compute=dp.get_precision('Product Unit of Measure')),
        'discount': fields.float('Discount (%)', digits=0),
        'order_id': fields.many2one('pos.order', 'Order Ref', ondelete='cascade'),
        'create_date': fields.datetime('Creation Date', readonly=True),
        'tax_ids': fields.many2many('account.tax', string='Taxes'),
        'tax_ids_after_fiscal_position': fields.function(_get_tax_ids_after_fiscal_position, type='many2many', relation='account.tax', string='Taxes')
    }

    price_subtotal = Fields.Float(compute='_compute_amount_line_all', digits=0, string='Subtotal w/o Tax')
    price_subtotal_incl = Fields.Float(compute='_compute_amount_line_all', digits=0, string='Subtotal')

    @api.depends('price_unit', 'tax_ids', 'qty', 'discount', 'product_id')
    def _compute_amount_line_all(self):
        for line in self:
            currency = line.order_id.pricelist_id.currency_id
            taxes = line.tax_ids.filtered(lambda tax: tax.company_id.id == line.order_id.company_id.id)
            fiscal_position_id = line.order_id.fiscal_position_id
            if fiscal_position_id:
                taxes = fiscal_position_id.map_tax(taxes)
            price = line.price_unit * (1 - (line.discount or 0.0) / 100.0)
            line.price_subtotal = line.price_subtotal_incl = price * line.qty
            if taxes:
                taxes = taxes.compute_all(price, currency, line.qty, product=line.product_id, partner=line.order_id.partner_id or False)
                line.price_subtotal = taxes['total_excluded']
                line.price_subtotal_incl = taxes['total_included']

            line.price_subtotal = currency.round(line.price_subtotal)
            line.price_subtotal_incl = currency.round(line.price_subtotal_incl)


    _defaults = {
        'name': lambda obj, cr, uid, context: obj.pool.get('ir.sequence').next_by_code(cr, uid, 'pos.order.line', context=context),
        'qty': lambda *a: 1,
        'discount': lambda *a: 0.0,
        'company_id': lambda self,cr,uid,c: self.pool.get('res.users').browse(cr, uid, uid, c).company_id.id,
    }

class pos_category(osv.osv):
    _name = "pos.category"
    _description = "Public Category"
    _order = "sequence, name"

    _constraints = [
        (osv.osv._check_recursion, 'Error ! You cannot create recursive categories.', ['parent_id'])
    ]

    def name_get(self, cr, uid, ids, context=None):
        res = []
        for cat in self.browse(cr, uid, ids, context=context):
            names = [cat.name]
            pcat = cat.parent_id
            while pcat:
                names.append(pcat.name)
                pcat = pcat.parent_id
            res.append((cat.id, ' / '.join(reversed(names))))
        return res

    def _name_get_fnc(self, cr, uid, ids, prop, unknow_none, context=None):
        res = self.name_get(cr, uid, ids, context=context)
        return dict(res)

    _columns = {
        'name': fields.char('Name', required=True, translate=True),
        'complete_name': fields.function(_name_get_fnc, type="char", string='Name'),
        'parent_id': fields.many2one('pos.category','Parent Category', select=True),
        'child_id': fields.one2many('pos.category', 'parent_id', string='Children Categories'),
        'sequence': fields.integer('Sequence', help="Gives the sequence order when displaying a list of product categories."),
        
    }

    # NOTE: there is no 'default image', because by default we don't show
    # thumbnails for categories. However if we have a thumbnail for at least one
    # category, then we display a default image on the other, so that the
    # buttons have consistent styling.
    # In this case, the default image is set by the js code.
    image = openerp.fields.Binary("Image", attachment=True,
        help="This field holds the image used as image for the cateogry, limited to 1024x1024px.")
    image_medium = openerp.fields.Binary("Medium-sized image", attachment=True,
        help="Medium-sized image of the category. It is automatically "\
             "resized as a 128x128px image, with aspect ratio preserved. "\
             "Use this field in form views or some kanban views.")
    image_small = openerp.fields.Binary("Small-sized image", attachment=True,
        help="Small-sized image of the category. It is automatically "\
             "resized as a 64x64px image, with aspect ratio preserved. "\
             "Use this field anywhere a small image is required.")

    @openerp.api.model
    def create(self, vals):
        tools.image_resize_images(vals)
        return super(pos_category, self).create(vals)

    @openerp.api.multi
    def write(self, vals):
        tools.image_resize_images(vals)
        return super(pos_category, self).write(vals)

class product_template(osv.osv):
    _inherit = 'product.template'

    _columns = {
        'available_in_pos': fields.boolean('Available in the Point of Sale', help='Check if you want this product to appear in the Point of Sale'), 
        'to_weight' : fields.boolean('To Weigh With Scale', help="Check if the product should be weighted using the hardware scale integration"),
        'pos_categ_id': fields.many2one('pos.category','Point of Sale Category', help="Those categories are used to group similar products for point of sale."),
    }

    _defaults = {
        'to_weight' : False,
        'available_in_pos': True,
    }

    def unlink(self, cr, uid, ids, context=None):
        product_ctx = dict(context or {}, active_test=False)
        if self.search_count(cr, uid, [('id', 'in', ids), ('available_in_pos', '=', True)], context=product_ctx):
            if self.pool['pos.session'].search_count(cr, uid, [('state', '!=', 'closed')], context=context):
                raise UserError(
                    _('You cannot delete a product saleable in point of sale while a session is still opened.'))
        return super(product_template, self).unlink(cr, uid, ids, context=context)

class res_partner(osv.osv):
    _inherit = 'res.partner'

    def create_from_ui(self, cr, uid, partner, context=None):
        """ create or modify a partner from the point of sale ui.
            partner contains the partner's fields. """

        #image is a dataurl, get the data after the comma
        if partner.get('image',False):
            img =  partner['image'].split(',')[1]
            partner['image'] = img

        if partner.get('id',False):  # Modifying existing partner
            partner_id = partner['id']
            del partner['id']
            self.write(cr, uid, [partner_id], partner, context=context)
        else:
            partner_id = self.create(cr, uid, partner, context=context)
        
        return partner_id

class barcode_rule(models.Model):
    _inherit = 'barcode.rule'

    def _get_type_selection(self):
        types = sets.Set(super(barcode_rule,self)._get_type_selection())
        types.update([
            ('weight', _('Weighted Product')),
            ('price', _('Priced Product')),
            ('discount', _('Discounted Product')),
            ('client', _('Client')),
            ('cashier', _('Cashier'))
        ])
        return list(types)<|MERGE_RESOLUTION|>--- conflicted
+++ resolved
@@ -549,29 +549,6 @@
             self.pool.get('account.bank.statement').unlink(cr, uid, obj.statement_ids.ids, context=context)
         return super(pos_session, self).unlink(cr, uid, ids, context=context)
 
-<<<<<<< HEAD
-=======
-    def open_cb(self, cr, uid, ids, context=None):
-        """
-        call the Point Of Sale interface and set the pos.session to 'opened' (in progress)
-        """
-        context = dict(context or {})
-
-        if isinstance(ids, (int, long)):
-            ids = [ids]
-
-        this_record = self.browse(cr, uid, ids[0], context=context)
-        this_record.signal_workflow('open')
-
-        context.update(active_id=this_record.id)
-
-        return {
-            'type' : 'ir.actions.act_url',
-            'url'  : '/pos/web/',
-            'target': 'self',
-        }
-
->>>>>>> ef4efeac
     def login(self, cr, uid, ids, context=None):
         this_record = self.browse(cr, uid, ids[0], context=context)
         this_record.write({
