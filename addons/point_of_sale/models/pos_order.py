# -*- coding: utf-8 -*-
# Part of Odoo. See LICENSE file for full copyright and licensing details.
import logging
from datetime import timedelta
from functools import partial

import psycopg2

from odoo import api, fields, models, tools, _
from odoo.tools import float_is_zero
from odoo.exceptions import UserError
from odoo.http import request
import odoo.addons.decimal_precision as dp

_logger = logging.getLogger(__name__)


class PosOrder(models.Model):
    _name = "pos.order"
    _description = "Point of Sale"
    _order = "id desc"

    def _amount_line_tax(self, cr, uid, line, fiscal_position_id, context=None):
        taxes = line.tax_ids.filtered(lambda t: t.company_id.id == line.order_id.company_id.id)
        if fiscal_position_id:
            taxes = fiscal_position_id.map_tax(taxes, line.product_id, line.order_id.partner_id)
        price = line.price_unit * (1 - (line.discount or 0.0) / 100.0)
        taxes = taxes.compute_all(price, line.order_id.pricelist_id.currency_id, line.qty, product=line.product_id, partner=line.order_id.partner_id or False)['taxes']
        return sum(tax.get('amount', 0.0) for tax in taxes)

    @api.model
    def _order_fields(self, ui_order):
        process_line = partial(self.env['pos.order.line']._order_line_fields)
        return {
            'name':         ui_order['name'],
            'user_id':      ui_order['user_id'] or False,
            'session_id':   ui_order['pos_session_id'],
            'lines':        [process_line(l) for l in ui_order['lines']] if ui_order['lines'] else False,
            'pos_reference': ui_order['name'],
            'partner_id':   ui_order['partner_id'] or False,
            'date_order':   ui_order['creation_date'],
            'fiscal_position_id': ui_order['fiscal_position_id']
        }

    def _payment_fields(self, ui_paymentline):
        return {
            'amount':       ui_paymentline['amount'] or 0.0,
            'payment_date': ui_paymentline['name'],
            'statement_id': ui_paymentline['statement_id'],
            'payment_name': ui_paymentline.get('note', False),
            'journal':      ui_paymentline['journal_id'],
        }

    # This deals with orders that belong to a closed session. In order
    # to recover from this we:
    # - assign the order to another compatible open session
    # - if that doesn't exist, create a new one
    def _get_valid_session(self, order):
        PosSession = self.env['pos.session']
        closed_session = PosSession.browse(order['pos_session_id'])
        open_session = PosSession.search(
            [('state', '=', 'opened'),
             ('config_id', '=', closed_session.config_id.id),
             ('user_id', '=', closed_session.user_id.id)],
            limit=1, order="start_at DESC")

        _logger.warning('session %s (ID: %s) was closed but received order %s (total: %s) belonging to it',
                        closed_session.name,
                        closed_session.id,
                        order['name'],
                        order['amount_total'])

        if open_session:
            _logger.warning('using session %s (ID: %s) for order %s instead',
                            open_session.name,
                            open_session.id,
                            order['name'])
            return open_session
        else:
            _logger.warning('attempting to create new session for order %s', order['name'])
            new_session = PosSession.create({'config_id': closed_session.config_id.id})
            # bypass opening_control (necessary when using cash control)
            new_session.signal_workflow('open')
            return new_session

    def _match_payment_to_invoice(self, order):
        account_precision = self.env['decimal.precision'].precision_get('Account')

        # ignore orders with an amount_paid of 0 because those are returns through the POS
        if not float_is_zero(order['amount_return'], account_precision) and not float_is_zero(order['amount_paid'], account_precision):
            cur_amount_paid = 0
            payments_to_keep = []
            for payment in order.get('statement_ids'):
                if cur_amount_paid + payment[2]['amount'] > order['amount_total']:
                    payment[2]['amount'] = order['amount_total'] - cur_amount_paid
                    payments_to_keep.append(payment)
                    break
                cur_amount_paid += payment[2]['amount']
                payments_to_keep.append(payment)
            order['statement_ids'] = payments_to_keep
            order['amount_return'] = 0

    @api.model
    def _process_order(self, pos_order):
        prec_acc = self.env['decimal.precision'].precision_get('Account')
        pos_session = self.env['pos.session'].browse(pos_order['pos_session_id'])
        if pos_session.state == 'closing_control' or pos_session.state == 'closed':
            pos_order['pos_session_id'] = self._get_valid_session(pos_order).id
        order = self.create(self._order_fields(pos_order))
        journal_ids = set()
        for payments in pos_order['statement_ids']:
            if not float_is_zero(payments[2]['amount'], precision_digits=prec_acc):
                order.add_payment(self._payment_fields(payments[2]))
            journal_ids.add(payments[2]['journal_id'])

        if pos_session.sequence_number <= pos_order['sequence_number']:
            pos_session.write({'sequence_number': pos_order['sequence_number'] + 1})
            pos_session.refresh()

        if not float_is_zero(pos_order['amount_return'], prec_acc):
            cash_journal_id = pos_session.cash_journal_id.id
            if not cash_journal_id:
                # Select for change one of the cash journals used in this
                # payment
                cash_journal = self.env['account.journal'].search([
                    ('type', '=', 'cash'),
                    ('id', 'in', list(journal_ids)),
                ], limit=1)
                if not cash_journal:
                    # If none, select for change one of the cash journals of the POS
                    # This is used for example when a customer pays by credit card
                    # an amount higher than total amount of the order and gets cash back
                    cash_journal = [statement.journal_id for statement in pos_session.statement_ids if statement.journal_id.type == 'cash']
                    if not cash_journal:
                        raise UserError(_("No cash statement found for this session. Unable to record returned cash."))
                cash_journal_id = cash_journal[0].id
            order.add_payment({
                'amount': -pos_order['amount_return'],
                'payment_date': fields.Datetime.now(),
                'payment_name': _('return'),
                'journal': cash_journal_id,
            })
        return order

    def _prepare_analytic_account(self, line):
        '''This method is designed to be inherited in a custom module'''
        return False

    def _create_account_move(self, dt, ref, journal_id, company_id):
        date_tz_user = fields.Datetime.context_timestamp(self, fields.Datetime.from_string(dt))
        date_tz_user = fields.Date.to_string(date_tz_user)
        return self.env['account.move'].sudo().create({'ref': ref, 'journal_id': journal_id, 'date': date_tz_user})

    def _prepare_invoice(self):
        """
        Prepare the dict of values to create the new invoice for a pos order.
        """
        return {
            'name': self.name,
            'origin': self.name,
            'account_id': self.partner_id.property_account_receivable_id.id,
            'journal_id': self.sale_journal.id,
            'type': 'out_invoice',
            'reference': self.name,
            'partner_id': self.partner_id.id,
            'comment': self.note or '',
            # considering partner's sale pricelist's currency
            'currency_id': self.pricelist_id.currency_id.id,
            'user_id': self.env.uid,
        }

    def _action_create_invoice_line(self, line=False, invoice_id=False):
        InvoiceLine = self.env['account.invoice.line']
        inv_name = line.product_id.name_get()[0][1]
        inv_line = {
            'invoice_id': invoice_id,
            'product_id': line.product_id.id,
            'quantity': line.qty,
            'account_analytic_id': self._prepare_analytic_account(line),
            'name': inv_name,
        }
        # Oldlin trick
        invoice_line = InvoiceLine.sudo().new(inv_line)
        invoice_line._onchange_product_id()
        invoice_line.invoice_line_tax_ids = invoice_line.invoice_line_tax_ids.filtered(lambda t: t.company_id.id == line.order_id.company_id.id).ids
        fiscal_position_id = line.order_id.fiscal_position_id
        if fiscal_position_id:
            invoice_line.invoice_line_tax_ids = fiscal_position_id.map_tax(invoice_line.invoice_line_tax_ids, line.product_id, line.order_id.partner_id)
        invoice_line.invoice_line_tax_ids = invoice_line.invoice_line_tax_ids.ids
        # We convert a new id object back to a dictionary to write to
        # bridge between old and new api
        inv_line = invoice_line._convert_to_write({name: invoice_line[name] for name in invoice_line._cache})
        inv_line.update(price_unit=line.price_unit, discount=line.discount)
        return InvoiceLine.sudo().create(inv_line)

    def _create_account_move_line(self, session=None, move=None):
        # Tricky, via the workflow, we only have one id in the ids variable
        """Create a account move line of order grouped by products or not."""
        IrProperty = self.env['ir.property']
        ResPartner = self.env['res.partner']

        if session and not all(session.id == order.session_id.id for order in self):
            raise UserError(_('Selected orders do not have the same session!'))

        grouped_data = {}
        have_to_group_by = session and session.config_id.group_by or False

        for order in self.filtered(lambda o: not o.account_move or order.state == 'paid'):
            current_company = order.sale_journal.company_id
            account_def = IrProperty.get(
                'property_account_receivable_id', 'res.partner')
            order_account = order.partner_id.property_account_receivable_id.id or account_def and account_def.id
            partner_id = ResPartner._find_accounting_partner(order.partner_id).id or False
            if move is None:
                # Create an entry for the sale
                journal_id = self.env['ir.config_parameter'].sudo().get_param(
                    'pos.closing.journal_id_%s' % current_company.id, default=order.sale_journal.id)
                move = self._create_account_move(
                    order.session_id.start_at, order.name, int(journal_id), order.company_id.id)

            def insert_data(data_type, values):
                # if have_to_group_by:
                values.update({
                    'partner_id': partner_id,
                    'move_id': move.id,
                })

                if data_type == 'product':
                    key = ('product', values['partner_id'], (values['product_id'], tuple(values['tax_ids'][0][2]), values['name']), values['analytic_account_id'], values['debit'] > 0)
                elif data_type == 'tax':
                    key = ('tax', values['partner_id'], values['tax_line_id'], values['debit'] > 0)
                elif data_type == 'counter_part':
                    key = ('counter_part', values['partner_id'], values['account_id'], values['debit'] > 0)
                else:
                    return

                grouped_data.setdefault(key, [])

                if have_to_group_by:
                    if not grouped_data[key]:
                        grouped_data[key].append(values)
                    else:
                        for line in grouped_data[key]:
                            if line.get('tax_code_id') == values.get('tax_code_id'):
                                current_value = line
                                current_value['quantity'] = current_value.get(
                                    'quantity', 0.0) + values.get('quantity', 0.0)
                                current_value['credit'] = current_value.get(
                                    'credit', 0.0) + values.get('credit', 0.0)
                                current_value['debit'] = current_value.get(
                                    'debit', 0.0) + values.get('debit', 0.0)
                                break
                        else:
                            grouped_data[key].append(values)
                else:
                    grouped_data[key].append(values)

            # because of the weird way the pos order is written, we need to make sure there is at least one line,
            # because just after the 'for' loop there are references to 'line' and 'income_account' variables (that
            # are set inside the for loop)
            # TOFIX: a deep refactoring of this method (and class!) is needed
            # in order to get rid of this stupid hack
            assert order.lines, _('The POS order must have lines when calling this method')
            # Create an move for each order line
            cur = order.pricelist_id.currency_id
            for line in order.lines:
                amount = line.price_subtotal

                # Search for the income account
                if line.product_id.property_account_income_id.id:
                    income_account = line.product_id.property_account_income_id.id
                elif line.product_id.categ_id.property_account_income_categ_id.id:
                    income_account = line.product_id.categ_id.property_account_income_categ_id.id
                else:
                    raise UserError(_('Please define income '
                                      'account for this product: "%s" (id:%d).')
                                    % (line.product_id.name, line.product_id.id))

                name = line.product_id.name
                if line.notice:
                    # add discount reason in move
                    name = name + ' (' + line.notice + ')'

                # Create a move for the line for the order line
                insert_data('product', {
                    'name': name,
                    'quantity': line.qty,
                    'product_id': line.product_id.id,
                    'account_id': income_account,
                    'analytic_account_id': self._prepare_analytic_account(line),
                    'credit': ((amount > 0) and amount) or 0.0,
                    'debit': ((amount < 0) and -amount) or 0.0,
                    'tax_ids': [(6, 0, line.tax_ids_after_fiscal_position.ids)],
                    'partner_id': partner_id
                })

                # Create the tax lines
                taxes = line.tax_ids_after_fiscal_position.filtered(lambda t: t.company_id.id == current_company.id)
                if not taxes:
                    continue
                for tax in taxes.compute_all(line.price_unit * (100.0 - line.discount) / 100.0, cur, line.qty)['taxes']:
                    insert_data('tax', {
                        'name': _('Tax') + ' ' + tax['name'],
                        'product_id': line.product_id.id,
                        'quantity': line.qty,
                        'account_id': tax['account_id'] or income_account,
                        'credit': ((tax['amount'] > 0) and tax['amount']) or 0.0,
                        'debit': ((tax['amount'] < 0) and -tax['amount']) or 0.0,
                        'tax_line_id': tax['id'],
                        'partner_id': partner_id
                    })

            # counterpart
            insert_data('counter_part', {
                'name': _("Trade Receivables"),  # order.name,
                'account_id': order_account,
                'credit': ((order.amount_total < 0) and -order.amount_total) or 0.0,
                'debit': ((order.amount_total > 0) and order.amount_total) or 0.0,
                'partner_id': partner_id
            })

            order.write({'state': 'done', 'account_move': move.id})

        all_lines = []
        for group_key, group_data in grouped_data.iteritems():
            for value in group_data:
                all_lines.append((0, 0, value),)
        if move:  # In case no order was changed
            move.sudo().with_context(dont_create_taxes=True).write({'line_ids': all_lines})
            move.sudo().post()
        return True

    def _default_session(self):
        return self.env['pos.session'].search([('state', '=', 'opened'), ('user_id', '=', self.env.uid)], limit=1)

    def _default_pricelist(self):
        return self._default_session().config_id.pricelist_id

    name = fields.Char(string='Order Ref', required=True, readonly=True, copy=False, default='/')
    company_id = fields.Many2one('res.company', string='Company', required=True, readonly=True, default=lambda self: self.env.user.company_id)
    date_order = fields.Datetime(string='Order Date', readonly=True, index=True, default=fields.Datetime.now)
    user_id = fields.Many2one('res.users', string='Salesman', help="Person who uses the cash register. It can be a reliever, a student or an interim employee.", default=lambda self: self.env.uid)
    amount_tax = fields.Float(compute='_compute_amount_all', string='Taxes', digits=0)
    amount_total = fields.Float(compute='_compute_amount_all', string='Total', digits=0)
    amount_paid = fields.Float(compute='_compute_amount_all', string='Paid', states={'draft': [('readonly', False)]}, readonly=True, digits=0)
    amount_return = fields.Float(compute='_compute_amount_all', string='Returned', digits=0)
    lines = fields.One2many('pos.order.line', 'order_id', string='Order Lines', states={'draft': [('readonly', False)]}, readonly=True, copy=True)
    statement_ids = fields.One2many('account.bank.statement.line', 'pos_statement_id', string='Payments', states={'draft': [('readonly', False)]}, readonly=True)
    pricelist_id = fields.Many2one('product.pricelist', string='Pricelist', required=True, states={
                                   'draft': [('readonly', False)]}, readonly=True, default=_default_pricelist)
    partner_id = fields.Many2one('res.partner', string='Customer', change_default=True, index=True, states={'draft': [('readonly', False)], 'paid': [('readonly', False)]})
    sequence_number = fields.Integer(string='Sequence Number', help='A session-unique sequence number for the order', default=1)

    session_id = fields.Many2one(
        'pos.session', string='Session', required=True, index=True,
        domain="[('state', '=', 'opened')]", states={'draft': [('readonly', False)]},
        readonly=True, default=_default_session)
    config_id = fields.Many2one('pos.config', related='session_id.config_id', string="Point of Sale")
    state = fields.Selection(
        [('draft', 'New'), ('cancel', 'Cancelled'), ('paid', 'Paid'), ('done', 'Posted'), ('invoiced', 'Invoiced')],
        'Status', readonly=True, copy=False, default='draft')

    invoice_id = fields.Many2one('account.invoice', string='Invoice', copy=False)
    account_move = fields.Many2one('account.move', string='Journal Entry', readonly=True, copy=False)
    picking_id = fields.Many2one('stock.picking', string='Picking', readonly=True, copy=False)
    picking_type_id = fields.Many2one('stock.picking.type', related='session_id.config_id.picking_type_id', string="Picking Type")
    location_id = fields.Many2one('stock.location', related='session_id.config_id.stock_location_id', string="Location", store=True)
    note = fields.Text(string='Internal Notes')
    nb_print = fields.Integer(string='Number of Print', readonly=True, copy=False, default=0)
    pos_reference = fields.Char(string='Receipt Ref', readonly=True, copy=False)
    sale_journal = fields.Many2one('account.journal', related='session_id.config_id.journal_id', string='Sale Journal', store=True, readonly=True)
    fiscal_position_id = fields.Many2one('account.fiscal.position', string='Fiscal Position', default=lambda self: self._default_session().config_id.default_fiscal_position_id)

    @api.depends('statement_ids', 'lines.price_subtotal_incl', 'lines.discount')
    def _compute_amount_all(self):
        for order in self:
            order.amount_paid = order.amount_return = order.amount_tax = 0.0
            currency = order.pricelist_id.currency_id
            order.amount_paid = sum(payment.amount for payment in order.statement_ids)
            order.amount_return = sum(payment.amount < 0 and payment.amount or 0 for payment in order.statement_ids)
            order.amount_tax = currency.round(sum(self._amount_line_tax(line, order.fiscal_position_id) for line in order.lines))
            amount_untaxed = currency.round(sum(line.price_subtotal for line in order.lines))
            order.amount_total = order.amount_tax + amount_untaxed

    @api.onchange('partner_id')
    def _onchange_partner_id(self):
        if self.partner_id:
            self.pricelist = self.partner_id.property_product_pricelist.id

    @api.multi
    def write(self, vals):
        res = super(PosOrder, self).write(vals)
        Partner = self.env['res.partner']
        # If you change the partner of the PoS order, change also the partner of the associated bank statement lines
        if 'partner_id' in vals:
            for order in self:
                partner_id = False
                if order.invoice_id:
                    raise UserError(_("You cannot change the partner of a POS order for which an invoice has already been issued."))
                if vals['partner_id']:
                    partner = Partner.browse(vals['partner_id'])
                    partner_id = Partner._find_accounting_partner(partner).id
                order.statement_ids.write({'partner_id': partner_id})
        return res

    @api.multi
    def unlink(self):
        for pos_order in self.filtered(lambda pos_order: pos_order.state not in ['draft', 'cancel']):
            raise UserError(_('In order to delete a sale, it must be new or cancelled.'))
        return super(PosOrder, self).unlink()

    @api.model
    def create(self, values):
        if values.get('session_id'):
            # set name based on the sequence specified on the config
            session = self.env['pos.session'].browse(values['session_id'])
            values['name'] = session.config_id.sequence_id._next()
            values.setdefault('session_id', session.config_id.pricelist_id.id)
        else:
            # fallback on any pos.order sequence
            values['name'] = self.env['ir.sequence'].next_by_code('pos.order')
        return super(PosOrder, self).create(values)

    @api.multi
    def action_invoice_state(self):
        self.write({'state': 'invoiced'})

    @api.multi
    def action_view_invoice(self):
        return {
            'name': _('Customer Invoice'),
            'view_mode': 'form',
            'view_id': self.env.ref('account.invoice_form').id,
            'res_model': 'account.invoice',
            'context': "{'type':'out_invoice'}",
            'type': 'ir.actions.act_window',
            'res_id': self.invoice_id.id,
        }

    @api.multi
    def action_invoice(self):
        Invoice = self.env['account.invoice']

        for order in self:
            # Force company for all SUPERUSER_ID action
            local_context = dict(self.env.context, force_company=order.company_id.id, company_id=order.company_id.id)
            if order.invoice_id:
                Invoice += order.invoice_id
                continue

            if not order.partner_id:
                raise UserError(_('Please provide a partner for the sale.'))

            invoice = Invoice.new(order._prepare_invoice())
            invoice._onchange_partner_id()
            invoice.fiscal_position_id = order.fiscal_position_id

            inv = invoice._convert_to_write({name: invoice[name] for name in invoice._cache})
            new_invoice = Invoice.with_context(local_context).sudo().create(inv)
            message = _("This invoice has been created from the point of sale session: <a href=# data-oe-model=pos.order data-oe-id=%d>%s</a>") % (order.id, order.name)
            new_invoice.message_post(body=message)            
            order.write({'invoice_id': new_invoice.id, 'state': 'invoiced'})
            Invoice += new_invoice

            for line in order.lines:
                self.with_context(local_context)._action_create_invoice_line(line, new_invoice.id)

            new_invoice.with_context(local_context).sudo().compute_taxes()
            order.sudo().signal_workflow('invoice')
            new_invoice.sudo().signal_workflow('validate')

        if not Invoice:
            return {}

        return {
            'name': _('Customer Invoice'),
            'view_type': 'form',
            'view_mode': 'form',
            'view_id': self.env.ref('account.invoice_form').id,
            'res_model': 'account.invoice',
            'context': "{'type':'out_invoice'}",
            'type': 'ir.actions.act_window',
            'nodestroy': True,
            'target': 'current',
            'res_id': Invoice and Invoice.ids[0] or False,
        }

    @api.multi
    def action_paid(self):
        self.write({'state': 'paid'})
        self.create_picking()

    @api.multi
    def action_cancel(self):
        self.write({'state': 'cancel'})

    @api.multi
    def action_done(self):
        self._create_account_move_line()

    @api.model
    def create_from_ui(self, orders):
        # Keep only new orders
        submitted_references = [o['data']['name'] for o in orders]
        pos_order = self.search([('pos_reference', 'in', submitted_references)])
        existing_orders = pos_order.read(['pos_reference'])
        existing_references = set([o['pos_reference'] for o in existing_orders])
        orders_to_save = [o for o in orders if o['data']['name'] not in existing_references]
        order_ids = []

        for tmp_order in orders_to_save:
            to_invoice = tmp_order['to_invoice']
            order = tmp_order['data']
            if to_invoice:
                self._match_payment_to_invoice(order)
            pos_order = self._process_order(order)
            order_ids.append(pos_order.id)

            try:
                pos_order.signal_workflow('paid')
            except psycopg2.OperationalError:
                # do not hide transactional errors, the order(s) won't be saved!
                raise
            except Exception as e:
                _logger.error('Could not fully process the POS Order: %s', tools.ustr(e))

            if to_invoice:
                pos_order.action_invoice()
                pos_order.invoice_id.sudo().signal_workflow('invoice_open')
        return order_ids

    def test_paid(self):
        """A Point of Sale is paid when the sum
        @return: True
        """
        for order in self:
            if order.lines and not order.amount_total:
                return True
            if (not order.lines) or (not order.statement_ids) or (abs(order.amount_total - order.amount_paid) > 0.00001):
                return False
        return True

    def create_picking(self):
        """Create a picking for each order and validate it."""
        Picking = self.env['stock.picking']
        Move = self.env['stock.move']
        StockWarehouse = self.env['stock.warehouse']
        for order in self:
            address = order.partner_id.address_get(['delivery']) or {}
            picking_type = order.picking_type_id
            return_pick_type = order.picking_type_id.return_picking_type_id or order.picking_type_id
            order_picking = Picking
            return_picking = Picking
            moves = Move
            location_id = order.location_id.id
            if order.partner_id:
                destination_id = order.partner_id.property_stock_customer.id
            else:
                if (not picking_type) or (not picking_type.default_location_dest_id):
                    customerloc, supplierloc = StockWarehouse._get_partner_locations()
                    destination_id = customerloc.id
                else:
                    destination_id = picking_type.default_location_dest_id.id

            if picking_type:
                message = _("This transfer has been created from the point of sale session: <a href=# data-oe-model=pos.order data-oe-id=%d>%s</a>") % (order.id, order.name)
                picking_vals = {
                    'origin': order.name,
                    'partner_id': address.get('delivery', False),
                    'date_done': order.date_order,
                    'picking_type_id': picking_type.id,
                    'company_id': order.company_id.id,
                    'move_type': 'direct',
                    'note': order.note or "",
                    'location_id': location_id,
                    'location_dest_id': destination_id,
                }
                pos_qty = any([x.qty >= 0 for x in order.lines])
                if pos_qty:
                    order_picking = Picking.create(picking_vals.copy())
                    order_picking.message_post(body=message)
                neg_qty = any([x.qty < 0 for x in order.lines])
                if neg_qty:
                    return_vals = picking_vals.copy()
                    return_vals.update({
                        'location_id': destination_id,
                        'location_dest_id': return_pick_type != picking_type and return_pick_type.default_location_dest_id.id or location_id,
                        'picking_type_id': return_pick_type.id
                    })
                    return_picking = Picking.create(return_vals)
                    return_picking.message_post(body=message)

            for line in order.lines.filtered(lambda l: l.product_id.type in ['product', 'consu']):
                moves |= Move.create({
                    'name': line.name,
                    'product_uom': line.product_id.uom_id.id,
                    'picking_id': order_picking.id if line.qty >= 0 else return_picking.id,
                    'picking_type_id': picking_type.id if line.qty >= 0 else return_pick_type.id,
                    'product_id': line.product_id.id,
                    'product_uom_qty': abs(line.qty),
                    'state': 'draft',
                    'location_id': location_id if line.qty >= 0 else destination_id,
                    'location_dest_id': destination_id if line.qty >= 0 else return_pick_type != picking_type and return_pick_type.default_location_dest_id.id or location_id,
                })

            # prefer associating the regular order picking, not the return
            order.write({'picking_id': order_picking.id or return_picking.id})

            if return_picking:
                order._force_picking_done(return_picking)
            if order_picking:
                order._force_picking_done(order_picking)

            # when the pos.config has no picking_type_id set only the moves will be created
            if moves and not return_picking and not order_picking:
                moves.action_confirm()
                moves.force_assign()
                moves.filtered(lambda m: m.product_id.tracking == 'none').action_done()

        return True

    def _force_picking_done(self, picking):
        """Force picking in order to be set as done."""
        self.ensure_one()
        picking.action_confirm()
        picking.force_assign()
        self.set_pack_operation_lot(picking)
        picking.action_done()

    def set_pack_operation_lot(self, picking=None):
        """Set Serial/Lot number in pack operations to mark the pack operation done."""

        StockProductionLot = self.env['stock.production.lot']
        PosPackOperationLot = self.env['pos.pack.operation.lot']

        if not picking:
            picking = order.picking_id

        for order in self:
<<<<<<< HEAD
            for pack_operation in picking.pack_operation_ids:
                qty = 0
                qty_done = 0
                pack_lots = []
                pos_pack_lots = PosPackOperationLot.search([('order_id', '=',  order.id), ('product_id', '=', pack_operation.product_id.id)])
                pack_lot_names = [pos_pack.lot_name for pos_pack in pos_pack_lots]

                if pack_lot_names:
                    for lot_name in list(set(pack_lot_names)):
                        stock_production_lot = StockProductionLot.search([('name', '=', lot_name), ('product_id', '=', pack_operation.product_id.id)])
                        if stock_production_lot:
                            if stock_production_lot.product_id.tracking == 'lot':
                                qty = pack_lot_names.count(lot_name)
                            else:
                                qty = 1.0
                            qty_done += qty
                            pack_lots.append({'lot_id': stock_production_lot.id, 'qty': qty})
                else:
                    qty_done = pack_operation.product_qty
                pack_operation.write({'pack_lot_ids': map(lambda x: (0, 0, x), pack_lots), 'qty_done': qty_done})
=======
            picking.action_confirm()
            picking.force_assign()
            # Mark pack operations as done
            for pack in picking.pack_operation_ids.filtered(lambda x: x.product_id.tracking == 'none'):
                pack.write({'qty_done': pack.product_qty})
            if not any([(x.product_id.tracking != 'none') for x in picking.pack_operation_ids]):
                picking.action_done()
>>>>>>> c19f5465

    def add_payment(self, data):
        """Create a new payment for the order"""
        args = {
            'amount': data['amount'],
            'date': data.get('payment_date', fields.Date.today()),
            'name': self.name + ': ' + (data.get('payment_name', '') or ''),
            'partner_id': self.env["res.partner"]._find_accounting_partner(self.partner_id).id or False,
        }

        journal_id = data.get('journal', False)
        statement_id = data.get('statement_id', False)
        assert journal_id or statement_id, "No statement_id or journal_id passed to the method!"

        journal = self.env['account.journal'].browse(journal_id)
        # use the company of the journal and not of the current user
        company_cxt = dict(self.env.context, force_company=journal.company_id.id)
        account_def = self.env['ir.property'].with_context(company_cxt).get('property_account_receivable_id', 'res.partner')
        args['account_id'] = (self.partner_id.property_account_receivable_id.id) or (account_def and account_def.id) or False

        if not args['account_id']:
            if not args['partner_id']:
                msg = _('There is no receivable account defined to make payment.')
            else:
                msg = _('There is no receivable account defined to make payment for the partner: "%s" (id:%d).') % (
                    self.partner_id.name, self.partner_id.id,)
            raise UserError(msg)

        context = dict(self.env.context)
        context.pop('pos_session_id', False)
        for statement in self.session_id.statement_ids:
            if statement.id == statement_id:
                journal_id = statement.journal_id.id
                break
            elif statement.journal_id.id == journal_id:
                statement_id = statement.id
                break
        if not statement_id:
            raise UserError(_('You have to open at least one cashbox.'))

        args.update({
            'statement_id': statement_id,
            'pos_statement_id': self.id,
            'journal_id': journal_id,
            'ref': self.session_id.name,
        })
        self.env['account.bank.statement.line'].with_context(context).create(args)
        return statement_id

    @api.multi
    def refund(self):
        """Create a copy of order  for refund order"""
        PosOrder = self.env['pos.order']
        current_session = self.env['pos.session'].search([('state', '!=', 'closed'), ('user_id', '=', self.env.uid)], limit=1)
        if not current_session:
            raise UserError(_('To return product(s), you need to open a session that will be used to register the refund.'))
        for order in self:
            clone = order.copy({
                # ot used, name forced by create
                'name': order.name + _(' REFUND'),
                'session_id': current_session.id,
                'date_order': fields.Datetime.now(),
                'pos_reference': order.pos_reference,
            })
            PosOrder += clone

        for clone in PosOrder:
            for order_line in clone.lines:
                order_line.write({'qty': -order_line.qty})
        return {
            'name': _('Return Products'),
            'view_type': 'form',
            'view_mode': 'form',
            'res_model': 'pos.order',
            'res_id': PosOrder.ids[0],
            'view_id': False,
            'context': self.env.context,
            'type': 'ir.actions.act_window',
            'target': 'current',
        }


class PosOrderLine(models.Model):
    _name = "pos.order.line"
    _description = "Lines of Point of Sale"
    _rec_name = "product_id"

    def _order_line_fields(self, line):
        if line and 'tax_ids' not in line[2]:
            product = self.env['product.product'].browse(line[2]['product_id'])
            line[2]['tax_ids'] = [(6, 0, [x.id for x in product.taxes_id])]
        return line

    company_id = fields.Many2one('res.company', string='Company', required=True, default=lambda self: self.env.user.company_id)
    name = fields.Char(string='Line No', required=True, copy=False, default=lambda self: self.env['ir.sequence'].next_by_code('pos.order.line'))
    notice = fields.Char(string='Discount Notice')
    product_id = fields.Many2one('product.product', string='Product', domain=[('sale_ok', '=', True)], required=True, change_default=True)
    price_unit = fields.Float(string='Unit Price', digits=0)
    qty = fields.Float('Quantity', digits=dp.get_precision('Product Unit of Measure'), default=1)
    price_subtotal = fields.Float(compute='_compute_amount_line_all', digits=0, string='Subtotal w/o Tax')
    price_subtotal_incl = fields.Float(compute='_compute_amount_line_all', digits=0, string='Subtotal')
    discount = fields.Float(string='Discount (%)', digits=0, default=0.0)
    order_id = fields.Many2one('pos.order', string='Order Ref', ondelete='cascade')
    create_date = fields.Datetime(string='Creation Date', readonly=True)
    tax_ids = fields.Many2many('account.tax', string='Taxes', readonly=True)
    tax_ids_after_fiscal_position = fields.Many2many('account.tax', compute='_get_tax_ids_after_fiscal_position', string='Taxes')
    pack_lot_ids = fields.One2many('pos.pack.operation.lot', 'pos_order_line_id', string='Lot/serial Number')

    @api.depends('price_unit', 'tax_ids', 'qty', 'discount', 'product_id')
    def _compute_amount_line_all(self):
        for line in self:
            currency = line.order_id.pricelist_id.currency_id
            taxes = line.tax_ids.filtered(lambda tax: tax.company_id.id == line.order_id.company_id.id)
            fiscal_position_id = line.order_id.fiscal_position_id
            if fiscal_position_id:
                taxes = fiscal_position_id.map_tax(taxes, line.product_id, line.order_id.partner_id)
            price = line.price_unit * (1 - (line.discount or 0.0) / 100.0)
            line.price_subtotal = line.price_subtotal_incl = price * line.qty
            if taxes:
                taxes = taxes.compute_all(price, currency, line.qty, product=line.product_id, partner=line.order_id.partner_id or False)
                line.price_subtotal = taxes['total_excluded']
                line.price_subtotal_incl = taxes['total_included']

            line.price_subtotal = currency.round(line.price_subtotal)
            line.price_subtotal_incl = currency.round(line.price_subtotal_incl)

    @api.onchange('product_id')
    def _onchange_product_id(self):
        if self.product_id:
            if not self.order_id.pricelist_id:
                raise UserError(
                    _('You have to select a pricelist in the sale form !\n'
                      'Please set one before choosing a product.'))
            price = self.order_id.pricelist_id.price_get(
                self.product_id.id, self.qty or 1.0, self.order_id.partner_id.id)[self.order_id.pricelist_id.id]
            self._onchange_qty()
            self.price_unit = price
            self.tax_ids = self.product_id.taxes_id

    @api.onchange('qty', 'discount', 'price_unit', 'tax_ids')
    def _onchange_qty(self):
        if self.product_id:
            if not self.order_id.pricelist_id:
                raise UserError(_('You have to select a pricelist in the sale form !'))
            price = self.price_unit * (1 - (self.discount or 0.0) / 100.0)
            self.price_subtotal = self.price_subtotal_incl = price * self.qty
            if (self.product_id.taxes_id):
                taxes = self.product_id.taxes_id.compute_all(price, self.order_id.pricelist_id.currency_id, self.qty, product=self.product_id, partner=False)
                self.price_subtotal = taxes['total_excluded']
                self.price_subtotal_incl = taxes['total_included']

    @api.multi
    def _get_tax_ids_after_fiscal_position(self):
        for line in self:
            line.tax_ids_after_fiscal_position = line.order_id.fiscal_position_id.map_tax(line.tax_ids, line.product_id, line.order_id.partner_id)


class PosOrderLineLot(models.Model):
    _name = "pos.pack.operation.lot"
    _description = "Specify product lot/serial number in pos order line"

    pos_order_line_id = fields.Many2one('pos.order.line')
    order_id = fields.Many2one('pos.order', related="pos_order_line_id.order_id")
    lot_name = fields.Char('Lot Name')
    product_id = fields.Many2one('product.product', related='pos_order_line_id.product_id')


class ReportSaleDetails(models.AbstractModel):

    _name = 'report.point_of_sale.report_saledetails'


    @api.model
    def get_sale_details(self, date_start=False, date_stop=False, company=False):
        """ Serialise the orders of the day information

        params: date_start, date_stop string representing the day of order
        """
        if not company:
            company = self.env.user.company_id

        today = fields.Datetime.from_string(fields.Date.context_today(self))
        if date_start:
            date_start = fields.Datetime.from_string(date_start)
        else:
            # start by default today 00:00:00
            date_start = today

        if date_stop:
            # set time to 23:59:59
            date_stop = fields.Datetime.from_string(date_stop) + timedelta(days=1, seconds=-1)
        else:
            # stop by default today 23:59:59
            date_stop = today + timedelta(days=1, seconds=-1)

        # avoid a date_stop smaller than date_start
        date_stop = max(date_stop, date_start)

        date_start = fields.Datetime.to_string(date_start)
        date_stop = fields.Datetime.to_string(date_stop)
        orders = self.env['pos.order'].search([('date_order', '>=', date_start), ('date_order', '<=', date_stop),
                              ('state', 'in', ['paid','invoiced','done']),
                              ('company_id', '=', company.id)])
        user_currency = self.env.user.company_id.currency_id

        total = 0.0
        products_sold = {}
        taxes = {}
        for order in orders:
            if user_currency != order.pricelist_id.currency_id:
                total += order.pricelist_id.currency_id.compute(order.amount_total, user_currency)
            else:
                total += order.amount_total
            currency = order.session_id.currency_id

            for line in order.lines:
                key = (line.product_id, line.price_unit, line.discount)
                products_sold.setdefault(key, 0.0)
                products_sold[key] += line.qty

                if line.tax_ids_after_fiscal_position:
                    line_taxes = line.tax_ids_after_fiscal_position.compute_all(line.price_unit * (1-(line.discount or 0.0)/100.0), currency, line.qty, product=line.product_id, partner=line.order_id.partner_id or False)
                    for tax in line_taxes['taxes']:
                        taxes.setdefault(tax['id'], {'name': tax['name'], 'total':0.0})
                        taxes[tax['id']]['total'] += tax['amount']

        st_line_ids = self.env["account.bank.statement.line"].search([('pos_statement_id', 'in', orders.ids)]).ids
        if st_line_ids:
            self.env.cr.execute("""
                SELECT aj.name, sum(amount) total
                FROM account_bank_statement_line AS absl,
                     account_bank_statement AS abs,
                     account_journal AS aj 
                WHERE absl.statement_id = abs.id
                    AND abs.journal_id = aj.id 
                    AND absl.id IN %s 
                GROUP BY aj.name
            """, (tuple(st_line_ids),))
            payments = self.env.cr.dictfetchall()
        else:
            payments = []

        return {
            'total_paid': user_currency.round(total),
            'payments': payments,
            'company_name': self.env.user.company_id.name,
            'taxes': taxes.values(),
            'products': sorted([{
                'product_id': product.id,
                'product_name': product.name,
                'code': product.default_code,
                'quantity': qty,
                'price_unit': price_unit,
                'discount': discount,
                'uom': product.uom_id.name
            } for (product, price_unit, discount), qty in products_sold.items()], key=lambda l: l['product_name'])
        }

    @api.multi
    def render_html(self, data=None):
        company = request.env.user.company_id
        date_start = self.env.context.get('date_start', False)
        date_stop = self.env.context.get('date_stop', False)
        data = dict(data or {}, date_start=date_start, date_stop=date_stop)
        data.update(self.get_sale_details(date_start, date_stop, company))
        return self.env['report'].render('point_of_sale.report_saledetails', data)<|MERGE_RESOLUTION|>--- conflicted
+++ resolved
@@ -625,7 +625,8 @@
         picking.action_confirm()
         picking.force_assign()
         self.set_pack_operation_lot(picking)
-        picking.action_done()
+        if not any([(x.product_id.tracking != 'none') for x in picking.pack_operation_ids]):
+            picking.action_done()
 
     def set_pack_operation_lot(self, picking=None):
         """Set Serial/Lot number in pack operations to mark the pack operation done."""
@@ -637,7 +638,6 @@
             picking = order.picking_id
 
         for order in self:
-<<<<<<< HEAD
             for pack_operation in picking.pack_operation_ids:
                 qty = 0
                 qty_done = 0
@@ -658,15 +658,6 @@
                 else:
                     qty_done = pack_operation.product_qty
                 pack_operation.write({'pack_lot_ids': map(lambda x: (0, 0, x), pack_lots), 'qty_done': qty_done})
-=======
-            picking.action_confirm()
-            picking.force_assign()
-            # Mark pack operations as done
-            for pack in picking.pack_operation_ids.filtered(lambda x: x.product_id.tracking == 'none'):
-                pack.write({'qty_done': pack.product_qty})
-            if not any([(x.product_id.tracking != 'none') for x in picking.pack_operation_ids]):
-                picking.action_done()
->>>>>>> c19f5465
 
     def add_payment(self, data):
         """Create a new payment for the order"""
