--- conflicted
+++ resolved
@@ -1,47 +1,36 @@
-# Danish translation for openobject-addons
-# Copyright (c) 2014 Rosetta Contributors and Canonical Ltd 2014
-# This file is distributed under the same license as the openobject-addons package.
-# FIRST AUTHOR <EMAIL@ADDRESS>, 2014.
-#
-msgid ""
-msgstr ""
-<<<<<<< HEAD
-"Project-Id-Version: openobject-addons\n"
-"Report-Msgid-Bugs-To: FULL NAME <EMAIL@ADDRESS>\n"
-"POT-Creation-Date: 2014-09-23 16:28+0000\n"
-"PO-Revision-Date: 2014-08-14 16:10+0000\n"
-"Last-Translator: FULL NAME <EMAIL@ADDRESS>\n"
-"Language-Team: Danish <da@li.org>\n"
-=======
+# Translation of Odoo Server.
+# This file contains the translation of the following modules:
+# * mrp_operations
+# 
+# Translators:
+# FIRST AUTHOR <EMAIL@ADDRESS>, 2014
+msgid ""
+msgstr ""
 "Project-Id-Version: Odoo 8.0\n"
 "Report-Msgid-Bugs-To: \n"
 "POT-Creation-Date: 2015-01-21 14:08+0000\n"
 "PO-Revision-Date: 2016-04-11 12:48+0000\n"
 "Last-Translator: Martin Trigaux\n"
 "Language-Team: Danish (http://www.transifex.com/odoo/odoo-8/language/da/)\n"
->>>>>>> 0410d118
 "MIME-Version: 1.0\n"
 "Content-Type: text/plain; charset=UTF-8\n"
-"Content-Transfer-Encoding: 8bit\n"
-"X-Launchpad-Export-Date: 2014-09-24 09:19+0000\n"
-"X-Generator: Launchpad (build 17196)\n"
+"Content-Transfer-Encoding: \n"
+"Language: da\n"
+"Plural-Forms: nplurals=2; plural=(n != 1);\n"
 
 #. module: mrp_operations
 #: field:mrp.workorder,nbr:0
 msgid "# of Lines"
-msgstr ""
+msgstr "# linjer"
 
 #. module: mrp_operations
 #: help:mrp.production.workcenter.line,state:0
 msgid ""
 "* When a work order is created it is set in 'Draft' status.\n"
-"* When user sets work order in start mode that time it will be set in 'In "
-"Progress' status.\n"
-"* When work order is in running mode, during that time if user wants to stop "
-"or to make changes in order then can set in 'Pending' status.\n"
+"* When user sets work order in start mode that time it will be set in 'In Progress' status.\n"
+"* When work order is in running mode, during that time if user wants to stop or to make changes in order then can set in 'Pending' status.\n"
 "* When the user cancels the work order it will be set in 'Canceled' status.\n"
-"* When order is completely processed that time it is set in 'Finished' "
-"status."
+"* When order is completely processed that time it is set in 'Finished' status."
 msgstr ""
 
 #. module: mrp_operations
@@ -51,10 +40,8 @@
 "            Click to start a new work order.\n"
 "          </p><p>\n"
 "            To manufacture or assemble products, and use raw materials and\n"
-"            finished products you must also handle manufacturing "
-"operations.\n"
-"            Manufacturing operations are often called Work Orders. The "
-"various\n"
+"            finished products you must also handle manufacturing operations.\n"
+"            Manufacturing operations are often called Work Orders. The various\n"
 "            operations will have different impacts on the costs of\n"
 "            manufacturing and planning depending on the available workload.\n"
 "          </p>\n"
@@ -71,8 +58,7 @@
 "            manufacturing order. Once you start the first work order of a\n"
 "            manufacturing order, the manufacturing order is automatically\n"
 "            marked as started. Once you finish the latest operation of a\n"
-"            manufacturing order, the MO is automatically done and the "
-"related\n"
+"            manufacturing order, the MO is automatically done and the related\n"
 "            products are produced.\n"
 "          </p>\n"
 "        "
@@ -86,7 +72,7 @@
 #. module: mrp_operations
 #: view:mrp_operations.operation:mrp_operations.operation_calendar_view
 msgid "Calendar View"
-msgstr ""
+msgstr "Kalendervisning"
 
 #. module: mrp_operations
 #: view:mrp.production.workcenter.line:mrp_operations.mrp_production_workcenter_form_view_inherit
@@ -126,7 +112,7 @@
 #: field:mrp_operations.operation,code_id:0
 #: field:mrp_operations.operation.code,code:0
 msgid "Code"
-msgstr ""
+msgstr "Kode"
 
 #. module: mrp_operations
 #: model:ir.actions.act_window,name:mrp_operations.mrp_production_wc_confirm_action
@@ -137,13 +123,13 @@
 #: field:mrp_operations.operation,create_uid:0
 #: field:mrp_operations.operation.code,create_uid:0
 msgid "Created by"
-msgstr ""
+msgstr "Oprettet af"
 
 #. module: mrp_operations
 #: field:mrp_operations.operation,create_date:0
 #: field:mrp_operations.operation.code,create_date:0
 msgid "Created on"
-msgstr ""
+msgstr "Oprettet den"
 
 #. module: mrp_operations
 #: view:mrp.workorder:mrp_operations.view_report_mrp_workorder_filter
@@ -158,19 +144,19 @@
 #. module: mrp_operations
 #: field:mrp.workorder,date:0
 msgid "Date"
-msgstr ""
+msgstr "Dato"
 
 #. module: mrp_operations
 #: field:mrp.workorder,delay:0
 msgid "Delay"
-msgstr ""
+msgstr "Forsinkelse"
 
 #. module: mrp_operations
 #: selection:mrp.production.workcenter.line,production_state:0
 #: view:mrp.workorder:mrp_operations.view_report_mrp_workorder_filter
 #: selection:mrp_operations.operation.code,start_stop:0
 msgid "Done"
-msgstr ""
+msgstr "Udført"
 
 #. module: mrp_operations
 #: view:mrp.production.workcenter.line:mrp_operations.view_mrp_production_workcenter_form_view_filter
@@ -178,26 +164,26 @@
 #: selection:mrp.production.workcenter.line,state:0
 #: selection:mrp.workorder,state:0
 msgid "Draft"
-msgstr ""
+msgstr "Udkast"
 
 #. module: mrp_operations
 #: view:mrp.production.workcenter.line:mrp_operations.mrp_production_workcenter_form_view_inherit
 msgid "Duration"
-msgstr ""
+msgstr "Varighed"
 
 #. module: mrp_operations
 #: field:mrp.production.workcenter.line,date_finished:0
 #: field:mrp.production.workcenter.line,date_planned_end:0
 #: field:mrp_operations.operation,date_finished:0
 msgid "End Date"
-msgstr ""
+msgstr "Slut dato"
 
 #. module: mrp_operations
 #: code:addons/mrp_operations/mrp_operations.py:122
-#: code:addons/mrp_operations/mrp_operations.py:446
-#: code:addons/mrp_operations/mrp_operations.py:450
-#: code:addons/mrp_operations/mrp_operations.py:462
-#: code:addons/mrp_operations/mrp_operations.py:465
+#: code:addons/mrp_operations/mrp_operations.py:445
+#: code:addons/mrp_operations/mrp_operations.py:449
+#: code:addons/mrp_operations/mrp_operations.py:461
+#: code:addons/mrp_operations/mrp_operations.py:464
 #, python-format
 msgid "Error!"
 msgstr "Fejl!"
@@ -230,7 +216,7 @@
 #: view:mrp.production.workcenter.line:mrp_operations.view_mrp_production_workcenter_form_view_filter
 #: view:mrp.workorder:mrp_operations.view_report_mrp_workorder_filter
 msgid "Group By"
-msgstr ""
+msgstr "Gruppér efter"
 
 #. module: mrp_operations
 #: view:mrp.production.workcenter.line:mrp_operations.graph_in_hrs_workcenter
@@ -238,40 +224,39 @@
 msgstr ""
 
 #. module: mrp_operations
-#: field:mrp.workorder,id:0
-#: field:mrp_operations.operation,id:0
+#: field:mrp.workorder,id:0 field:mrp_operations.operation,id:0
 #: field:mrp_operations.operation.code,id:0
 msgid "ID"
-msgstr ""
+msgstr "Id"
 
 #. module: mrp_operations
 #: selection:mrp.production.workcenter.line,production_state:0
 msgid "In Production"
-msgstr ""
+msgstr "Igang"
 
 #. module: mrp_operations
 #: view:mrp.production.workcenter.line:mrp_operations.view_mrp_production_workcenter_form_view_filter
 #: selection:mrp.production.workcenter.line,state:0
 #: selection:mrp.workorder,state:0
 msgid "In Progress"
-msgstr ""
-
-#. module: mrp_operations
-#: code:addons/mrp_operations/mrp_operations.py:455
+msgstr "I gang"
+
+#. module: mrp_operations
+#: code:addons/mrp_operations/mrp_operations.py:454
 #, python-format
 msgid ""
 "In order to Finish the operation, it must be in the Start or Resume state!"
 msgstr ""
 
 #. module: mrp_operations
-#: code:addons/mrp_operations/mrp_operations.py:446
+#: code:addons/mrp_operations/mrp_operations.py:445
 #, python-format
 msgid ""
 "In order to Pause the operation, it must be in the Start or Resume state!"
 msgstr ""
 
 #. module: mrp_operations
-#: code:addons/mrp_operations/mrp_operations.py:450
+#: code:addons/mrp_operations/mrp_operations.py:449
 #, python-format
 msgid "In order to Resume the operation, it must be in the Pause state!"
 msgstr ""
@@ -279,24 +264,24 @@
 #. module: mrp_operations
 #: view:mrp.production.workcenter.line:mrp_operations.mrp_production_workcenter_form_view_inherit
 msgid "Information"
-msgstr ""
+msgstr "Information"
 
 #. module: mrp_operations
 #: field:mrp_operations.operation,write_uid:0
 #: field:mrp_operations.operation.code,write_uid:0
 msgid "Last Updated by"
-msgstr ""
+msgstr "Sidst opdateret af"
 
 #. module: mrp_operations
 #: field:mrp_operations.operation,write_date:0
 #: field:mrp_operations.operation.code,write_date:0
 msgid "Last Updated on"
-msgstr ""
+msgstr "Sidst opdateret den"
 
 #. module: mrp_operations
 #: view:mrp.production.workcenter.line:mrp_operations.view_mrp_production_workcenter_form_view_filter
 msgid "Late"
-msgstr ""
+msgstr "Forsinket"
 
 #. module: mrp_operations
 #: model:ir.model,name:mrp_operations.model_mrp_production
@@ -315,7 +300,7 @@
 msgstr ""
 
 #. module: mrp_operations
-#: code:addons/mrp_operations/mrp_operations.py:462
+#: code:addons/mrp_operations/mrp_operations.py:461
 #, python-format
 msgid "No operation to cancel."
 msgstr "Ingen operation at annullere."
@@ -328,32 +313,30 @@
 #. module: mrp_operations
 #: field:mrp_operations.operation.code,name:0
 msgid "Operation Name"
-msgstr ""
-
-#. module: mrp_operations
-#: code:addons/mrp_operations/mrp_operations.py:442
+msgstr "Handlings navn"
+
+#. module: mrp_operations
+#: code:addons/mrp_operations/mrp_operations.py:441
 #, python-format
 msgid ""
 "Operation has already started! You can either Pause/Finish/Cancel the "
 "operation."
-msgstr ""
-"Operationen er allerede startet! Du kan enten pause/færdigmelde/annullere "
-"den."
-
-#. module: mrp_operations
-#: code:addons/mrp_operations/mrp_operations.py:458
+msgstr "Operationen er allerede startet! Du kan enten pause/færdigmelde/annullere den."
+
+#. module: mrp_operations
+#: code:addons/mrp_operations/mrp_operations.py:457
 #, python-format
 msgid "Operation is Already Cancelled!"
 msgstr "Operation er allerede annulleret!"
 
 #. module: mrp_operations
-#: code:addons/mrp_operations/mrp_operations.py:465
+#: code:addons/mrp_operations/mrp_operations.py:464
 #, python-format
 msgid "Operation is already finished!"
 msgstr "Operation er allerede afsluttet!"
 
 #. module: mrp_operations
-#: code:addons/mrp_operations/mrp_operations.py:435
+#: code:addons/mrp_operations/mrp_operations.py:434
 #, python-format
 msgid "Operation is not started yet!"
 msgstr ""
@@ -368,7 +351,7 @@
 #. module: mrp_operations
 #: field:mrp_operations.operation,order_date:0
 msgid "Order Date"
-msgstr ""
+msgstr "Ordredato"
 
 #. module: mrp_operations
 #: selection:mrp.workorder,state:0
@@ -393,7 +376,7 @@
 #. module: mrp_operations
 #: view:mrp.production.workcenter.line:mrp_operations.mrp_production_workcenter_form_view_inherit
 msgid "Planned Date"
-msgstr ""
+msgstr "Planlagt dato"
 
 #. module: mrp_operations
 #: view:mrp.workorder:mrp_operations.view_report_mrp_workorder_filter
@@ -405,12 +388,12 @@
 #: view:mrp.workorder:mrp_operations.view_report_mrp_workorder_filter
 #: field:mrp.workorder,product_id:0
 msgid "Product"
-msgstr ""
+msgstr "Produkt"
 
 #. module: mrp_operations
 #: field:mrp.workorder,product_qty:0
 msgid "Product Qty"
-msgstr ""
+msgstr "Vare antal"
 
 #. module: mrp_operations
 #: view:mrp.production.workcenter.line:mrp_operations.mrp_production_workcenter_form_view_inherit
@@ -423,7 +406,7 @@
 #: field:mrp.workorder,production_id:0
 #: field:mrp_operations.operation,production_id:0
 msgid "Production"
-msgstr ""
+msgstr "Produktion"
 
 #. module: mrp_operations
 #: view:mrp_operations.operation:mrp_operations.mrp_production_operation_tree_view
@@ -449,12 +432,12 @@
 #. module: mrp_operations
 #: view:mrp.production.workcenter.line:mrp_operations.view_mrp_production_workcenter_form_view_filter
 msgid "Production started late"
-msgstr ""
+msgstr "Produktion er startet for sent"
 
 #. module: mrp_operations
 #: field:mrp.production.workcenter.line,qty:0
 msgid "Qty"
-msgstr ""
+msgstr "Antal"
 
 #. module: mrp_operations
 #: model:ir.filters,name:mrp_operations.filter_mrp_workorder_quantity_produced
@@ -464,7 +447,7 @@
 #. module: mrp_operations
 #: selection:mrp.production.workcenter.line,production_state:0
 msgid "Ready to Produce"
-msgstr ""
+msgstr "Klar til produktion"
 
 #. module: mrp_operations
 #: view:mrp.production:mrp_operations.mrp_production_form_inherit_view
@@ -482,7 +465,7 @@
 #. module: mrp_operations
 #: field:mrp.production.workcenter.line,date_planned:0
 msgid "Scheduled Date"
-msgstr ""
+msgstr "Planlagt dato"
 
 #. module: mrp_operations
 #: view:mrp.production.workcenter.line:mrp_operations.view_mrp_production_workcenter_form_view_filter
@@ -492,12 +475,12 @@
 #. module: mrp_operations
 #: view:mrp.production.workcenter.line:mrp_operations.view_mrp_production_workcenter_form_view_filter
 msgid "Scheduled Month"
-msgstr ""
+msgstr "Planlagt måned"
 
 #. module: mrp_operations
 #: view:mrp.workorder:mrp_operations.view_report_mrp_workorder_filter
 msgid "Search"
-msgstr ""
+msgstr "Søg"
 
 #. module: mrp_operations
 #: view:mrp.production.workcenter.line:mrp_operations.view_mrp_production_workcenter_form_view_filter
@@ -517,10 +500,10 @@
 msgstr "Sæt til udkast"
 
 #. module: mrp_operations
-#: code:addons/mrp_operations/mrp_operations.py:435
-#: code:addons/mrp_operations/mrp_operations.py:442
-#: code:addons/mrp_operations/mrp_operations.py:455
-#: code:addons/mrp_operations/mrp_operations.py:458
+#: code:addons/mrp_operations/mrp_operations.py:434
+#: code:addons/mrp_operations/mrp_operations.py:441
+#: code:addons/mrp_operations/mrp_operations.py:454
+#: code:addons/mrp_operations/mrp_operations.py:457
 #, python-format
 msgid "Sorry!"
 msgstr ""
@@ -531,18 +514,18 @@
 #: view:mrp.production.workcenter.line:mrp_operations.mrp_production_workcenter_form_view_inherit
 #: selection:mrp_operations.operation.code,start_stop:0
 msgid "Start"
-msgstr ""
+msgstr "Start"
 
 #. module: mrp_operations
 #: field:mrp.production.workcenter.line,date_start:0
 #: field:mrp_operations.operation,date_start:0
 msgid "Start Date"
-msgstr ""
+msgstr "Start dato"
 
 #. module: mrp_operations
 #: view:mrp.production:mrp_operations.mrp_production_form_inherit_view
 msgid "Start Working"
-msgstr ""
+msgstr "Begynd arbejde"
 
 #. module: mrp_operations
 #: model:ir.actions.report.xml,name:mrp_operations.report_code_barcode
@@ -561,7 +544,7 @@
 #: field:mrp.workorder,state:0
 #: field:mrp_operations.operation.code,start_stop:0
 msgid "Status"
-msgstr ""
+msgstr "Status"
 
 #. module: mrp_operations
 #: model:ir.model,name:mrp_operations.model_stock_move
@@ -576,12 +559,12 @@
 #. module: mrp_operations
 #: field:mrp.workorder,total_cycles:0
 msgid "Total Cycles"
-msgstr ""
+msgstr "Total antal cyklusser"
 
 #. module: mrp_operations
 #: field:mrp.workorder,total_hours:0
 msgid "Total Hours"
-msgstr ""
+msgstr "Total timer"
 
 #. module: mrp_operations
 #: field:mrp.production.workcenter.line,uom:0
@@ -599,7 +582,7 @@
 #: field:mrp.workorder,workcenter_id:0
 #: field:mrp_operations.operation,workcenter_id:0
 msgid "Work Center"
-msgstr ""
+msgstr "Arbejdscenter"
 
 #. module: mrp_operations
 #: model:ir.actions.act_window,name:mrp_operations.mrp_production_wc_resource_planning
@@ -615,7 +598,7 @@
 #: model:ir.actions.act_window,name:mrp_operations.action_report_mrp_workorder
 #: model:ir.model,name:mrp_operations.model_mrp_production_workcenter_line
 msgid "Work Order"
-msgstr ""
+msgstr "Job"
 
 #. module: mrp_operations
 #: model:ir.ui.menu,name:mrp_operations.menu_report_mrp_workorders_tree
@@ -650,7 +633,7 @@
 #. module: mrp_operations
 #: field:mrp.production.workcenter.line,delay:0
 msgid "Working Hours"
-msgstr ""
+msgstr "Arbejdstimer"
 
 #. module: mrp_operations
 #: model:ir.filters,name:mrp_operations.filter_mrp_workorder_workload
