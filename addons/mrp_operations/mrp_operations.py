--- conflicted
+++ resolved
@@ -511,11 +511,7 @@
             if code.start_stop=='done':
                 self.pool.get('mrp.production.workcenter.line').action_done(cr,uid,wc_op_id)
                 wf_service.trg_validate(uid, 'mrp.production.workcenter.line', wc_op_id[0], 'button_done', cr)
-<<<<<<< HEAD
-                self.pool.get('mrp.production').write(cr,uid,vals['production_id'],{'date_finnished':datetime.now().strftime('%Y-%m-%d %H:%M:%S')})
-=======
-                self.pool.get('mrp.production').write(cr,uid,vals['production_id'],{'date_finished':DateTime.now().strftime('%Y-%m-%d %H:%M:%S')})
->>>>>>> dd2b1bed
+                self.pool.get('mrp.production').write(cr,uid,vals['production_id'],{'date_finished':datetime.now().strftime('%Y-%m-%d %H:%M:%S')})
 
             if code.start_stop=='pause':
                 self.pool.get('mrp.production.workcenter.line').action_pause(cr,uid,wc_op_id)
