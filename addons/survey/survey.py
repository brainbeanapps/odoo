# -*- encoding: utf-8 -*-
##############################################################################
#
#    OpenERP, Open Source Management Solution
#    Copyright (C) 2004-TODAY OpenERP S.A. <http://www.openerp.com>
#
#    This program is free software: you can redistribute it and / or modify
#    it under the terms of the GNU Affero General Public License as
#    published by the Free Software Foundation, either version 3 of the
#    License, or (at your option) any later version.
#
#    This program is distributed in the hope that it will be useful,
#    but WITHOUT ANY WARRANTY; without even the implied warranty of
#    MERCHANTABILITY or FITNESS FOR A PARTICULAR PURPOSE.  See the
#    GNU Affero General Public License for more details.
#
#    You should have received a copy of the GNU Affero General Public License
#    along with this program.  If not, see <http://www.gnu.org/licenses/>.
#
##############################################################################

from openerp.osv import fields, osv
from openerp.tools.translate import _
from openerp import SUPERUSER_ID
from openerp.tools import DEFAULT_SERVER_DATETIME_FORMAT as DF
from openerp.addons.website.models.website import slug
from urlparse import urljoin
from itertools import product
from collections import Counter
from collections import OrderedDict
from openerp.exceptions import UserError

import datetime
import logging
import re
import uuid

_logger = logging.getLogger(__name__)

class survey_stage(osv.Model):
    """Stages for Kanban view of surveys"""

    _name = 'survey.stage'
    _description = 'Survey Stage'
    _order = 'sequence,id'

    _columns = {
        'name': fields.char(string="Name", required=True, translate=True),
        'sequence': fields.integer(string="Sequence"),
        'closed': fields.boolean(string="Closed", help="If closed, people won't be able to answer to surveys in this column."),
        'fold': fields.boolean(string="Folded in kanban view")
    }
    _defaults = {
        'sequence': 1,
        'closed': False
    }
    _sql_constraints = [
        ('positive_sequence', 'CHECK(sequence >= 0)', 'Sequence number MUST be a natural')
    ]


class survey_survey(osv.Model):
    '''Settings for a multi-page/multi-question survey.
    Each survey can have one or more attached pages, and each page can display
    one or more questions.
    '''

    _name = 'survey.survey'
    _description = 'Survey'
    _rec_name = 'title'
    _inherit = ['mail.thread', 'ir.needaction_mixin']

    # Protected methods #

    def _has_questions(self, cr, uid, ids, context=None):
        """ Ensure that this survey has at least one page with at least one
        question. """
        for survey in self.browse(cr, uid, ids, context=context):
            if not survey.page_ids or not [page.question_ids
                            for page in survey.page_ids if page.question_ids]:
                return False
        return True

    ## Function fields ##

    def _is_designed(self, cr, uid, ids, name, arg, context=None):
        res = dict()
        for survey in self.browse(cr, uid, ids, context=context):
            if not survey.page_ids or not [page.question_ids
                            for page in survey.page_ids if page.question_ids]:
                res[survey.id] = False
            else:
                res[survey.id] = True
        return res

    def _get_tot_sent_survey(self, cr, uid, ids, name, arg, context=None):
        """ Returns the number of invitations sent for this survey, be they
        (partially) completed or not """
        res = dict((id, 0) for id in ids)
        sur_res_obj = self.pool.get('survey.user_input')
        for id in ids:
            res[id] = sur_res_obj.search(cr, uid,  # SUPERUSER_ID,
                [('survey_id', '=', id), ('type', '=', 'link')],
                context=context, count=True)
        return res

    def _get_tot_start_survey(self, cr, uid, ids, name, arg, context=None):
        """ Returns the number of started instances of this survey, be they
        completed or not """
        res = dict((id, 0) for id in ids)
        sur_res_obj = self.pool.get('survey.user_input')
        for id in ids:
            res[id] = sur_res_obj.search(cr, uid,  # SUPERUSER_ID,
                ['&', ('survey_id', '=', id), '|', ('state', '=', 'skip'), ('state', '=', 'done')],
                context=context, count=True)
        return res

    def _get_tot_comp_survey(self, cr, uid, ids, name, arg, context=None):
        """ Returns the number of completed instances of this survey """
        res = dict((id, 0) for id in ids)
        sur_res_obj = self.pool.get('survey.user_input')
        for id in ids:
            res[id] = sur_res_obj.search(cr, uid,  # SUPERUSER_ID,
                [('survey_id', '=', id), ('state', '=', 'done')],
                context=context, count=True)
        return res

    def _get_public_url(self, cr, uid, ids, name, arg, context=None):
        """ Computes a public URL for the survey """
        if context and context.get('relative_url'):
            base_url = '/'
        else:
            base_url = self.pool['ir.config_parameter'].get_param(cr, uid, 'web.base.url')
        res = {}
        for survey in self.browse(cr, uid, ids, context=context):
            res[survey.id] = urljoin(base_url, "survey/start/%s" % slug(survey))
        return res

    def _get_public_url_html(self, cr, uid, ids, name, arg, context=None):
        """ Computes a public URL for the survey (html-embeddable version)"""
        urls = self._get_public_url(cr, uid, ids, name, arg, context=context)
        for id, url in urls.iteritems():
            urls[id] = '<a href="%s">%s</a>' % (url, _("Click here to start survey"))
        return urls

    def _get_print_url(self, cr, uid, ids, name, arg, context=None):
        """ Computes a printing URL for the survey """
        if context and context.get('relative_url'):
            base_url = '/'
        else:
            base_url = self.pool['ir.config_parameter'].get_param(cr, uid, 'web.base.url')
        res = {}
        for survey in self.browse(cr, uid, ids, context=context):
            res[survey.id] = urljoin(base_url, "survey/print/%s" % slug(survey))
        return res

    def _get_result_url(self, cr, uid, ids, name, arg, context=None):
        """ Computes an URL for the survey results """
        if context and context.get('relative_url'):
            base_url = '/'
        else:
            base_url = self.pool['ir.config_parameter'].get_param(cr, uid, 'web.base.url')
        res = {}
        for survey in self.browse(cr, uid, ids, context=context):
            res[survey.id] = urljoin(base_url, "survey/results/%s" % slug(survey))
        return res

    # Model fields #

    _columns = {
        'title': fields.char('Title', required=1, translate=True),
        'res_model': fields.char('Category'),
        'page_ids': fields.one2many('survey.page', 'survey_id', 'Pages', copy=True),
        'stage_id': fields.many2one('survey.stage', string="Stage", ondelete="set null", copy=False),
        'auth_required': fields.boolean('Login required',
            help="Users with a public link will be requested to login before taking part to the survey",
            oldname="authenticate"),
        'users_can_go_back': fields.boolean('Users can go back',
            help="If checked, users can go back to previous pages."),
        'tot_sent_survey': fields.function(_get_tot_sent_survey,
            string="Number of sent surveys", type="integer"),
        'tot_start_survey': fields.function(_get_tot_start_survey,
            string="Number of started surveys", type="integer"),
        'tot_comp_survey': fields.function(_get_tot_comp_survey,
            string="Number of completed surveys", type="integer"),
        'description': fields.html('Description', translate=True,
            oldname="description", help="A long description of the purpose of the survey"),
        'color': fields.integer('Color Index'),
        'user_input_ids': fields.one2many('survey.user_input', 'survey_id',
            'User responses', readonly=1),
        'designed': fields.function(_is_designed, string="Is designed?",
            type="boolean"),
        'public_url': fields.function(_get_public_url,
            string="Public link", type="char"),
        'public_url_html': fields.function(_get_public_url_html,
            string="Public link (html version)", type="char"),
        'print_url': fields.function(_get_print_url,
            string="Print link", type="char"),
        'result_url': fields.function(_get_result_url,
            string="Results link", type="char"),
        'email_template_id': fields.many2one('mail.template',
            'Email Template', ondelete='set null'),
        'thank_you_message': fields.html('Thank you message', translate=True,
            help="This message will be displayed when survey is completed"),
        'quizz_mode': fields.boolean(string='Quiz mode')
    }

    def _default_stage(self, cr, uid, context=None):
        ids = self.pool['survey.stage'].search(cr, uid, [], limit=1, context=context)
        if ids:
            return ids[0]
        return False

    _defaults = {
        'color': 0,
        'stage_id': lambda self, *a, **kw: self._default_stage(*a, **kw)
    }

    def _read_group_stage_ids(self, cr, uid, ids, domain, read_group_order=None, access_rights_uid=None, context=None):
        """ Read group customization in order to display all the stages in the
        kanban view, even if they are empty """
        stage_obj = self.pool.get('survey.stage')
        order = stage_obj._order
        access_rights_uid = access_rights_uid or uid

        if read_group_order == 'stage_id desc':
            order = '%s desc' % order

        stage_ids = stage_obj._search(cr, uid, [], order=order, access_rights_uid=access_rights_uid, context=context)
        result = stage_obj.name_get(cr, access_rights_uid, stage_ids, context=context)

        # restore order of the search
        result.sort(lambda x, y: cmp(stage_ids.index(x[0]), stage_ids.index(y[0])))

        fold = {}
        for stage in stage_obj.browse(cr, access_rights_uid, stage_ids, context=context):
            fold[stage.id] = stage.fold or False
        return result, fold

    _group_by_full = {
        'stage_id': _read_group_stage_ids
    }

    # Public methods #

    def copy_data(self, cr, uid, id, default=None, context=None):
        current_rec = self.read(cr, uid, id, fields=['title'], context=context)
        title = _("%s (copy)") % (current_rec.get('title'))
        default = dict(default or {}, title=title)
        return super(survey_survey, self).copy_data(cr, uid, id, default,
            context=context)

    def next_page(self, cr, uid, user_input, page_id, go_back=False, context=None):
        '''The next page to display to the user, knowing that page_id is the id
        of the last displayed page.

        If page_id == 0, it will always return the first page of the survey.

        If all the pages have been displayed and go_back == False, it will
        return None

        If go_back == True, it will return the *previous* page instead of the
        next page.

        .. note::
            It is assumed here that a careful user will not try to set go_back
            to True if she knows that the page to display is the first one!
            (doing this will probably cause a giant worm to eat her house)'''
        survey = user_input.survey_id
        pages = list(enumerate(survey.page_ids))

        # First page
        if page_id == 0:
            return (pages[0][1], 0, len(pages) == 1)

        current_page_index = pages.index((filter(lambda p: p[1].id == page_id, pages))[0])

        # All the pages have been displayed
        if current_page_index == len(pages) - 1 and not go_back:
            return (None, -1, False)
        # Let's get back, baby!
        elif go_back and survey.users_can_go_back:
            return (pages[current_page_index - 1][1], current_page_index - 1, False)
        else:
            # This will show the last page
            if current_page_index == len(pages) - 2:
                return (pages[current_page_index + 1][1], current_page_index + 1, True)
            # This will show a regular page
            else:
                return (pages[current_page_index + 1][1], current_page_index + 1, False)

    def filter_input_ids(self, cr, uid, survey, filters, finished=False, context=None):
        '''If user applies any filters, then this function returns list of
           filtered user_input_id and label's strings for display data in web.
           :param filters: list of dictionary (having: row_id, ansewr_id)
           :param finished: True for completely filled survey,Falser otherwise.
           :returns list of filtered user_input_ids.
        '''
        context = context if context else {}
        if filters:
            input_line_obj = self.pool.get('survey.user_input_line')
            domain_filter, choice, filter_display_data = [], [], []
            for filter in filters:
                row_id, answer_id = filter['row_id'], filter['answer_id']
                if row_id == 0:
                    choice.append(answer_id)
                else:
                    domain_filter.extend(['|', ('value_suggested_row.id', '=', row_id), ('value_suggested.id', '=', answer_id)])
            if choice:
                domain_filter.insert(0, ('value_suggested.id', 'in', choice))
            else:
                domain_filter = domain_filter[1:]
            line_ids = input_line_obj.search(cr, uid, domain_filter, context=context)
            filtered_input_ids = [input.user_input_id.id for input in input_line_obj.browse(cr, uid, line_ids, context=context)]
        else:
            filtered_input_ids, filter_display_data = [], []
        if finished:
            user_input = self.pool.get('survey.user_input')
            if not filtered_input_ids:
                current_filters = user_input.search(cr, uid, [('survey_id', '=', survey.id)], context=context)
                user_input_objs = user_input.browse(cr, uid, current_filters, context=context)
            else:
                user_input_objs = user_input.browse(cr, uid, filtered_input_ids, context=context)
            return [input.id for input in user_input_objs if input.state == 'done']
        return filtered_input_ids

    def get_filter_display_data(self, cr, uid, filters, context):
        '''Returns data to display current filters
        :param filters: list of dictionary (having: row_id, answer_id)
        :param finished: True for completely filled survey, False otherwise.
        :returns list of dict having data to display filters.
        '''
        filter_display_data = []
        if filters:
            question_obj = self.pool.get('survey.question')
            label_obj = self.pool.get('survey.label')
            for filter in filters:
                row_id, answer_id = filter['row_id'], filter['answer_id']
                question_id = label_obj.browse(cr, uid, answer_id, context=context).question_id.id
                question = question_obj.browse(cr, uid, question_id, context=context)
                if row_id == 0:
                    labels = label_obj.browse(cr, uid, [answer_id], context=context)
                else:
                    labels = label_obj.browse(cr, uid, [row_id, answer_id], context=context)
                filter_display_data.append({'question_text': question.question, 'labels': [label.value for label in labels]})
        return filter_display_data

    def prepare_result(self, cr, uid, question, current_filters=None, context=None):
        ''' Compute statistical data for questions by counting number of vote per choice on basis of filter '''
        current_filters = current_filters if current_filters else []
        context = context if context else {}
        result_summary = {}

        #Calculate and return statistics for choice
        if question.type in ['simple_choice', 'multiple_choice']:
            answers = {}
            comments = []
            [answers.update({label.id: {'text': label.value, 'count': 0, 'answer_id': label.id}}) for label in question.labels_ids]
            for input_line in question.user_input_line_ids:
                if input_line.answer_type == 'suggestion' and answers.get(input_line.value_suggested.id) and (not(current_filters) or input_line.user_input_id.id in current_filters):
                    answers[input_line.value_suggested.id]['count'] += 1
                if input_line.answer_type == 'text' and (not(current_filters) or input_line.user_input_id.id in current_filters):
                    comments.append(input_line)
            result_summary = {'answers': answers.values(), 'comments': comments}

        #Calculate and return statistics for matrix
        if question.type == 'matrix':
            rows = OrderedDict()
            answers = OrderedDict()
            res = dict()
            comments = []
            [rows.update({label.id: label.value}) for label in question.labels_ids_2]
            [answers.update({label.id: label.value}) for label in question.labels_ids]
            for cell in product(rows.keys(), answers.keys()):
                res[cell] = 0
            for input_line in question.user_input_line_ids:
                if input_line.answer_type == 'suggestion' and (not(current_filters) or input_line.user_input_id.id in current_filters):
                    res[(input_line.value_suggested_row.id, input_line.value_suggested.id)] += 1
                if input_line.answer_type == 'text' and (not(current_filters) or input_line.user_input_id.id in current_filters):
                    comments.append(input_line)
            result_summary = {'answers': answers, 'rows': rows, 'result': res, 'comments': comments}

        #Calculate and return statistics for free_text, textbox, datetime
        if question.type in ['free_text', 'textbox', 'datetime']:
            result_summary = []
            for input_line in question.user_input_line_ids:
                if not(current_filters) or input_line.user_input_id.id in current_filters:
                    result_summary.append(input_line)

        #Calculate and return statistics for numerical_box
        if question.type == 'numerical_box':
            result_summary = {'input_lines': []}
            all_inputs = []
            for input_line in question.user_input_line_ids:
                if not(current_filters) or input_line.user_input_id.id in current_filters:
                    all_inputs.append(input_line.value_number)
                    result_summary['input_lines'].append(input_line)
            if all_inputs:
                result_summary.update({'average': round(sum(all_inputs) / len(all_inputs), 2),
                                       'max': round(max(all_inputs), 2),
                                       'min': round(min(all_inputs), 2),
                                       'sum': sum(all_inputs),
                                       'most_comman': Counter(all_inputs).most_common(5)})
        return result_summary

    def get_input_summary(self, cr, uid, question, current_filters=None, context=None):
        ''' Returns overall summary of question e.g. answered, skipped, total_inputs on basis of filter '''
        current_filters = current_filters if current_filters else []
        context = context if context else {}
        result = {}
        if question.survey_id.user_input_ids:
            total_input_ids = current_filters or [input_id.id for input_id in question.survey_id.user_input_ids if input_id.state != 'new']
            result['total_inputs'] = len(total_input_ids)
            question_input_ids = []
            for user_input in question.user_input_line_ids:
                if not user_input.skipped:
                    question_input_ids.append(user_input.user_input_id.id)
            result['answered'] = len(set(question_input_ids) & set(total_input_ids))
            result['skipped'] = result['total_inputs'] - result['answered']
        return result

    # Actions

    def action_start_survey(self, cr, uid, ids, context=None):
        ''' Open the website page with the survey form '''
        trail = ""
        context = dict(context or {}, relative_url=True)
        if 'survey_token' in context:
            trail = "/" + context['survey_token']
        return {
            'type': 'ir.actions.act_url',
            'name': "Start Survey",
            'target': 'self',
            'url': self.read(cr, uid, ids, ['public_url'], context=context)[0]['public_url'] + trail
        }

    def action_send_survey(self, cr, uid, ids, context=None):
        ''' Open a window to compose an email, pre-filled with the survey
        message '''
        if not self._has_questions(cr, uid, ids, context=None):
            raise UserError(_('You cannot send an invitation for a survey that has no questions.'))

        survey_browse = self.pool.get('survey.survey').browse(cr, uid, ids,
            context=context)[0]
        if survey_browse.stage_id.closed:
            raise UserError(_("You cannot send invitations for closed surveys."))

        assert len(ids) == 1, 'This option should only be used for a single \
                                survey at a time.'
        ir_model_data = self.pool.get('ir.model.data')
        templates = ir_model_data.get_object_reference(cr, uid,
                                'survey', 'email_template_survey')
        template_id = templates[1] if len(templates) > 0 else False
        ctx = dict(context)

        ctx.update({'default_model': 'survey.survey',
                    'default_res_id': ids[0],
                    'default_survey_id': ids[0],
                    'default_use_template': bool(template_id),
                    'default_template_id': template_id,
                    'default_composition_mode': 'comment'}
                   )
        return {
            'type': 'ir.actions.act_window',
            'view_type': 'form',
            'view_mode': 'form',
            'res_model': 'survey.mail.compose.message',
            'target': 'new',
            'context': ctx,
        }

    def action_print_survey(self, cr, uid, ids, context=None):
        ''' Open the website page with the survey printable view '''
        trail = ""
        context = dict(context or {}, relative_url=True)
        if 'survey_token' in context:
            trail = "/" + context['survey_token']
        return {
            'type': 'ir.actions.act_url',
            'name': "Print Survey",
            'target': 'self',
            'url': self.read(cr, uid, ids, ['print_url'], context=context)[0]['print_url'] + trail
        }

    def action_result_survey(self, cr, uid, ids, context=None):
        ''' Open the website page with the survey results view '''
        context = dict(context or {}, relative_url=True)
        return {
            'type': 'ir.actions.act_url',
            'name': "Results of the Survey",
            'target': 'self',
            'url': self.read(cr, uid, ids, ['result_url'], context=context)[0]['result_url']
        }

    def action_test_survey(self, cr, uid, ids, context=None):
        ''' Open the website page with the survey form into test mode'''
        context = dict(context or {}, relative_url=True)
        return {
            'type': 'ir.actions.act_url',
            'name': "Results of the Survey",
            'target': 'self',
            'url': self.read(cr, uid, ids, ['public_url'], context=context)[0]['public_url'] + "/phantom"
        }




class survey_page(osv.Model):
    '''A page for a survey.

    Pages are essentially containers, allowing to group questions by ordered
    screens.

    .. note::
        A page should be deleted if the survey it belongs to is deleted. '''

    _name = 'survey.page'
    _description = 'Survey Page'
    _rec_name = 'title'
    _order = 'sequence,id'

    # Model Fields #

    _columns = {
        'title': fields.char('Page Title', required=1,
            translate=True),
        'survey_id': fields.many2one('survey.survey', 'Survey',
            ondelete='cascade', required=True),
        'question_ids': fields.one2many('survey.question', 'page_id',
            'Questions', copy=True),
        'sequence': fields.integer('Page number'),
        'description': fields.html('Description',
            help="An introductory text to your page", translate=True,
            oldname="note"),
    }
    _defaults = {
        'sequence': 10
    }

    # Public methods #

    def copy_data(self, cr, uid, ids, default=None, context=None):
        current_rec = self.read(cr, uid, ids, fields=['title'], context=context)
        title = _("%s (copy)") % (current_rec.get('title'))
        default = dict(default or {}, title=title)
        return super(survey_page, self).copy_data(cr, uid, ids, default,
            context=context)


class survey_question(osv.Model):
    ''' Questions that will be asked in a survey.

    Each question can have one of more suggested answers (eg. in case of
    dropdown choices, multi-answer checkboxes, radio buttons...).'''
    _name = 'survey.question'
    _description = 'Survey Question'
    _rec_name = 'question'
    _order = 'sequence,id'

    # Model fields #

    _columns = {
        # Question metadata
        'page_id': fields.many2one('survey.page', 'Survey page',
            ondelete='cascade', required=1),
        'survey_id': fields.related('page_id', 'survey_id', type='many2one',
            relation='survey.survey', string='Survey'),
        'sequence': fields.integer(string='Sequence'),

        # Question
        'question': fields.char('Question Name', required=1, translate=True),
        'description': fields.html('Description', help="Use this field to add \
            additional explanations about your question", translate=True,
            oldname='descriptive_text'),

        # Answer
        'type': fields.selection([('free_text', 'Long Text Zone'),
                ('textbox', 'Text Input'),
                ('numerical_box', 'Numerical Value'),
                ('datetime', 'Date and Time'),
                ('simple_choice', 'Multiple choice: only one answer'),
                ('multiple_choice', 'Multiple choice: multiple answers allowed'),
                ('matrix', 'Matrix')], 'Type of Question', size=15, required=1),
        'matrix_subtype': fields.selection([('simple', 'One choice per row'),
            ('multiple', 'Multiple choices per row')], 'Matrix Type'),
        'labels_ids': fields.one2many('survey.label',
            'question_id', 'Types of answers', oldname='answer_choice_ids', copy=True),
        'labels_ids_2': fields.one2many('survey.label',
            'question_id_2', 'Rows of the Matrix', copy=True),
        # labels are used for proposed choices
        # if question.type == simple choice | multiple choice
        #                    -> only labels_ids is used
        # if question.type == matrix
        #                    -> labels_ids are the columns of the matrix
        #                    -> labels_ids_2 are the rows of the matrix

        # Display options
        'column_nb': fields.selection([('12', '1'),
                                       ('6', '2'),
                                       ('4', '3'),
                                       ('3', '4'),
                                       ('2', '6')],
            'Number of columns'),
            # These options refer to col-xx-[12|6|4|3|2] classes in Bootstrap
        'display_mode': fields.selection([('columns', 'Radio Buttons/Checkboxes'),
                                          ('dropdown', 'Selection Box')],
                                         'Display mode'),

        # Comments
        'comments_allowed': fields.boolean('Show Comments Field',
            oldname="allow_comment"),
        'comments_message': fields.char('Comment Message', translate=True),
        'comment_count_as_answer': fields.boolean('Comment Field is an Answer Choice',
            oldname='make_comment_field'),

        # Validation
        'validation_required': fields.boolean('Validate entry',
            oldname='is_validation_require'),
        'validation_email': fields.boolean('Input must be an email'),
        'validation_length_min': fields.integer('Minimum Text Length'),
        'validation_length_max': fields.integer('Maximum Text Length'),
        'validation_min_float_value': fields.float('Minimum value'),
        'validation_max_float_value': fields.float('Maximum value'),
        'validation_min_date': fields.datetime('Minimum Date'),
        'validation_max_date': fields.datetime('Maximum Date'),
        'validation_error_msg': fields.char('Error message',
                                            oldname='validation_valid_err_msg',
                                            translate=True),

        # Constraints on number of answers (matrices)
        'constr_mandatory': fields.boolean('Mandatory Answer',
            oldname="is_require_answer"),
        'constr_error_msg': fields.char("Error message",
            oldname='req_error_msg', translate=True),
        'user_input_line_ids': fields.one2many('survey.user_input_line',
                                               'question_id', 'Answers',
                                               domain=[('skipped', '=', False)]),
    }

    _defaults = {
        'page_id': lambda self, cr, uid, context: context.get('page_id'),
        'sequence': 10,
        'type': 'free_text',
        'matrix_subtype': 'simple',
        'column_nb': '12',
        'display_mode': 'columns',
        'constr_error_msg': lambda s, cr, uid, c: _('This question requires an answer.'),
        'validation_error_msg': lambda s, cr, uid, c: _('The answer you entered has an invalid format.'),
        'validation_required': False,
        'comments_message': lambda s, cr, uid, c: _('If other, precise:'),
    }

    _sql_constraints = [
        ('positive_len_min', 'CHECK (validation_length_min >= 0)', 'A length must be positive!'),
        ('positive_len_max', 'CHECK (validation_length_max >= 0)', 'A length must be positive!'),
        ('validation_length', 'CHECK (validation_length_min <= validation_length_max)', 'Max length cannot be smaller than min length!'),
        ('validation_float', 'CHECK (validation_min_float_value <= validation_max_float_value)', 'Max value cannot be smaller than min value!'),
        ('validation_date', 'CHECK (validation_min_date <= validation_max_date)', 'Max date cannot be smaller than min date!')
    ]

    def copy_data(self, cr, uid, ids, default=None, context=None):
        current_rec = self.read(cr, uid, ids, context=context)
        question = _("%s (copy)") % (current_rec.get('question'))
        default = dict(default or {}, question=question)
        return super(survey_question, self).copy_data(cr, uid, ids, default,
            context=context)

    # Validation methods

    def validate_question(self, cr, uid, question, post, answer_tag, context=None):
        ''' Validate question, depending on question type and parameters '''
        try:
            checker = getattr(self, 'validate_' + question.type)
        except AttributeError:
            _logger.warning(question.type + ": This type of question has no validation method")
            return {}
        else:
            return checker(cr, uid, question, post, answer_tag, context=context)

    def validate_free_text(self, cr, uid, question, post, answer_tag, context=None):
        errors = {}
        answer = post[answer_tag].strip()
        # Empty answer to mandatory question
        if question.constr_mandatory and not answer:
            errors.update({answer_tag: question.constr_error_msg})
        return errors

    def validate_textbox(self, cr, uid, question, post, answer_tag, context=None):
        errors = {}
        answer = post[answer_tag].strip()
        # Empty answer to mandatory question
        if question.constr_mandatory and not answer:
            errors.update({answer_tag: question.constr_error_msg})
        # Email format validation
        # Note: this validation is very basic:
        #     all the strings of the form
        #     <something>@<anything>.<extension>
        #     will be accepted
        if answer and question.validation_email:
            if not re.match(r"[^@]+@[^@]+\.[^@]+", answer):
                errors.update({answer_tag: _('This answer must be an email address')})
        # Answer validation (if properly defined)
        # Length of the answer must be in a range
        if answer and question.validation_required:
            if not (question.validation_length_min <= len(answer) <= question.validation_length_max):
                errors.update({answer_tag: question.validation_error_msg})
        return errors

    def validate_numerical_box(self, cr, uid, question, post, answer_tag, context=None):
        errors = {}
        answer = post[answer_tag].strip()
        # Empty answer to mandatory question
        if question.constr_mandatory and not answer:
            errors.update({answer_tag: question.constr_error_msg})
        # Checks if user input is a number
        if answer:
            try:
                floatanswer = float(answer)
            except ValueError:
                errors.update({answer_tag: _('This is not a number')})
        # Answer validation (if properly defined)
        if answer and question.validation_required:
            # Answer is not in the right range
            try:
                floatanswer = float(answer)  # check that it is a float has been done hereunder
                if not (question.validation_min_float_value <= floatanswer <= question.validation_max_float_value):
                    errors.update({answer_tag: question.validation_error_msg})
            except ValueError:
                pass
        return errors

    def validate_datetime(self, cr, uid, question, post, answer_tag, context=None):
        errors = {}
        answer = post[answer_tag].strip()
        # Empty answer to mandatory question
        if question.constr_mandatory and not answer:
            errors.update({answer_tag: question.constr_error_msg})
        # Checks if user input is a datetime
        if answer:
            try:
                dateanswer = datetime.datetime.strptime(answer, DF)
            except ValueError:
                errors.update({answer_tag: _('This is not a date/time')})
                return errors
        # Answer validation (if properly defined)
        if answer and question.validation_required:
            # Answer is not in the right range
            try:
                dateanswer = datetime.datetime.strptime(answer, DF)
                if not (datetime.datetime.strptime(question.validation_min_date, DF) <= dateanswer <= datetime.datetime.strptime(question.validation_max_date, DF)):
                    errors.update({answer_tag: question.validation_error_msg})
            except ValueError:  # check that it is a datetime has been done hereunder
                pass
        return errors

    def validate_simple_choice(self, cr, uid, question, post, answer_tag, context=None):
        errors = {}
        if question.comments_allowed:
            comment_tag = "%s_%s" % (answer_tag, 'comment')
        # Empty answer to mandatory question
        if question.constr_mandatory and not answer_tag in post:
            errors.update({answer_tag: question.constr_error_msg})
        if question.constr_mandatory and answer_tag in post and post[answer_tag].strip() == '':
            errors.update({answer_tag: question.constr_error_msg})
        # Answer is a comment and is empty
        if question.constr_mandatory and answer_tag in post and post[answer_tag] == "-1" and question.comment_count_as_answer and comment_tag in post and not post[comment_tag].strip():
            errors.update({answer_tag: question.constr_error_msg})
        return errors

    def validate_multiple_choice(self, cr, uid, question, post, answer_tag, context=None):
        errors = {}
        if question.constr_mandatory:
            answer_candidates = dict_keys_startswith(post, answer_tag)
            comment_flag = answer_candidates.pop(("%s_%s" % (answer_tag, -1)), None)
            if question.comments_allowed:
                comment_answer = answer_candidates.pop(("%s_%s" % (answer_tag, 'comment')), '').strip()
            # There is no answer neither comments (if comments count as answer)
            if not answer_candidates and question.comment_count_as_answer and (not comment_flag or not comment_answer):
                errors.update({answer_tag: question.constr_error_msg})
            # There is no answer at all
            if not answer_candidates and not question.comment_count_as_answer:
                errors.update({answer_tag: question.constr_error_msg})
        return errors

    def validate_matrix(self, cr, uid, question, post, answer_tag, context=None):
        errors = {}
        if question.constr_mandatory:
            lines_number = len(question.labels_ids_2)
            answer_candidates = dict_keys_startswith(post, answer_tag)
            comment_answer = answer_candidates.pop(("%s_%s" % (answer_tag, 'comment')), '').strip()
            # Number of lines that have been answered
            if question.matrix_subtype == 'simple':
                answer_number = len(answer_candidates)
            elif question.matrix_subtype == 'multiple':
                answer_number = len(set([sk.rsplit('_', 1)[0] for sk in answer_candidates.keys()]))
            else:
                raise RuntimeError("Invalid matrix subtype")
            # Validate that each line has been answered
            if answer_number != lines_number:
                errors.update({answer_tag: question.constr_error_msg})
        return errors


class survey_label(osv.Model):
    ''' A suggested answer for a question '''
    _name = 'survey.label'
    _rec_name = 'value'
    _order = 'sequence,id'
    _description = 'Survey Label'

    def _check_question_not_empty(self, cr, uid, ids, context=None):
        '''Ensure that field question_id XOR field question_id_2 is not null'''
        for label in self.browse(cr, uid, ids, context=context):
            # 'bool()' is required in order to make '!=' act as XOR with objects
            return bool(label.question_id) != bool(label.question_id_2)

    _columns = {
        'question_id': fields.many2one('survey.question', 'Question',
            ondelete='cascade'),
        'question_id_2': fields.many2one('survey.question', 'Question',
            ondelete='cascade'),
        'sequence': fields.integer('Label Sequence order'),
        'value': fields.char("Suggested value", translate=True,
            required=True),
        'quizz_mark': fields.float('Score for this answer', help="A positive score indicates a correct answer; a negative or null score indicates a wrong answer"),
    }
    _defaults = {
        'sequence': 10,
    }
    _constraints = [
        (_check_question_not_empty, "A label must be attached to one and only one question", ['question_id', 'question_id_2'])
    ]


class survey_user_input(osv.Model):
    ''' Metadata for a set of one user's answers to a particular survey '''
    _name = "survey.user_input"
    _rec_name = 'date_create'
    _description = 'Survey User Input'

    def _quizz_get_score(self, cr, uid, ids, name, args, context=None):
        ret = dict()
        for user_input in self.browse(cr, uid, ids, context=context):
            ret[user_input.id] = sum([uil.quizz_mark for uil in user_input.user_input_line_ids] or [0.0])
        return ret

    _columns = {
        'survey_id': fields.many2one('survey.survey', 'Survey', required=True,
                                     readonly=1, ondelete='restrict'),
        'date_create': fields.datetime('Creation Date', required=True,
                                       readonly=1, copy=False),
        'deadline': fields.datetime("Deadline",
                                help="Date by which the person can open the survey and submit answers",
                                oldname="date_deadline"),
        'type': fields.selection([('manually', 'Manually'), ('link', 'Link')],
                                 'Answer Type', required=1, readonly=1,
                                 oldname="response_type"),
        'state': fields.selection([('new', 'Not started yet'),
                                   ('skip', 'Partially completed'),
                                   ('done', 'Completed')],
                                  'Status',
                                  readonly=True),
        'test_entry': fields.boolean('Test entry', readonly=1),
        'token': fields.char("Identification token", readonly=1, required=1, copy=False),

        # Optional Identification data
        'partner_id': fields.many2one('res.partner', 'Partner', readonly=1),
        'email': fields.char("E-mail", readonly=1),

        # Displaying data
        'last_displayed_page_id': fields.many2one('survey.page',
                                              'Last displayed page'),
        # The answers !
        'user_input_line_ids': fields.one2many('survey.user_input_line',
                                               'user_input_id', 'Answers', copy=True),

        # URLs used to display the answers
        'result_url': fields.related('survey_id', 'result_url', type='char',
                                     string="Public link to the survey results"),
        'print_url': fields.related('survey_id', 'print_url', type='char',
                                    string="Public link to the empty survey"),

        'quizz_score': fields.function(_quizz_get_score, type="float", string="Score for the quiz")
    }
    _defaults = {
        'date_create': fields.datetime.now,
        'type': 'manually',
        'state': 'new',
        'token': lambda s, cr, uid, c: uuid.uuid4().__str__(),
        'quizz_score': 0.0,
    }

    _sql_constraints = [
        ('unique_token', 'UNIQUE (token)', 'A token must be unique!'),
        ('deadline_in_the_past', 'CHECK (deadline >= date_create)', 'The deadline cannot be in the past')
    ]

<<<<<<< HEAD
    def copy_data(self, cr, uid, id, default=None, context=None):
        raise UserError(_('You cannot duplicate this element!'))

=======
>>>>>>> 42ecf5e3
    def do_clean_emptys(self, cr, uid, automatic=False, context=None):
        ''' Remove empty user inputs that have been created manually
            (used as a cronjob declared in data/survey_cron.xml) '''
        empty_user_input_ids = self.search(cr, uid, [('type', '=', 'manually'),
                                                     ('state', '=', 'new'),
                                                     ('date_create', '<', (datetime.datetime.now() - datetime.timedelta(hours=1)).strftime(DF))],
                                           context=context)
        if empty_user_input_ids:
            self.unlink(cr, uid, empty_user_input_ids, context=context)

    def action_survey_resent(self, cr, uid, ids, context=None):
        ''' Sent again the invitation '''
        record = self.browse(cr, uid, ids[0], context=context)
        context = dict(context or {})
        context.update({
            'survey_resent_token': True,
            'default_partner_ids': record.partner_id and [record.partner_id.id] or [],
            'default_multi_email': record.email or "",
            'default_public': 'email_private',
        })
        return self.pool.get('survey.survey').action_send_survey(cr, uid,
            [record.survey_id.id], context=context)

    def action_view_answers(self, cr, uid, ids, context=None):
        ''' Open the website page with the survey form '''
        user_input = self.read(cr, uid, ids, ['print_url', 'token'], context=context)[0]
        return {
            'type': 'ir.actions.act_url',
            'name': "View Answers",
            'target': 'self',
            'url': '%s/%s' % (user_input['print_url'], user_input['token'])
        }

    def action_survey_results(self, cr, uid, ids, context=None):
        ''' Open the website page with the survey results '''
        return {
            'type': 'ir.actions.act_url',
            'name': "Survey Results",
            'target': 'self',
            'url': self.read(cr, uid, ids, ['result_url'], context=context)[0]['result_url']
        }


class survey_user_input_line(osv.Model):
    _name = 'survey.user_input_line'
    _description = 'Survey User Input Line'
    _rec_name = 'date_create'

    def _answered_or_skipped(self, cr, uid, ids, context=None):
        for uil in self.browse(cr, uid, ids, context=context):
            # 'bool()' is required in order to make '!=' act as XOR with objects
            return uil.skipped != bool(uil.answer_type)

    def _check_answer_type(self, cr, uid, ids, context=None):
        for uil in self.browse(cr, uid, ids, context=None):
            if uil.answer_type:
                if uil.answer_type == 'text':
                    # 'bool()' is required in order to make '!=' act as XOR with objects
                    return bool(uil.value_text)
                elif uil.answer_type == 'number':
                    return (uil.value_number == 0) or (uil.value_number != False)
                elif uil.answer_type == 'date':
                    return bool(uil.value_date)
                elif uil.answer_type == 'free_text':
                    return bool(uil.value_free_text)
                elif uil.answer_type == 'suggestion':
                    return bool(uil.value_suggested)
            return True

    _columns = {
        'user_input_id': fields.many2one('survey.user_input', 'User Input',
                                         ondelete='cascade', required=1),
        'question_id': fields.many2one('survey.question', 'Question',
                                       ondelete='restrict', required=1),
        'page_id': fields.related('question_id', 'page_id', type='many2one',
                                  relation='survey.page', string="Page"),
        'survey_id': fields.related('user_input_id', 'survey_id',
                                    type="many2one", relation="survey.survey",
                                    string='Survey', store=True),
        'date_create': fields.datetime('Create Date', required=1),
        'skipped': fields.boolean('Skipped'),
        'answer_type': fields.selection([('text', 'Text'),
                                         ('number', 'Number'),
                                         ('date', 'Date'),
                                         ('free_text', 'Free Text'),
                                         ('suggestion', 'Suggestion')],
                                        'Answer Type'),
        'value_text': fields.char("Text answer"),
        'value_number': fields.float("Numerical answer"),
        'value_date': fields.datetime("Date answer"),
        'value_free_text': fields.text("Free Text answer"),
        'value_suggested': fields.many2one('survey.label', "Suggested answer"),
        'value_suggested_row': fields.many2one('survey.label', "Row answer"),
        'quizz_mark': fields.float("Score given for this answer")
    }

    _defaults = {
        'skipped': False,
        'date_create': fields.datetime.now()
    }
    _constraints = [
        (_answered_or_skipped, "A question cannot be unanswered and skipped", ['skipped', 'answer_type']),
        (_check_answer_type, "The answer must be in the right type", ['answer_type', 'text', 'number', 'date', 'free_text', 'suggestion'])
    ]

    def __get_mark(self, cr, uid, value_suggested, context=None):
        try:
            mark = self.pool.get('survey.label').browse(cr, uid, int(value_suggested), context=context).quizz_mark
        except AttributeError:
            mark = 0.0
        except KeyError:
            mark = 0.0
        except ValueError:
            mark = 0.0
        return mark

    def create(self, cr, uid, vals, context=None):
        value_suggested = vals.get('value_suggested')
        if value_suggested:
            vals.update({'quizz_mark': self.__get_mark(cr, uid, value_suggested)})
        return super(survey_user_input_line, self).create(cr, uid, vals, context=context)

    def write(self, cr, uid, ids, vals, context=None):
        value_suggested = vals.get('value_suggested')
        if value_suggested:
            vals.update({'quizz_mark': self.__get_mark(cr, uid, value_suggested)})
        return super(survey_user_input_line, self).write(cr, uid, ids, vals, context=context)

<<<<<<< HEAD
    def copy_data(self, cr, uid, id, default=None, context=None):
        raise UserError(_('You cannot duplicate this element!'))

=======
>>>>>>> 42ecf5e3
    def save_lines(self, cr, uid, user_input_id, question, post, answer_tag,
                   context=None):
        ''' Save answers to questions, depending on question type

        If an answer already exists for question and user_input_id, it will be
        overwritten (in order to maintain data consistency). '''
        try:
            saver = getattr(self, 'save_line_' + question.type)
        except AttributeError:
            _logger.error(question.type + ": This type of question has no saving function")
            return False
        else:
            saver(cr, uid, user_input_id, question, post, answer_tag, context=context)

    def save_line_free_text(self, cr, uid, user_input_id, question, post, answer_tag, context=None):
        vals = {
            'user_input_id': user_input_id,
            'question_id': question.id,
            'page_id': question.page_id.id,
            'survey_id': question.survey_id.id,
            'skipped': False,
        }
        if answer_tag in post and post[answer_tag].strip() != '':
            vals.update({'answer_type': 'free_text', 'value_free_text': post[answer_tag]})
        else:
            vals.update({'answer_type': None, 'skipped': True})
        old_uil = self.search(cr, uid, [('user_input_id', '=', user_input_id),
                                        ('survey_id', '=', question.survey_id.id),
                                        ('question_id', '=', question.id)],
                              context=context)
        if old_uil:
            self.write(cr, uid, old_uil[0], vals, context=context)
        else:
            self.create(cr, uid, vals, context=context)
        return True

    def save_line_textbox(self, cr, uid, user_input_id, question, post, answer_tag, context=None):
        vals = {
            'user_input_id': user_input_id,
            'question_id': question.id,
            'page_id': question.page_id.id,
            'survey_id': question.survey_id.id,
            'skipped': False
        }
        if answer_tag in post and post[answer_tag].strip() != '':
            vals.update({'answer_type': 'text', 'value_text': post[answer_tag]})
        else:
            vals.update({'answer_type': None, 'skipped': True})
        old_uil = self.search(cr, uid, [('user_input_id', '=', user_input_id),
                                        ('survey_id', '=', question.survey_id.id),
                                        ('question_id', '=', question.id)],
                              context=context)
        if old_uil:
            self.write(cr, uid, old_uil[0], vals, context=context)
        else:
            self.create(cr, uid, vals, context=context)
        return True

    def save_line_numerical_box(self, cr, uid, user_input_id, question, post, answer_tag, context=None):
        vals = {
            'user_input_id': user_input_id,
            'question_id': question.id,
            'page_id': question.page_id.id,
            'survey_id': question.survey_id.id,
            'skipped': False
        }
        if answer_tag in post and post[answer_tag].strip() != '':
            vals.update({'answer_type': 'number', 'value_number': float(post[answer_tag])})
        else:
            vals.update({'answer_type': None, 'skipped': True})
        old_uil = self.search(cr, uid, [('user_input_id', '=', user_input_id),
                                        ('survey_id', '=', question.survey_id.id),
                                        ('question_id', '=', question.id)],
                              context=context)
        if old_uil:
            self.write(cr, uid, old_uil[0], vals, context=context)
        else:
            self.create(cr, uid, vals, context=context)
        return True

    def save_line_datetime(self, cr, uid, user_input_id, question, post, answer_tag, context=None):
        vals = {
            'user_input_id': user_input_id,
            'question_id': question.id,
            'page_id': question.page_id.id,
            'survey_id': question.survey_id.id,
            'skipped': False
        }
        if answer_tag in post and post[answer_tag].strip() != '':
            vals.update({'answer_type': 'date', 'value_date': post[answer_tag]})
        else:
            vals.update({'answer_type': None, 'skipped': True})
        old_uil = self.search(cr, uid, [('user_input_id', '=', user_input_id),
                                        ('survey_id', '=', question.survey_id.id),
                                        ('question_id', '=', question.id)],
                              context=context)
        if old_uil:
            self.write(cr, uid, old_uil[0], vals, context=context)
        else:
            self.create(cr, uid, vals, context=context)
        return True

    def save_line_simple_choice(self, cr, uid, user_input_id, question, post, answer_tag, context=None):
        vals = {
            'user_input_id': user_input_id,
            'question_id': question.id,
            'page_id': question.page_id.id,
            'survey_id': question.survey_id.id,
            'skipped': False
        }
        old_uil = self.search(cr, uid, [('user_input_id', '=', user_input_id),
                                        ('survey_id', '=', question.survey_id.id),
                                        ('question_id', '=', question.id)],
                              context=context)
        if old_uil:
            self.unlink(cr, SUPERUSER_ID, old_uil, context=context)

        if answer_tag in post and post[answer_tag].strip() != '':
            vals.update({'answer_type': 'suggestion', 'value_suggested': post[answer_tag]})
        else:
            vals.update({'answer_type': None, 'skipped': True})

        # '-1' indicates 'comment count as an answer' so do not need to record it
        if post.get(answer_tag) and post.get(answer_tag) != '-1':
            self.create(cr, uid, vals, context=context)

        comment_answer = post.pop(("%s_%s" % (answer_tag, 'comment')), '').strip()
        if comment_answer:
            vals.update({'answer_type': 'text', 'value_text': comment_answer, 'skipped': False, 'value_suggested': False})
            self.create(cr, uid, vals, context=context)

        return True

    def save_line_multiple_choice(self, cr, uid, user_input_id, question, post, answer_tag, context=None):
        vals = {
            'user_input_id': user_input_id,
            'question_id': question.id,
            'page_id': question.page_id.id,
            'survey_id': question.survey_id.id,
            'skipped': False
        }
        old_uil = self.search(cr, uid, [('user_input_id', '=', user_input_id),
                                        ('survey_id', '=', question.survey_id.id),
                                        ('question_id', '=', question.id)],
                              context=context)
        if old_uil:
            self.unlink(cr, SUPERUSER_ID, old_uil, context=context)

        ca = dict_keys_startswith(post, answer_tag)
        comment_answer = ca.pop(("%s_%s" % (answer_tag, 'comment')), '').strip()
        if len(ca) > 0:
            for a in ca:
                # '-1' indicates 'comment count as an answer' so do not need to record it
                if a != ('%s_%s' % (answer_tag, '-1')):
                    vals.update({'answer_type': 'suggestion', 'value_suggested': ca[a]})
                    self.create(cr, uid, vals, context=context)
        if comment_answer:
            vals.update({'answer_type': 'text', 'value_text': comment_answer, 'value_suggested': False})
            self.create(cr, uid, vals, context=context)
        if not ca and not comment_answer:
            vals.update({'answer_type': None, 'skipped': True})
            self.create(cr, uid, vals, context=context)
        return True

    def save_line_matrix(self, cr, uid, user_input_id, question, post, answer_tag, context=None):
        vals = {
            'user_input_id': user_input_id,
            'question_id': question.id,
            'page_id': question.page_id.id,
            'survey_id': question.survey_id.id,
            'skipped': False
        }
        old_uil = self.search(cr, uid, [('user_input_id', '=', user_input_id),
                                        ('survey_id', '=', question.survey_id.id),
                                        ('question_id', '=', question.id)],
                              context=context)
        if old_uil:
            self.unlink(cr, SUPERUSER_ID, old_uil, context=context)

        no_answers = True
        ca = dict_keys_startswith(post, answer_tag)

        comment_answer = ca.pop(("%s_%s" % (answer_tag, 'comment')), '').strip()
        if comment_answer:
            vals.update({'answer_type': 'text', 'value_text': comment_answer})
            self.create(cr, uid, vals, context=context)
            no_answers = False

        if question.matrix_subtype == 'simple':
            for row in question.labels_ids_2:
                a_tag = "%s_%s" % (answer_tag, row.id)
                if a_tag in ca:
                    no_answers = False
                    vals.update({'answer_type': 'suggestion', 'value_suggested': ca[a_tag], 'value_suggested_row': row.id})
                    self.create(cr, uid, vals, context=context)

        elif question.matrix_subtype == 'multiple':
            for col in question.labels_ids:
                for row in question.labels_ids_2:
                    a_tag = "%s_%s_%s" % (answer_tag, row.id, col.id)
                    if a_tag in ca:
                        no_answers = False
                        vals.update({'answer_type': 'suggestion', 'value_suggested': col.id, 'value_suggested_row': row.id})
                        self.create(cr, uid, vals, context=context)
        if no_answers:
            vals.update({'answer_type': None, 'skipped': True})
            self.create(cr, uid, vals, context=context)
        return True


def dict_keys_startswith(dictionary, string):
    '''Returns a dictionary containing the elements of <dict> whose keys start
    with <string>.

    .. note::
        This function uses dictionary comprehensions (Python >= 2.7)'''
    return {k: dictionary[k] for k in filter(lambda key: key.startswith(string), dictionary.keys())}<|MERGE_RESOLUTION|>--- conflicted
+++ resolved
@@ -895,12 +895,6 @@
         ('deadline_in_the_past', 'CHECK (deadline >= date_create)', 'The deadline cannot be in the past')
     ]
 
-<<<<<<< HEAD
-    def copy_data(self, cr, uid, id, default=None, context=None):
-        raise UserError(_('You cannot duplicate this element!'))
-
-=======
->>>>>>> 42ecf5e3
     def do_clean_emptys(self, cr, uid, automatic=False, context=None):
         ''' Remove empty user inputs that have been created manually
             (used as a cronjob declared in data/survey_cron.xml) '''
@@ -1029,12 +1023,6 @@
             vals.update({'quizz_mark': self.__get_mark(cr, uid, value_suggested)})
         return super(survey_user_input_line, self).write(cr, uid, ids, vals, context=context)
 
-<<<<<<< HEAD
-    def copy_data(self, cr, uid, id, default=None, context=None):
-        raise UserError(_('You cannot duplicate this element!'))
-
-=======
->>>>>>> 42ecf5e3
     def save_lines(self, cr, uid, user_input_id, question, post, answer_tag,
                    context=None):
         ''' Save answers to questions, depending on question type
