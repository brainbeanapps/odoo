# Translation of Odoo Server.
# This file contains the translation of the following modules:
# * survey
# 
# Translators:
# Dorin Hongu <dhongu@gmail.com>, 2015-2016
# FIRST AUTHOR <EMAIL@ADDRESS>, 2014
msgid ""
msgstr ""
"Project-Id-Version: Odoo 8.0\n"
"Report-Msgid-Bugs-To: \n"
"POT-Creation-Date: 2015-01-21 14:07+0000\n"
<<<<<<< HEAD
"PO-Revision-Date: 2016-03-24 14:48+0000\n"
=======
"PO-Revision-Date: 2016-10-28 19:47+0000\n"
>>>>>>> 86a9b789
"Last-Translator: Dorin Hongu <dhongu@gmail.com>\n"
"Language-Team: Romanian (http://www.transifex.com/odoo/odoo-8/language/ro/)\n"
"MIME-Version: 1.0\n"
"Content-Type: text/plain; charset=UTF-8\n"
"Content-Transfer-Encoding: \n"
"Language: ro\n"
"Plural-Forms: nplurals=3; plural=(n==1?0:(((n%100>19)||((n%100==0)&&(n!=0)))?2:1));\n"

#. module: survey
#: model:email.template,body_html:survey.email_template_survey
msgid ""
"\n"
"                \n"
"                <div style=\"font-family: 'Lucida Grande', Ubuntu, Arial, Verdana, sans-serif; font-size: 12px; color: rgb(34, 34, 34); \">\n"
"                    <p>Hello,</p>\n"
"                    <p>We are conducting a survey, and your response would be appreciated.</p>\n"
"                    <p><a href=\"__URL__\">Please, click here to start survey</a></p>\n"
"                    <p>Thanks for your participation!</p>\n"
"                </div>\n"
"                \n"
"            "
msgstr "\n                \n                <div style=\"font-family: 'Lucida Grande', Ubuntu, Arial, Verdana, sans-serif; font-size: 12px; color: rgb(34, 34, 34); \">\n                    <p>Bună ziua,</p>\n                    <p>Efectuați unui sondaj, iar răspunsul ar fi apreciat.</p>\n                    <p><a href=\"__URL__\">Vă rog, click pentru a porni sondajul</a></p>\n                    <p>Mulțumim pentru participare!</p>\n                </div>\n                \n            "

#. module: survey
#: view:survey.page:survey.survey_page_tree
msgid "#Questions"
msgstr "#Întrebări"

#. module: survey
#: code:addons/survey/survey.py:246 code:addons/survey/survey.py:543
#: code:addons/survey/survey.py:662
#, python-format
msgid "%s (copy)"
msgstr "%s (copie)"

#. module: survey
#: view:website:survey.page
msgid "&times;"
msgstr "&times;"

#. module: survey
#: model:ir.actions.act_window,help:survey.action_survey_form
msgid ""
"<p class=\"oe_view_nocontent_create\">Click to add a survey.</p>\n"
"                <p>You can create surveys for different purposes: customer opinion, services feedback, recruitment interviews, employee's periodical evaluations, marketing campaigns, etc.</p>\n"
"                <p>Design easily your survey, send invitations to answer by email and analyse answers.</p>\n"
"            "
msgstr "<p class=\"oe_view_nocontent_create\"> Clic pentru a crea un sondaj nou.  </p><p>  Puteți crea sondaje pentru diverse scopuri: interviuri de\n recrutare, evaluări periodice ale angajaților, campanii de marketing, etc. </p>\n            "

#. module: survey
#: model:survey.page,description:survey.feedback_1
#: model:survey.page,description:survey.feedback_3
#: model:survey.survey,thank_you_message:survey.feedback_form
msgid "<p></p>"
msgstr "<p></p>"

#. module: survey
#: model:survey.page,description:survey.feedback_4
msgid "<p>If you do not contribute or develop in Odoo, skip this page.</p>"
msgstr ""

#. module: survey
#: model:ir.actions.act_window,help:survey.action_selected_survey_user_input
msgid ""
"<p>Nobody has replied to your survey yet.</p>\n"
"            "
msgstr "<p>Nimeni nu a răspuns la sondaj dumneavoastră încă.</p>\n            "

#. module: survey
#: model:ir.actions.act_window,help:survey.action_survey_user_input
msgid ""
"<p>Nobody has replied to your surveys yet.</p>\n"
"            "
msgstr "<p>Nimeni nu a răspuns la sondajele dumneavoastră încă.</p>\n            "

#. module: survey
#: model:survey.page,description:survey.feedback_2
msgid ""
"<p>These questions relate to the ergonomy and ease of use of Odoo. Try to remind your firsts days on Odoo and\n"
"what have been your difficulties.</p>"
msgstr ""

#. module: survey
#: model:survey.survey,description:survey.feedback_form
msgid "<p>This survey should take less than five minutes.</p>"
msgstr "<p>Acest sondaj ar trebui să vă ia mai puțin de cinci minute.</p>"

#. module: survey
#: constraint:survey.label:0
msgid "A label must be attached to one and only one question"
msgstr "O etichetă trebuie să fie atașată la una și numai o singură întrebare"

#. module: survey
#: sql_constraint:survey.question:0
msgid "A length must be positive!"
msgstr ""

#. module: survey
#: help:survey.survey,description:0
msgid "A long description of the purpose of the survey"
msgstr "O descriere lungă a scopului sondajului"

#. module: survey
#: help:survey.label,quizz_mark:0
msgid ""
"A positive score indicates a correct answer; a negative or null score "
"indicates a wrong answer"
msgstr "Un scor pozitiv indică un răspuns corect; un scor negativ sau nul indică un răspuns greșit"

#. module: survey
#: view:website:survey.page
msgid "A problem has occured"
msgstr "A apărut o problemă"

#. module: survey
#: model:survey.label,value:survey.frow_2_2_4
msgid "A process is defined for all enterprise flows"
msgstr ""

#. module: survey
#: constraint:survey.user_input_line:0
msgid "A question cannot be unanswered and skipped"
msgstr ""

#. module: survey
#: sql_constraint:survey.user_input:0
msgid "A token must be unique!"
msgstr "Un cod cheie trebuie să fie unic!"

#. module: survey
#: model:survey.page,title:survey.feedback_1
msgid "About your Odoo usage"
msgstr ""

#. module: survey
#: field:survey.mail.compose.message,active_domain:0
msgid "Active domain"
msgstr "Domeniu Activ"

#. module: survey
#: view:survey.mail.compose.message:survey.survey_email_compose_message
msgid ""
"Add list of email of recipients (will not converted in partner), separated "
"by commas, semicolons or newline..."
msgstr ""

#. module: survey
#: view:survey.mail.compose.message:survey.survey_email_compose_message
msgid "Add list of existing contacts..."
msgstr ""

#. module: survey
#: model:survey.label,value:survey.fcol_2_1_3
#: model:survey.label,value:survey.fcol_2_2_3
#: model:survey.label,value:survey.fcol_2_5_3
#: model:survey.label,value:survey.fcol_2_7_3
msgid "Agree"
msgstr "Deacord"

#. module: survey
#: view:website:survey.result_number
msgid "All Data"
msgstr "Toate datele"

#. module: survey
#: view:website:survey.result
msgid "All surveys"
msgstr "Toate sontajele"

#. module: survey
#: view:survey.question:survey.survey_question_form
msgid "Allow Comments"
msgstr "Permite comentarii"

#. module: survey
#: help:survey.page,description:0
msgid "An introductory text to your page"
msgstr ""

#. module: survey
#: view:survey.survey:survey.survey_kanban
msgid "Analyze Answers"
msgstr "Analiză răspunsuri"

#. module: survey
#: view:website:survey.result_choice
msgid "Answer Choices"
msgstr "Alege răspuns"

#. module: survey
#: field:survey.user_input,type:0 field:survey.user_input_line,answer_type:0
msgid "Answer Type"
msgstr "Tip de răspuns"

#. module: survey
#: view:website:survey.result
msgid "Answered"
msgstr "S-a răspuns"

#. module: survey
#: model:ir.actions.act_window,name:survey.action_survey_user_input
#: model:ir.ui.menu,name:survey.menu_survey_type_form1
#: view:survey.question:survey.survey_question_form
#: field:survey.question,user_input_line_ids:0
#: field:survey.user_input,user_input_line_ids:0
msgid "Answers"
msgstr "Răspunsuri"

#. module: survey
#: help:survey.mail.compose.message,no_auto_thread:0
msgid ""
"Answers do not go in the original document' discussion thread. This has an "
"impact on the generated message-id."
msgstr "Răspunsurile nu merg în documentul origilal  pe firul inițial al discuție. Acest lucru are un impact asupra ID-ul mesajului generat."

#. module: survey
#: model:survey.question,question:survey.feedback_1_1
msgid "Are you using Odoo on a daily basis?"
msgstr ""

#. module: survey
#: field:survey.mail.compose.message,attachment_ids:0
msgid "Attachments"
msgstr "Atașamente"

#. module: survey
#: field:survey.mail.compose.message,author_id:0
msgid "Author"
msgstr "Autor"

#. module: survey
#: help:survey.mail.compose.message,author_id:0
msgid ""
"Author of the message. If not set, email_from may hold an email address that"
" did not match any partner."
msgstr "Autorul mesajului. Dacă nu este selectat, email_from (expeditor_email) poate să conțină o adresa de email care nu s-a potrivit cu nici un partener."

#. module: survey
#: field:survey.mail.compose.message,author_avatar:0
msgid "Author's Avatar"
msgstr ""

#. module: survey
#: help:survey.mail.compose.message,body:0
msgid "Automatically sanitized HTML contents"
msgstr "Conținut HTML curățat automat"

#. module: survey
#: view:website:survey.result_number
msgid "Average"
msgstr "Medie"

#. module: survey
#: model:survey.label,value:survey.choice_1_2_4
msgid "CRM"
msgstr "CRM"

#. module: survey
#: view:survey.mail.compose.message:survey.survey_email_compose_message
msgid "Cancel"
msgstr "Anuleaza"

#. module: survey
#: field:survey.survey,res_model:0
msgid "Category"
msgstr "Categorie"

#. module: survey
#: field:survey.mail.compose.message,child_ids:0
msgid "Child Messages"
msgstr "Mesaje secundare"

#. module: survey
#: view:website:survey.simple_choice
msgid "Choose..."
msgstr "Alegeți..."

#. module: survey
#: view:website:survey.result
msgid "Clear All Filters"
msgstr "Elimină toate filtrele"

#. module: survey
#: code:addons/survey/survey.py:141
#: code:addons/survey/wizard/survey_email_compose_message.py:51
#, python-format
msgid "Click here to start survey"
msgstr "Click aici pentru a începe sondajul"

#. module: survey
#: code:addons/survey/wizard/survey_email_compose_message.py:109
#, python-format
msgid "Click here to take survey"
msgstr "Click aici pentru a începe sondajul"

#. module: survey
#: view:survey.mail.compose.message:survey.survey_email_compose_message
#: view:website:survey.page
msgid "Close"
msgstr "Închide"

#. module: survey
#: field:survey.stage,closed:0 model:survey.stage,name:survey.stage_closed
msgid "Closed"
msgstr "Închis"

#. module: survey
#: field:survey.survey,color:0
msgid "Color Index"
msgstr "Index de Culori"

#. module: survey
#: selection:survey.mail.compose.message,type:0
#: view:website:survey.result_comments
msgid "Comment"
msgstr "Comentariu"

#. module: survey
#: field:survey.question,comment_count_as_answer:0
msgid "Comment Field is an Answer Choice"
msgstr ""

#. module: survey
#: field:survey.question,comments_message:0
msgid "Comment Message"
msgstr "Mesaj comentariu"

#. module: survey
#: model:survey.page,title:survey.feedback_3
msgid "Community and contributors"
msgstr ""

#. module: survey
#: view:survey.survey:survey.survey_tree
#: view:survey.user_input:survey.survey_user_input_search
#: selection:survey.user_input,state:0
msgid "Completed"
msgstr "Finalizat"

#. module: survey
#: view:survey.mail.compose.message:survey.survey_email_compose_message
msgid "Compose Email"
msgstr "Compune e-mail"

#. module: survey
#: field:survey.mail.compose.message,composition_mode:0
msgid "Composition mode"
msgstr "Modul de compunere"

#. module: survey
#: model:survey.label,value:survey.frow_2_7_2
msgid "Configuration wizard exists for each important setting"
msgstr ""

#. module: survey
#: view:survey.question:survey.survey_question_form
msgid "Constraints"
msgstr "Constrângeri"

#. module: survey
#: field:survey.mail.compose.message,body:0
msgid "Contents"
msgstr "Conținut"

#. module: survey
#: view:survey.mail.compose.message:survey.survey_email_compose_message
msgid ""
"Copy and paste the HTML code below to add this web link to any webpage."
msgstr "Copie și lipește codul HTML de mai jos pentru a adăuga adresa web în orice pagină web."

#. module: survey
#: view:survey.mail.compose.message:survey.survey_email_compose_message
msgid "Copy, paste and share the web link below to your audience."
msgstr "Copie, lipește și partajează adrea web de mai jos pentru cei interesați."

#. module: survey
#: field:survey.user_input_line,date_create:0
msgid "Create Date"
msgstr "Data creării"

#. module: survey
#: field:survey.label,create_uid:0
#: field:survey.mail.compose.message,create_uid:0
#: field:survey.page,create_uid:0 field:survey.question,create_uid:0
#: field:survey.stage,create_uid:0 field:survey.survey,create_uid:0
#: field:survey.user_input,create_uid:0
#: field:survey.user_input_line,create_uid:0
msgid "Created by"
msgstr "Creat de"

#. module: survey
#: field:survey.label,create_date:0
#: field:survey.mail.compose.message,create_date:0
#: field:survey.page,create_date:0 field:survey.question,create_date:0
#: field:survey.stage,create_date:0 field:survey.survey,create_date:0
#: field:survey.user_input,create_date:0
#: field:survey.user_input_line,create_date:0
msgid "Created on"
msgstr "Creat la"

#. module: survey
#: field:survey.user_input,date_create:0
msgid "Creation Date"
msgstr "Data creării"

#. module: survey
#: help:survey.mail.compose.message,starred:0
msgid "Current user has a starred notification linked to this message"
msgstr "Utilizatorul actual are o notificare marcată cu asterisc atașată acestui mesaj"

#. module: survey
#: help:survey.mail.compose.message,to_read:0
msgid "Current user has an unread notification linked to this message"
msgstr "Utilizatorul actual are o notificare necitită atașată acestui mesaj"

#. module: survey
#: view:website:survey.result_choice view:website:survey.result_matrix
msgid "Data"
msgstr "Data"

#. module: survey
#: field:survey.mail.compose.message,date:0
#: selection:survey.user_input_line,answer_type:0
msgid "Date"
msgstr "Data"

#. module: survey
#: selection:survey.question,type:0
msgid "Date and Time"
msgstr "Data și ora"

#. module: survey
#: field:survey.user_input_line,value_date:0
msgid "Date answer"
msgstr "Dată răspuns"

#. module: survey
#: help:survey.user_input,deadline:0
msgid "Date by which the person can open the survey and submit answers"
msgstr ""

#. module: survey
#: help:survey.survey,message_last_post:0
msgid "Date of the last message posted on the record."
msgstr "Data ultimului mesaj postat pe înregistrare."

#. module: survey
#: field:survey.user_input,deadline:0
msgid "Deadline"
msgstr "Data scadentă"

#. module: survey
#: help:survey.mail.compose.message,date_deadline:0
msgid ""
"Deadline to which the invitation to respond for this survey is valid. If the"
" field is empty, the invitation is still valid."
msgstr ""

#. module: survey
#: field:survey.mail.compose.message,date_deadline:0
msgid "Deadline to which the invitation to respond is valid"
msgstr ""

#. module: survey
#: view:survey.survey:survey.survey_kanban
msgid "Delete!"
msgstr "Șterge!"

#. module: survey
#: field:survey.page,description:0 field:survey.question,description:0
#: field:survey.survey,description:0
msgid "Description"
msgstr "Descriere"

#. module: survey
#: model:survey.label,value:survey.frow_2_7_1
msgid "Descriptions and help tooltips are clear enough"
msgstr ""

#. module: survey
#: view:survey.survey:survey.survey_kanban
msgid "Design"
msgstr "Concepere"

#. module: survey
#: model:survey.label,value:survey.fcol_2_1_2
#: model:survey.label,value:survey.fcol_2_2_2
#: model:survey.label,value:survey.fcol_2_5_2
#: model:survey.label,value:survey.fcol_2_7_2
msgid "Disagree"
msgstr "Dezaprobă"

#. module: survey
#: view:survey.question:survey.survey_question_form
#: field:survey.question,display_mode:0
msgid "Display mode"
msgstr "Mod afișare"

#. module: survey
#: model:survey.question,question:survey.feedback_3_3
msgid "Do you have a proposition to attract new contributors?"
msgstr ""

#. module: survey
#: model:survey.question,question:survey.feedback_3_2
msgid "Do you have a proposition to help people to contribute?"
msgstr ""

#. module: survey
#: model:survey.question,question:survey.feedback_2_3
msgid "Do you have suggestions on how to improve the process view ?"
msgstr ""

#. module: survey
#: model:survey.stage,name:survey.stage_draft
msgid "Draft"
msgstr "Ciornă"

#. module: survey
#: field:survey.user_input,email:0
msgid "E-mail"
msgstr "E-mail"

#. module: survey
#: view:survey.survey:survey.survey_form
msgid "Edit Pages and Questions"
msgstr "Editare pagini şi întrebări"

#. module: survey
#: selection:survey.mail.compose.message,type:0
#: view:survey.user_input:survey.survey_user_input_search
msgid "Email"
msgstr "Email"

#. module: survey
#: field:survey.survey,email_template_id:0
msgid "Email Template"
msgstr "Șablon Email"

#. module: survey
#: help:survey.mail.compose.message,email_from:0
msgid ""
"Email address of the sender. This field is set when no matching partner is "
"found for incoming emails."
msgstr "Adresă de email a expeditorului. Acest câmp este setat atunci când nu este găsit nici un partener care să se potrivească email-urilor primite."

#. module: survey
#: model:ir.model,name:survey.model_survey_mail_compose_message
msgid "Email composition wizard for Survey"
msgstr "Asistent compunere email pentru Sontaj"

#. module: survey
#: model:survey.page,title:survey.feedback_2
msgid "Ergonomy and ease of use"
msgstr ""

#. module: survey
#: field:survey.question,constr_error_msg:0
#: field:survey.question,validation_error_msg:0
msgid "Error message"
msgstr "Mesaj de eroare"

#. module: survey
#: code:addons/survey/survey.py:439
#, python-format
msgid "Error!"
msgstr "Eroare!"

#. module: survey
#: field:survey.mail.compose.message,partner_ids:0
msgid "Existing contacts"
msgstr "Contacte existente"

#. module: survey
#: model:survey.label,value:survey.frow_2_7_3
msgid "Extra modules proposed are relevant"
msgstr ""

#. module: survey
#: view:website:survey.result
msgid "Filters"
msgstr "Filtre"

#. module: survey
#: model:survey.label,value:survey.choice_1_2_3
msgid "Financial Management"
msgstr "Management financiar"

#. module: survey
#: view:website:survey.result
msgid "Finished surveys"
msgstr "Sondaj finalizat"

#. module: survey
#: field:survey.stage,fold:0
msgid "Folded in kanban view"
msgstr ""

#. module: survey
#: field:survey.survey,message_follower_ids:0
msgid "Followers"
msgstr "Urmări"

#. module: survey
#: view:survey.question:survey.survey_question_form
msgid "Format"
msgstr "Format"

#. module: survey
#: selection:survey.user_input_line,answer_type:0
msgid "Free Text"
msgstr "Text liber"

#. module: survey
#: field:survey.user_input_line,value_free_text:0
msgid "Free Text answer"
msgstr "Răspuns în text"

#. module: survey
#: field:survey.mail.compose.message,email_from:0
msgid "From"
msgstr "De la"

#. module: survey
#: view:website:survey.survey view:website:survey.survey_init
msgid "Go back to surveys"
msgstr "Înapoi la sondaje"

#. module: survey
#: view:website:survey.result_choice view:website:survey.result_matrix
msgid "Graph"
msgstr "Grafic"

#. module: survey
#: view:survey.page:survey.survey_page_search
#: view:survey.question:survey.survey_question_search
#: view:survey.user_input:survey.survey_user_input_search
#: view:survey.user_input_line:survey.survey_response_line_search
msgid "Group By"
msgstr "Grupează după"

#. module: survey
#: help:survey.survey,message_summary:0
msgid ""
"Holds the Chatter summary (number of messages, ...). This summary is "
"directly in html format in order to be inserted in kanban views."
msgstr "Conține rezumatul Chatter (număr de mesaje, ...). Acest rezumat este direct în format HTML, cu scopul de a se introduce în vizualizări kanban."

#. module: survey
#: model:survey.question,question:survey.feedback_3_1
msgid "How do you contribute or plan to contribute to Odoo?"
msgstr ""

#. module: survey
#: model:survey.label,value:survey.choice_1_2_6
msgid "Human Ressources"
msgstr "Resurse umane"

#. module: survey
#: model:survey.label,value:survey.choice_3_1_3
msgid "I develop new features"
msgstr ""

#. module: survey
#: model:survey.label,value:survey.choice_4_1_4
msgid "I do not publish my developments"
msgstr ""

#. module: survey
#: model:survey.label,value:survey.choice_3_1_4
msgid "I help to translate"
msgstr ""

#. module: survey
#: model:survey.label,value:survey.choice_4_1_3
msgid "I host them on my own website"
msgstr ""

#. module: survey
#: model:survey.label,value:survey.choice_3_1_1
msgid "I participate to discussion and forums"
msgstr ""

#. module: survey
#: model:survey.label,value:survey.choice_4_1_1
msgid "I use Launchpad, like all official Odoo projects"
msgstr ""

#. module: survey
#: model:survey.label,value:survey.choice_4_1_2
msgid "I use another repository system (SourceForge...)"
msgstr ""

#. module: survey
#: model:survey.label,value:survey.frow_2_1_3
msgid "I use the contextual help in Odoo"
msgstr ""

#. module: survey
#: model:survey.label,value:survey.choice_3_1_5
msgid "I write documentations"
msgstr ""

#. module: survey
#: model:survey.label,value:survey.choice_3_1_2
msgid "I'd like to contribute but I don't know how?"
msgstr ""

#. module: survey
#: field:survey.label,id:0 field:survey.mail.compose.message,id:0
#: field:survey.page,id:0 field:survey.question,id:0 field:survey.stage,id:0
#: field:survey.survey,id:0 field:survey.user_input,id:0
#: field:survey.user_input_line,id:0
msgid "ID"
msgstr "ID"

#. module: survey
#: field:survey.user_input,token:0
msgid "Identification token"
msgstr "Cod identificare"

#. module: survey
#: help:survey.survey,message_unread:0
msgid "If checked new messages require your attention."
msgstr "Dacă este selectat, mesajele noi necesită atenția dumneavoastră."

#. module: survey
#: help:survey.survey,users_can_go_back:0
msgid "If checked, users can go back to previous pages."
msgstr ""

#. module: survey
#: help:survey.stage,closed:0
msgid "If closed, people won't be able to answer to surveys in this column."
msgstr ""

#. module: survey
#: code:addons/survey/survey.py:649
#: model:survey.question,comments_message:survey.feedback_1_1
#: model:survey.question,comments_message:survey.feedback_1_2
#: model:survey.question,comments_message:survey.feedback_2_1
#: model:survey.question,comments_message:survey.feedback_2_2
#: model:survey.question,comments_message:survey.feedback_2_3
#: model:survey.question,comments_message:survey.feedback_2_4
#: model:survey.question,comments_message:survey.feedback_2_5
#: model:survey.question,comments_message:survey.feedback_2_6
#: model:survey.question,comments_message:survey.feedback_2_7
#: model:survey.question,comments_message:survey.feedback_3_1
#: model:survey.question,comments_message:survey.feedback_3_2
#: model:survey.question,comments_message:survey.feedback_3_3
#: model:survey.question,comments_message:survey.feedback_4_1
#, python-format
msgid "If other, precise:"
msgstr "Dacă e altul, precizați:"

#. module: survey
#: view:website:survey.sfinished
msgid "If you wish, you can"
msgstr ""

#. module: survey
#: model:survey.stage,name:survey.stage_in_progress
msgid "In progress"
msgstr "În progres"

#. module: survey
#: help:survey.mail.compose.message,parent_id:0
msgid "Initial thread message."
msgstr "Conținutul mesajului inițial."

#. module: survey
#: field:survey.question,validation_email:0
msgid "Input must be an email"
msgstr ""

#. module: survey
#: view:survey.survey:survey.survey_tree
msgid "Invitations sent"
msgstr "Invitații trimise"

#. module: survey
#: field:survey.survey,message_is_follower:0
msgid "Is a Follower"
msgstr "Este o persoană interesată"

#. module: survey
#: field:survey.survey,designed:0
msgid "Is designed?"
msgstr ""

#. module: survey
#: model:survey.label,value:survey.choice_2_4_2
msgid "It can be improved"
msgstr ""

#. module: survey
#: model:survey.label,value:survey.frow_2_1_2
msgid "It helps in the beginning"
msgstr ""

#. module: survey
#: model:survey.label,value:survey.frow_2_1_5
msgid "It is clear"
msgstr ""

#. module: survey
#: model:survey.label,value:survey.frow_2_1_4
msgid "It is complete"
msgstr ""

#. module: survey
#: model:survey.label,value:survey.frow_2_1_1
msgid "It is up-to-date"
msgstr ""

#. module: survey
#: model:survey.label,value:survey.frow_2_2_5
msgid "It's easy to find the process you need"
msgstr ""

#. module: survey
#: field:survey.label,sequence:0
msgid "Label Sequence order"
msgstr "Secvență de ordonare"

#. module: survey
#: model:ir.actions.act_window,name:survey.action_survey_label_form
#: model:ir.ui.menu,name:survey.menu_survey_label_form1
msgid "Labels"
msgstr "Etichete"

#. module: survey
#: field:survey.survey,message_last_post:0
msgid "Last Message Date"
msgstr "Data ultimului mesaj"

#. module: survey
#: field:survey.label,write_uid:0
#: field:survey.mail.compose.message,write_uid:0 field:survey.page,write_uid:0
#: field:survey.question,write_uid:0 field:survey.stage,write_uid:0
#: field:survey.survey,write_uid:0 field:survey.user_input,write_uid:0
#: field:survey.user_input_line,write_uid:0
msgid "Last Updated by"
msgstr "Ultima actualizare făcută de"

#. module: survey
#: field:survey.label,write_date:0
#: field:survey.mail.compose.message,write_date:0
#: field:survey.page,write_date:0 field:survey.question,write_date:0
#: field:survey.stage,write_date:0 field:survey.survey,write_date:0
#: field:survey.user_input,write_date:0
#: field:survey.user_input_line,write_date:0
msgid "Last Updated on"
msgstr "Ultima actualizare la"

#. module: survey
#: field:survey.user_input,last_displayed_page_id:0
msgid "Last displayed page"
msgstr ""

#. module: survey
#: selection:survey.user_input,type:0
msgid "Link"
msgstr "Link"

#. module: survey
#: field:survey.mail.compose.message,multi_email:0
msgid "List of emails"
msgstr ""

#. module: survey
#: field:survey.mail.compose.message,is_log:0
msgid "Log an Internal Note"
msgstr "Scrie o notă internă"

#. module: survey
#: field:survey.survey,auth_required:0 view:website:survey.auth_required
msgid "Login required"
msgstr "Necesară autentificare"

#. module: survey
#: selection:survey.question,type:0
msgid "Long Text Zone"
msgstr "Zonă text lung"

#. module: survey
#: view:survey.question:survey.survey_question_form
#: field:survey.question,constr_mandatory:0
msgid "Mandatory Answer"
msgstr "Răspuns obligatoriu"

#. module: survey
#: selection:survey.user_input,type:0
msgid "Manually"
msgstr "Manual"

#. module: survey
#: selection:survey.question,type:0
msgid "Matrix"
msgstr "Matrice"

#. module: survey
#: field:survey.question,matrix_subtype:0
msgid "Matrix Type"
msgstr "Tip matrice"

#. module: survey
#: view:website:survey.result
msgid "Matrix:"
msgstr "Matrice:"

#. module: survey
#: sql_constraint:survey.question:0
msgid "Max date cannot be smaller than min date!"
msgstr ""

#. module: survey
#: sql_constraint:survey.question:0
msgid "Max length cannot be smaller than min length!"
msgstr ""

#. module: survey
#: sql_constraint:survey.question:0
msgid "Max value cannot be smaller than min value!"
msgstr ""

#. module: survey
#: view:website:survey.result_number
msgid "Maximum"
msgstr "Maxim"

#. module: survey
#: field:survey.question,validation_max_date:0
msgid "Maximum Date"
msgstr "Dată maximă"

#. module: survey
#: field:survey.question,validation_length_max:0
msgid "Maximum Text Length"
msgstr ""

#. module: survey
#: field:survey.question,validation_max_float_value:0
msgid "Maximum value"
msgstr ""

#. module: survey
#: field:survey.mail.compose.message,record_name:0
msgid "Message Record Name"
msgstr "Numele Înregistrării Mesajului"

#. module: survey
#: help:survey.mail.compose.message,type:0
msgid ""
"Message type: email for email message, notification for system message, "
"comment for other messages such as user replies"
msgstr "Tipul de mesaj: email pentru mesaj email, notificare pentru mesajul sistem, comentariu pentru alte mesaje, cum ar fi răspunsurile utilizatorului"

#. module: survey
#: help:survey.mail.compose.message,message_id:0
msgid "Message unique identifier"
msgstr "Identificator unic mesaj"

#. module: survey
#: field:survey.mail.compose.message,message_id:0
msgid "Message-Id"
msgstr "Id-Mesaj"

#. module: survey
#: field:survey.survey,message_ids:0
msgid "Messages"
msgstr "Mesaje"

#. module: survey
#: help:survey.survey,message_ids:0
msgid "Messages and communication history"
msgstr "Istoric mesaje și conversații"

#. module: survey
#: view:website:survey.result_number
msgid "Minimum"
msgstr "Minim"

#. module: survey
#: field:survey.question,validation_min_date:0
msgid "Minimum Date"
msgstr "Dată minimă"

#. module: survey
#: field:survey.question,validation_length_min:0
msgid "Minimum Text Length"
msgstr ""

#. module: survey
#: field:survey.question,validation_min_float_value:0
msgid "Minimum value"
msgstr ""

#. module: survey
#: view:website:survey.result_number
msgid "Most Common"
msgstr ""

#. module: survey
#: selection:survey.question,type:0
msgid "Multiple choice: multiple answers allowed"
msgstr "Alegere multiplă: permise multiple răspusuri"

#. module: survey
#: selection:survey.question,type:0
msgid "Multiple choice: only one answer"
msgstr "Alegere multiplă: permis numai un răspuns"

#. module: survey
#: selection:survey.question,matrix_subtype:0
msgid "Multiple choices per row"
msgstr "Multiple variante pe rând"

#. module: survey
#: field:survey.stage,name:0
msgid "Name"
msgstr "Nume"

#. module: survey
#: help:survey.mail.compose.message,record_name:0
msgid "Name get of the related document."
msgstr "Obține numele documentului asociat"

#. module: survey
#: view:survey.user_input:survey.survey_user_input_search
msgid "New"
msgstr "Nou(a)"

#. module: survey
#: view:website:survey.page
msgid "Next page"
msgstr "Pagina următoare"

#. module: survey
#: field:survey.mail.compose.message,no_auto_thread:0
msgid "No threading for answers"
msgstr ""

#. module: survey
#: model:survey.label,value:survey.choice_1_1_4
msgid "No, I just tested it"
msgstr ""

#. module: survey
#: view:website:survey.notopen
msgid "Not open"
msgstr ""

#. module: survey
#: view:website:survey.nopages
msgid "Not ready"
msgstr "Nu este gata"

#. module: survey
#: selection:survey.user_input,state:0
msgid "Not started yet"
msgstr "Nepornit încă"

#. module: survey
#: field:survey.mail.compose.message,notification_ids:0
msgid "Notifications"
msgstr "Notificări"

#. module: survey
#: field:survey.mail.compose.message,notified_partner_ids:0
msgid "Notified partners"
msgstr "Parteneri înștiințați"

#. module: survey
#: field:survey.mail.compose.message,notify:0
msgid "Notify followers"
msgstr "Notifică interesații"

#. module: survey
#: help:survey.mail.compose.message,notify:0
msgid "Notify followers of the document (mass post only)"
msgstr ""

#. module: survey
#: selection:survey.user_input_line,answer_type:0
msgid "Number"
msgstr "Numar"

#. module: survey
#: view:survey.question:survey.survey_question_form
#: field:survey.question,column_nb:0
msgid "Number of columns"
msgstr "Număr de coloane"

#. module: survey
#: field:survey.survey,tot_comp_survey:0
msgid "Number of completed surveys"
msgstr ""

#. module: survey
#: field:survey.survey,tot_sent_survey:0
msgid "Number of sent surveys"
msgstr "Număr de sondaje trimise"

#. module: survey
#: field:survey.survey,tot_start_survey:0
msgid "Number of started surveys"
msgstr "Număr de sondaje începute"

#. module: survey
#: selection:survey.question,type:0
msgid "Numerical Value"
msgstr "Valoare numerică"

#. module: survey
#: field:survey.user_input_line,value_number:0
msgid "Numerical answer"
msgstr "Valoare numerică"

#. module: survey
#: view:website:survey.result_number
msgid "Occurence"
msgstr ""

#. module: survey
#: selection:survey.question,matrix_subtype:0
msgid "One choice per row"
msgstr "O variantă pe rând"

#. module: survey
#: code:addons/survey/wizard/survey_email_compose_message.py:95
#, python-format
msgid "One email at least is incorrect: %s"
msgstr ""

#. module: survey
#: view:survey.question:survey.survey_question_form
msgid "Options"
msgstr "Opțiuni"

#. module: survey
#: field:survey.mail.compose.message,mail_server_id:0
msgid "Outgoing mail server"
msgstr "Server trimitere e-mail-uri"

#. module: survey
#: view:survey.page:survey.survey_page_search
#: view:survey.question:survey.survey_question_search
#: field:survey.user_input_line,page_id:0 view:website:survey.page
msgid "Page"
msgstr "Pagina"

#. module: survey
#: field:survey.page,title:0
msgid "Page Title"
msgstr "Titlul paginii"

#. module: survey
#: field:survey.page,sequence:0
msgid "Page number"
msgstr "Numărul paginii"

#. module: survey
#: model:ir.actions.act_window,name:survey.act_survey_pages
#: model:ir.actions.act_window,name:survey.action_survey_page_form
#: model:ir.ui.menu,name:survey.menu_survey_page_form1
#: field:survey.survey,page_ids:0
msgid "Pages"
msgstr "Pagini"

#. module: survey
#: field:survey.mail.compose.message,parent_id:0
msgid "Parent Message"
msgstr "Mesaj principal"

#. module: survey
#: view:survey.user_input:survey.survey_user_input_search
#: selection:survey.user_input,state:0
msgid "Partially completed"
msgstr "Completat parțial"

#. module: survey
#: view:survey.user_input:survey.survey_user_input_search
#: field:survey.user_input,partner_id:0
msgid "Partner"
msgstr "Partener"

#. module: survey
#: model:ir.actions.act_window,name:survey.action_partner_survey_mail
#: model:ir.actions.act_window,name:survey.action_partner_survey_mail_crm
msgid "Partner Survey Mailing"
msgstr ""

#. module: survey
#: help:survey.mail.compose.message,notified_partner_ids:0
msgid ""
"Partners that have a notification pushing this message in their mailboxes"
msgstr "Partenerii care au o notificare ce a dus la primirea acestui mesaj"

#. module: survey
#: model:survey.stage,name:survey.stage_permanent
msgid "Permanent"
msgstr "Permanent"

#. module: survey
#: view:website:survey.result_choice
msgid "Pie Chart"
msgstr "Grafic tip pie"

#. module: survey
#: code:addons/survey/wizard/survey_email_compose_message.py:213
#, python-format
msgid "Please enter at least one valid recipient."
msgstr ""

#. module: survey
#: code:addons/survey/wizard/survey_email_compose_message.py:112
#, python-format
msgid "Please select a survey"
msgstr ""

#. module: survey
#: view:website:survey.page
msgid "Previous page"
msgstr "Pagina anterioară"

#. module: survey
#: view:survey.survey:survey.survey_form
msgid "Print Survey"
msgstr "Imprimă Sondajul"

#. module: survey
#: view:survey.user_input:survey.survey_user_input_form
msgid "Print These Answers"
msgstr ""

#. module: survey
#: field:survey.survey,print_url:0
msgid "Print link"
msgstr ""

#. module: survey
#: model:survey.label,value:survey.choice_1_2_5
msgid "Project Management"
msgstr "Managementul Proiectelor"

#. module: survey
#: field:survey.mail.compose.message,public_url_html:0
msgid "Public HTML web link"
msgstr ""

#. module: survey
#: field:survey.survey,public_url:0
msgid "Public link"
msgstr ""

#. module: survey
#: field:survey.survey,public_url_html:0
msgid "Public link (html version)"
msgstr ""

#. module: survey
#: field:survey.user_input,print_url:0
msgid "Public link to the empty survey"
msgstr ""

#. module: survey
#: field:survey.user_input,result_url:0
msgid "Public link to the survey results"
msgstr ""

#. module: survey
#: field:survey.mail.compose.message,public_url:0
msgid "Public url"
msgstr ""

#. module: survey
#: model:survey.label,value:survey.choice_1_2_2
msgid "Purchases Management"
msgstr ""

#. module: survey
#: view:survey.label:survey.survey_label_search
#: field:survey.label,question_id:0 field:survey.label,question_id_2:0
#: view:survey.question:survey.survey_question_search
#: field:survey.user_input_line,question_id:0 view:website:survey.result
msgid "Question"
msgstr "Întrebare"

#. module: survey
#: field:survey.question,question:0
msgid "Question Name"
msgstr "Nume întrebare"

#. module: survey
#: view:survey.question:survey.survey_question_form
msgid "Question name"
msgstr "Nume întrebare"

#. module: survey
#: model:ir.actions.act_window,name:survey.act_survey_page_question
#: model:ir.actions.act_window,name:survey.act_survey_question
#: model:ir.actions.act_window,name:survey.action_survey_question_form
#: model:ir.ui.menu,name:survey.menu_survey_question_form1
#: field:survey.page,question_ids:0
msgid "Questions"
msgstr "Întrebări"

#. module: survey
#: model:survey.page,title:survey.feedback_4
msgid "Questions for developers"
msgstr ""

#. module: survey
#: field:survey.survey,quizz_mode:0
msgid "Quiz mode"
msgstr "Mod chestionar"

#. module: survey
#: selection:survey.question,display_mode:0
msgid "Radio Buttons/Checkboxes"
msgstr ""

#. module: survey
#: field:survey.mail.compose.message,res_id:0
msgid "Related Document ID"
msgstr "ID Document Asociat"

#. module: survey
#: field:survey.mail.compose.message,model:0
msgid "Related Document Model"
msgstr "Modelul Documentului Asociat"

#. module: survey
#: help:survey.mail.compose.message,reply_to:0
msgid ""
"Reply email address. Setting the reply_to bypasses the automatic thread "
"creation."
msgstr ""

#. module: survey
#: field:survey.mail.compose.message,reply_to:0
msgid "Reply-To"
msgstr "Răspunde"

#. module: survey
#: field:survey.survey,result_url:0
msgid "Results link"
msgstr ""

#. module: survey
#: field:survey.user_input_line,value_suggested_row:0
msgid "Row answer"
msgstr "Rând răspuns"

#. module: survey
#: field:survey.question,labels_ids_2:0
msgid "Rows of the Matrix"
msgstr "Rânduri pentru matrice"

#. module: survey
#: model:survey.label,value:survey.frow_2_7_4
msgid "Running the configuration wizards is a good way to spare time"
msgstr ""

#. module: survey
#: model:survey.label,value:survey.choice_1_2_1
msgid "Sales Management"
msgstr "Gestionarea vânzărilor"

#. module: survey
#: view:survey.mail.compose.message:survey.survey_email_compose_message
msgid "Save as a new template"
msgstr "Salvați ca un șablon nou"

#. module: survey
#: view:survey.mail.compose.message:survey.survey_email_compose_message
msgid "Save as new template"
msgstr "Salvați ca șablon nou"

#. module: survey
#: field:survey.user_input,quizz_score:0
msgid "Score for the quiz"
msgstr ""

#. module: survey
#: field:survey.label,quizz_mark:0
msgid "Score for this answer"
msgstr "Scor pentru acest răspuns"

#. module: survey
#: field:survey.user_input_line,quizz_mark:0
msgid "Score given for this answer"
msgstr "Scor pentru acest răspuns"

#. module: survey
#: view:survey.label:survey.survey_label_search
msgid "Search Label"
msgstr ""

#. module: survey
#: view:survey.page:survey.survey_page_search
msgid "Search Page"
msgstr "Caută pagina"

#. module: survey
#: view:survey.question:survey.survey_question_search
msgid "Search Question"
msgstr "Caută întrebare"

#. module: survey
#: view:survey.user_input:survey.survey_user_input_search
msgid "Search Survey"
msgstr "Caută Sondaj"

#. module: survey
#: view:survey.user_input_line:survey.survey_response_line_search
msgid "Search User input lines"
msgstr ""

#. module: survey
#: view:survey.survey:survey.survey_form
msgid "Select Options"
msgstr "Opțiuni selectare"

#. module: survey
#: selection:survey.question,display_mode:0
msgid "Selection Box"
msgstr "Selecție"

#. module: survey
#: view:survey.mail.compose.message:survey.survey_email_compose_message
msgid "Send"
msgstr "Trimite"

#. module: survey
#: selection:survey.mail.compose.message,public:0
msgid "Send by email the public web link to your audience."
msgstr "Trimite prin email adresa web publică către cei interesați."

#. module: survey
#: selection:survey.mail.compose.message,public:0
msgid ""
"Send private invitation to your audience (only one response per recipient "
"and per invitation)."
msgstr ""

#. module: survey
#: view:survey.user_input:survey.survey_user_input_form
msgid "Sent Invitation Again"
msgstr "Trimite invitație din nou"

#. module: survey
#: field:survey.question,sequence:0 field:survey.stage,sequence:0
msgid "Sequence"
msgstr "Secventa"

#. module: survey
#: sql_constraint:survey.stage:0
msgid "Sequence number MUST be a natural"
msgstr ""

#. module: survey
#: view:survey.survey:survey.survey_kanban
msgid "Share &amp; Invite"
msgstr "Împarte &amp; Invită"

#. module: survey
#: view:survey.survey:survey.survey_form
msgid "Share and invite by email"
msgstr "Trimite o invitație pe Email"

#. module: survey
#: field:survey.mail.compose.message,public:0
msgid "Share options"
msgstr "Opțiuni de partajare"

#. module: survey
#: selection:survey.mail.compose.message,public:0
msgid "Share the public web link to your audience."
msgstr "Partajați adresa web publică către cei interesați"

#. module: survey
#: field:survey.question,comments_allowed:0
msgid "Show Comments Field"
msgstr "Afișare câmp comentarii"

#. module: survey
#: field:survey.user_input_line,skipped:0 view:website:survey.result
msgid "Skipped"
msgstr "Omis"

#. module: survey
#: view:website:survey.page
msgid "Something went wrong while contacting survey server."
msgstr ""

#. module: survey
#: view:website:survey.result
msgid "Sorry, No one answered this question."
msgstr ""

#. module: survey
#: view:website:survey.no_result
msgid "Sorry, No one answered this survey yet"
msgstr ""

#. module: survey
#: view:survey.stage:survey.survey_stage_form field:survey.survey,stage_id:0
msgid "Stage"
msgstr "Etapă"

#. module: survey
#: field:survey.mail.compose.message,starred:0
msgid "Starred"
msgstr "Cu stea"

#. module: survey
#: view:website:survey.survey_init
msgid "Start Survey"
msgstr "Start sondaj"

#. module: survey
#: view:survey.survey:survey.survey_tree
msgid "Started"
msgstr "Început"

#. module: survey
#: field:survey.user_input,state:0
msgid "Status"
msgstr "Stare"

#. module: survey
#: field:survey.mail.compose.message,subject:0
msgid "Subject"
msgstr "Subiect"

#. module: survey
#: view:survey.mail.compose.message:survey.survey_email_compose_message
msgid "Subject..."
msgstr "Subiect..."

#. module: survey
#: view:website:survey.page
msgid "Submit survey"
msgstr ""

#. module: survey
#: field:survey.mail.compose.message,subtype_id:0
msgid "Subtype"
msgstr "Subtip"

#. module: survey
#: field:survey.user_input_line,value_suggested:0
msgid "Suggested answer"
msgstr "Răspuns sugerat"

#. module: survey
#: field:survey.label,value:0
msgid "Suggested value"
msgstr "Valoare sugerată"

#. module: survey
#: selection:survey.user_input_line,answer_type:0
msgid "Suggestion"
msgstr "Sugestie"

#. module: survey
#: view:website:survey.result_number
msgid "Sum"
msgstr "Sumă"

#. module: survey
#: field:survey.survey,message_summary:0
msgid "Summary"
msgstr "Rezumat"

#. module: survey
#: model:ir.model,name:survey.model_survey_survey
#: field:survey.mail.compose.message,survey_id:0
#: view:survey.page:survey.survey_page_search field:survey.page,survey_id:0
#: view:survey.question:survey.survey_question_search
#: field:survey.question,survey_id:0 view:survey.survey:survey.survey_form
#: view:survey.survey:survey.survey_tree
#: view:survey.user_input:survey.survey_user_input_search
#: field:survey.user_input,survey_id:0
#: view:survey.user_input_line:survey.survey_response_line_search
#: field:survey.user_input_line,survey_id:0
msgid "Survey"
msgstr "Sondaj"

#. module: survey
#: view:survey.user_input_line:survey.survey_response_line_tree
msgid "Survey Answer Line"
msgstr "Linie Răspuns Sondaj"

#. module: survey
#: model:ir.model,name:survey.model_survey_label
#: view:survey.label:survey.survey_label_tree
msgid "Survey Label"
msgstr ""

#. module: survey
#: view:survey.survey:survey.survey_kanban
msgid "Survey Options"
msgstr "Opţiuni sondaj"

#. module: survey
#: model:ir.model,name:survey.model_survey_page
#: view:survey.page:survey.survey_page_form
#: view:survey.page:survey.survey_page_tree
msgid "Survey Page"
msgstr "Pagina sondaj"

#. module: survey
#: model:ir.model,name:survey.model_survey_question
#: view:survey.question:survey.survey_question_form
#: view:survey.question:survey.survey_question_tree
msgid "Survey Question"
msgstr "Întrebare sondaj"

#. module: survey
#: model:ir.model,name:survey.model_survey_stage
msgid "Survey Stage"
msgstr ""

#. module: survey
#: model:ir.model,name:survey.model_survey_user_input
msgid "Survey User Input"
msgstr ""

#. module: survey
#: model:ir.model,name:survey.model_survey_user_input_line
msgid "Survey User Input Line"
msgstr ""

#. module: survey
#: model:ir.actions.act_window,name:survey.action_survey_user_input_line
msgid "Survey User Input lines"
msgstr "Răspunsuri Sondaj"

#. module: survey
#: model:ir.actions.act_window,name:survey.action_selected_survey_user_input
msgid "Survey User input"
msgstr ""

#. module: survey
#: view:survey.user_input:survey.survey_user_input_form
#: view:survey.user_input:survey.survey_user_input_tree
msgid "Survey User inputs"
msgstr ""

#. module: survey
#: field:survey.question,page_id:0
msgid "Survey page"
msgstr ""

#. module: survey
#: model:ir.actions.act_window,name:survey.action_survey_form
#: model:ir.ui.menu,name:survey.menu_survey_form
#: model:ir.ui.menu,name:survey.menu_surveys
#: model:ir.ui.menu,name:survey.menu_surveys_configuration
msgid "Surveys"
msgstr "Sondaje"

#. module: survey
#: selection:survey.mail.compose.message,type:0
msgid "System notification"
msgstr "Notificare sistem"

#. module: survey
#: help:survey.mail.compose.message,notification_ids:0
msgid ""
"Technical field holding the message notifications. Use notified_partner_ids "
"to access notified partners."
msgstr "Camp tehnic ce contine mesajele de notificare. Folositi notifice_partner_ids (id-uri_partener_instiintat) pentru a accesa partenerii instiintati."

#. module: survey
#: view:survey.survey:survey.survey_kanban
#: view:survey.user_input:survey.survey_user_input_search
msgid "Test"
msgstr "Test"

#. module: survey
#: view:survey.survey:survey.survey_form
msgid "Test Survey"
msgstr "Testare Sondaj "

#. module: survey
#: field:survey.user_input,test_entry:0
msgid "Test entry"
msgstr "Intrare de test"

#. module: survey
#: selection:survey.user_input_line,answer_type:0
msgid "Text"
msgstr "Text"

#. module: survey
#: selection:survey.question,type:0
msgid "Text Input"
msgstr "Intrare text"

#. module: survey
#: field:survey.user_input_line,value_text:0
msgid "Text answer"
msgstr ""

#. module: survey
#: field:survey.survey,thank_you_message:0
msgid "Thank you message"
msgstr "Mesaj mulțumire"

#. module: survey
#: view:website:survey.sfinished
msgid "Thank you!"
msgstr "Vă mulțumim!"

#. module: survey
#: model:survey.label,value:survey.frow_2_5_3
msgid "The 'Usability/Extended View' group helps in daily work"
msgstr ""

#. module: survey
#: model:survey.label,value:survey.frow_2_5_4
msgid "The 'Usability/Extended View' group hides only optional fields"
msgstr ""

#. module: survey
#: constraint:survey.user_input_line:0
msgid "The answer must be in the right type"
msgstr ""

#. module: survey
#: code:addons/survey/survey.py:647
#: model:survey.question,validation_error_msg:survey.feedback_1_1
#: model:survey.question,validation_error_msg:survey.feedback_1_2
#: model:survey.question,validation_error_msg:survey.feedback_2_1
#: model:survey.question,validation_error_msg:survey.feedback_2_2
#: model:survey.question,validation_error_msg:survey.feedback_2_3
#: model:survey.question,validation_error_msg:survey.feedback_2_4
#: model:survey.question,validation_error_msg:survey.feedback_2_5
#: model:survey.question,validation_error_msg:survey.feedback_2_6
#: model:survey.question,validation_error_msg:survey.feedback_2_7
#: model:survey.question,validation_error_msg:survey.feedback_3_1
#: model:survey.question,validation_error_msg:survey.feedback_3_2
#: model:survey.question,validation_error_msg:survey.feedback_3_3
#: model:survey.question,validation_error_msg:survey.feedback_4_1
#, python-format
msgid "The answer you entered has an invalid format."
msgstr ""

#. module: survey
#: code:addons/survey/wizard/survey_email_compose_message.py:188
#, python-format
msgid ""
"The content of the text don't contain '__URL__'.                     __URL__"
" is automaticaly converted into the special url of the survey."
msgstr ""

#. module: survey
#: model:survey.label,value:survey.choice_2_4_1
msgid "The current menu structure is good"
msgstr ""

#. module: survey
#: sql_constraint:survey.user_input:0
msgid "The deadline cannot be in the past"
msgstr ""

#. module: survey
#: model:survey.label,value:survey.frow_2_5_5
msgid "The groups set on menu items are relevant"
msgstr ""

#. module: survey
#: model:survey.label,value:survey.choice_2_6_3
msgid "The number of groups is good"
msgstr ""

#. module: survey
#: model:survey.label,value:survey.frow_2_5_1
msgid "The security rules defined on groups are useful"
msgstr ""

#. module: survey
#: model:survey.label,value:survey.choice_2_6_2
msgid "There are too few groups defined, security isn't accurate enough"
msgstr ""

#. module: survey
#: model:survey.label,value:survey.choice_2_6_1
msgid "There are too many groups defined, security is too complex to set"
msgstr ""

#. module: survey
#: model:survey.label,value:survey.choice_2_4_3
msgid "There are too much menus, it's complex to understand"
msgstr ""

#. module: survey
#: model:survey.label,value:survey.frow_2_2_2
msgid "They are clean and correct"
msgstr ""

#. module: survey
#: model:survey.label,value:survey.frow_2_2_3
msgid "They are useful on a daily usage"
msgstr ""

#. module: survey
#: model:survey.label,value:survey.frow_2_2_1
msgid "They help new users to understand Odoo"
msgstr ""

#. module: survey
#: code:addons/survey/survey.py:700
#, python-format
msgid "This answer must be an email address"
msgstr ""

#. module: survey
#: code:addons/survey/survey.py:742
#, python-format
msgid "This is not a date/time"
msgstr ""

#. module: survey
#: code:addons/survey/survey.py:719
#, python-format
msgid "This is not a number"
msgstr ""

#. module: survey
#: help:survey.mail.compose.message,multi_email:0
msgid ""
"This list of emails of recipients will not converted in contacts. Emails "
"separated by commas, semicolons or newline."
msgstr ""

#. module: survey
#: help:survey.survey,thank_you_message:0
msgid "This message will be displayed when survey is completed"
msgstr ""

#. module: survey
#: code:addons/survey/survey.py:646
#: model:survey.question,constr_error_msg:survey.feedback_1_1
#: model:survey.question,constr_error_msg:survey.feedback_1_2
#: model:survey.question,constr_error_msg:survey.feedback_2_1
#: model:survey.question,constr_error_msg:survey.feedback_2_2
#: model:survey.question,constr_error_msg:survey.feedback_2_3
#: model:survey.question,constr_error_msg:survey.feedback_2_4
#: model:survey.question,constr_error_msg:survey.feedback_2_5
#: model:survey.question,constr_error_msg:survey.feedback_2_6
#: model:survey.question,constr_error_msg:survey.feedback_2_7
#: model:survey.question,constr_error_msg:survey.feedback_3_1
#: model:survey.question,constr_error_msg:survey.feedback_3_2
#: model:survey.question,constr_error_msg:survey.feedback_3_3
#: model:survey.question,constr_error_msg:survey.feedback_4_1
#, python-format
msgid "This question requires an answer."
msgstr "Această întrebare necesită un răspuns."

#. module: survey
#: view:website:survey.nopages
msgid "This survey has no pages by now!"
msgstr ""

#. module: survey
#: view:website:survey.notopen
msgid "This survey is not open. Thank you for your interest!"
msgstr ""

#. module: survey
#: view:website:survey.auth_required
msgid "This survey is open only to registered people. Please"
msgstr ""

#. module: survey
#: model:survey.label,value:survey.frow_2_5_2
msgid ""
"Those security rules are standard and can be used out-of-the-box in most "
"cases"
msgstr ""

#. module: survey
#: field:survey.survey,title:0
msgid "Title"
msgstr "Titlu"

#. module: survey
#: field:survey.mail.compose.message,to_read:0
msgid "To read"
msgstr "De citit"

#. module: survey
#: model:survey.label,value:survey.fcol_2_1_4
#: model:survey.label,value:survey.fcol_2_2_4
#: model:survey.label,value:survey.fcol_2_5_4
#: model:survey.label,value:survey.fcol_2_7_4
msgid "Totally agree"
msgstr ""

#. module: survey
#: model:survey.label,value:survey.fcol_2_1_1
#: model:survey.label,value:survey.fcol_2_2_1
#: model:survey.label,value:survey.fcol_2_5_1
#: model:survey.label,value:survey.fcol_2_7_1
msgid "Totally disagree"
msgstr ""

#. module: survey
#: view:website:survey.page
msgid "Try refreshing."
msgstr ""

#. module: survey
#: field:survey.mail.compose.message,type:0
#: view:survey.question:survey.survey_question_search
msgid "Type"
msgstr "Tip"

#. module: survey
#: field:survey.question,type:0
msgid "Type of Question"
msgstr "Tipul întrebării"

#. module: survey
#: view:survey.question:survey.survey_question_form
msgid "Type of answers"
msgstr ""

#. module: survey
#: field:survey.question,labels_ids:0
msgid "Types of answers"
msgstr "Tipuri de răspuns"

#. module: survey
#: field:survey.survey,message_unread:0
msgid "Unread Messages"
msgstr "Mesaje necitite"

#. module: survey
#: field:survey.mail.compose.message,use_active_domain:0
msgid "Use active domain"
msgstr "Folosește domeniul activ"

#. module: survey
#: view:survey.mail.compose.message:survey.survey_email_compose_message
#: field:survey.mail.compose.message,template_id:0
msgid "Use template"
msgstr "Utilizați șablon"

#. module: survey
#: help:survey.question,description:0
msgid ""
"Use this field to add             additional explanations about your "
"question"
msgstr ""

#. module: survey
#: model:survey.survey,title:survey.feedback_form
msgid "User Feedback Form"
msgstr ""

#. module: survey
#: view:survey.user_input_line:survey.survey_response_line_search
#: field:survey.user_input_line,user_input_id:0
msgid "User Input"
msgstr ""

#. module: survey
#: model:ir.ui.menu,name:survey.menu_survey_response_line_form
msgid "User Input Lines"
msgstr ""

#. module: survey
#: view:website:survey.result_choice view:website:survey.result_number
#: view:website:survey.result_text
msgid "User Responses"
msgstr "Răspunsuri utilizator"

#. module: survey
#: view:survey.survey:survey.survey_form
msgid "User can come back in the previous page"
msgstr "Utilizatorul nu poate reveni la pagina anterioară"

#. module: survey
#: view:survey.user_input_line:survey.survey_user_input_line_form
msgid "User input line details"
msgstr ""

#. module: survey
#: field:survey.survey,user_input_ids:0
msgid "User responses"
msgstr "Răspunsuri utilizator"

#. module: survey
#: field:survey.survey,users_can_go_back:0
msgid "Users can go back"
msgstr ""

#. module: survey
#: help:survey.mail.compose.message,vote_user_ids:0
msgid "Users that voted for this message"
msgstr "Utilizatorii care au votat pentru acest mesaj"

#. module: survey
#: help:survey.survey,auth_required:0
msgid ""
"Users with a public link will be requested to login before taking part to "
"the survey"
msgstr ""

#. module: survey
#: field:survey.question,validation_required:0
msgid "Validate entry"
msgstr ""

#. module: survey
#: view:survey.user_input:survey.survey_user_input_form
msgid "View Results"
msgstr "Afișare rezultate"

#. module: survey
#: view:survey.survey:survey.survey_form
msgid "View results"
msgstr "Vizualizează rezultatele"

#. module: survey
#: view:website:survey.result_choice
msgid "Vote"
msgstr "Vot"

#. module: survey
#: field:survey.mail.compose.message,vote_user_ids:0
msgid "Votes"
msgstr "Voturi"

#. module: survey
#: code:addons/survey/survey.py:444 code:addons/survey/survey.py:898
#: code:addons/survey/survey.py:1030
#: code:addons/survey/wizard/survey_email_compose_message.py:95
#: code:addons/survey/wizard/survey_email_compose_message.py:188
#: code:addons/survey/wizard/survey_email_compose_message.py:213
#, python-format
msgid "Warning!"
msgstr "Avertisment!"

#. module: survey
#: model:survey.question,question:survey.feedback_2_7
msgid "What do you think about configuration wizards?"
msgstr ""

#. module: survey
#: model:survey.question,question:survey.feedback_2_1
msgid ""
"What do you think about the documentation available on doc.openerp.com?"
msgstr ""

#. module: survey
#: model:survey.question,question:survey.feedback_2_5
msgid "What do you think about the groups of users?"
msgstr ""

#. module: survey
#: model:survey.question,question:survey.feedback_2_2
msgid ""
"What do you think about the process views of Odoo, available in the web "
"client ?"
msgstr ""

#. module: survey
#: model:survey.question,question:survey.feedback_2_4
#: model:survey.question,question:survey.feedback_2_6
msgid "What do you think about the structure of the menus?"
msgstr ""

#. module: survey
#: model:survey.question,question:survey.feedback_4_1
msgid "Where do you develop your new features?"
msgstr ""

#. module: survey
#: help:survey.mail.compose.message,is_log:0
msgid "Whether the message is an internal note (comment mode only)"
msgstr ""

#. module: survey
#: model:survey.question,question:survey.feedback_1_2
msgid "Which modules are you using/testing?"
msgstr ""

#. module: survey
#: model:survey.label,value:survey.choice_1_1_1
msgid "Yes, I use a version < 7.0"
msgstr ""

#. module: survey
#: model:survey.label,value:survey.choice_1_1_2
msgid "Yes, I use the 7.0 version, installed locally"
msgstr ""

#. module: survey
#: model:survey.label,value:survey.choice_1_1_3
msgid "Yes, I use the online version of Odoo"
msgstr ""

#. module: survey
#: view:survey.mail.compose.message:survey.survey_email_compose_message
msgid ""
"You can share your survey web public link and/or send private invitations to"
" your audience. People can answer once per invitation, and whenever they "
"want with the public web link (in this case, the \"Public in website\" "
"setting must be enabled)."
msgstr "Aveți posibilitatea să partajați adresa web publică și / sau trimite invitații în mod privat.  Oamenii pot răspunde o dată la invitație, și ori de câte ori doresc utilizând adresa web publică (în acest caz setarea \"Public în site-ul\" trebuie să fie activă)."

#. module: survey
#: code:addons/survey/survey.py:898 code:addons/survey/survey.py:1030
#, python-format
msgid "You cannot duplicate this             element!"
msgstr ""

#. module: survey
#: code:addons/survey/survey.py:439
#, python-format
msgid "You cannot send an invitation for a survey that has no questions."
msgstr ""

#. module: survey
#: code:addons/survey/survey.py:445
#, python-format
msgid "You cannot send invitations for closed surveys."
msgstr ""

#. module: survey
#: view:website:survey.sfinished
msgid "You scored"
msgstr ""

#. module: survey
#: view:website:survey.page
msgid "Your answers have probably not been recorded."
msgstr ""

#. module: survey
#: view:website:survey.auth_required
msgid "log in"
msgstr "Autentificare"

#. module: survey
#: view:website:survey.page
msgid "on"
msgstr "pe"

#. module: survey
#: view:survey.mail.compose.message:survey.survey_email_compose_message
msgid "or"
msgstr "sau"

#. module: survey
#: view:website:survey.sfinished
msgid "points."
msgstr "puncte."

#. module: survey
#: view:website:survey.sfinished
msgid "review your answers"
msgstr ""

#. module: survey
#: view:website:survey.datetime
msgid "yyyy-mm-dd hh:mm:ss"
msgstr "yyyy-mm-dd hh:mm:ss"<|MERGE_RESOLUTION|>--- conflicted
+++ resolved
@@ -10,11 +10,7 @@
 "Project-Id-Version: Odoo 8.0\n"
 "Report-Msgid-Bugs-To: \n"
 "POT-Creation-Date: 2015-01-21 14:07+0000\n"
-<<<<<<< HEAD
-"PO-Revision-Date: 2016-03-24 14:48+0000\n"
-=======
 "PO-Revision-Date: 2016-10-28 19:47+0000\n"
->>>>>>> 86a9b789
 "Last-Translator: Dorin Hongu <dhongu@gmail.com>\n"
 "Language-Team: Romanian (http://www.transifex.com/odoo/odoo-8/language/ro/)\n"
 "MIME-Version: 1.0\n"
@@ -36,7 +32,7 @@
 "                </div>\n"
 "                \n"
 "            "
-msgstr "\n                \n                <div style=\"font-family: 'Lucida Grande', Ubuntu, Arial, Verdana, sans-serif; font-size: 12px; color: rgb(34, 34, 34); \">\n                    <p>Bună ziua,</p>\n                    <p>Efectuați unui sondaj, iar răspunsul ar fi apreciat.</p>\n                    <p><a href=\"__URL__\">Vă rog, click pentru a porni sondajul</a></p>\n                    <p>Mulțumim pentru participare!</p>\n                </div>\n                \n            "
+msgstr "\n                \n                <div style=\"font-family: 'Lucida Grande', Ubuntu, Arial, Verdana, sans-serif; font-size: 12px; color: rgb(34, 34, 34); \">\n                    <p>Bună ziua,</p>\n                    <p>Completați un sondaj, iar răspunsul ar fi apreciat.</p>\n                    <p><a href=\"__URL__\">Vă rog, click pentru a porni sondajul</a></p>\n                    <p>Mulțumim pentru participare!</p>\n                </div>\n                \n            "
 
 #. module: survey
 #: view:survey.page:survey.survey_page_tree
