# Translation of OpenERP Server.
# This file contains the translation of the following modules:
#	* account_budget
#
msgid ""
msgstr ""
"Project-Id-Version: OpenERP Server 6.0dev\n"
"Report-Msgid-Bugs-To: support@openerp.com\n"
<<<<<<< HEAD
"POT-Creation-Date: 2010-10-18 17:46+0000\n"
"PO-Revision-Date: 2010-10-30 14:35+0000\n"
"Last-Translator: Fabien (Open ERP) <fp@tinyerp.com>\n"
=======
"POT-Creation-Date: 2010-11-18 16:11+0000\n"
"PO-Revision-Date: 2010-11-24 09:39+0000\n"
"Last-Translator: Maxime Chambreuil (http://www.savoirfairelinux.com) "
"<maxime.chambreuil@savoirfairelinux.com>\n"
>>>>>>> cc7031ec
"Language-Team: \n"
"MIME-Version: 1.0\n"
"Content-Type: text/plain; charset=UTF-8\n"
"Content-Transfer-Encoding: 8bit\n"
<<<<<<< HEAD
"X-Launchpad-Export-Date: 2010-10-31 05:04+0000\n"
=======
"X-Launchpad-Export-Date: 2010-11-25 04:56+0000\n"
>>>>>>> cc7031ec
"X-Generator: Launchpad (build Unknown)\n"

#. module: account_budget
#: field:crossovered.budget,creating_user_id:0
msgid "Responsible User"
msgstr "Utilisateur Responsable"

#. module: account_budget
#: selection:crossovered.budget,state:0
msgid "Confirmed"
msgstr "Confirmé"

#. module: account_budget
#: model:ir.actions.act_window,name:account_budget.open_budget_post_form
#: model:ir.ui.menu,name:account_budget.menu_budget_post_form
msgid "Budgetary Positions"
msgstr "Positions Budgétaires"

#. module: account_budget
#: constraint:ir.actions.act_window:0
msgid "Invalid model name in the action definition."
msgstr "Nom du Modèle non valide pour la définition de l'action."

#. module: account_budget
#: report:account.budget:0
#: report:crossovered.budget.report:0
msgid "Printed at:"
msgstr "Imprimé à :"

#. module: account_budget
#: view:crossovered.budget:0
msgid "Confirm"
msgstr "Confirmer"

#. module: account_budget
#: field:crossovered.budget,validating_user_id:0
msgid "Validate User"
msgstr "Valider l'utilisateur"

#. module: account_budget
#: model:ir.actions.act_window,name:account_budget.action_account_budget_crossvered_summary_report
msgid "Print Summary"
msgstr ""

#. module: account_budget
#: field:crossovered.budget.lines,paid_date:0
msgid "Paid Date"
msgstr "Date de Paiement"

#. module: account_budget
#: field:account.budget.analytic,date_to:0
#: field:account.budget.crossvered.report,date_to:0
#: field:account.budget.crossvered.summary.report,date_to:0
#: field:account.budget.report,date_to:0
msgid "End of period"
msgstr "Fin de la période"

#. module: account_budget
#: view:crossovered.budget:0
#: selection:crossovered.budget,state:0
msgid "Draft"
msgstr "Brouillon"

#. module: account_budget
#: report:account.budget:0
#: report:crossovered.budget.report:0
msgid "at"
msgstr "à"

#. module: account_budget
#: constraint:ir.ui.menu:0
msgid "Error ! You can not create recursive Menu."
msgstr ""

#. module: account_budget
#: report:account.budget:0
#: report:crossovered.budget.report:0
msgid "Currency:"
msgstr "Devise"

#. module: account_budget
#: constraint:ir.model:0
msgid ""
"The Object name must start with x_ and not contain any special character !"
msgstr ""
"Le nom de l'objet doit commencer avec x_ et ne pas contenir de charactères "
"spéciaux !"

#. module: account_budget
#: model:ir.model,name:account_budget.model_account_budget_crossvered_report
msgid "Account Budget crossvered report"
msgstr ""

#. module: account_budget
#: selection:crossovered.budget,state:0
msgid "Validated"
msgstr "Validé"

#. module: account_budget
#: field:crossovered.budget.lines,percentage:0
msgid "Percentage"
msgstr "Pourcentage"

#. module: account_budget
#: field:crossovered.budget,state:0
msgid "Status"
msgstr "État"

#. module: account_budget
#: view:account.budget.crossvered.summary.report:0
msgid "This wizard is used to print summary of budgets"
msgstr ""

#. module: account_budget
#: report:crossovered.budget.report:0
msgid "%"
msgstr "%"

#. module: account_budget
#: report:account.budget:0
#: report:crossovered.budget.report:0
msgid "Description"
msgstr "Description"

#. module: account_budget
#: field:account.budget.post,company_id:0
#: field:crossovered.budget,company_id:0
#: field:crossovered.budget.lines,company_id:0
msgid "Company"
msgstr ""

#. module: account_budget
#: view:crossovered.budget:0
msgid "Reset to Draft"
msgstr ""

#. module: account_budget
#: view:account.budget.post:0
#: view:crossovered.budget:0
#: field:crossovered.budget.lines,planned_amount:0
msgid "Planned Amount"
msgstr "Montant Plannifié"

#. module: account_budget
#: report:account.budget:0
#: report:crossovered.budget.report:0
msgid "Perc(%)"
msgstr "Pourc. (%)"

#. module: account_budget
#: view:crossovered.budget:0
#: selection:crossovered.budget,state:0
msgid "Done"
msgstr "Terminé"

#. module: account_budget
#: report:account.budget:0
#: report:crossovered.budget.report:0
msgid "Practical Amt"
msgstr ""

#. module: account_budget
#: view:account.budget.post:0
#: view:crossovered.budget:0
#: field:crossovered.budget.lines,practical_amount:0
msgid "Practical Amount"
msgstr "Montant en Pratique"

#. module: account_budget
#: field:crossovered.budget,date_to:0
#: field:crossovered.budget.lines,date_to:0
msgid "End Date"
msgstr "Date de fin"

#. module: account_budget
#: constraint:ir.ui.view:0
msgid "Invalid XML for View Architecture!"
msgstr "XML non valide pour l'architecture de la vue"

#. module: account_budget
#: model:ir.model,name:account_budget.model_account_budget_analytic
#: model:ir.model,name:account_budget.model_account_budget_report
msgid "Account Budget report for analytic account"
msgstr ""

#. module: account_budget
#: view:account.budget.post:0
#: view:crossovered.budget:0
#: field:crossovered.budget.lines,theoritical_amount:0
msgid "Theoritical Amount"
msgstr "Montant Théorique"

#. module: account_budget
#: field:account.budget.post,name:0
#: field:crossovered.budget,name:0
msgid "Name"
msgstr "Nom"

#. module: account_budget
#: model:ir.model,name:account_budget.model_crossovered_budget_lines
msgid "Budget Line"
msgstr ""

#. module: account_budget
#: view:account.analytic.account:0
#: view:account.budget.post:0
msgid "Lines"
msgstr "Lignes"

#. module: account_budget
#: report:account.budget:0
#: view:crossovered.budget:0
#: field:crossovered.budget.lines,crossovered_budget_id:0
#: report:crossovered.budget.report:0
#: model:ir.actions.report.xml,name:account_budget.account_budget
#: model:ir.model,name:account_budget.model_crossovered_budget
msgid "Budget"
msgstr "Budget"

#. module: account_budget
#: code:addons/account_budget/account_budget.py:0
#, python-format
msgid "Error!"
msgstr ""

#. module: account_budget
#: field:account.budget.post,code:0
#: field:crossovered.budget,code:0
msgid "Code"
msgstr "Code"

#. module: account_budget
#: view:account.budget.analytic:0
#: view:account.budget.crossvered.report:0
msgid "This wizard is used to print budget"
msgstr ""

#. module: account_budget
#: model:ir.actions.act_window,name:account_budget.act_crossovered_budget_view
#: model:ir.actions.act_window,name:account_budget.action_account_budget_post_tree
#: model:ir.actions.act_window,name:account_budget.action_account_budget_report
#: model:ir.actions.report.xml,name:account_budget.report_crossovered_budget
#: model:ir.ui.menu,name:account_budget.menu_act_crossovered_budget_view
#: model:ir.ui.menu,name:account_budget.menu_action_account_budget_post_tree
#: model:ir.ui.menu,name:account_budget.next_id_31
#: model:ir.ui.menu,name:account_budget.next_id_pos
msgid "Budgets"
msgstr "Budgets"

#. module: account_budget
#: code:addons/account_budget/account_budget.py:0
#, python-format
msgid "The General Budget '%s' has no Accounts!"
msgstr "Le Budget Général '%s' n'a pas de COmptes !"

#. module: account_budget
#: selection:crossovered.budget,state:0
msgid "Cancelled"
msgstr "Annulé"

#. module: account_budget
#: view:crossovered.budget:0
msgid "Approve"
msgstr ""

#. module: account_budget
#: view:crossovered.budget:0
msgid "To Approve"
msgstr ""

#. module: account_budget
#: view:account.budget.post:0
#: field:crossovered.budget.lines,general_budget_id:0
#: model:ir.model,name:account_budget.model_account_budget_post
msgid "Budgetary Position"
msgstr "Position Budgétaire"

#. module: account_budget
#: field:account.budget.analytic,date_from:0
#: field:account.budget.crossvered.report,date_from:0
#: field:account.budget.crossvered.summary.report,date_from:0
#: field:account.budget.report,date_from:0
msgid "Start of period"
msgstr "Début de la période"

#. module: account_budget
#: view:account.budget.report:0
#: model:ir.actions.act_window,name:account_budget.action_account_budget_analytic
#: model:ir.actions.act_window,name:account_budget.action_account_budget_crossvered_report
msgid "Print Budgets"
msgstr "Imprimer les Budgets"

#. module: account_budget
#: model:ir.model,name:account_budget.model_account_budget_crossvered_summary_report
msgid "Account Budget  crossvered summary report"
msgstr ""

#. module: account_budget
#: report:account.budget:0
#: report:crossovered.budget.report:0
msgid "Theoretical Amt"
msgstr ""

#. module: account_budget
#: constraint:ir.rule:0
msgid "Rules are not supported for osv_memory objects !"
msgstr ""

#. module: account_budget
#: view:account.budget.analytic:0
#: view:account.budget.crossvered.report:0
#: view:account.budget.crossvered.summary.report:0
#: view:account.budget.report:0
msgid "Select Dates Period"
msgstr "Sélectionnez la Période de Date"

#. module: account_budget
#: view:account.budget.analytic:0
#: view:account.budget.crossvered.report:0
#: view:account.budget.crossvered.summary.report:0
#: view:account.budget.report:0
msgid "Print"
msgstr "Imprimer"

#. module: account_budget
#: model:ir.module.module,description:account_budget.module_meta_information
msgid ""
"This module allows accountants to manage analytic and crossovered budgets.\n"
"\n"
"Once the Master Budgets and the Budgets are defined (in "
"Accounting/Budgets/),\n"
"the Project Managers can set the planned amount on each Analytic Account.\n"
"\n"
"The accountant has the possibility to see the total of amount planned for "
"each\n"
"Budget and Master Budget in order to ensure the total planned is not\n"
"greater/lower than what he planned for this Budget/Master Budget. Each list "
"of\n"
"record can also be switched to a graphical view of it.\n"
"\n"
"Three reports are available:\n"
"    1. The first is available from a list of Budgets. It gives the "
"spreading, for these Budgets, of the Analytic Accounts per Master Budgets.\n"
"\n"
"    2. The second is a summary of the previous one, it only gives the "
"spreading, for the selected Budgets, of the Analytic Accounts.\n"
"\n"
"    3. The last one is available from the Analytic Chart of Accounts. It "
"gives the spreading, for the selected Analytic Accounts, of the Master "
"Budgets per Budgets.\n"
"\n"
msgstr ""

#. module: account_budget
#: field:crossovered.budget.lines,analytic_account_id:0
#: model:ir.model,name:account_budget.model_account_analytic_account
msgid "Analytic Account"
msgstr "Compte Analytique"

#. module: account_budget
#: report:account.budget:0
#: report:crossovered.budget.report:0
msgid "Budget :"
msgstr "Budget :"

#. module: account_budget
#: report:account.budget:0
#: report:crossovered.budget.report:0
msgid "Planned Amt"
msgstr ""

#. module: account_budget
#: view:account.budget.post:0
#: field:account.budget.post,account_ids:0
msgid "Accounts"
msgstr "Comptes"

#. module: account_budget
#: view:account.analytic.account:0
#: field:account.analytic.account,crossovered_budget_line:0
#: view:account.budget.post:0
#: field:account.budget.post,crossovered_budget_line:0
#: view:crossovered.budget:0
#: field:crossovered.budget,crossovered_budget_line:0
#: view:crossovered.budget.lines:0
#: model:ir.actions.act_window,name:account_budget.act_account_analytic_account_cb_lines
#: model:ir.actions.act_window,name:account_budget.act_crossovered_budget_lines_view
#: model:ir.ui.menu,name:account_budget.menu_act_crossovered_budget_lines_view
msgid "Budget Lines"
msgstr "Lignes de Budget"

#. module: account_budget
#: view:account.budget.analytic:0
#: view:account.budget.crossvered.report:0
#: view:account.budget.crossvered.summary.report:0
#: view:account.budget.report:0
#: view:crossovered.budget:0
msgid "Cancel"
msgstr "Annuler"

#. module: account_budget
#: model:ir.module.module,shortdesc:account_budget.module_meta_information
msgid "Budget Management"
msgstr "Gestion Budgétaire"

#. module: account_budget
#: field:crossovered.budget,date_from:0
#: field:crossovered.budget.lines,date_from:0
msgid "Start Date"
msgstr "Date de début"

#. module: account_budget
#: report:account.budget:0
#: report:crossovered.budget.report:0
msgid "Analysis from"
msgstr "Analyse de"

#~ msgid "% performance"
#~ msgstr "% réalisation"

#~ msgid "Printing date:"
#~ msgstr "Date d'impression :"

#~ msgid "Dotations"
#~ msgstr "Dotations"

#~ msgid "Performance"
#~ msgstr "Réalisations"

#~ msgid "From"
#~ msgstr "Période du"

#~ msgid "Results"
#~ msgstr "Résultats budgétaires"

#~ msgid "Analytic Account :"
#~ msgstr "Compte Analytique :"

#~ msgid "to"
#~ msgstr "au"

#~ msgid "Period Budget"
#~ msgstr "Prévisions budgétaires Période"

#~ msgid "Budget Analysis"
#~ msgstr "Analyse budgétaire"

#~ msgid "Validate"
#~ msgstr "Valider"

#~ msgid "Select Options"
#~ msgstr "Sélectionnez les Options"

#~ msgid "Print Summary of Budgets"
#~ msgstr "Imprimer le Résumé des Budgets"

#~ msgid "Theoretical Amount"
#~ msgstr "Montant Théorique"

#~ msgid "Fiscal Year"
#~ msgstr "Exercice comptable"

#~ msgid "Spread"
#~ msgstr "Écarts"

#~ msgid "Select period"
#~ msgstr "Sélectionnez une période"

#~ msgid "Total :"
#~ msgstr "Total :"

#~ msgid "Print Budget"
#~ msgstr "Impression du Budget"<|MERGE_RESOLUTION|>--- conflicted
+++ resolved
@@ -6,25 +6,15 @@
 msgstr ""
 "Project-Id-Version: OpenERP Server 6.0dev\n"
 "Report-Msgid-Bugs-To: support@openerp.com\n"
-<<<<<<< HEAD
-"POT-Creation-Date: 2010-10-18 17:46+0000\n"
-"PO-Revision-Date: 2010-10-30 14:35+0000\n"
-"Last-Translator: Fabien (Open ERP) <fp@tinyerp.com>\n"
-=======
 "POT-Creation-Date: 2010-11-18 16:11+0000\n"
 "PO-Revision-Date: 2010-11-24 09:39+0000\n"
 "Last-Translator: Maxime Chambreuil (http://www.savoirfairelinux.com) "
 "<maxime.chambreuil@savoirfairelinux.com>\n"
->>>>>>> cc7031ec
 "Language-Team: \n"
 "MIME-Version: 1.0\n"
 "Content-Type: text/plain; charset=UTF-8\n"
 "Content-Transfer-Encoding: 8bit\n"
-<<<<<<< HEAD
-"X-Launchpad-Export-Date: 2010-10-31 05:04+0000\n"
-=======
 "X-Launchpad-Export-Date: 2010-11-25 04:56+0000\n"
->>>>>>> cc7031ec
 "X-Generator: Launchpad (build Unknown)\n"
 
 #. module: account_budget
@@ -49,10 +39,17 @@
 msgstr "Nom du Modèle non valide pour la définition de l'action."
 
 #. module: account_budget
-#: report:account.budget:0
-#: report:crossovered.budget.report:0
-msgid "Printed at:"
-msgstr "Imprimé à :"
+#: model:ir.actions.act_window,help:account_budget.act_crossovered_budget_view
+msgid ""
+"A budget is a forecast of your company's income and expenses expected for a "
+"period in the future. With a budget, a company is able to carefully look at "
+"how much money they are taking in during a given period, and figure out the "
+"best way to divide it among various categories. By keeping  track of where "
+"your money goes, you may be less likely to overspend, and more likely to "
+"meet your financial goals. Forecast a budget by detailing the expected "
+"revenue per analytic account and monitor its evolution based on the actuals "
+"realised during that period."
+msgstr ""
 
 #. module: account_budget
 #: view:crossovered.budget:0
@@ -65,9 +62,14 @@
 msgstr "Valider l'utilisateur"
 
 #. module: account_budget
+#: sql_constraint:ir.module.module:0
+msgid "The certificate ID of the module must be unique !"
+msgstr ""
+
+#. module: account_budget
 #: model:ir.actions.act_window,name:account_budget.action_account_budget_crossvered_summary_report
 msgid "Print Summary"
-msgstr ""
+msgstr "Imprimer un résumé"
 
 #. module: account_budget
 #: field:crossovered.budget.lines,paid_date:0
@@ -90,7 +92,6 @@
 
 #. module: account_budget
 #: report:account.budget:0
-#: report:crossovered.budget.report:0
 msgid "at"
 msgstr "à"
 
@@ -101,7 +102,6 @@
 
 #. module: account_budget
 #: report:account.budget:0
-#: report:crossovered.budget.report:0
 msgid "Currency:"
 msgstr "Devise"
 
@@ -116,7 +116,7 @@
 #. module: account_budget
 #: model:ir.model,name:account_budget.model_account_budget_crossvered_report
 msgid "Account Budget crossvered report"
-msgstr ""
+msgstr "Rapport croisé de compte budgétaire"
 
 #. module: account_budget
 #: selection:crossovered.budget,state:0
@@ -136,7 +136,7 @@
 #. module: account_budget
 #: view:account.budget.crossvered.summary.report:0
 msgid "This wizard is used to print summary of budgets"
-msgstr ""
+msgstr "Cet assistant est utilisé pour imprimer un résumé des budgets"
 
 #. module: account_budget
 #: report:crossovered.budget.report:0
@@ -148,18 +148,33 @@
 #: report:crossovered.budget.report:0
 msgid "Description"
 msgstr "Description"
+
+#. module: account_budget
+#: report:crossovered.budget.report:0
+msgid "Currency"
+msgstr ""
+
+#. module: account_budget
+#: report:crossovered.budget.report:0
+msgid "Total :"
+msgstr "Total :"
 
 #. module: account_budget
 #: field:account.budget.post,company_id:0
 #: field:crossovered.budget,company_id:0
 #: field:crossovered.budget.lines,company_id:0
 msgid "Company"
-msgstr ""
+msgstr "Société"
+
+#. module: account_budget
+#: report:crossovered.budget.report:0
+msgid "to"
+msgstr "au"
 
 #. module: account_budget
 #: view:crossovered.budget:0
 msgid "Reset to Draft"
-msgstr ""
+msgstr "Remettre en brouillon"
 
 #. module: account_budget
 #: view:account.budget.post:0
@@ -208,7 +223,7 @@
 #: model:ir.model,name:account_budget.model_account_budget_analytic
 #: model:ir.model,name:account_budget.model_account_budget_report
 msgid "Account Budget report for analytic account"
-msgstr ""
+msgstr "Rapport de compte budgétaire pour le compte analytique"
 
 #. module: account_budget
 #: view:account.budget.post:0
@@ -226,7 +241,7 @@
 #. module: account_budget
 #: model:ir.model,name:account_budget.model_crossovered_budget_lines
 msgid "Budget Line"
-msgstr ""
+msgstr "Ligne budgétaire"
 
 #. module: account_budget
 #: view:account.analytic.account:0
@@ -245,10 +260,15 @@
 msgstr "Budget"
 
 #. module: account_budget
+#: report:account.budget:0
+msgid "Printed at:"
+msgstr "Imprimé à :"
+
+#. module: account_budget
 #: code:addons/account_budget/account_budget.py:0
 #, python-format
 msgid "Error!"
-msgstr ""
+msgstr "Erreur !"
 
 #. module: account_budget
 #: field:account.budget.post,code:0
@@ -260,7 +280,7 @@
 #: view:account.budget.analytic:0
 #: view:account.budget.crossvered.report:0
 msgid "This wizard is used to print budget"
-msgstr ""
+msgstr "Cet assistant sert à imprimer le budget"
 
 #. module: account_budget
 #: model:ir.actions.act_window,name:account_budget.act_crossovered_budget_view
@@ -288,12 +308,12 @@
 #. module: account_budget
 #: view:crossovered.budget:0
 msgid "Approve"
-msgstr ""
+msgstr "Approuver"
 
 #. module: account_budget
 #: view:crossovered.budget:0
 msgid "To Approve"
-msgstr ""
+msgstr "À approuver"
 
 #. module: account_budget
 #: view:account.budget.post:0
@@ -326,7 +346,7 @@
 #: report:account.budget:0
 #: report:crossovered.budget.report:0
 msgid "Theoretical Amt"
-msgstr ""
+msgstr "Montant théorique"
 
 #. module: account_budget
 #: constraint:ir.rule:0
@@ -342,6 +362,11 @@
 msgstr "Sélectionnez la Période de Date"
 
 #. module: account_budget
+#: sql_constraint:ir.module.module:0
+msgid "The name of the module must be unique !"
+msgstr ""
+
+#. module: account_budget
 #: view:account.budget.analytic:0
 #: view:account.budget.crossvered.report:0
 #: view:account.budget.crossvered.summary.report:0
@@ -377,6 +402,29 @@
 "Budgets per Budgets.\n"
 "\n"
 msgstr ""
+"Ce module permet aux comptables de gérer des budgets analytiques croisés.\n"
+"\n"
+"Une fois que le Budget Maitre et les Budgets ont été définis (dans "
+"Comptabilité/Budgets),\n"
+"les chefs de projet peuvent définir les montants prévus dans chaque compte "
+"analytique.\n"
+"\n"
+"Le comptable a la possibilité de voir le total des montants planifiés pour "
+"chaque Budget\n"
+"et Budget Maitre, de façon à s'assurer que le total n'est pas "
+"supérieur/inférieur à ce qu'il \n"
+"a prévu dans le Budget / Budget Maitre. Chaque liste d'enregistrement est "
+"aussi visualisable\n"
+"sous forme graphique.\n"
+"\n"
+"Trois rapports sont disponibles :\n"
+"    1. Le premier rapport est une liste des Budgets. Il donne la "
+"répartition, pour ces Budgets, des comptes analytiques par Budget Maitre\n"
+"    2. Le deuxième rapport est un résumé du précédent, il donne la "
+"répartition des comptes analytiques pour les Budgets sélectionnés\n"
+"    3. Le dernier rapport provient du plan comptable analytique. Il donne la "
+"répartition, pour les comptes analytiques, des Budgets maitres par budget.\n"
+"\n"
 
 #. module: account_budget
 #: field:crossovered.budget.lines,analytic_account_id:0
@@ -386,7 +434,6 @@
 
 #. module: account_budget
 #: report:account.budget:0
-#: report:crossovered.budget.report:0
 msgid "Budget :"
 msgstr "Budget :"
 
@@ -394,7 +441,7 @@
 #: report:account.budget:0
 #: report:crossovered.budget.report:0
 msgid "Planned Amt"
-msgstr ""
+msgstr "Montant planifié"
 
 #. module: account_budget
 #: view:account.budget.post:0
@@ -417,6 +464,11 @@
 msgstr "Lignes de Budget"
 
 #. module: account_budget
+#: sql_constraint:ir.rule:0
+msgid "Rule must have at least one checked access right !"
+msgstr ""
+
+#. module: account_budget
 #: view:account.budget.analytic:0
 #: view:account.budget.crossvered.report:0
 #: view:account.budget.crossvered.summary.report:0
@@ -442,6 +494,11 @@
 msgid "Analysis from"
 msgstr "Analyse de"
 
+#. module: account_budget
+#: sql_constraint:ir.model.fields:0
+msgid "Size of the field can never be less than 1 !"
+msgstr ""
+
 #~ msgid "% performance"
 #~ msgstr "% réalisation"
 
@@ -463,9 +520,6 @@
 #~ msgid "Analytic Account :"
 #~ msgstr "Compte Analytique :"
 
-#~ msgid "to"
-#~ msgstr "au"
-
 #~ msgid "Period Budget"
 #~ msgstr "Prévisions budgétaires Période"
 
@@ -493,8 +547,5 @@
 #~ msgid "Select period"
 #~ msgstr "Sélectionnez une période"
 
-#~ msgid "Total :"
-#~ msgstr "Total :"
-
 #~ msgid "Print Budget"
 #~ msgstr "Impression du Budget"