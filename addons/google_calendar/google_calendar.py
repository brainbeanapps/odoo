--- conflicted
+++ resolved
@@ -786,8 +786,7 @@
                     if actSrc == 'OE':
                         self.delete_an_event(cr, uid, current_event[0], context=context)
                     elif actSrc == 'GG':
-<<<<<<< HEAD
-                        new_google_event_id = event.GG.event['id'].split('_')[1]
+                        new_google_event_id = event.GG.event['id'].rsplit('_', 1)[1]
                         if 'T' in new_google_event_id:
                             new_google_event_id = new_google_event_id.replace('T', '')[:-1]
                         else:
@@ -796,33 +795,14 @@
                         if event.GG.status:
                             parent_event = {}
                             if not event_to_synchronize[base_event][0][1].OE.event_id:
-                                event_to_synchronize[base_event][0][1].OE.event_id = att_obj.search_read(cr, uid, [('google_internal_event_id', '=', event.GG.event['id'].split('_')[0])], ['event_id'], context=context_novirtual)[0].get('event_id')[0]
+                                main_ev = att_obj.search_read(cr, uid, [('google_internal_event_id', '=', event.GG.event['id'].rsplit('_', 1)[0])], fields=['event_id'], context=context_novirtual)
+                                event_to_synchronize[base_event][0][1].OE.event_id = main_ev[0].get('event_id')[0]
 
                             parent_event['id'] = "%s-%s" % (event_to_synchronize[base_event][0][1].OE.event_id, new_google_event_id)
                             res = self.update_from_google(cr, uid, parent_event, event.GG.event, "copy", context)
                         else:
                             parent_oe_id = event_to_synchronize[base_event][0][1].OE.event_id
                             calendar_event.unlink(cr, uid, "%s-%s" % (parent_oe_id, new_google_event_id), can_be_deleted=True, context=context)
-=======
-                            new_google_event_id = event.GG.event['id'].rsplit('_', 1)[1]
-                            if 'T' in new_google_event_id:
-                                new_google_event_id = new_google_event_id.replace('T', '')[:-1]
-                            else:
-                                new_google_event_id = new_google_event_id + "000000"
-
-                                if event.GG.status:
-                                    parent_event = {}
-                                    if event_to_synchronize[base_event][0][1].OE.event_id:
-                                        parent_event['id'] = "%s-%s" % (event_to_synchronize[base_event][0][1].OE.event_id, new_google_event_id)
-                                    else:
-                                        main_ev = att_obj.search_read(cr, uid, [('google_internal_event_id', '=', event.GG.event['id'].rsplit('_', 1)[0])], fields=['event_id'], context=context)
-                                        parent_event['id'] = "%s-%s" % (main_ev[0].get('event_id')[0], new_google_event_id)
-                                    res = self.update_from_google(cr, uid, parent_event, event.GG.event, "copy", context)
-                                else:
-                                    if event_to_synchronize[base_event][0][1].OE.event_id:
-                                        parent_oe_id = event_to_synchronize[base_event][0][1].OE.event_id
-                                        calendar_event.unlink(cr, uid, "%s-%s" % (parent_oe_id, new_google_event_id), unlink_level=1, context=context)
->>>>>>> 5087612d
 
                 elif isinstance(actToDo, Delete):
                     if actSrc == 'GG':
