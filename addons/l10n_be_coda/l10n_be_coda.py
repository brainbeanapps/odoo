--- conflicted
+++ resolved
@@ -19,15 +19,7 @@
 #    along with this program.  If not, see <http://www.gnu.org/licenses/>.
 #
 ##############################################################################
-
-<<<<<<< HEAD
-from openerp.osv import fields, osv
-import decimal_precision as dp
-from openerp.tools.translate import _
-=======
-from osv import osv, fields
->>>>>>> d7461fb1
-
+from openerp.osv import osv, fields
 
 class account_bank_statement(osv.osv):
     _inherit = 'account.bank.statement'
