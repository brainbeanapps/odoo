--- conflicted
+++ resolved
@@ -7,32 +7,24 @@
 "Project-Id-Version: OpenERP Server 6.0dev\n"
 "Report-Msgid-Bugs-To: support@openerp.com\n"
 "POT-Creation-Date: 2010-10-18 17:46+0000\n"
-<<<<<<< HEAD
-"PO-Revision-Date: 2010-09-29 11:29+0000\n"
-=======
 "PO-Revision-Date: 2010-11-02 07:26+0000\n"
->>>>>>> bb161a1a
 "Last-Translator: OpenERP Administrators <Unknown>\n"
 "Language-Team: \n"
 "MIME-Version: 1.0\n"
 "Content-Type: text/plain; charset=UTF-8\n"
 "Content-Transfer-Encoding: 8bit\n"
-<<<<<<< HEAD
-"X-Launchpad-Export-Date: 2010-10-30 05:48+0000\n"
-=======
 "X-Launchpad-Export-Date: 2010-11-03 05:00+0000\n"
->>>>>>> bb161a1a
 "X-Generator: Launchpad (build Unknown)\n"
 
 #. module: mrp_subproduct
 #: constraint:ir.ui.view:0
 msgid "Invalid XML for View Architecture!"
-msgstr "XML non valido per Visualizzazione Architettura!"
+msgstr "XML non valido per l'Achitettura della Vista"
 
 #. module: mrp_subproduct
 #: model:ir.model,name:mrp_subproduct.model_mrp_subproduct
 msgid "Sub Product"
-msgstr ""
+msgstr "Sotto Prodotto"
 
 #. module: mrp_subproduct
 #: view:mrp.bom:0
@@ -42,13 +34,14 @@
 #. module: mrp_subproduct
 #: model:ir.model,name:mrp_subproduct.model_mrp_production
 msgid "Manufacturing Order"
-msgstr ""
+msgstr "Ordini di Produzione"
 
 #. module: mrp_subproduct
 #: model:ir.module.module,shortdesc:mrp_subproduct.module_meta_information
 msgid ""
 "MRP Sub Product - To produce several products from one production order"
 msgstr ""
+"MRP Sub Product - Produzione di n prodotti da un singolo ordine di produzione"
 
 #. module: mrp_subproduct
 #: field:mrp.subproduct,product_id:0
@@ -63,12 +56,12 @@
 #. module: mrp_subproduct
 #: field:mrp.subproduct,subproduct_type:0
 msgid "Quantity Type"
-msgstr "Tipo di Quantità"
+msgstr "Tipi di Quantità"
 
 #. module: mrp_subproduct
 #: model:ir.model,name:mrp_subproduct.model_mrp_bom
 msgid "Bill of Material"
-msgstr ""
+msgstr "Distinta base"
 
 #. module: mrp_subproduct
 #: field:mrp.subproduct,product_qty:0
