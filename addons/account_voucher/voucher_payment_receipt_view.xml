<?xml version="1.0" encoding="UTF-8"?>
<openerp>
    <data>

        <record id="view_voucher_filter_customer_pay" model="ir.ui.view">
            <field name="name">account.voucher.customer.pay.select</field>
            <field name="model">account.voucher</field>
            <field name="arch" type="xml">
                <search string="Search Vouchers">
                    <field name="number" string="Voucher"/>
                    <field name="date"/>
                    <filter icon="terp-document-new" string="Draft" domain="[('state','=','draft')]" help="Draft Vouchers"/>
                    <filter icon="terp-camera_test" string="Posted" domain="[('state','=','posted')]" help="Posted Vouchers"/>
                    <field name="partner_id" string="Customer"/>
                    <field name="journal_id" context="{'journal_id': self, 'set_visible':False}" domain="[('type','in',('bank','cash'))]"/>
                    <field name="period_id"/>
                    <group expand="0" string="Group By...">
                        <filter string="Customer" icon="terp-personal" domain="[]" context="{'group_by':'partner_id'}"/>
                        <filter string="Journal" icon="terp-folder-orange" domain="[]" context="{'group_by':'journal_id'}"/>
                        <filter string="Period" icon="terp-go-month" domain="[]" context="{'group_by':'period_id','visible':True}"/>
                        <filter string="Status" icon="terp-stock_effects-object-colorize" domain="[]" context="{'group_by':'state'}"/>
                    </group>
                </search>
            </field>
        </record>


        <record id="view_voucher_filter_vendor_pay" model="ir.ui.view">
            <field name="name">account.voucher.purchase.pay.select</field>
            <field name="model">account.voucher</field>
            <field name="arch" type="xml">
                <search string="Search Vouchers">
                    <field name="number" string="Voucher"/>
                    <field name="date"/>
                    <filter icon="terp-document-new" string="Draft" domain="[('state','=','draft')]" help="Draft Vouchers"/>
                    <filter icon="terp-camera_test" string="Posted" domain="[('state','=','posted')]" help="Posted Vouchers"/>
                    <field name="partner_id" string="Supplier"/>
                    <field name="journal_id" context="{'journal_id': self, 'set_visible':False}" domain="[('type','in',('bank','cash'))]"/>
                    <field name="period_id"/>
                    <group expand="0" string="Group By...">
                        <filter string="Supplier" icon="terp-personal" domain="[]" context="{'group_by':'partner_id'}"/>
                        <filter string="Journal" icon="terp-folder-orange" domain="[]" context="{'group_by':'journal_id'}"/>
                        <filter string="Period" icon="terp-go-month" domain="[]" context="{'group_by':'period_id','visible':True}"/>
                        <filter string="Status" icon="terp-stock_effects-object-colorize" domain="[]" context="{'group_by':'state'}"/>
                    </group>
                </search>
            </field>
        </record>
        <record model="ir.ui.view" id="view_low_priority_payment_form">
            <field name="name">account.voucher.payment.low.priority.form</field>
            <field name="model">account.voucher</field>
            <field name="priority">1</field>
            <field name="arch" type="xml">
                <form string="Bill Payment" version="7.0">
                    <group col="6">
                        <field name="partner_id" required="1" on_change="onchange_partner_id(partner_id, journal_id, amount, currency_id, type, date, context)" string="Supplier" context="{'default_customer': 0, 'search_default_supplier': 1, 'default_supplier': 1, 'invoice_currency': currency_id}"/>
                        <field name="amount" on_change="onchange_amount(amount, payment_rate, partner_id, journal_id, currency_id, type, date, payment_rate_currency_id, company_id, context)"/>
                        <field name="journal_id"
                            domain="[('type','in',['bank', 'cash'])]"
                            widget="selection"
                            on_change="onchange_journal(journal_id, line_dr_ids, False, partner_id, date, amount, type, company_id, context)"
                            string="Payment Method"/>
                        <field name="date" on_change="onchange_date(date, currency_id, payment_rate_currency_id, amount, company_id, context)"/>
                        <field name="reference" string="Payment Ref"/>
                        <field name="name" colspan="2"/>
                        <field name="account_id"
                            widget="selection"
                            invisible="True"/>
                        <field name="pre_line" invisible="1"/>
                        <field name="type" invisible="True"/>
                    </group>
                    <notebook>
                        <page string="Payment Information">
                        	<label for="line_dr_ids" attrs="{'invisible': [('type', '=', 'receipt')]}"/>
                            <field name="line_dr_ids" attrs="{'invisible': [('type', '=', 'receipt')]}" context="{'journal_id':journal_id, 'type':type, 'partner_id':partner_id}" colspan="4" nolabel="1" height="140" on_change="onchange_line_ids(line_dr_ids, line_cr_ids, amount, currency_id, type, context)">
                                <tree string="Open Supplier Journal Entries" editable="bottom" colors="gray:amount==0">
                                    <field name="move_line_id" context="{'journal_id':parent.journal_id, 'partner_id':parent.partner_id}"
                                        on_change="onchange_move_line_id(move_line_id)"
                                        domain="[('account_id.type','=','payable'), ('reconcile_id','=', False), ('partner_id','=',parent.partner_id)]"/>
                                    <field name="account_id" domain="[('type','=','payable')]"/>
                                    <field name="date_original" readonly="1"/>
                                    <field name="date_due" readonly="1"/>
                                    <field name="amount_original" readonly="1"/>
                                    <field name="amount_unreconciled" readonly="1"/>
                                    <field name="amount" sum="Total Allocation"/>
                                </tree>
                            </field>
                            <label for="line_cr_ids" attrs="{'invisible': [('type', '=', 'payment')]}"/>
                            <field name="line_cr_ids" attrs="{'invisible': [('type', '=', 'payment')]}" context="{'journal_id':journal_id, 'partner_id':partner_id}" on_change="onchange_line_ids(line_dr_ids, line_cr_ids, amount, currency_id, type, context)">
                                <tree string="Open Customer Journal Entries" editable="bottom" colors="gray:amount==0">
                                    <field name="move_line_id" context="{'journal_id':parent.journal_id, 'partner_id':parent.partner_id}"
                                        on_change="onchange_move_line_id(move_line_id)"
                                        domain="[('account_id.type','=','payable'), ('reconcile_id','=', False), ('partner_id','=',parent.partner_id)]"/>
                                    <field name="account_id" domain="[('type','=','payable')]"/>
                                    <field name="date_original" readonly="1"/>
                                    <field name="date_due" readonly="1"/>
                                    <field name="amount_original" readonly="1"/>
                                    <field name="amount_unreconciled" readonly="1"/>
                                    <field name="amount" sum="Total Allocation"/>
                                </tree>
                            </field>
                            <group>
                                <group string="Internal Notes">
                                    <field name="narration" nolabel="1" colspan="2"/>
                                </group>
                                <group string="Other Information" col="4">
                                    <field name="currency_id" colspan="4" groups="base.group_multi_currency"/>
                                    <field name="payment_rate" required="1" on_change="onchange_rate(payment_rate, amount, currency_id, payment_rate_currency_id, company_id, context)" colspan="3"/>
                                    <field name="payment_rate_currency_id" colspan="1" nolabel="1" on_change="onchange_payment_rate_currency(currency_id, payment_rate, payment_rate_currency_id, date, amount, company_id, context)" groups="base.group_multi_currency"/>
                                    <field name="paid_amount_in_company_currency" colspan="4" invisible="1"/>
                                    <field name="number" colspan="4"/>
                                </group>
                            </group>
                        </page>
                    </notebook>
                </form>
            </field>
        </record>

        <record model="ir.ui.view" id="view_vendor_payment_form">
            <field name="name">account.voucher.payment.form</field>
            <field name="model">account.voucher</field>
            <field name="arch" type="xml">
                <form string="Voucher Payment" version="7.0">
                <header>
                    <button name="proforma_voucher" string="Validate" states="draft" invisible="context.get('line_type', False)" class="oe_highlight"/>
                    <button name="cancel_voucher" string="Cancel" states="draft,proforma"  invisible="context.get('line_type', False)"/>
                    <button name="cancel_voucher" string="Unreconcile" type="object" states="posted" invisible="context.get('line_type', False)" confirm="Are you sure to unreconcile and cancel this record ?"/>
                    <button name="action_cancel_draft" type="object" states="cancel" string="Set to Draft" invisible="context.get('line_type', False)"/>
                    <field name="state" widget="statusbar" statusbar_visible="draft,posted" statusbar_colors='{"proforma":"blue"}'/>
                </header>
                <sheet>
                    <field name="account_id" invisible="True"/>
                    <field name="pre_line" invisible="1"/>
                    <field name="type" invisible="True"/>
                    <group>
                        <group>
                            <field name="partner_id" required="1" invisible="context.get('line_type', False)" on_change="onchange_partner_id(partner_id, journal_id, amount, currency_id, type, date, context)" context="{'invoice_currency':currency_id, 'default_customer': 0, 'search_default_supplier': 1, 'default_supplier': 1}"  string="Supplier"/>
                            <label for="amount" string="Amount"/>
                            <div>
                                <field name="amount" invisible="context.get('line_type', False)" on_change="onchange_amount(amount, payment_rate, partner_id, journal_id, currency_id, type, date, payment_rate_currency_id, company_id, context)" class="oe_inline"/>
                                <field name="currency_id" class="oe_inline"/>
                            </div>
                            <field name="journal_id"
                                domain="[('type','in',['bank', 'cash'])]"
                                invisible="context.get('line_type', False)"
                                widget="selection"
                                on_change="onchange_journal(journal_id, line_dr_ids, False, partner_id, date, amount, type, company_id, context)"
                                string="Payment Method"/>
                        </group>
                        <group>
                            <field name="date" invisible="context.get('line_type', False)" on_change="onchange_date(date, currency_id, payment_rate_currency_id, amount, company_id, context)"/>
                            <field name="reference" invisible="context.get('line_type', False)" string="Payment Ref" placeholder="e.g. 003/10"/>
                            <field name="name" colspan="2" invisible="context.get('line_type', False)" placeholder="e.g. Invoice SAJ/0042"/>
                            <field name="company_id" widget="selection" groups="base.group_multi_company"/>
                        </group>
                    </group>
                    <notebook>
<<<<<<< HEAD
                        <page string="Payment Information">
                        	<label for="line_dr_ids"/>
                            <field name="line_dr_ids" context="{'journal_id':journal_id, 'type':type, 'partner_id':partner_id}">
=======
                        <page string="Payment Information" invisible="context.get('payment_info', False)">
                            <field name="line_dr_ids" attrs="{'invisible': [('line_dr_ids','=',False)]}" context="{'journal_id':journal_id, 'type':type, 'partner_id':partner_id}">
>>>>>>> 6cf318cb
                                <tree string="Supplier Invoices and Outstanding transactions" editable="bottom" colors="gray:amount==0">
                                    <field name="move_line_id" context="{'journal_id':parent.journal_id, 'partner_id':parent.partner_id}"
                                        on_change="onchange_move_line_id(move_line_id)"
                                        domain="[('account_id.type','=','payable'), ('reconcile_id','=', False), ('partner_id','=',parent.partner_id)]"
                                        required="1"/>
                                    <field name="account_id" groups="base.group_no_one" domain="[('type','=','payable')]"/>
                                    <field name="date_original" readonly="1"/>
                                    <field name="date_due" readonly="1"/>
                                    <field name="amount_original" readonly="1"/>
                                    <field name="amount_unreconciled" readonly="1" groups="account.group_account_user"/>
                                    <field name="reconcile" on_change="onchange_reconcile(reconcile, amount, amount_unreconciled, context)" groups="account.group_account_user"/>
                                    <field name="amount" sum="Total Allocation" on_change="onchange_amount(amount, amount_unreconciled, context)"/>
                                </tree>
                            </field>
                            <label for="line_cr_ids" attrs="{'invisible': [('pre_line','=',False)]}"/>
                            <field name="line_cr_ids" attrs="{'invisible': [('pre_line','=',False)]}" context="{'journal_id':journal_id, 'partner_id':partner_id}">
                                <tree string="Credits" editable="bottom" colors="gray:amount==0">
                                    <field name="move_line_id" context="{'journal_id':parent.journal_id, 'partner_id':parent.partner_id}"
                                        on_change="onchange_move_line_id(move_line_id)"
                                        domain="[('account_id.type','=','payable'), ('reconcile_id','=', False), ('partner_id','=',parent.partner_id)]"
                                        required="1"/>
                                    <field name="account_id" groups="base.group_no_one" domain="[('type','=','payable')]"/>
                                    <field name="date_original" readonly="1"/>
                                    <field name="date_due" readonly="1"/>
                                    <field name="amount_original" readonly="1"/>
                                    <field name="amount_unreconciled" readonly="1" groups="account.group_account_user"/>
                                    <field name="reconcile" on_change="onchange_reconcile(reconcile, amount, amount_unreconciled, context)" groups="account.group_account_user"/>
                                    <field name="amount" sum="Total Allocation" on_change="onchange_amount(amount, amount_unreconciled, context)"/>
                                </tree>
                            </field>
                            <group>
                                <group string="Internal Notes">
                                    <field name="narration" colspan="2" nolabel="1"/>
                                </group>
                                <group>
                                    <group col="4" attrs="{'invisible':[('currency_id','=',False),('is_multi_currency','=',False)]}">
                                        <separator string="Currency Options" colspan="4"/>
                                        <field name="is_multi_currency" invisible="1"/>
                                        <field name="payment_rate" required="1" on_change="onchange_rate(payment_rate, amount, currency_id, payment_rate_currency_id, company_id, context)" colspan="3"/>
                                        <field name="payment_rate_currency_id" colspan="1" nolabel="1" on_change="onchange_payment_rate_currency(currency_id, payment_rate, payment_rate_currency_id, date, amount, company_id, context)" groups="base.group_multi_currency"/>
                                        <field name="paid_amount_in_company_currency" colspan="4" invisible="1"/>
                                    </group>
                                    <group col="2">
                                        <separator string="Payment Options" colspan="2"/>
                                        <field name="writeoff_amount"/>
                                        <field name="payment_option" required="1"/>
                                        <field name="writeoff_acc_id"
                                               attrs="{'invisible':[('payment_option','!=','with_writeoff')], 'required':[('payment_option','=','with_writeoff')]}"
                                               domain="[('type','=','other')]"/>
                                        <field name="comment"
                                               attrs="{'invisible':[('payment_option','!=','with_writeoff')]}"/>
                                        <field name="analytic_id"
                                               groups="analytic.group_analytic_accounting"/>
                                    </group>
                                </group>
                            </group>
                        </page>
                        <page string="Journal Items" attrs="{'invisible': [('state','!=','posted')]}">
                            <group col="4">
                                <field name="period_id"/>
                                <field name="audit"/>
                                <field name="number"/>
                            </group>
                            <field name="move_ids" readonly="1">
                               <tree string="Journal Items">
                                   <field name="move_id"/>
                                   <field name="ref"/>
                                   <field name="date"/>
                                   <field name="statement_id"/>
                                   <field name="partner_id"/>
                                   <field name="account_id"/>
                                   <field name="name"/>
                                   <field name="debit"/>
                                   <field name="credit"/>
                                   <field name="state"/>
                                   <field name="reconcile_id"/>
                                   <field name="amount_currency" groups="base.group_multi_currency"/>
                                   <field name="currency_id" groups="base.group_multi_currency"/>
                               </tree>
                            </field>
                        </page>
                    </notebook>
                    </sheet>
                    <div class="oe_chatter">
                        <field name="message_ids" widget="mail_thread"/>
                        <field name="message_follower_ids" widget="mail_followers"/>
                    </div>
                </form>
            </field>
        </record>

        <record id="action_vendor_payment" model="ir.actions.act_window">
            <field name="name">Supplier Payment</field>
            <field name="res_model">account.voucher</field>
            <field name="view_type">form</field>
            <field name="domain">[('journal_id.type', 'in', ['bank', 'cash']), ('type','=','payment')]</field>
            <field name="context">{'type':'payment'}</field>
            <field name="view_id" eval="False"/>
            <field name="search_view_id" ref="view_voucher_filter_vendor_pay"/>
            <field name="target">current</field>
            <field name="help" type="html">
              <p class="oe_view_nocontent_create">
                Click to create a new supplier payment.
              </p><p>
                OpenERP helps you easily track payments you do and remining
                balance to pay to your supplier.
              </p>
            </field>
        </record>
        <record id="action_vendor_payment_tree" model="ir.actions.act_window.view">
            <field eval="1" name="sequence"/>
            <field name="view_mode">tree</field>
            <field name="act_window_id" ref="action_vendor_payment"/>
        </record>
        <record id="action_vendor_payment_form" model="ir.actions.act_window.view">
            <field eval="2" name="sequence"/>
            <field name="view_mode">form</field>
            <field name="view_id" ref="view_vendor_payment_form"/>
            <field name="act_window_id" ref="action_vendor_payment"/>
        </record>


        <menuitem action="action_vendor_payment" icon="STOCK_JUSTIFY_FILL" sequence="12"
            id="menu_action_vendor_payment"  parent="account.menu_finance_payables"/>

        <record model="ir.ui.view" id="view_vendor_receipt_form">
            <field name="name">account.voucher.receipt.form</field>
            <field name="model">account.voucher</field>
            <field name="arch" type="xml">
                <form string="Receipt" version="7.0">
                <header>
                    <button name="proforma_voucher" string="Validate" states="draft" invisible="context.get('line_type', False)" class="oe_highlight"/>
                    <button name="cancel_voucher" string="Cancel" states="draft,proforma"  invisible="context.get('line_type', False)"/>
                    <button name="cancel_voucher" string="Unreconcile" type="object" states="posted" invisible="context.get('line_type', False)" confirm="Are you sure to unreconcile and cancel this record ?"/>
                    <button name="action_cancel_draft" type="object" states="cancel" string="Set to Draft" invisible="context.get('line_type', False)"/>
                    <field name="state" widget="statusbar" statusbar_visible="draft,posted" statusbar_colors='{"proforma":"blue"}'/>
                </header>
                <sheet>
                    <h1><field name="number"/></h1>
                    <group>
                        <group>
                            <field name="partner_id" domain="[('customer','=',True)]" required="1" invisible="context.get('line_type', False)" on_change="onchange_partner_id(partner_id, journal_id, amount, currency_id, type, date, context)" string="Customer" context="{'search_default_customer': 1}"/>
                            <label for="amount" string="Paid Amount"/>
                            <div>
                                <field name="amount" class="oe_inline"
                                    invisible="context.get('line_type', False)"
                                    on_change="onchange_amount(amount, payment_rate, partner_id, journal_id, currency_id, type, date, payment_rate_currency_id, company_id, context)"/>
                                <field name="currency_id" class="oe_inline"/>
                            </div>

                            <field name="journal_id"
                                domain="[('type','in',['bank', 'cash'])]"
                                invisible="context.get('line_type', False)"
                                widget="selection"
                                on_change="onchange_journal(journal_id, line_cr_ids, False, partner_id, date, amount, type, company_id, context)"
                                string="Payment Method"/>
                        </group>
                        <group>
                            <field name="date" invisible="context.get('line_type', False)" on_change="onchange_date(date, currency_id, payment_rate_currency_id, amount, company_id, context)"/>
                            <field name="reference" invisible="context.get('line_type', False)" string="Payment Ref" placeholder="e.g. 003/10"/>
                            <field name="name" colspan="2" invisible="context.get('line_type', False)" placeholder="e.g. Invoice SAJ/0042"/>
                            <field name="company_id" widget="selection" groups="base.group_multi_company"/>

                            <field name="account_id"
                                widget="selection"
                                invisible="True"/>
                            <field name="pre_line" invisible="1"/>
                            <field name="type" invisible="True"/>
                        </group>
                    </group>

                    <notebook>
<<<<<<< HEAD
                        <page string="Payment Information" groups="base.group_user">
                        	<label for="line_cr_ids"/>
                            <field name="line_cr_ids" context="{'journal_id':journal_id, 'type':type, 'partner_id':partner_id}" on_change="onchange_line_ids(line_dr_ids, line_cr_ids, amount, currency_id, type, context)">
=======
                        <page string="Payment Information" groups="base.group_user" invisible="context.get('payment_info', False)">
                            <field name="line_cr_ids" attrs="{'invisible': [('line_cr_ids','=',False)]}" context="{'journal_id':journal_id, 'type':type, 'partner_id':partner_id}" on_change="onchange_line_ids(line_dr_ids, line_cr_ids, amount, currency_id, type, context)">
>>>>>>> 6cf318cb
                                <tree string="Invoices and outstanding transactions" editable="bottom" colors="gray:amount==0">
                                    <field name="move_line_id" context="{'journal_id':parent.journal_id, 'partner_id':parent.partner_id}"
                                        on_change="onchange_move_line_id(move_line_id)"
                                        domain="[('account_id.type','in',('receivable','payable')), ('reconcile_id','=', False), ('partner_id','=',parent.partner_id)]"
                                        required="1"
                                        groups="account.group_account_user"/>
                                    <field name="account_id"  groups="base.group_no_one" domain="[('type','=','receivable')]"/>
                                    <field name="date_original" readonly="1"/>
                                    <field name="date_due" readonly="1"/>
                                    <field name="amount_original" readonly="1"/>
                                    <field name="amount_unreconciled" readonly="1" groups="account.group_account_user"/>
                                    <field name="reconcile" on_change="onchange_reconcile(reconcile, amount, amount_unreconciled, context)" groups="account.group_account_user"/>
                                    <field name="amount" sum="Total Allocation" on_change="onchange_amount(amount, amount_unreconciled, context)" string="Allocation"/>
                                </tree>
                            </field>
                            <label for="line_dr_ids" attrs="{'invisible': [('pre_line','=',False)]}"/>
                            <field name="line_dr_ids" attrs="{'invisible': [('pre_line','=',False)]}" context="{'journal_id':journal_id, 'partner_id':partner_id}" on_change="onchange_line_ids(line_dr_ids, line_cr_ids, amount, currency_id, type, context)">
                                <tree string="Credits" editable="bottom" colors="gray:amount==0">
                                    <field name="move_line_id" context="{'journal_id':parent.journal_id, 'partner_id':parent.partner_id}"
                                        on_change="onchange_move_line_id(move_line_id)"
                                        domain="[('account_id.type','in',('receivable','payable')), ('reconcile_id','=', False), ('partner_id','=',parent.partner_id)]"
                                        required="1"/>
                                    <field name="account_id"  groups="base.group_no_one" domain="[('type','=','receivable')]"/>
                                    <field name="date_original" readonly="1"/>
                                    <field name="date_due" readonly="1"/>
                                    <field name="amount_original" readonly="1"/>
                                    <field name="amount_unreconciled" readonly="1"/>
                                    <field name="reconcile" on_change="onchange_reconcile(reconcile, amount, amount_unreconciled, context)"/>
                                    <field name="amount" sum="Total Allocation" on_change="onchange_amount(amount, amount_unreconciled, context)" string="Allocation"/>
                                </tree>
                            </field>
                            <group col="3">
                                <group>
                                    <field name="narration" colspan="2" nolabel="1"/>
                                </group>
                                <group col="4" attrs="{'invisible':[('currency_id','=',False),('is_multi_currency','=',False)]}">
                                    <field name="is_multi_currency" invisible="1"/>
                                    <field name="payment_rate" required="1" on_change="onchange_rate(payment_rate, amount, currency_id, payment_rate_currency_id, company_id, context)" colspan="3"/>
                                    <field name="payment_rate_currency_id" colspan="1" nolabel="1" on_change="onchange_payment_rate_currency(currency_id, payment_rate, payment_rate_currency_id, date, amount, company_id, context)" groups="base.group_multi_currency"/>
                                    <field name="paid_amount_in_company_currency" colspan="4" invisible="1"/>
                                </group>
                                <group>
                                    <field name="writeoff_amount"/>
                                    <field name="payment_option" required="1"/>
                                    <field name="writeoff_acc_id"
                                           attrs="{'invisible':[('payment_option','!=','with_writeoff')], 'required':[('payment_option','=','with_writeoff')]}"
                                           domain="[('type','=','other')]"/>
                                    <field name="comment"
                                           attrs="{'invisible':[('payment_option','!=','with_writeoff')]}"/>
                                    <field name="analytic_id"
                                           groups="analytic.group_analytic_accounting"/>
                                </group>
                            </group>
                        </page>
                        <page string="Journal Items" attrs="{'invisible': [('state','!=','posted')]}">
                            <group col="4">
                                <field name="period_id"/>
                                <field name="audit"/>
                            </group>
                            <field name="move_ids" readonly="1">
                                <tree string="Journal Items">
                                    <field name="move_id"/>
                                    <field name="ref"/>
                                    <field name="date"/>
                                    <field name="statement_id"/>
                                    <field name="partner_id"/>
                                    <field name="account_id"/>
                                    <field name="name"/>
                                    <field name="debit"/>
                                    <field name="credit"/>
                                    <field name="state"/>
                                    <field name="reconcile_id"/>
                                    <field name="amount_currency"/>
                                    <field name="currency_id" groups="base.group_multi_currency"/>
                                </tree>
                            </field>
                        </page>
                    </notebook>
                    </sheet>
                    <div class="oe_chatter">
                        <field name="message_ids" widget="mail_thread"/>
                        <field name="message_follower_ids" widget="mail_followers"/>
                    </div>
                </form>
            </field>
        </record>

        <record id="action_vendor_receipt" model="ir.actions.act_window">
            <field name="name">Customer Payment</field>
            <field name="res_model">account.voucher</field>
            <field name="view_type">form</field>
            <field name="domain">[('journal_id.type', 'in', ['bank', 'cash']), ('type','=','receipt')]</field>
            <field name="context">{'type':'receipt'}</field>
            <field name="search_view_id" ref="view_voucher_filter_customer_pay"/>
            <field name="view_id" eval="False"/>
            <field name="target">current</field>
            <field name="help" type="html">
              <p class="oe_view_nocontent_create">
                Click to register a new payment. 
              </p><p>
                Enter the customer and the payment method and then, either
                create manually a payment record or OpenERP will propose to you
                automatically the reconciliation of this payment with the open
                invoices or sales receipts.
              </p>
            </field>
        </record>
        <record id="action_vendor_receipt_tree" model="ir.actions.act_window.view">
            <field eval="1" name="sequence"/>
            <field name="view_mode">tree</field>
            <field name="act_window_id" ref="action_vendor_receipt"/>
        </record>
        <record id="action_vendor_receipt_form" model="ir.actions.act_window.view">
            <field eval="2" name="sequence"/>
            <field name="view_mode">form</field>
            <field name="view_id" ref="view_vendor_receipt_form"/>
            <field name="act_window_id" ref="action_vendor_receipt"/>
        </record>

        <menuitem action="action_vendor_receipt" icon="STOCK_JUSTIFY_FILL" sequence="12"
            id="menu_action_vendor_receipt"  parent="account.menu_finance_receivables"/>

    </data>
</openerp><|MERGE_RESOLUTION|>--- conflicted
+++ resolved
@@ -156,14 +156,9 @@
                         </group>
                     </group>
                     <notebook>
-<<<<<<< HEAD
                         <page string="Payment Information">
                         	<label for="line_dr_ids"/>
                             <field name="line_dr_ids" context="{'journal_id':journal_id, 'type':type, 'partner_id':partner_id}">
-=======
-                        <page string="Payment Information" invisible="context.get('payment_info', False)">
-                            <field name="line_dr_ids" attrs="{'invisible': [('line_dr_ids','=',False)]}" context="{'journal_id':journal_id, 'type':type, 'partner_id':partner_id}">
->>>>>>> 6cf318cb
                                 <tree string="Supplier Invoices and Outstanding transactions" editable="bottom" colors="gray:amount==0">
                                     <field name="move_line_id" context="{'journal_id':parent.journal_id, 'partner_id':parent.partner_id}"
                                         on_change="onchange_move_line_id(move_line_id)"
@@ -289,6 +284,111 @@
         <menuitem action="action_vendor_payment" icon="STOCK_JUSTIFY_FILL" sequence="12"
             id="menu_action_vendor_payment"  parent="account.menu_finance_payables"/>
 
+        <record model="ir.ui.view" id="view_vendor_receipt_dialog_form">
+            <field name="name">account.voucher.receipt.dialog.form</field>
+            <field name="model">account.voucher</field>
+            <field name="priority">30</field>
+            <field name="arch" type="xml">
+                <form string="Payment" version="7.0">
+                    <group>
+                        <group>
+                            <field name="state" invisible="1"/>
+                            <field name="partner_id" required="1" on_change="onchange_partner_id(partner_id, journal_id, amount, currency_id, type, date, context)" string="Customer" context="{'search_default_customer': 1}"/>
+                            <label for="amount" string="Paid Amount"/>
+                            <div>
+                                <field name="amount" class="oe_inline"
+                                    invisible="context.get('line_type', False)"
+                                    on_change="onchange_amount(amount, payment_rate, partner_id, journal_id, currency_id, type, date, payment_rate_currency_id, company_id, context)"/>
+                                <field name="currency_id" class="oe_inline"/>
+                            </div>
+                            <field name="journal_id"
+                                domain="[('type','in',['bank', 'cash'])]"
+                                invisible="context.get('line_type', False)"
+                                widget="selection"
+                                on_change="onchange_journal(journal_id, line_cr_ids, False, partner_id, date, amount, type, company_id, context)"
+                                string="Payment Method"/>
+                        </group>
+                        <group>
+                            <field name="date" invisible="context.get('line_type', False)" on_change="onchange_date(date, currency_id, payment_rate_currency_id, amount, company_id, context)"/>
+                            <field name="reference" invisible="context.get('line_type', False)" string="Payment Ref" placeholder="e.g. 003/10"/>
+                            <field name="name" colspan="2" invisible="context.get('line_type', False)" placeholder="e.g. Invoice SAJ/0042"/>
+                            <field name="company_id" widget="selection" groups="base.group_multi_company"/>
+
+                            <field name="account_id"
+                                widget="selection"
+                                invisible="True"/>
+                            <field name="pre_line" invisible="1"/>
+                            <field name="type" invisible="True"/>
+                        </group>
+                    </group>
+                    <notebook invisible="1">
+                        <page string="Payment Information" groups="base.group_user">
+                        	<label for="line_cr_ids"/>
+                            <field name="line_cr_ids" context="{'journal_id':journal_id, 'type':type, 'partner_id':partner_id}" on_change="onchange_line_ids(line_dr_ids, line_cr_ids, amount, currency_id, type, context)">
+                                <tree string="Invoices and outstanding transactions" editable="bottom" colors="gray:amount==0">
+                                    <field name="move_line_id" context="{'journal_id':parent.journal_id, 'partner_id':parent.partner_id}"
+                                        on_change="onchange_move_line_id(move_line_id)"
+                                        domain="[('account_id.type','in',('receivable','payable')), ('reconcile_id','=', False), ('partner_id','=',parent.partner_id)]"
+                                        required="1"
+                                        groups="account.group_account_user"/>
+                                    <field name="account_id"  groups="base.group_no_one" domain="[('type','=','receivable')]"/>
+                                    <field name="date_original" readonly="1"/>
+                                    <field name="date_due" readonly="1"/>
+                                    <field name="amount_original" readonly="1"/>
+                                    <field name="amount_unreconciled" readonly="1" groups="account.group_account_user"/>
+                                    <field name="reconcile" on_change="onchange_reconcile(reconcile, amount, amount_unreconciled, context)" groups="account.group_account_user"/>
+                                    <field name="amount" sum="Total Allocation" on_change="onchange_amount(amount, amount_unreconciled, context)" string="Allocation"/>
+                                </tree>
+                            </field>
+                            <label for="line_dr_ids" attrs="{'invisible': [('pre_line','=',False)]}"/>
+                            <field name="line_dr_ids" attrs="{'invisible': [('pre_line','=',False)]}" context="{'journal_id':journal_id, 'partner_id':partner_id}" on_change="onchange_line_ids(line_dr_ids, line_cr_ids, amount, currency_id, type, context)">
+                                <tree string="Credits" editable="bottom" colors="gray:amount==0">
+                                    <field name="move_line_id" context="{'journal_id':parent.journal_id, 'partner_id':parent.partner_id}"
+                                        on_change="onchange_move_line_id(move_line_id)"
+                                        domain="[('account_id.type','in',('receivable','payable')), ('reconcile_id','=', False), ('partner_id','=',parent.partner_id)]"
+                                        required="1"/>
+                                    <field name="account_id"  groups="base.group_no_one" domain="[('type','=','receivable')]"/>
+                                    <field name="date_original" readonly="1"/>
+                                    <field name="date_due" readonly="1"/>
+                                    <field name="amount_original" readonly="1"/>
+                                    <field name="amount_unreconciled" readonly="1"/>
+                                    <field name="reconcile" on_change="onchange_reconcile(reconcile, amount, amount_unreconciled, context)"/>
+                                    <field name="amount" sum="Total Allocation" on_change="onchange_amount(amount, amount_unreconciled, context)" string="Allocation"/>
+                                </tree>
+                            </field>
+                            <group col="3">
+                                <group>
+                                    <field name="narration" colspan="2" nolabel="1"/>
+                                </group>
+                                <group col="4" attrs="{'invisible':[('currency_id','=',False),('is_multi_currency','=',False)]}">
+                                    <field name="is_multi_currency" invisible="1"/>
+                                    <field name="payment_rate" required="1" on_change="onchange_rate(payment_rate, amount, currency_id, payment_rate_currency_id, company_id, context)" colspan="3"/>
+                                    <field name="payment_rate_currency_id" colspan="1" nolabel="1" on_change="onchange_payment_rate_currency(currency_id, payment_rate, payment_rate_currency_id, date, amount, company_id, context)" groups="base.group_multi_currency"/>
+                                    <field name="paid_amount_in_company_currency" colspan="4" invisible="1"/>
+                                </group>
+                                <group>
+                                    <field name="writeoff_amount"/>
+                                    <field name="payment_option" required="1"/>
+                                    <field name="writeoff_acc_id"
+                                           attrs="{'invisible':[('payment_option','!=','with_writeoff')], 'required':[('payment_option','=','with_writeoff')]}"
+                                           domain="[('type','=','other')]"/>
+                                    <field name="comment"
+                                           attrs="{'invisible':[('payment_option','!=','with_writeoff')]}"/>
+                                    <field name="analytic_id"
+                                           groups="analytic.group_analytic_accounting"/>
+                                </group>
+                            </group>
+                        </page>
+                    </notebook>
+                    <footer>
+                        <button name="button_proforma_voucher" string="Pay" class="oe_highlight" type="object"/> or
+                        <button string="Cancel" class="oe_link" special="cancel"/>
+                    </footer>
+                </form>
+            </field>
+        </record>
+
+
         <record model="ir.ui.view" id="view_vendor_receipt_form">
             <field name="name">account.voucher.receipt.form</field>
             <field name="model">account.voucher</field>
@@ -302,7 +402,7 @@
                     <field name="state" widget="statusbar" statusbar_visible="draft,posted" statusbar_colors='{"proforma":"blue"}'/>
                 </header>
                 <sheet>
-                    <h1><field name="number"/></h1>
+                    <h1 attrs="{'invisible': [('number','=',False)]}"><field name="number"/></h1>
                     <group>
                         <group>
                             <field name="partner_id" domain="[('customer','=',True)]" required="1" invisible="context.get('line_type', False)" on_change="onchange_partner_id(partner_id, journal_id, amount, currency_id, type, date, context)" string="Customer" context="{'search_default_customer': 1}"/>
@@ -336,14 +436,9 @@
                     </group>
 
                     <notebook>
-<<<<<<< HEAD
                         <page string="Payment Information" groups="base.group_user">
                         	<label for="line_cr_ids"/>
                             <field name="line_cr_ids" context="{'journal_id':journal_id, 'type':type, 'partner_id':partner_id}" on_change="onchange_line_ids(line_dr_ids, line_cr_ids, amount, currency_id, type, context)">
-=======
-                        <page string="Payment Information" groups="base.group_user" invisible="context.get('payment_info', False)">
-                            <field name="line_cr_ids" attrs="{'invisible': [('line_cr_ids','=',False)]}" context="{'journal_id':journal_id, 'type':type, 'partner_id':partner_id}" on_change="onchange_line_ids(line_dr_ids, line_cr_ids, amount, currency_id, type, context)">
->>>>>>> 6cf318cb
                                 <tree string="Invoices and outstanding transactions" editable="bottom" colors="gray:amount==0">
                                     <field name="move_line_id" context="{'journal_id':parent.journal_id, 'partner_id':parent.partner_id}"
                                         on_change="onchange_move_line_id(move_line_id)"
