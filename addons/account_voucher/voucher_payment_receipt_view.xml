--- conflicted
+++ resolved
@@ -267,17 +267,10 @@
                             </field>
                         </page>
                     </notebook>
-<<<<<<< HEAD
-                </sheet>
-                <footer>
-                    <field name="message_ids" widget="mail_thread"/>
-                </footer>
-=======
                     </sheet>
                     <div class="oe_chatter">
                         <field name="message_ids" widget="mail_thread"/>
                     </div>
->>>>>>> 6dac4741
                 </form>
             </field>
         </record>
@@ -325,46 +318,6 @@
                     <field name="state" widget="statusbar" statusbar_visible="draft,posted" statusbar_colors='{"proforma":"blue"}'/>
                 </header>
                 <sheet>
-<<<<<<< HEAD
-                    <div class="oe_title">
-                         <label for="parter_id"  class="oe_edit_only" string="Customer"/>
-                        <h1>
-                            <field name="partner_id" domain="[('customer','=',True)]" required="1" invisible="context.get('line_type', False)" on_change="onchange_partner_id(partner_id, journal_id, amount, currency_id, type, date, context)" string="Customer" context="{'search_default_customer': 1}"/>
-                        </h1> 
-                        <h2>
-                         Pay 
-                        <field name="amount"
-                            invisible="context.get('line_type', False)"
-                            string="Paid Amount"
-                            class="oe_inline"
-                            on_change="onchange_amount(amount, payment_rate, partner_id, journal_id, currency_id, type, date, payment_rate_currency_id, company_id, context)"/>
-                        <field name="currency_id" class="oe_edit_only oe_inline"/>
-                         by
-                        <field name="journal_id"
-                            domain="[('type','in',['bank', 'cash'])]"
-                            invisible="context.get('line_type', False)"
-                            widget="selection"
-                            class="oe_inline"
-                            on_change="onchange_journal(journal_id, line_cr_ids, False, partner_id, date, amount, type, company_id, context)"
-                            string="Payment Method"/>
-                         </h2>
-                    </div>
-                    <group>
-                       <group>
-                          <field name="currency_id" invisible="1"/>
-                          <field name="date" invisible="context.get('line_type', False)" on_change="onchange_date(date, currency_id, payment_rate_currency_id, amount, company_id, context)"/>
-                          <field name="reference" invisible="context.get('line_type', False)" string="Payment Ref" placeholder="003/10"/>
-                        </group>
-                        <group>
-                          <field name="name" colspan="2" invisible="context.get('line_type', False)" placeholder="Invoice SAJ/0042"/>
-                          <field name="company_id" widget="selection" groups="base.group_multi_company"/>
-                          <field name="account_id"
-                            widget="selection"
-                            invisible="True"/>
-                          <field name="pre_line" invisible="1"/>
-                         <field name="type" invisible="True"/>
-                      </group>
-=======
                     <h1><field name="number"/></h1>
                     <group>
                         <group>
@@ -393,9 +346,7 @@
                             <field name="pre_line" invisible="1"/>
                             <field name="type" invisible="True"/>
                         </group>
->>>>>>> 6dac4741
-                    </group>
-
+                    </group>
                     <notebook>
                         <page string="Payment Information">
                             <field name="line_cr_ids" context="{'journal_id':journal_id, 'type':type, 'partner_id':partner_id}" on_change="onchange_line_ids(line_dr_ids, line_cr_ids, amount, currency_id, context)">
@@ -431,27 +382,16 @@
                                 </tree>
                             </field>
                             <group col="3">
-<<<<<<< HEAD
-                               <group>
-                                   <field name="narration"  nolabel="1"  placeholder="Add an internal note"/>
-                               </group>
-                                <group string="Currency Options" attrs="{'invisible':[('currency_id','=',False),('is_multi_currency','=',False)]}">
-=======
                                 <group>
                                     <field name="narration" colspan="2" nolabel="1"/>
                                 </group>
                                 <group col="4" attrs="{'invisible':[('currency_id','=',False),('is_multi_currency','=',False)]}">
->>>>>>> 6dac4741
                                     <field name="is_multi_currency" invisible="1"/>
                                     <field name="payment_rate" required="1" on_change="onchange_rate(payment_rate, amount, currency_id, payment_rate_currency_id, company_id, context)" colspan="3"/>
                                     <field name="payment_rate_currency_id" colspan="1" nolabel="1" on_change="onchange_payment_rate_currency(currency_id, payment_rate, payment_rate_currency_id, date, amount, company_id, context)"/>
                                     <field name="paid_amount_in_company_currency" colspan="4" invisible="1"/>
                                 </group>
-<<<<<<< HEAD
-                                <group string="Payment Options">
-=======
                                 <group>
->>>>>>> 6dac4741
                                     <field name="writeoff_amount"/>
                                     <field name="payment_option" required="1"/>
                                     <field name="writeoff_acc_id"
