# -*- coding: utf-8 -*-
# Part of Odoo. See LICENSE file for full copyright and licensing details.

from . import ir_actions
from . import ir_attachment
from . import ir_http
from . import ir_qweb
from . import ir_qweb_fields
from . import website
from . import ir_rule
from . import ir_ui_view
from . import res_company
from . import res_partner
<<<<<<< HEAD
from . import res_users
from . import res_config_settings
from . import res_users
=======
from . import res_config_settings
>>>>>>> 11994516
<|MERGE_RESOLUTION|>--- conflicted
+++ resolved
@@ -11,10 +11,5 @@
 from . import ir_ui_view
 from . import res_company
 from . import res_partner
-<<<<<<< HEAD
 from . import res_users
-from . import res_config_settings
-from . import res_users
-=======
-from . import res_config_settings
->>>>>>> 11994516
+from . import res_config_settings