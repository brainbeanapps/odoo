# -*- coding: utf-8 -*-
import cStringIO
import datetime
from itertools import islice
import json
import xml.etree.ElementTree as ET

import logging
import re

import werkzeug.utils
import urllib2
import werkzeug.wrappers
from PIL import Image

import openerp
from openerp.addons.web import http
from openerp.http import request, STATIC_CACHE
from openerp.tools import image_save_for_web

logger = logging.getLogger(__name__)

# Completely arbitrary limits
MAX_IMAGE_WIDTH, MAX_IMAGE_HEIGHT = IMAGE_LIMITS = (1024, 768)
LOC_PER_SITEMAP = 45000
SITEMAP_CACHE_TIME = datetime.timedelta(hours=12)

class Website(openerp.addons.web.controllers.main.Home):
    #------------------------------------------------------
    # View
    #------------------------------------------------------
    @http.route('/', type='http', auth="public", website=True)
    def index(self, **kw):
        page = 'homepage'
        try:
            main_menu = request.registry['ir.model.data'].get_object(request.cr, request.uid, 'website', 'main_menu')
        except Exception:
            pass
        else:
            first_menu = main_menu.child_id and main_menu.child_id[0]
            if first_menu:
                if not (first_menu.url.startswith(('/page/', '/?', '/#')) or (first_menu.url=='/')):
                    return request.redirect(first_menu.url)
                if first_menu.url.startswith('/page/'):
                    return request.registry['ir.http'].reroute(first_menu.url)
        return self.page(page)

    #------------------------------------------------------
    # Login - overwrite of the web login so that regular users are redirected to the backend 
    # while portal users are redirected to the frontend by default
    #------------------------------------------------------
    @http.route(website=True, auth="public")
    def web_login(self, redirect=None, *args, **kw):
        r = super(Website, self).web_login(redirect=redirect, *args, **kw)
        if request.params['login_success'] and not redirect:
            if request.registry['res.users'].has_group(request.cr, request.uid, 'base.group_user'):
                redirect = '/web?' + request.httprequest.query_string
            else:
                redirect = '/'
            return http.redirect_with_hash(redirect)
        return r

    @http.route('/page/<page:page>', type='http', auth="public", website=True)
    def page(self, page, **opt):
        values = {
            'path': page,
            'deletable': True, # used to add 'delete this page' in content menu
        }
        # /page/website.XXX --> /page/XXX
        if page.startswith('website.'):
            return request.redirect('/page/' + page[8:], code=301)
        elif '.' not in page:
            page = 'website.%s' % page

        try:
            request.website.get_template(page)
        except ValueError, e:
            # page not found
            if request.website.is_publisher():
                values.pop('deletable')
                page = 'website.page_404'
            else:
                return request.registry['ir.http']._handle_exception(e, 404)

        return request.render(page, values)

    @http.route(['/robots.txt'], type='http', auth="public")
    def robots(self):
        return request.render('website.robots', {'url_root': request.httprequest.url_root}, mimetype='text/plain')

    @http.route('/sitemap.xml', type='http', auth="public", website=True)
    def sitemap_xml_index(self):
        cr, uid, context = request.cr, openerp.SUPERUSER_ID, request.context
        ira = request.registry['ir.attachment']
        iuv = request.registry['ir.ui.view']
        mimetype ='application/xml;charset=utf-8'
        content = None

        def create_sitemap(url, content):
            ira.create(cr, uid, dict(
                datas=content.encode('base64'),
                mimetype=mimetype,
                type='binary',
                name=url,
                url=url,
            ), context=context)

        sitemap = ira.search_read(cr, uid, [('url', '=' , '/sitemap.xml'), ('type', '=', 'binary')], ('datas', 'create_date'), context=context)
        if sitemap:
            # Check if stored version is still valid
            server_format = openerp.tools.misc.DEFAULT_SERVER_DATETIME_FORMAT
            create_date = datetime.datetime.strptime(sitemap[0]['create_date'], server_format)
            delta = datetime.datetime.now() - create_date
            if delta < SITEMAP_CACHE_TIME:
                content = sitemap[0]['datas'].decode('base64')

        if not content:
            # Remove all sitemaps in ir.attachments as we're going to regenerated them
            sitemap_ids = ira.search(cr, uid, [('url', '=like' , '/sitemap%.xml'), ('type', '=', 'binary')], context=context)
            if sitemap_ids:
                ira.unlink(cr, uid, sitemap_ids, context=context)

            pages = 0
            first_page = None
            locs = request.website.enumerate_pages()
            while True:
                start = pages * LOC_PER_SITEMAP
                values = {
                    'locs': islice(locs, start, start + LOC_PER_SITEMAP),
                    'url_root': request.httprequest.url_root[:-1],
                }
                urls = iuv.render(cr, uid, 'website.sitemap_locs', values, context=context)
                if urls.strip():
                    page = iuv.render(cr, uid, 'website.sitemap_xml', dict(content=urls), context=context)
                    if not first_page:
                        first_page = page
                    pages += 1
                    create_sitemap('/sitemap-%d.xml' % pages, page)
                else:
                    break
            if not pages:
                return request.not_found()
            elif pages == 1:
                content = first_page
            else:
                # Sitemaps must be split in several smaller files with a sitemap index
                content = iuv.render(cr, uid, 'website.sitemap_index_xml', dict(
                    pages=range(1, pages + 1),
                    url_root=request.httprequest.url_root,
                ), context=context)
            create_sitemap('/sitemap.xml', content)

        return request.make_response(content, [('Content-Type', mimetype)])

    @http.route('/website/info', type='http', auth="public", website=True)
    def website_info(self):
        try:
            request.website.get_template('website.info').name
        except Exception, e:
            return request.registry['ir.http']._handle_exception(e, 404)
        irm = request.env()['ir.module.module'].sudo()
        apps = irm.search([('state','=','installed'),('application','=',True)])
        modules = irm.search([('state','=','installed'),('application','=',False)])
        values = {
            'apps': apps,
            'modules': modules,
            'version': openerp.service.common.exp_version()
        }
        return request.render('website.info', values)

    #------------------------------------------------------
    # Edit
    #------------------------------------------------------
    @http.route('/website/add/<path:path>', type='http', auth="user", website=True)
    def pagenew(self, path, noredirect=False, add_menu=None):
        xml_id = request.registry['website'].new_page(request.cr, request.uid, path, context=request.context)
        if add_menu:
            request.registry['website.menu'].create(
                request.cr, request.uid, {
                    'name': path,
                    'url': "/page/" + xml_id,
                    'parent_id': request.website.menu_id.id,
                    'website_id': request.website.id,
                }, context=request.context)
        # Reverse action in order to allow shortcut for /page/<website_xml_id>
        url = "/page/" + re.sub(r"^website\.", '', xml_id)

        if noredirect:
            return werkzeug.wrappers.Response(url, mimetype='text/plain')
        return werkzeug.utils.redirect(url + "?enable_editor=1")

    @http.route(['/website/snippets'], type='json', auth="public", website=True)
    def snippets(self):
        return request.website._render('website.snippets')

    @http.route('/website/reset_templates', type='http', auth='user', methods=['POST'], website=True)
    def reset_template(self, templates, redirect='/'):
        templates = request.httprequest.form.getlist('templates')
        modules_to_update = []
        for temp_id in templates:
            view = request.registry['ir.ui.view'].browse(request.cr, request.uid, int(temp_id), context=request.context)
            if view.page:
                continue
            view.model_data_id.write({
                'noupdate': False
            })
            if view.model_data_id.module not in modules_to_update:
                modules_to_update.append(view.model_data_id.module)

        if modules_to_update:
            module_obj = request.registry['ir.module.module']
            module_ids = module_obj.search(request.cr, request.uid, [('name', 'in', modules_to_update)], context=request.context)
            if module_ids:
                module_obj.button_immediate_upgrade(request.cr, request.uid, module_ids, context=request.context)
        return request.redirect(redirect)

    @http.route('/website/customize_template_get', type='json', auth='user', website=True)
<<<<<<< HEAD
    def customize_template_get(self, key, full=False, bundles=False):
        """ Get inherit view's informations of the template ``key``. By default, only
        returns ``customize_show`` templates (which can be active or not), if
        ``full=True`` returns inherit view's informations of the template ``key``.
        ``bundles=True`` returns also the asset bundles
        """
        imd = request.registry['ir.model.data']
        view_model, view_theme_id = imd.get_object_reference(
            request.cr, request.uid, 'website', 'theme')

        user = request.registry['res.users']\
            .browse(request.cr, request.uid, request.uid, request.context)
        user_groups = set(user.groups_id)
        views = request.registry["ir.ui.view"]\
            ._views_get(request.cr, request.uid, key, bundles=bundles, context=dict(request.context or {}, active_test=False))
        done = set()
        result = []
        for v in views:
            if not user_groups.issuperset(v.groups_id):
                continue
            if full or (v.customize_show and v.inherit_id.id != view_theme_id):
                if v.inherit_id not in done:
                    result.append({
                        'name': v.inherit_id.name,
                        'id': v.id,
                        'key': v.key,
                        'inherit_id': v.inherit_id.id,
                        'header': True,
                        'active': False
                    })
                    done.add(v.inherit_id)
                result.append({
                    'name': v.name,
                    'id': v.id,
                    'key': v.key,
                    'inherit_id': v.inherit_id.id,
                    'header': False,
                    'active': v.active,
                })
        return result
=======
    def customize_template_get(self, xml_id, full=False):
        return request.registry["ir.ui.view"].customize_template_get(
            request.cr, request.uid, xml_id, full=full, context=request.context)

>>>>>>> cbb51610

    @http.route('/website/get_view_translations', type='json', auth='public', website=True)
    def get_view_translations(self, xml_id, lang=None):
        lang = lang or request.context.get('lang')
        return request.registry["ir.ui.view"].get_view_translations(
            request.cr, request.uid, xml_id, lang=lang, context=request.context)


    @http.route('/website/set_translations', type='json', auth='public', website=True)
    def set_translations(self, data, lang):
        irt = request.registry.get('ir.translation')
        for view_id, trans in data.items():
            view_id = int(view_id)
            for t in trans:
                initial_content = t['initial_content'].strip()
                new_content = t['new_content'].strip()
                tid = t['translation_id']
                if not tid:
                    old_trans = irt.search_read(
                        request.cr, request.uid,
                        [
                            ('type', '=', 'view'),
                            ('res_id', '=', view_id),
                            ('lang', '=', lang),
                            ('src', '=', initial_content),
                        ])
                    if old_trans:
                        tid = old_trans[0]['id']
                if tid:
                    vals = {'value': new_content}
                    irt.write(request.cr, request.uid, [tid], vals)
                else:
                    new_trans = {
                        'name': 'website',
                        'res_id': view_id,
                        'lang': lang,
                        'type': 'view',
                        'source': initial_content,
                        'value': new_content,
                    }
                    if t.get('gengo_translation'):
                        new_trans['gengo_translation'] = t.get('gengo_translation')
                        new_trans['gengo_comment'] = t.get('gengo_comment')
                    irt.create(request.cr, request.uid, new_trans)
        return True

    @http.route('/website/attach', type='http', auth='user', methods=['POST'], website=True)
    def attach(self, func, upload=None, url=None, disable_optimization=None):
        # the upload argument doesn't allow us to access the files if more than
        # one file is uploaded, as upload references the first file
        # therefore we have to recover the files from the request object
        Attachments = request.registry['ir.attachment']  # registry for the attachment table

        uploads = []
        message = None
        if not upload: # no image provided, storing the link and the image name
            uploads.append({'website_url': url})
            name = url.split("/").pop()                       # recover filename
            attachment_id = Attachments.create(request.cr, request.uid, {
                'name':name,
                'type': 'url',
                'url': url,
                'res_model': 'ir.ui.view',
            }, request.context)
        else:                                                  # images provided
            try:
                attachment_ids = []
                for c_file in request.httprequest.files.getlist('upload'):
                    image_data = c_file.read()
                    image = Image.open(cStringIO.StringIO(image_data))
                    w, h = image.size
                    if w*h > 42e6: # Nokia Lumia 1020 photo resolution
                        raise ValueError(
                            u"Image size excessive, uploaded images must be smaller "
                            u"than 42 million pixel")

                    if not disable_optimization and image.format in ('PNG', 'JPEG'):
                        image_data = image_save_for_web(image)

                    attachment_id = Attachments.create(request.cr, request.uid, {
                        'name': c_file.filename,
                        'datas': image_data.encode('base64'),
                        'datas_fname': c_file.filename,
                        'res_model': 'ir.ui.view',
                    }, request.context)
                    attachment_ids.append(attachment_id)

                uploads = Attachments.read(
                    request.cr, request.uid, attachment_ids, ['website_url'],
                    context=request.context)
            except Exception, e:
                logger.exception("Failed to upload image to attachment")
                message = unicode(e)

        return """<script type='text/javascript'>
            window.parent['%s'](%s, %s);
        </script>""" % (func, json.dumps(uploads), json.dumps(message))

    @http.route(['/website/publish'], type='json', auth="public", website=True)
    def publish(self, id, object):
        _id = int(id)
        _object = request.registry[object]
        obj = _object.browse(request.cr, request.uid, _id)

        values = {}
        if 'website_published' in _object._fields:
            values['website_published'] = not obj.website_published
        _object.write(request.cr, request.uid, [_id],
                      values, context=request.context)

        obj = _object.browse(request.cr, request.uid, _id)
        return bool(obj.website_published)

    @http.route(['/website/seo_suggest/<keywords>'], type='http', auth="public", website=True)
    def seo_suggest(self, keywords):
        url = "http://google.com/complete/search"
        try:
            req = urllib2.Request("%s?%s" % (url, werkzeug.url_encode({
                'ie': 'utf8', 'oe': 'utf8', 'output': 'toolbar', 'q': keywords})))
            request = urllib2.urlopen(req)
        except (urllib2.HTTPError, urllib2.URLError):
            return []
        xmlroot = ET.fromstring(request.read())
        return json.dumps([sugg[0].attrib['data'] for sugg in xmlroot if len(sugg) and sugg[0].attrib['data']])

    #------------------------------------------------------
    # Themes
    #------------------------------------------------------

    def get_view_ids(self, xml_ids):
        ids = []
        imd = request.registry['ir.model.data']
        for xml_id in xml_ids:
            if "." in xml_id:
                xml = xml_id.split(".")
                view_model, id = imd.get_object_reference(request.cr, request.uid, xml[0], xml[1])
            else:
                id = int(xml_id)
            ids.append(id)
        return ids

    @http.route(['/website/theme_customize_get'], type='json', auth="public", website=True)
    def theme_customize_get(self, xml_ids):
        view = request.registry["ir.ui.view"]
        enable = []
        disable = []
        ids = self.get_view_ids(xml_ids)
        context = dict(request.context or {}, active_test=True)
        for v in view.browse(request.cr, request.uid, ids, context=context):
            if v.active:
                enable.append(v.xml_id)
            else:
                disable.append(v.xml_id)
        return [enable, disable]

    @http.route(['/website/theme_customize'], type='json', auth="public", website=True)
    def theme_customize(self, enable, disable):
        """ enable or Disable lists of ``xml_id`` of the inherit templates
        """
        cr, uid, context, pool = request.cr, request.uid, request.context, request.registry
        view = pool["ir.ui.view"]
        context = dict(request.context or {}, active_test=True)

        def set_active(ids, active):
            if ids:
                view.write(cr, uid, self.get_view_ids(ids), {'active': active}, context=context)

        set_active(disable, False)
        set_active(enable, True)

        return True

    @http.route(['/website/theme_customize_reload'], type='http', auth="public", website=True)
    def theme_customize_reload(self, href, enable, disable):
        self.theme_customize(enable and enable.split(",") or [],disable and disable.split(",") or [])
        return request.redirect(href + ("&theme=true" if "#" in href else "#theme=true"))

    @http.route(['/website/multi_render'], type='json', auth="public", website=True)
    def multi_render(self, ids_or_xml_ids, values=None):
        res = {}
        for id_or_xml_id in ids_or_xml_ids:
            res[id_or_xml_id] = request.env["ir.ui.view"].render(id_or_xml_id, values=values, engine='ir.qweb')
        return res

    #------------------------------------------------------
    # Helpers
    #------------------------------------------------------
    @http.route(['/website/kanban'], type='http', auth="public", methods=['POST'], website=True)
    def kanban(self, **post):
        return request.website.kanban_col(**post)

    def placeholder(self, response):
        return request.registry['website']._image_placeholder(response)

    @http.route([
        '/website/image',
        '/website/image/<xmlid>',
        '/website/image/<xmlid>/<field>',
        '/website/image/<model>/<id>/<field>',
        '/website/image/<model>/<id>/<field>/<int:max_width>x<int:max_height>'
        ], auth="public", website=True)
    def website_image(self, model=None, id=None, field=None, xmlid=None, max_width=None, max_height=None):
        """ Fetches the requested field and ensures it does not go above
        (max_width, max_height), resizing it if necessary.

        If the record is not found or does not have the requested field,
        returns a placeholder image via :meth:`~.placeholder`.

        Sets and checks conditional response parameters:
        * :mailheader:`ETag` is always set (and checked)
        * :mailheader:`Last-Modified is set iif the record has a concurrency
          field (``__last_update``)

        The requested field is assumed to be base64-encoded image data in
        all cases.

        xmlid can be used to load the image. But the field image must by base64-encoded
        """
        if xmlid and "." in xmlid:
            try:
                record = request.env.ref(xmlid)
                model, id = record._name, record.id
            except:
                raise werkzeug.exceptions.NotFound()
            if model == 'ir.attachment' and not field:
                if record.sudo().type == "url":
                    field = "url"
                else:
                    field = "datas"

        if not model or not id or not field:
            raise werkzeug.exceptions.NotFound()

        try:
            idsha = str(id).split('_')
            id = idsha[0]
            response = werkzeug.wrappers.Response()
            return request.registry['website']._image(
                request.cr, request.uid, model, id, field, response, max_width, max_height,
                cache=STATIC_CACHE if len(idsha) > 1 else None)
        except Exception:
            logger.exception("Cannot render image field %r of record %s[%s] at size(%s,%s)",
                             field, model, id, max_width, max_height)
            response = werkzeug.wrappers.Response()
            return self.placeholder(response)

    #------------------------------------------------------
    # Server actions
    #------------------------------------------------------
    @http.route('/website/action/<path_or_xml_id_or_id>', type='http', auth="public", website=True)
    def actions_server(self, path_or_xml_id_or_id, **post):
        cr, uid, context = request.cr, request.uid, request.context
        res, action_id, action = None, None, None
        ServerActions = request.registry['ir.actions.server']

        # find the action_id: either an xml_id, the path, or an ID
        if isinstance(path_or_xml_id_or_id, basestring) and '.' in path_or_xml_id_or_id:
            action_id = request.registry['ir.model.data'].xmlid_to_res_id(request.cr, request.uid, path_or_xml_id_or_id, raise_if_not_found=False)
        if not action_id:
            action_ids = ServerActions.search(cr, uid, [('website_path', '=', path_or_xml_id_or_id), ('website_published', '=', True)], context=context)
            action_id = action_ids and action_ids[0] or None
        if not action_id:
            try:
                action_id = int(path_or_xml_id_or_id)
            except ValueError:
                pass

        # check it effectively exists
        if action_id:
            action_ids = ServerActions.exists(cr, uid, [action_id], context=context)
            action_id = action_ids and action_ids[0] or None
        # run it, return only if we got a Response object
        if action_id:
            action = ServerActions.browse(cr, uid, action_id, context=context)
            if action.state == 'code' and action.website_published:
                action_res = ServerActions.run(cr, uid, [action_id], context=context)
                if isinstance(action_res, werkzeug.wrappers.Response):
                    res = action_res
        if res:
            return res
        return request.redirect('/')

    #------------------------------------------------------
    # Backend html field
    #------------------------------------------------------
    @http.route('/website/field/html', type='http', auth="public", website=True)
    def FieldTextHtml(self, model=None, res_id=None, field=None, callback=None, **kwargs):
        record = None
        if model and res_id:
            res_id = int(res_id)
            record = request.registry[model].browse(request.cr, request.uid, res_id, request.context)

        datarecord = json.loads(kwargs['datarecord'])
        kwargs.update({
            'content': record and getattr(record, field) or "",
            'model': model,
            'res_id': res_id,
            'field': field,
            'datarecord': datarecord
        })
        return request.website.render(kwargs.get("template") or "website.FieldTextHtml", kwargs)<|MERGE_RESOLUTION|>--- conflicted
+++ resolved
@@ -215,60 +215,21 @@
         return request.redirect(redirect)
 
     @http.route('/website/customize_template_get', type='json', auth='user', website=True)
-<<<<<<< HEAD
     def customize_template_get(self, key, full=False, bundles=False):
         """ Get inherit view's informations of the template ``key``. By default, only
         returns ``customize_show`` templates (which can be active or not), if
         ``full=True`` returns inherit view's informations of the template ``key``.
         ``bundles=True`` returns also the asset bundles
         """
-        imd = request.registry['ir.model.data']
-        view_model, view_theme_id = imd.get_object_reference(
-            request.cr, request.uid, 'website', 'theme')
-
-        user = request.registry['res.users']\
-            .browse(request.cr, request.uid, request.uid, request.context)
-        user_groups = set(user.groups_id)
-        views = request.registry["ir.ui.view"]\
-            ._views_get(request.cr, request.uid, key, bundles=bundles, context=dict(request.context or {}, active_test=False))
-        done = set()
-        result = []
-        for v in views:
-            if not user_groups.issuperset(v.groups_id):
-                continue
-            if full or (v.customize_show and v.inherit_id.id != view_theme_id):
-                if v.inherit_id not in done:
-                    result.append({
-                        'name': v.inherit_id.name,
-                        'id': v.id,
-                        'key': v.key,
-                        'inherit_id': v.inherit_id.id,
-                        'header': True,
-                        'active': False
-                    })
-                    done.add(v.inherit_id)
-                result.append({
-                    'name': v.name,
-                    'id': v.id,
-                    'key': v.key,
-                    'inherit_id': v.inherit_id.id,
-                    'header': False,
-                    'active': v.active,
-                })
-        return result
-=======
-    def customize_template_get(self, xml_id, full=False):
         return request.registry["ir.ui.view"].customize_template_get(
-            request.cr, request.uid, xml_id, full=full, context=request.context)
-
->>>>>>> cbb51610
+            request.cr, request.uid, key, full=full, bundles=bundles,
+            context=request.context)
 
     @http.route('/website/get_view_translations', type='json', auth='public', website=True)
     def get_view_translations(self, xml_id, lang=None):
         lang = lang or request.context.get('lang')
         return request.registry["ir.ui.view"].get_view_translations(
             request.cr, request.uid, xml_id, lang=lang, context=request.context)
-
 
     @http.route('/website/set_translations', type='json', auth='public', website=True)
     def set_translations(self, data, lang):
