--- conflicted
+++ resolved
@@ -1,10 +1,5 @@
 # -*- coding: utf-8 -*-
 # Part of Odoo. See LICENSE file for full copyright and licensing details.
-<<<<<<< HEAD
-=======
-from werkzeug.exceptions import NotFound, Forbidden
->>>>>>> 877e7098
-
 from odoo import http
 from odoo.http import request
 
