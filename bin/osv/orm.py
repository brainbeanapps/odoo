# -*- coding: utf-8 -*-
##############################################################################
#
#    OpenERP, Open Source Management Solution
#    Copyright (C) 2004-2009 Tiny SPRL (<http://tiny.be>).
#
#    This program is free software: you can redistribute it and/or modify
#    it under the terms of the GNU Affero General Public License as
#    published by the Free Software Foundation, either version 3 of the
#    License, or (at your option) any later version.
#
#    This program is distributed in the hope that it will be useful,
#    but WITHOUT ANY WARRANTY; without even the implied warranty of
#    MERCHANTABILITY or FITNESS FOR A PARTICULAR PURPOSE.  See the
#    GNU Affero General Public License for more details.
#
#    You should have received a copy of the GNU Affero General Public License
#    along with this program.  If not, see <http://www.gnu.org/licenses/>.
#
##############################################################################

#
# Object relationnal mapping to postgresql module
#    . Hierarchical structure
#    . Constraints consistency, validations
#    . Object meta Data depends on its status
#    . Optimised processing by complex query (multiple actions at once)
#    . Default fields value
#    . Permissions optimisation
#    . Persistant object: DB postgresql
#    . Datas conversions
#    . Multi-level caching system
#    . 2 different inheritancies
#    . Fields:
#         - classicals (varchar, integer, boolean, ...)
#         - relations (one2many, many2one, many2many)
#         - functions
#
#
import calendar
import copy
import datetime
import logging
import warnings
import operator
import pickle
import re
import time
import traceback
import types

import netsvc
from lxml import etree
from tools.config import config
from tools.translate import _

import fields
from query import Query
import tools
from tools.safe_eval import safe_eval as eval

# List of etree._Element subclasses that we choose to ignore when parsing XML.
from tools import SKIPPED_ELEMENT_TYPES

regex_order = re.compile('^(([a-z0-9_]+|"[a-z0-9_]+")( *desc| *asc)?( *, *|))+$', re.I)

POSTGRES_CONFDELTYPES = {
    'RESTRICT': 'r',
    'NO ACTION': 'a',
    'CASCADE': 'c',
    'SET NULL': 'n',
    'SET DEFAULT': 'd',
}

def last_day_of_current_month():
    today = datetime.date.today()
    last_day = str(calendar.monthrange(today.year, today.month)[1])
    return time.strftime('%Y-%m-' + last_day)

def intersect(la, lb):
    return filter(lambda x: x in lb, la)

class except_orm(Exception):
    def __init__(self, name, value):
        self.name = name
        self.value = value
        self.args = (name, value)

class BrowseRecordError(Exception):
    pass

# Readonly python database object browser
class browse_null(object):

    def __init__(self):
        self.id = False

    def __getitem__(self, name):
        return None

    def __getattr__(self, name):
        return None  # XXX: return self ?

    def __int__(self):
        return False

    def __str__(self):
        return ''

    def __nonzero__(self):
        return False

    def __unicode__(self):
        return u''


#
# TODO: execute an object method on browse_record_list
#
class browse_record_list(list):

    def __init__(self, lst, context=None):
        if not context:
            context = {}
        super(browse_record_list, self).__init__(lst)
        self.context = context


class browse_record(object):
    logger = netsvc.Logger()

    def __init__(self, cr, uid, id, table, cache, context=None, list_class=None, fields_process=None):
        '''
        table : the object (inherited from orm)
        context : dictionary with an optional context
        '''
        if fields_process is None:
            fields_process = {}
        if context is None:
            context = {}
        self._list_class = list_class or browse_record_list
        self._cr = cr
        self._uid = uid
        self._id = id
        self._table = table
        self._table_name = self._table._name
        self.__logger = logging.getLogger(
            'osv.browse_record.' + self._table_name)
        self._context = context
        self._fields_process = fields_process

        cache.setdefault(table._name, {})
        self._data = cache[table._name]

        if not (id and isinstance(id, (int, long,))):
            raise BrowseRecordError(_('Wrong ID for the browse record, got %r, expected an integer.') % (id,))
#        if not table.exists(cr, uid, id, context):
#            raise BrowseRecordError(_('Object %s does not exists') % (self,))

        if id not in self._data:
            self._data[id] = {'id': id}

        self._cache = cache

    def __getitem__(self, name):
        if name == 'id':
            return self._id

        if name not in self._data[self._id]:
            # build the list of fields we will fetch

            # fetch the definition of the field which was asked for
            if name in self._table._columns:
                col = self._table._columns[name]
            elif name in self._table._inherit_fields:
                col = self._table._inherit_fields[name][2]
            elif hasattr(self._table, str(name)):
                attr = getattr(self._table, name)

                if isinstance(attr, (types.MethodType, types.LambdaType, types.FunctionType)):
                    return lambda *args, **argv: attr(self._cr, self._uid, [self._id], *args, **argv)
                else:
                    return attr
            else:
                self.logger.notifyChannel("browse_record", netsvc.LOG_WARNING,
                    "Field '%s' does not exist in object '%s': \n%s" % (
                        name, self, ''.join(traceback.format_exc())))
                raise KeyError("Field '%s' does not exist in object '%s'" % (
                    name, self))

            # if the field is a classic one or a many2one, we'll fetch all classic and many2one fields
            if col._prefetch:
                # gen the list of "local" (ie not inherited) fields which are classic or many2one
                fields_to_fetch = filter(lambda x: x[1]._classic_write, self._table._columns.items())
                # gen the list of inherited fields
                inherits = map(lambda x: (x[0], x[1][2]), self._table._inherit_fields.items())
                # complete the field list with the inherited fields which are classic or many2one
                fields_to_fetch += filter(lambda x: x[1]._classic_write, inherits)
            # otherwise we fetch only that field
            else:
                fields_to_fetch = [(name, col)]
            ids = filter(lambda id: name not in self._data[id], self._data.keys())
            # read the results
            field_names = map(lambda x: x[0], fields_to_fetch)
            field_values = self._table.read(self._cr, self._uid, ids, field_names, context=self._context, load="_classic_write")
            if self._fields_process:
                lang = self._context.get('lang', 'en_US') or 'en_US'
                lang_obj_ids = self.pool.get('res.lang').search(self._cr, self._uid, [('code', '=', lang)])
                if not lang_obj_ids:
                    raise Exception(_('Language with code "%s" is not defined in your system !\nDefine it through the Administration menu.') % (lang,))
                lang_obj = self.pool.get('res.lang').browse(self._cr, self._uid, lang_obj_ids[0])

                for field_name, field_column in fields_to_fetch:
                    if field_column._type in self._fields_process:
                        for result_line in field_values:
                            result_line[field_name] = self._fields_process[field_column._type](result_line[field_name])
                            if result_line[field_name]:
                                result_line[field_name].set_value(self._cr, self._uid, result_line[field_name], self, field_column, lang_obj)

            if not field_values:
                # Where did those ids come from? Perhaps old entries in ir_model_dat?
                self.__logger.warn("No field_values found for ids %s in %s", ids, self)
                raise KeyError('Field %s not found in %s'%(name, self))
            # create browse records for 'remote' objects
            for result_line in field_values:
                new_data = {}
                for field_name, field_column in fields_to_fetch:
                    if field_column._type in ('many2one', 'one2one'):
                        if result_line[field_name]:
                            obj = self._table.pool.get(field_column._obj)
                            if isinstance(result_line[field_name], (list, tuple)):
                                value = result_line[field_name][0]
                            else:
                                value = result_line[field_name]
                            if value:
                                # FIXME: this happen when a _inherits object
                                #        overwrite a field of it parent. Need
                                #        testing to be sure we got the right
                                #        object and not the parent one.
                                if not isinstance(value, browse_record):
                                    new_data[field_name] = browse_record(self._cr,
                                        self._uid, value, obj, self._cache,
                                        context=self._context,
                                        list_class=self._list_class,
                                        fields_process=self._fields_process)
                                else:
                                    new_data[field_name] = value
                            else:
                                new_data[field_name] = browse_null()
                        else:
                            new_data[field_name] = browse_null()
                    elif field_column._type in ('one2many', 'many2many') and len(result_line[field_name]):
                        new_data[field_name] = self._list_class([browse_record(self._cr, self._uid, id, self._table.pool.get(field_column._obj), self._cache, context=self._context, list_class=self._list_class, fields_process=self._fields_process) for id in result_line[field_name]], self._context)
                    elif field_column._type in ('reference'):
                        if result_line[field_name]:
                            if isinstance(result_line[field_name], browse_record):
                                new_data[field_name] = result_line[field_name]
                            else:
                                ref_obj, ref_id = result_line[field_name].split(',')
                                ref_id = long(ref_id)
                                if ref_id:
                                    obj = self._table.pool.get(ref_obj)
                                    new_data[field_name] = browse_record(self._cr, self._uid, ref_id, obj, self._cache, context=self._context, list_class=self._list_class, fields_process=self._fields_process)
                                else:
                                    new_data[field_name] = browse_null()
                        else:
                            new_data[field_name] = browse_null()
                    else:
                        new_data[field_name] = result_line[field_name]
                self._data[result_line['id']].update(new_data)

        if not name in self._data[self._id]:
            #how did this happen?
            self.logger.notifyChannel("browse_record", netsvc.LOG_ERROR,
                    "Fields to fetch: %s, Field values: %s"%(field_names, field_values))
            self.logger.notifyChannel("browse_record", netsvc.LOG_ERROR,
                    "Cached: %s, Table: %s"%(self._data[self._id], self._table))
            raise KeyError(_('Unknown attribute %s in %s ') % (name, self))
        return self._data[self._id][name]

    def __getattr__(self, name):
        try:
            return self[name]
        except KeyError, e:
            raise AttributeError(e)

    def __contains__(self, name):
        return (name in self._table._columns) or (name in self._table._inherit_fields) or hasattr(self._table, name)

    def __hasattr__(self, name):
        return name in self

    def __int__(self):
        return self._id

    def __str__(self):
        return "browse_record(%s, %d)" % (self._table_name, self._id)

    def __eq__(self, other):
        if not isinstance(other, browse_record):
            return False
        return (self._table_name, self._id) == (other._table_name, other._id)

    def __ne__(self, other):
        if not isinstance(other, browse_record):
            return True
        return (self._table_name, self._id) != (other._table_name, other._id)

    # we need to define __unicode__ even though we've already defined __str__
    # because we have overridden __getattr__
    def __unicode__(self):
        return unicode(str(self))

    def __hash__(self):
        return hash((self._table_name, self._id))

    __repr__ = __str__


def get_pg_type(f):
    '''
    returns a tuple
    (type returned by postgres when the column was created, type expression to create the column)
    '''

    type_dict = {
            fields.boolean: 'bool',
            fields.integer: 'int4',
            fields.integer_big: 'int8',
            fields.text: 'text',
            fields.date: 'date',
            fields.time: 'time',
            fields.datetime: 'timestamp',
            fields.binary: 'bytea',
            fields.many2one: 'int4',
            }
    if type(f) in type_dict:
        f_type = (type_dict[type(f)], type_dict[type(f)])
    elif isinstance(f, fields.float):
        if f.digits:
            f_type = ('numeric', 'NUMERIC')
        else:
            f_type = ('float8', 'DOUBLE PRECISION')
    elif isinstance(f, (fields.char, fields.reference)):
        f_type = ('varchar', 'VARCHAR(%d)' % (f.size,))
    elif isinstance(f, fields.selection):
        if isinstance(f.selection, list) and isinstance(f.selection[0][0], (str, unicode)):
            f_size = reduce(lambda x, y: max(x, len(y[0])), f.selection, f.size or 16)
        elif isinstance(f.selection, list) and isinstance(f.selection[0][0], int):
            f_size = -1
        else:
            f_size = getattr(f, 'size', None) or 16

        if f_size == -1:
            f_type = ('int4', 'INTEGER')
        else:
            f_type = ('varchar', 'VARCHAR(%d)' % f_size)
    elif isinstance(f, fields.function) and eval('fields.'+(f._type), globals()) in type_dict:
        t = eval('fields.'+(f._type), globals())
        f_type = (type_dict[t], type_dict[t])
    elif isinstance(f, fields.function) and f._type == 'float':
        if f.digits:
            f_type = ('numeric', 'NUMERIC')
        else:
            f_type = ('float8', 'DOUBLE PRECISION')
    elif isinstance(f, fields.function) and f._type == 'selection':
        f_type = ('text', 'text')
    elif isinstance(f, fields.function) and f._type == 'char':
        f_type = ('varchar', 'VARCHAR(%d)' % (f.size))
    else:
        logger = netsvc.Logger()
        logger.notifyChannel("init", netsvc.LOG_WARNING, '%s type not supported!' % (type(f)))
        f_type = None
    return f_type


class orm_template(object):
    _name = None
    _columns = {}
    _constraints = []
    _defaults = {}
    _rec_name = 'name'
    _parent_name = 'parent_id'
    _parent_store = False
    _parent_order = False
    _date_name = 'date'
    _order = 'id'
    _sequence = None
    _description = None
    _inherits = {}
    _table = None
    _invalids = set()
    _log_create = False

    CONCURRENCY_CHECK_FIELD = '__last_update'
    def log(self, cr, uid, id, message, secondary=False, context=None):
        return self.pool.get('res.log').create(cr, uid,
                {
                    'name': message,
                    'res_model': self._name,
                    'secondary': secondary,
                    'res_id': id,
                },
                context=context
        )

    def view_init(self, cr, uid, fields_list, context=None):
        """Override this method to do specific things when a view on the object is opened."""
        pass

    def read_group(self, cr, uid, domain, fields, groupby, offset=0, limit=None, context=None, orderby=False):
        raise NotImplementedError(_('The read_group method is not implemented on this object !'))

    def _field_create(self, cr, context=None):
        if context is None:
            context = {}
        cr.execute("SELECT id FROM ir_model WHERE model=%s", (self._name,))
        if not cr.rowcount:
            cr.execute('SELECT nextval(%s)', ('ir_model_id_seq',))
            model_id = cr.fetchone()[0]
            cr.execute("INSERT INTO ir_model (id,model, name, info,state) VALUES (%s, %s, %s, %s, %s)", (model_id, self._name, self._description, self.__doc__, 'base'))
        else:
            model_id = cr.fetchone()[0]
        if 'module' in context:
            name_id = 'model_'+self._name.replace('.', '_')
            cr.execute('select * from ir_model_data where name=%s and res_id=%s and module=%s', (name_id, model_id, context['module']))
            if not cr.rowcount:
                cr.execute("INSERT INTO ir_model_data (name,date_init,date_update,module,model,res_id) VALUES (%s, now(), now(), %s, %s, %s)", \
                    (name_id, context['module'], 'ir.model', model_id)
                )

        cr.commit()

        cr.execute("SELECT * FROM ir_model_fields WHERE model=%s", (self._name,))
        cols = {}
        for rec in cr.dictfetchall():
            cols[rec['name']] = rec

        for (k, f) in self._columns.items():
            vals = {
                'model_id': model_id,
                'model': self._name,
                'name': k,
                'field_description': f.string.replace("'", " "),
                'ttype': f._type,
                'relation': f._obj or '',
                'view_load': (f.view_load and 1) or 0,
                'select_level': tools.ustr(f.select or 0),
                'readonly': (f.readonly and 1) or 0,
                'required': (f.required and 1) or 0,
                'selectable': (f.selectable and 1) or 0,
                'relation_field': (f._type=='one2many' and isinstance(f, fields.one2many)) and f._fields_id or '',
            }
            # When its a custom field,it does not contain f.select
            if context.get('field_state', 'base') == 'manual':
                if context.get('field_name', '') == k:
                    vals['select_level'] = context.get('select', '0')
                #setting value to let the problem NOT occur next time
                elif k in cols:
                    vals['select_level'] = cols[k]['select_level']

            if k not in cols:
                cr.execute('select nextval(%s)', ('ir_model_fields_id_seq',))
                id = cr.fetchone()[0]
                vals['id'] = id
                cr.execute("""INSERT INTO ir_model_fields (
                    id, model_id, model, name, field_description, ttype,
                    relation,view_load,state,select_level,relation_field
                ) VALUES (
                    %s,%s,%s,%s,%s,%s,%s,%s,%s,%s,%s
                )""", (
                    id, vals['model_id'], vals['model'], vals['name'], vals['field_description'], vals['ttype'],
                     vals['relation'], bool(vals['view_load']), 'base',
                    vals['select_level'], vals['relation_field']
                ))
                if 'module' in context:
                    name1 = 'field_' + self._table + '_' + k
                    cr.execute("select name from ir_model_data where name=%s", (name1,))
                    if cr.fetchone():
                        name1 = name1 + "_" + str(id)
                    cr.execute("INSERT INTO ir_model_data (name,date_init,date_update,module,model,res_id) VALUES (%s, now(), now(), %s, %s, %s)", \
                        (name1, context['module'], 'ir.model.fields', id)
                    )
            else:
                for key, val in vals.items():
                    if cols[k][key] != vals[key]:
                        cr.execute('update ir_model_fields set field_description=%s where model=%s and name=%s', (vals['field_description'], vals['model'], vals['name']))
                        cr.commit()
                        cr.execute("""UPDATE ir_model_fields SET
                            model_id=%s, field_description=%s, ttype=%s, relation=%s,
                            view_load=%s, select_level=%s, readonly=%s ,required=%s, selectable=%s, relation_field=%s
                        WHERE
                            model=%s AND name=%s""", (
                                vals['model_id'], vals['field_description'], vals['ttype'],
                                vals['relation'], bool(vals['view_load']),
                                vals['select_level'], bool(vals['readonly']), bool(vals['required']), bool(vals['selectable']), vals['relation_field'], vals['model'], vals['name']
                            ))
                        break
        cr.commit()

    def _auto_init(self, cr, context=None):
        self._field_create(cr, context=context)

    def __init__(self, cr):
        if not self._name and not hasattr(self, '_inherit'):
            name = type(self).__name__.split('.')[0]
            msg = "The class %s has to have a _name attribute" % name

            logger = netsvc.Logger()
            logger.notifyChannel('orm', netsvc.LOG_ERROR, msg)
            raise except_orm('ValueError', msg)

        if not self._description:
            self._description = self._name
        if not self._table:
            self._table = self._name.replace('.', '_')

    def browse(self, cr, uid, select, context=None, list_class=None, fields_process=None):
        """Fetch records as objects allowing to use dot notation to browse fields and relations

        :param cr: database cursor
        :param user: current user id
        :param select: id or list of ids
        :param context: context arguments, like lang, time zone
        :rtype: object or list of objects requested

        """
        self._list_class = list_class or browse_record_list
        cache = {}
        # need to accepts ints and longs because ids coming from a method
        # launched by button in the interface have a type long...
        if isinstance(select, (int, long)):
            return browse_record(cr, uid, select, self, cache, context=context, list_class=self._list_class, fields_process=fields_process)
        elif isinstance(select, list):
            return self._list_class([browse_record(cr, uid, id, self, cache, context=context, list_class=self._list_class, fields_process=fields_process) for id in select], context=context)
        else:
            return browse_null()

    def __export_row(self, cr, uid, row, fields, context=None):
        if context is None:
            context = {}

        def check_type(field_type):
            if field_type == 'float':
                return 0.0
            elif field_type == 'integer':
                return 0
            elif field_type == 'boolean':
                return False
            return ''

        def selection_field(in_field):
            col_obj = self.pool.get(in_field.keys()[0])
            if f[i] in col_obj._columns.keys():
                return  col_obj._columns[f[i]]
            elif f[i] in col_obj._inherits.keys():
                selection_field(col_obj._inherits)
            else:
                return False

        lines = []
        data = map(lambda x: '', range(len(fields)))
        done = []
        for fpos in range(len(fields)):
            f = fields[fpos]
            if f:
                r = row
                i = 0
                while i < len(f):
                    if f[i] == '.id':
                        r = r['id']
                    elif f[i] == 'id':
                        model_data = self.pool.get('ir.model.data')
                        data_ids = model_data.search(cr, uid, [('model', '=', r._table_name), ('res_id', '=', r['id'])])
                        if len(data_ids):
                            d = model_data.read(cr, uid, data_ids, ['name', 'module'])[0]
                            if d['module']:
                                r = '%s.%s' % (d['module'], d['name'])
                            else:
                                r = d['name']
                        else:
                            break
                    else:
                        r = r[f[i]]
                        # To display external name of selection field when its exported
                        cols = False
                        if f[i] in self._columns.keys():
                            cols = self._columns[f[i]]
                        elif f[i] in self._inherit_fields.keys():
                            cols = selection_field(self._inherits)
                        if cols and cols._type == 'selection':
                            sel_list = cols.selection
                            if r and type(sel_list) == type([]):
                                r = [x[1] for x in sel_list if r==x[0]]
                                r = r and r[0] or False
                    if not r:
                        if f[i] in self._columns:
                            r = check_type(self._columns[f[i]]._type)
                        elif f[i] in self._inherit_fields:
                            r = check_type(self._inherit_fields[f[i]][2]._type)
                        data[fpos] = r or False
                        break
                    if isinstance(r, (browse_record_list, list)):
                        first = True
                        fields2 = map(lambda x: (x[:i+1]==f[:i+1] and x[i+1:]) \
                                or [], fields)
                        if fields2 in done:
                            if [x for x in fields2 if x]:
                                break
                        done.append(fields2)
                        for row2 in r:
                            lines2 = self.__export_row(cr, uid, row2, fields2,
                                    context)
                            if first:
                                for fpos2 in range(len(fields)):
                                    if lines2 and lines2[0][fpos2]:
                                        data[fpos2] = lines2[0][fpos2]
                                if not data[fpos]:
                                    dt = ''
                                    for rr in r:
                                        if isinstance(rr.name, browse_record):
                                            rr = rr.name
                                        rr_name = self.pool.get(rr._table_name).name_get(cr, uid, [rr.id], context=context)
                                        rr_name = rr_name and rr_name[0] and rr_name[0][1] or ''
                                        dt += tools.ustr(rr_name or '') + ','
                                    data[fpos] = dt[:-1]
                                    break
                                lines += lines2[1:]
                                first = False
                            else:
                                lines += lines2
                        break
                    i += 1
                if i == len(f):
                    if isinstance(r, browse_record):
                        r = self.pool.get(r._table_name).name_get(cr, uid, [r.id], context=context)
                        r = r and r[0] and r[0][1] or ''
                    data[fpos] = tools.ustr(r or '')
        return [data] + lines

    def export_data(self, cr, uid, ids, fields_to_export, context=None):
        """
        Export fields for selected objects

        :param cr: database cursor
        :param uid: current user id
        :param ids: list of ids
        :param fields_to_export: list of fields
        :param context: context arguments, like lang, time zone
        :rtype: dictionary with a *datas* matrix

        This method is used when exporting data via client menu

        """
        if context is None:
            context = {}
        cols = self._columns.copy()
        for f in self._inherit_fields:
            cols.update({f: self._inherit_fields[f][2]})
        def fsplit(x):
            if x=='.id': return [x]
            return x.replace(':id','/id').replace('.id','/.id').split('/')
        fields_to_export = map(fsplit, fields_to_export)
        fields_export = fields_to_export + []
        warning = ''
        warning_fields = []
        datas = []
        for row in self.browse(cr, uid, ids, context):
            datas += self.__export_row(cr, uid, row, fields_to_export, context)
        return {'datas': datas}

    def import_data(self, cr, uid, fields, datas, mode='init', current_module='', noupdate=False, context=None, filename=None):
        """
        Import given data in given module

        :param cr: database cursor
        :param uid: current user id
        :param fields: list of fields
        :param data: data to import
        :param mode: 'init' or 'update' for record creation
        :param current_module: module name
        :param noupdate: flag for record creation
        :param context: context arguments, like lang, time zone,
        :param filename: optional file to store partial import state for recovery
        :rtype: tuple

        This method is used when importing data via client menu.

        Example of fields to import for a sale.order::

            .id,                         (=database_id)
            partner_id,                  (=name_search)
            order_line/.id,              (=database_id)
            order_line/name,
            order_line/product_id/id,    (=xml id)
            order_line/price_unit,
            order_line/product_uom_qty,
            order_line/product_uom/id    (=xml_id)
        """
        if not context:
            context = {}
        def _replace_field(x):
            x = re.sub('([a-z0-9A-Z_])\\.id$', '\\1/.id', x)
            return x.replace(':id','/id').split('/')
        fields = map(_replace_field, fields)
        logger = netsvc.Logger()
        ir_model_data_obj = self.pool.get('ir.model.data')

        # mode: id (XML id) or .id (database id) or False for name_get
        def _get_id(model_name, id, current_module=False, mode='id'):
            if mode=='.id':
                id = int(id)
                obj_model = self.pool.get(model_name)
                ids = obj_model.search(cr, uid, [('id', '=', int(id))])
                if not len(ids):
                    raise Exception(_("Database ID doesn't exist: %s : %s") %(model_name, id))
            elif mode=='id':
                if '.' in id:
                    module, xml_id = id.rsplit('.', 1)
                else:
                    module, xml_id = current_module, id
                record_id = ir_model_data_obj._get_id(cr, uid, module, xml_id)
                ir_model_data = ir_model_data_obj.read(cr, uid, [record_id], ['res_id'])
                if not ir_model_data:
                    raise ValueError('No references to %s.%s' % (module, xml_id))
                id = ir_model_data[0]['res_id']
            else:
                obj_model = self.pool.get(model_name)
                ids = obj_model.name_search(cr, uid, id)
                if not ids:
                    raise ValueError('No record found for %s' % (id,))
                id = ids[0][0]
            return id

        # IN:
        #   datas: a list of records, each record is defined by a list of values
        #   prefix: a list of prefix fields ['line_ids']
        #   position: the line to process, skip is False if it's the first line of the current record
        # OUT:
        #   (res, position, warning, res_id) with
        #     res: the record for the next line to process (including it's one2many)
        #     position: the new position for the next line
        #     res_id: the ID of the record if it's a modification
        def process_liness(self, datas, prefix, current_module, model_name, fields_def, position=0, skip=0):
            line = datas[position]
            row = {}
            warning = []
            data_res_id = False
            xml_id = False
            nbrmax = position+1

            done = {}
            for i in range(len(fields)):
                res = False
                if not line[i]:
                    continue
                if i >= len(line):
                    raise Exception(_('Please check that all your lines have %d columns.') % (len(fields),))

                field = fields[i]
                if field[:len(prefix)] <> prefix:
                    if line[i] and skip:
                        return False
                    continue

                # ID of the record using a XML ID
                if field[len(prefix)]=='id':
                    try:
                        data_res_id = _get_id(model_name, line[i], current_module, 'id')
                    except ValueError, e:
                        pass
                    xml_id = line[i]
                    continue

                # ID of the record using a database ID
                elif field[len(prefix)]=='.id':
                    data_res_id = _get_id(model_name, line[i], current_module, '.id')
                    continue

                # recursive call for getting children and returning [(0,0,{})] or [(1,ID,{})]
                if fields_def[field[len(prefix)]]['type']=='one2many':
                    if field[len(prefix)] in done:
                        continue
                    done[field[len(prefix)]] = True
                    relation_obj = self.pool.get(fields_def[field[len(prefix)]]['relation'])
                    newfd = relation_obj.fields_get( cr, uid, context=context )
                    pos = position
                    res = []
                    first = 0
                    while pos < len(datas):
                        res2 = process_liness(self, datas, prefix + [field[len(prefix)]], current_module, relation_obj._name, newfd, pos, first)
                        if not res2:
                            break
                        (newrow, pos, w2, data_res_id2, xml_id2) = res2
                        nbrmax = max(nbrmax, pos)
                        warning += w2
                        first += 1
                        if (not newrow) or not reduce(lambda x, y: x or y, newrow.values(), 0):
                            break
                        res.append( (data_res_id2 and 1 or 0, data_res_id2 or 0, newrow) )

                elif fields_def[field[len(prefix)]]['type']=='many2one':
                    relation = fields_def[field[len(prefix)]]['relation']
                    if len(field) == len(prefix)+1:
                        mode = False
                    else:
                        mode = field[len(prefix)+1]
                    res = _get_id(relation, line[i], current_module, mode)

                elif fields_def[field[len(prefix)]]['type']=='many2many':
                    relation = fields_def[field[len(prefix)]]['relation']
                    if len(field) == len(prefix)+1:
                        mode = False
                    else:
                        mode = field[len(prefix)+1]

                    # TODO: improve this by using csv.csv_reader
                    res = []
                    for db_id in line[i].split(config.get('csv_internal_sep')):
                        res.append( _get_id(relation, db_id, current_module, mode) )
                    res = [(6,0,res)]

                elif fields_def[field[len(prefix)]]['type'] == 'integer':
                    res = line[i] and int(line[i]) or 0
                elif fields_def[field[len(prefix)]]['type'] == 'boolean':
                    res = line[i].lower() not in ('0', 'false', 'off')
                elif fields_def[field[len(prefix)]]['type'] == 'float':
                    res = line[i] and float(line[i]) or 0.0
                elif fields_def[field[len(prefix)]]['type'] == 'selection':
                    for key, val in fields_def[field[len(prefix)]]['selection']:
                        if line[i] in [tools.ustr(key), tools.ustr(val)]:
                            res = key
                            break
                    if line[i] and not res:
                        logger.notifyChannel("import", netsvc.LOG_WARNING,
                                _("key '%s' not found in selection field '%s'") % \
                                        (line[i], field[len(prefix)]))
                        warning += [_("Key/value '%s' not found in selection field '%s'") % (line[i], field[len(prefix)])]
                else:
                    res = line[i]

                row[field[len(prefix)]] = res or False

            result = (row, nbrmax, warning, data_res_id, xml_id)
            return result

        fields_def = self.fields_get(cr, uid, context=context)

        if config.get('import_partial', False) and filename:
            data = pickle.load(file(config.get('import_partial')))
            original_value = data.get(filename, 0)

        position = 0
        while position<len(datas):
            res = {}

            (res, position, warning, res_id, xml_id) = \
                    process_liness(self, datas, [], current_module, self._name, fields_def, position=position)
            if len(warning):
                cr.rollback()
                return (-1, res, 'Line ' + str(position) +' : ' + '!\n'.join(warning), '')

            try:
                id = ir_model_data_obj._update(cr, uid, self._name,
                     current_module, res, mode=mode, xml_id=xml_id,
                     noupdate=noupdate, res_id=res_id, context=context)
            except Exception, e:
                return (-1, res, 'Line ' + str(position) +' : ' + str(e), '')

            if config.get('import_partial', False) and filename and (not (position%100)):
                data = pickle.load(file(config.get('import_partial')))
                data[filename] = position
                pickle.dump(data, file(config.get('import_partial'), 'wb'))
                if context.get('defer_parent_store_computation'):
                    self._parent_store_compute(cr)
                cr.commit()

        if context.get('defer_parent_store_computation'):
            self._parent_store_compute(cr)
        return (position, 0, 0, 0)

    def read(self, cr, user, ids, fields=None, context=None, load='_classic_read'):
        """
        Read records with given ids with the given fields

        :param cr: database cursor
        :param user: current user id
        :param ids: id or list of the ids of the records to read
        :param fields: optional list of field names to return (default: all fields would be returned)
        :type fields: list (example ['field_name_1', ...])
        :param context: optional context dictionary - it may contains keys for specifying certain options
                        like ``context_lang``, ``context_tz`` to alter the results of the call.
                        A special ``bin_size`` boolean flag may also be passed in the context to request the
                        value of all fields.binary columns to be returned as the size of the binary instead of its
                        contents. This can also be selectively overriden by passing a field-specific flag
                        in the form ``bin_size_XXX: True/False`` where ``XXX`` is the name of the field.
                        Note: The ``bin_size_XXX`` form is new in OpenERP v6.0.
        :return: list of dictionaries((dictionary per record asked)) with requested field values
        :rtype: [{‘name_of_the_field’: value, ...}, ...]
        :raise AccessError: * if user has no read rights on the requested object
                            * if user tries to bypass access rules for read on the requested object

        """
        raise NotImplementedError(_('The read method is not implemented on this object !'))

    def get_invalid_fields(self, cr, uid):
        return list(self._invalids)

    def _validate(self, cr, uid, ids, context=None):
        context = context or {}
        lng = context.get('lang', False) or 'en_US'
        trans = self.pool.get('ir.translation')
        error_msgs = []
        for constraint in self._constraints:
            fun, msg, fields = constraint
            if not fun(self, cr, uid, ids):
                # Check presence of __call__ directly instead of using
                # callable() because it will be deprecated as of Python 3.0
                if hasattr(msg, '__call__'):
                    tmp_msg = msg(self, cr, uid, ids, context=context)
                    if isinstance(tmp_msg, tuple):
                        tmp_msg, params = tmp_msg
                        translated_msg = tmp_msg % params
                    else:
                        translated_msg = tmp_msg
                else:
                    translated_msg = trans._get_source(cr, uid, self._name, 'constraint', lng, source=msg) or msg
                error_msgs.append(
                        _("Error occurred while validating the field(s) %s: %s") % (','.join(fields), translated_msg)
                )
                self._invalids.update(fields)
        if error_msgs:
            cr.rollback()
            raise except_orm('ValidateError', '\n'.join(error_msgs))
        else:
            self._invalids.clear()

    def default_get(self, cr, uid, fields_list, context=None):
        """
        Returns default values for the fields in fields_list.

        :param fields_list: list of fields to get the default values for (example ['field1', 'field2',])
        :type fields_list: list
        :param context: optional context dictionary - it may contains keys for specifying certain options
                        like ``context_lang`` (language) or ``context_tz`` (timezone) to alter the results of the call.
                        It may contain keys in the form ``default_XXX`` (where XXX is a field name), to set
                        or override a default value for a field.
                        A special ``bin_size`` boolean flag may also be passed in the context to request the
                        value of all fields.binary columns to be returned as the size of the binary instead of its
                        contents. This can also be selectively overriden by passing a field-specific flag
                        in the form ``bin_size_XXX: True/False`` where ``XXX`` is the name of the field.
                        Note: The ``bin_size_XXX`` form is new in OpenERP v6.0.
        :return: dictionary of the default values (set on the object model class, through user preferences, or in the context)
        """
        # trigger view init hook
        self.view_init(cr, uid, fields_list, context)

        if not context:
            context = {}
        defaults = {}

        # get the default values for the inherited fields
        for t in self._inherits.keys():
            defaults.update(self.pool.get(t).default_get(cr, uid, fields_list,
                context))

        # get the default values defined in the object
        for f in fields_list:
            if f in self._defaults:
                if callable(self._defaults[f]):
                    defaults[f] = self._defaults[f](self, cr, uid, context)
                else:
                    defaults[f] = self._defaults[f]

            fld_def = ((f in self._columns) and self._columns[f]) \
                    or ((f in self._inherit_fields) and self._inherit_fields[f][2]) \
                    or False

            if isinstance(fld_def, fields.property):
                property_obj = self.pool.get('ir.property')
                prop_value = property_obj.get(cr, uid, f, self._name, context=context)
                if prop_value:
                    if isinstance(prop_value, (browse_record, browse_null)):
                        defaults[f] = prop_value.id
                    else:
                        defaults[f] = prop_value
                else:
                    if f not in defaults:
                        defaults[f] = False

        # get the default values set by the user and override the default
        # values defined in the object
        ir_values_obj = self.pool.get('ir.values')
        res = ir_values_obj.get(cr, uid, 'default', False, [self._name])
        for id, field, field_value in res:
            if field in fields_list:
                fld_def = (field in self._columns) and self._columns[field] or self._inherit_fields[field][2]
                if fld_def._type in ('many2one', 'one2one'):
                    obj = self.pool.get(fld_def._obj)
                    if not obj.search(cr, uid, [('id', '=', field_value or False)]):
                        continue
                if fld_def._type in ('many2many'):
                    obj = self.pool.get(fld_def._obj)
                    field_value2 = []
                    for i in range(len(field_value)):
                        if not obj.search(cr, uid, [('id', '=',
                            field_value[i])]):
                            continue
                        field_value2.append(field_value[i])
                    field_value = field_value2
                if fld_def._type in ('one2many'):
                    obj = self.pool.get(fld_def._obj)
                    field_value2 = []
                    for i in range(len(field_value)):
                        field_value2.append({})
                        for field2 in field_value[i]:
                            if field2 in obj._columns.keys() and obj._columns[field2]._type in ('many2one', 'one2one'):
                                obj2 = self.pool.get(obj._columns[field2]._obj)
                                if not obj2.search(cr, uid,
                                        [('id', '=', field_value[i][field2])]):
                                    continue
                            elif field2 in obj._inherit_fields.keys() and obj._inherit_fields[field2][2]._type in ('many2one', 'one2one'):
                                obj2 = self.pool.get(obj._inherit_fields[field2][2]._obj)
                                if not obj2.search(cr, uid,
                                        [('id', '=', field_value[i][field2])]):
                                    continue
                            # TODO add test for many2many and one2many
                            field_value2[i][field2] = field_value[i][field2]
                    field_value = field_value2
                defaults[field] = field_value

        # get the default values from the context
        for key in context or {}:
            if key.startswith('default_') and (key[8:] in fields_list):
                defaults[key[8:]] = context[key]
        return defaults


    def perm_read(self, cr, user, ids, context=None, details=True):
        raise NotImplementedError(_('The perm_read method is not implemented on this object !'))

    def unlink(self, cr, uid, ids, context=None):
        raise NotImplementedError(_('The unlink method is not implemented on this object !'))

    def write(self, cr, user, ids, vals, context=None):
        raise NotImplementedError(_('The write method is not implemented on this object !'))

    def create(self, cr, user, vals, context=None):
        raise NotImplementedError(_('The create method is not implemented on this object !'))

    def fields_get_keys(self, cr, user, context=None):
        res = self._columns.keys()
        for parent in self._inherits:
            res.extend(self.pool.get(parent).fields_get_keys(cr, user, context))
        return res

    # returns the definition of each field in the object
    # the optional fields parameter can limit the result to some fields
    def fields_get(self, cr, user, allfields=None, context=None, write_access=True):
        if context is None:
            context = {}
        res = {}
        translation_obj = self.pool.get('ir.translation')
        for parent in self._inherits:
            res.update(self.pool.get(parent).fields_get(cr, user, allfields, context))

        if self._columns.keys():
            for f in self._columns.keys():
                field_col = self._columns[f]
                if allfields and f not in allfields:
                    continue
                res[f] = {'type': field_col._type}
                # This additional attributes for M2M and function field is added
                # because we need to display tooltip with this additional information
                # when client is started in debug mode.
                if isinstance(field_col, fields.function):
                    res[f]['function'] = field_col._fnct and field_col._fnct.func_name or False
                    res[f]['store'] = field_col.store
                    if isinstance(field_col.store, dict):
                        res[f]['store'] = str(field_col.store)
                    res[f]['fnct_search'] = field_col._fnct_search and field_col._fnct_search.func_name or False
                    res[f]['fnct_inv'] = field_col._fnct_inv and field_col._fnct_inv.func_name or False
                    res[f]['fnct_inv_arg'] = field_col._fnct_inv_arg or False
                    res[f]['func_obj'] = field_col._obj or False
                    res[f]['func_method'] = field_col._method
                if isinstance(field_col, fields.many2many):
                    res[f]['related_columns'] = list((field_col._id1, field_col._id2))
                    res[f]['third_table'] = field_col._rel
                for arg in ('string', 'readonly', 'states', 'size', 'required', 'group_operator',
                        'change_default', 'translate', 'help', 'select', 'selectable'):
                    if getattr(field_col, arg):
                        res[f][arg] = getattr(field_col, arg)
                if not write_access:
                    res[f]['readonly'] = True
                    res[f]['states'] = {}
                for arg in ('digits', 'invisible', 'filters'):
                    if getattr(field_col, arg, None):
                        res[f][arg] = getattr(field_col, arg)

                if field_col.string:
                    res_trans = translation_obj._get_source(cr, user, self._name + ',' + f, 'field', context.get('lang', False) or 'en_US')
                    if res_trans:
                        res[f]['string'] = res_trans
                if field_col.help:
                    help_trans = translation_obj._get_source(cr, user, self._name + ',' + f, 'help', context.get('lang', False) or 'en_US')
                    if help_trans:
                        res[f]['help'] = help_trans

                if hasattr(field_col, 'selection'):
                    if isinstance(field_col.selection, (tuple, list)):
                        sel = field_col.selection
                        # translate each selection option
                        sel2 = []
                        for (key, val) in sel:
                            val2 = None
                            if val:
                                val2 = translation_obj._get_source(cr, user, self._name + ',' + f, 'selection', context.get('lang', False) or 'en_US', val)
                            sel2.append((key, val2 or val))
                        sel = sel2
                        res[f]['selection'] = sel
                    else:
                        # call the 'dynamic selection' function
                        res[f]['selection'] = field_col.selection(self, cr, user, context)
                if res[f]['type'] in ('one2many', 'many2many', 'many2one', 'one2one'):
                    res[f]['relation'] = field_col._obj
                    res[f]['domain'] = field_col._domain
                    res[f]['context'] = field_col._context
        else:
            #TODO : read the fields from the database
            pass

        if allfields:
            # filter out fields which aren't in the fields list
            for r in res.keys():
                if r not in allfields:
                    del res[r]
        return res

    #
    # Overload this method if you need a window title which depends on the context
    #
    def view_header_get(self, cr, user, view_id=None, view_type='form', context=None):
        return False

    def __view_look_dom(self, cr, user, node, view_id, context=None):
        if not context:
            context = {}
        result = False
        fields = {}
        children = True

        def encode(s):
            if isinstance(s, unicode):
                return s.encode('utf8')
            return s

        # return True if node can be displayed to current user
        def check_group(node):
            if node.get('groups'):
                groups = node.get('groups').split(',')
                access_pool = self.pool.get('ir.model.access')
                can_see = any(access_pool.check_groups(cr, user, group) for group in groups)
                if not can_see:
                    node.set('invisible', '1')
                    if 'attrs' in node.attrib:
                        del(node.attrib['attrs']) #avoid making field visible later
                del(node.attrib['groups'])
                return can_see
            else:
                return True

        if node.tag in ('field', 'node', 'arrow'):
            if node.get('object'):
                attrs = {}
                views = {}
                xml = "<form>"
                for f in node:
                    if f.tag in ('field'):
                        xml += etree.tostring(f, encoding="utf-8")
                xml += "</form>"
                new_xml = etree.fromstring(encode(xml))
                ctx = context.copy()
                ctx['base_model_name'] = self._name
                xarch, xfields = self.pool.get(node.get('object')).__view_look_dom_arch(cr, user, new_xml, view_id, ctx)
                views['form'] = {
                    'arch': xarch,
                    'fields': xfields
                }
                attrs = {'views': views}
                fields = xfields
            if node.get('name'):
                attrs = {}
                try:
                    if node.get('name') in self._columns:
                        column = self._columns[node.get('name')]
                    else:
                        column = self._inherit_fields[node.get('name')][2]
                except Exception:
                    column = False

                if column:
                    relation = self.pool.get(column._obj)

                    children = False
                    views = {}
                    for f in node:
                        if f.tag in ('form', 'tree', 'graph'):
                            node.remove(f)
                            ctx = context.copy()
                            ctx['base_model_name'] = self._name
                            xarch, xfields = relation.__view_look_dom_arch(cr, user, f, view_id, ctx)
                            views[str(f.tag)] = {
                                'arch': xarch,
                                'fields': xfields
                            }
                    attrs = {'views': views}
                    if node.get('widget') and node.get('widget') == 'selection':
                        # Prepare the cached selection list for the client. This needs to be
                        # done even when the field is invisible to the current user, because
                        # other events could need to change its value to any of the selectable ones
                        # (such as on_change events, refreshes, etc.)

                        # If domain and context are strings, we keep them for client-side, otherwise
                        # we evaluate them server-side to consider them when generating the list of
                        # possible values
                        # TODO: find a way to remove this hack, by allow dynamic domains
                        dom = []
                        if column._domain and not isinstance(column._domain, basestring):
                            dom = column._domain
                        dom += eval(node.get('domain', '[]'), {'uid': user, 'time': time})
                        search_context = dict(context)
                        if column._context and not isinstance(column._context, basestring):
                            search_context.update(column._context)
                        attrs['selection'] = relation._name_search(cr, user, '', dom, context=search_context, limit=None, name_get_uid=1)
                        if (node.get('required') and not int(node.get('required'))) or not column.required:
                            attrs['selection'].append((False, ''))
                fields[node.get('name')] = attrs

        elif node.tag in ('form', 'tree'):
            result = self.view_header_get(cr, user, False, node.tag, context)
            if result:
                node.set('string', result)

        elif node.tag == 'calendar':
            for additional_field in ('date_start', 'date_delay', 'date_stop', 'color'):
                if node.get(additional_field):
                    fields[node.get(additional_field)] = {}

        if 'groups' in node.attrib:
            check_group(node)

        # translate view
        if ('lang' in context) and not result:
            if node.get('string'):
                trans = self.pool.get('ir.translation')._get_source(cr, user, self._name, 'view', context['lang'], node.get('string'))
                if trans == node.get('string') and ('base_model_name' in context):
                    # If translation is same as source, perhaps we'd have more luck with the alternative model name
                    # (in case we are in a mixed situation, such as an inherited view where parent_view.model != model
                    trans = self.pool.get('ir.translation')._get_source(cr, user, context['base_model_name'], 'view', context['lang'], node.get('string'))
                if trans:
                    node.set('string', trans)
            if node.get('confirm'):
                trans = self.pool.get('ir.translation')._get_source(cr, user, self._name, 'view', context['lang'], node.get('confirm'))
                if trans:
                    node.set('confirm', trans)
            if node.get('sum'):
                trans = self.pool.get('ir.translation')._get_source(cr, user, self._name, 'view', context['lang'], node.get('sum'))
                if trans:
                    node.set('sum', trans)

        for f in node:
            if children or (node.tag == 'field' and f.tag in ('filter','separator')):
                fields.update(self.__view_look_dom(cr, user, f, view_id, context))

        return fields

    def _disable_workflow_buttons(self, cr, user, node):
        if user == 1:
            # admin user can always activate workflow buttons
            return node

        # TODO handle the case of more than one workflow for a model or multiple
        # transitions with different groups and same signal
        usersobj = self.pool.get('res.users')
        buttons = (n for n in node.getiterator('button') if n.get('type') != 'object')
        for button in buttons:
            user_groups = usersobj.read(cr, user, [user], ['groups_id'])[0]['groups_id']
            cr.execute("""SELECT DISTINCT t.group_id
                        FROM wkf
                  INNER JOIN wkf_activity a ON a.wkf_id = wkf.id
                  INNER JOIN wkf_transition t ON (t.act_to = a.id)
                       WHERE wkf.osv = %s
                         AND t.signal = %s
                         AND t.group_id is NOT NULL
                   """, (self._name, button.get('name')))
            group_ids = [x[0] for x in cr.fetchall() if x[0]]
            can_click = not group_ids or bool(set(user_groups).intersection(group_ids))
            button.set('readonly', str(int(not can_click)))
        return node

    def __view_look_dom_arch(self, cr, user, node, view_id, context=None):
        fields_def = self.__view_look_dom(cr, user, node, view_id, context=context)
        node = self._disable_workflow_buttons(cr, user, node)
        arch = etree.tostring(node, encoding="utf-8").replace('\t', '')
        fields = {}
        if node.tag == 'diagram':
            if node.getchildren()[0].tag == 'node':
                node_fields = self.pool.get(node.getchildren()[0].get('object')).fields_get(cr, user, fields_def.keys(), context)
            if node.getchildren()[1].tag == 'arrow':
                arrow_fields = self.pool.get(node.getchildren()[1].get('object')).fields_get(cr, user, fields_def.keys(), context)
            for key, value in node_fields.items():
                fields[key] = value
            for key, value in arrow_fields.items():
                fields[key] = value
        else:
            fields = self.fields_get(cr, user, fields_def.keys(), context)
        for field in fields_def:
            if field == 'id':
                # sometime, the view may contain the (invisible) field 'id' needed for a domain (when 2 objects have cross references)
                fields['id'] = {'readonly': True, 'type': 'integer', 'string': 'ID'}
            elif field in fields:
                fields[field].update(fields_def[field])
            else:
                cr.execute('select name, model from ir_ui_view where (id=%s or inherit_id=%s) and arch like %s', (view_id, view_id, '%%%s%%' % field))
                res = cr.fetchall()[:]
                model = res[0][1]
                res.insert(0, ("Can't find field '%s' in the following view parts composing the view of object model '%s':" % (field, model), None))
                msg = "\n * ".join([r[0] for r in res])
                msg += "\n\nEither you wrongly customized this view, or some modules bringing those views are not compatible with your current data model"
                netsvc.Logger().notifyChannel('orm', netsvc.LOG_ERROR, msg)
                raise except_orm('View error', msg)
        return arch, fields

    def __get_default_calendar_view(self):
        """Generate a default calendar view (For internal use only).
        """

        arch = ('<?xml version="1.0" encoding="utf-8"?>\n'
                '<calendar string="%s"') % (self._description)

        if (self._date_name not in self._columns):
            date_found = False
            for dt in ['date', 'date_start', 'x_date', 'x_date_start']:
                if dt in self._columns:
                    self._date_name = dt
                    date_found = True
                    break

            if not date_found:
                raise except_orm(_('Invalid Object Architecture!'), _("Insufficient fields for Calendar View!"))

        if self._date_name:
            arch += ' date_start="%s"' % (self._date_name)

        for color in ["user_id", "partner_id", "x_user_id", "x_partner_id"]:
            if color in self._columns:
                arch += ' color="' + color + '"'
                break

        dt_stop_flag = False

        for dt_stop in ["date_stop", "date_end", "x_date_stop", "x_date_end"]:
            if dt_stop in self._columns:
                arch += ' date_stop="' + dt_stop + '"'
                dt_stop_flag = True
                break

        if not dt_stop_flag:
            for dt_delay in ["date_delay", "planned_hours", "x_date_delay", "x_planned_hours"]:
                if dt_delay in self._columns:
                    arch += ' date_delay="' + dt_delay + '"'
                    break

        arch += ('>\n'
                 '  <field name="%s"/>\n'
                 '</calendar>') % (self._rec_name)

        return arch

    def __get_default_search_view(self, cr, uid, context=None):
        form_view = self.fields_view_get(cr, uid, False, 'form', context=context)
        tree_view = self.fields_view_get(cr, uid, False, 'tree', context=context)

        fields_to_search = set()
        fields = self.fields_get(cr, uid, context=context)
        for field in fields:
            if fields[field].get('select'):
                fields_to_search.add(field)
        for view in (form_view, tree_view):
            view_root = etree.fromstring(view['arch'])
            # Only care about select=1 in xpath below, because select=2 is covered
            # by the custom advanced search in clients
            fields_to_search = fields_to_search.union(view_root.xpath("//field[@select=1]/@name"))

        tree_view_root = view_root # as provided by loop above
        search_view = etree.Element("search", attrib={'string': tree_view_root.get("string", "")})
        field_group = etree.Element("group")
        search_view.append(field_group)

        for field_name in fields_to_search:
            field_group.append(etree.Element("field", attrib={'name': field_name}))

        return etree.tostring(search_view, encoding="utf-8").replace('\t', '')

    #
    # if view_id, view_type is not required
    #
    def fields_view_get(self, cr, user, view_id=None, view_type='form', context=None, toolbar=False, submenu=False):
        """
        Get the detailed composition of the requested view like fields, model, view architecture

        :param cr: database cursor
        :param user: current user id
        :param view_id: id of the view or None
        :param view_type: type of the view to return if view_id is None ('form', tree', ...)
        :param context: context arguments, like lang, time zone
        :param toolbar: true to include contextual actions
        :param submenu: example (portal_project module)
        :return: dictionary describing the composition of the requested view (including inherited views and extensions)
        :raise AttributeError:
                            * if the inherited view has unknown position to work with other than 'before', 'after', 'inside', 'replace'
                            * if some tag other than 'position' is found in parent view
        :raise Invalid ArchitectureError: if there is view type other than form, tree, calendar, search etc defined on the structure

        """
        if not context:
            context = {}

        def encode(s):
            if isinstance(s, unicode):
                return s.encode('utf8')
            return s

        def raise_view_error(error_msg, child_view_id):
            view, child_view = self.pool.get('ir.ui.view').browse(cr, user, [view_id, child_view_id], context)
            raise AttributeError(("View definition error for inherited view '%(xml_id)s' on '%(model)s' model: " + error_msg)
                                 %  { 'xml_id': child_view.xml_id,
                                      'parent_xml_id': view.xml_id,
                                      'model': self._name, })

        def _inherit_apply(src, inherit, inherit_id=None):
            def _find(node, node2):
                if node2.tag == 'xpath':
                    res = node.xpath(node2.get('expr'))
                    if res:
                        return res[0]
                    else:
                        return None
                else:
                    for n in node.getiterator(node2.tag):
                        res = True
                        if node2.tag == 'field':
                            # only compare field names, a field can be only once in a given view
                            # at a given level (and for multilevel expressions, we should use xpath
                            # inheritance spec anyway)
                            if node2.get('name') == n.get('name'):
                                return n
                            else:
                                continue
                        for attr in node2.attrib:
                            if attr == 'position':
                                continue
                            if n.get(attr):
                                if n.get(attr) == node2.get(attr):
                                    continue
                            res = False
                        if res:
                            return n
                return None

            # End: _find(node, node2)

            doc_dest = etree.fromstring(encode(inherit))
            toparse = [doc_dest]

            while len(toparse):
                node2 = toparse.pop(0)
                if isinstance(node2, SKIPPED_ELEMENT_TYPES):
                    continue
                if node2.tag == 'data':
                    toparse += [ c for c in doc_dest ]
                    continue
                node = _find(src, node2)
                if node is not None:
                    pos = 'inside'
                    if node2.get('position'):
                        pos = node2.get('position')
                    if pos == 'replace':
                        parent = node.getparent()
                        if parent is None:
                            src = copy.deepcopy(node2[0])
                        else:
                            for child in node2:
                                node.addprevious(child)
                            node.getparent().remove(node)
                    elif pos == 'attributes':
                        for child in node2.getiterator('attribute'):
                            attribute = (child.get('name'), child.text and child.text.encode('utf8') or None)
                            if attribute[1]:
                                node.set(attribute[0], attribute[1])
                            else:
                                del(node.attrib[attribute[0]])
                    else:
                        sib = node.getnext()
                        for child in node2:
                            if pos == 'inside':
                                node.append(child)
                            elif pos == 'after':
                                if sib is None:
                                    node.addnext(child)
                                    node = child
                                else:
                                    sib.addprevious(child)
                            elif pos == 'before':
                                node.addprevious(child)
                            else:
                                raise_view_error("Invalid position value: '%s'" % pos, inherit_id)
                else:
                    attrs = ''.join([
                        ' %s="%s"' % (attr, node2.get(attr))
                        for attr in node2.attrib
                        if attr != 'position'
                    ])
                    tag = "<%s%s>" % (node2.tag, attrs)
                    raise_view_error("Element '%s' not found in parent view '%%(parent_xml_id)s'" % tag, inherit_id)
            return src
        # End: _inherit_apply(src, inherit)

        result = {'type': view_type, 'model': self._name}

        ok = True
        model = True
        sql_res = False
        parent_view_model = None
        while ok:
            view_ref = context.get(view_type + '_view_ref', False)
            if view_ref and not view_id:
                if '.' in view_ref:
                    module, view_ref = view_ref.split('.', 1)
                    cr.execute("SELECT res_id FROM ir_model_data WHERE model='ir.ui.view' AND module=%s AND name=%s", (module, view_ref))
                    view_ref_res = cr.fetchone()
                    if view_ref_res:
                        view_id = view_ref_res[0]

            if view_id:
                query = "SELECT arch,name,field_parent,id,type,inherit_id,model FROM ir_ui_view WHERE id=%s"
                params = (view_id,)
                if model:
                    query += " AND model=%s"
                    params += (self._name,)
                cr.execute(query, params)
            else:
                cr.execute('''SELECT
                        arch,name,field_parent,id,type,inherit_id,model
                    FROM
                        ir_ui_view
                    WHERE
                        model=%s AND
                        type=%s AND
                        inherit_id IS NULL
                    ORDER BY priority''', (self._name, view_type))
            sql_res = cr.fetchone()

            if not sql_res:
                break

            ok = sql_res[5]
            view_id = ok or sql_res[3]
            model = False
            parent_view_model = sql_res[6]

        # if a view was found
        if sql_res:
            result['type'] = sql_res[4]
            result['view_id'] = sql_res[3]
            result['arch'] = sql_res[0]

            def _inherit_apply_rec(result, inherit_id):
                # get all views which inherit from (ie modify) this view
                cr.execute('select arch,id from ir_ui_view where inherit_id=%s and model=%s order by priority', (inherit_id, self._name))
                sql_inherit = cr.fetchall()
                for (inherit, id) in sql_inherit:
                    result = _inherit_apply(result, inherit, id)
                    result = _inherit_apply_rec(result, id)
                return result

            inherit_result = etree.fromstring(encode(result['arch']))
            result['arch'] = _inherit_apply_rec(inherit_result, sql_res[3])

            result['name'] = sql_res[1]
            result['field_parent'] = sql_res[2] or False
        else:

            # otherwise, build some kind of default view
            if view_type == 'form':
                res = self.fields_get(cr, user, context=context)
                xml = '<?xml version="1.0" encoding="utf-8"?> ' \
                     '<form string="%s">' % (self._description,)
                for x in res:
                    if res[x]['type'] not in ('one2many', 'many2many'):
                        xml += '<field name="%s"/>' % (x,)
                        if res[x]['type'] == 'text':
                            xml += "<newline/>"
                xml += "</form>"

            elif view_type == 'tree':
                _rec_name = self._rec_name
                if _rec_name not in self._columns:
                    _rec_name = self._columns.keys()[0]
                xml = '<?xml version="1.0" encoding="utf-8"?>' \
                       '<tree string="%s"><field name="%s"/></tree>' \
                       % (self._description, self._rec_name)

            elif view_type == 'calendar':
                xml = self.__get_default_calendar_view()

            elif view_type == 'search':
                xml = self.__get_default_search_view(cr, user, context)

            else:
                xml = '<?xml version="1.0"?>' # what happens here, graph case?
                raise except_orm(_('Invalid Architecture!'), _("There is no view of type '%s' defined for the structure!") % view_type)
            result['arch'] = etree.fromstring(encode(xml))
            result['name'] = 'default'
            result['field_parent'] = False
            result['view_id'] = 0

        if parent_view_model != self._name:
            ctx = context.copy()
            ctx['base_model_name'] = parent_view_model
        else:
            ctx = context
        xarch, xfields = self.__view_look_dom_arch(cr, user, result['arch'], view_id, context=ctx)
        result['arch'] = xarch
        result['fields'] = xfields

        if submenu:
            if context and context.get('active_id', False):
                data_menu = self.pool.get('ir.ui.menu').browse(cr, user, context['active_id'], context).action
                if data_menu:
                    act_id = data_menu.id
                    if act_id:
                        data_action = self.pool.get('ir.actions.act_window').browse(cr, user, [act_id], context)[0]
                        result['submenu'] = getattr(data_action, 'menus', False)
        if toolbar:
            def clean(x):
                x = x[2]
                for key in ('report_sxw_content', 'report_rml_content',
                        'report_sxw', 'report_rml',
                        'report_sxw_content_data', 'report_rml_content_data'):
                    if key in x:
                        del x[key]
                return x
            ir_values_obj = self.pool.get('ir.values')
            resprint = ir_values_obj.get(cr, user, 'action',
                    'client_print_multi', [(self._name, False)], False,
                    context)
            resaction = ir_values_obj.get(cr, user, 'action',
                    'client_action_multi', [(self._name, False)], False,
                    context)

            resrelate = ir_values_obj.get(cr, user, 'action',
                    'client_action_relate', [(self._name, False)], False,
                    context)
            resprint = map(clean, resprint)
            resaction = map(clean, resaction)
            resaction = filter(lambda x: not x.get('multi', False), resaction)
            resprint = filter(lambda x: not x.get('multi', False), resprint)
            resrelate = map(lambda x: x[2], resrelate)

            for x in resprint + resaction + resrelate:
                x['string'] = x['name']

            result['toolbar'] = {
                'print': resprint,
                'action': resaction,
                'relate': resrelate
            }
        return result

    _view_look_dom_arch = __view_look_dom_arch

    def search_count(self, cr, user, args, context=None):
        if not context:
            context = {}
        res = self.search(cr, user, args, context=context, count=True)
        if isinstance(res, list):
            return len(res)
        return res

    def search(self, cr, user, args, offset=0, limit=None, order=None, context=None, count=False):
        """
        Search for records based on a search domain.

        :param cr: database cursor
        :param user: current user id
        :param args: list of tuples specifying the search domain [('field_name', 'operator', value), ...]. Pass an empty list to match all records.
        :param offset: optional number of results to skip in the returned values (default: 0)
        :param limit: optional max number of records to return (default: **None**)
        :param order: optional columns to sort by (default: self._order=id )
        :param context: optional context arguments, like lang, time zone
        :type context: dictionary
        :param count: optional (default: **False**), if **True**, returns only the number of records matching the criteria, not their ids
        :return: id or list of ids of records matching the criteria
        :rtype: integer or list of integers
        :raise AccessError: * if user tries to bypass access rules for read on the requested object.

        **Expressing a search domain (args)**

        Each tuple in the search domain needs to have 3 elements, in the form: **('field_name', 'operator', value)**, where:

            * **field_name** must be a valid name of field of the object model, possibly following many-to-one relationships using dot-notation, e.g 'street' or 'partner_id.country' are valid values.
            * **operator** must be a string with a valid comparison operator from this list: ``=, !=, >, >=, <, <=, like, ilike, in, not in, child_of, parent_left, parent_right``
              The semantics of most of these operators are obvious.
              The ``child_of`` operator will look for records who are children or grand-children of a given record,
              according to the semantics of this model (i.e following the relationship field named by
              ``self._parent_name``, by default ``parent_id``.
            * **value** must be a valid value to compare with the values of **field_name**, depending on its type.

        Domain criteria can be combined using 3 logical operators than can be added between tuples:  '**&**' (logical AND, default), '**|**' (logical OR), '**!**' (logical NOT).
        These are **prefix** operators and the arity of the '**&**' and '**|**' operator is 2, while the arity of the '**!**' is just 1.
        Be very careful about this when you combine them the first time.

        Here is an example of searching for Partners named *ABC* from Belgium and Germany whose language is not english ::

            [('name','=','ABC'),'!',('language.code','=','en_US'),'|',('country_id.code','=','be'),('country_id.code','=','de'))

        The '&' is omitted as it is the default, and of course we could have used '!=' for the language, but what this domain really represents is::

            (name is 'ABC' AND (language is NOT english) AND (country is Belgium OR Germany))

        """
        return self._search(cr, user, args, offset=offset, limit=limit, order=order, context=context, count=count)

    def _search(self, cr, user, args, offset=0, limit=None, order=None, context=None, count=False, access_rights_uid=None):
        """
        Private implementation of search() method, allowing specifying the uid to use for the access right check.
        This is useful for example when filling in the selection list for a drop-down and avoiding access rights errors,
        by specifying ``access_rights_uid=1`` to bypass access rights check, but not ir.rules!

        :param access_rights_uid: optional user ID to use when checking access rights
                                  (not for ir.rules, this is only for ir.model.access)
        """
        raise NotImplementedError(_('The search method is not implemented on this object !'))

    def name_get(self, cr, user, ids, context=None):
        """

        :param cr: database cursor
        :param user: current user id
        :type user: integer
        :param ids: list of ids
        :param context: context arguments, like lang, time zone
        :type context: dictionary
        :return: tuples with the text representation of requested objects for to-many relationships

        """
        if not context:
            context = {}
        if not ids:
            return []
        if isinstance(ids, (int, long)):
            ids = [ids]
        return [(r['id'], tools.ustr(r[self._rec_name])) for r in self.read(cr, user, ids,
            [self._rec_name], context, load='_classic_write')]

    def name_search(self, cr, user, name='', args=None, operator='ilike', context=None, limit=100):
        """
        Search for records and their display names according to a search domain.

        :param cr: database cursor
        :param user: current user id
        :param name: object name to search
        :param args: list of tuples specifying search criteria [('field_name', 'operator', 'value'), ...]
        :param operator: operator for search criterion
        :param context: context arguments, like lang, time zone
        :type context: dictionary
        :param limit: optional max number of records to return
        :return: list of object names matching the search criteria, used to provide completion for to-many relationships

        This method is equivalent of :py:meth:`~osv.osv.osv.search` on **name** + :py:meth:`~osv.osv.osv.name_get` on the result.
        See :py:meth:`~osv.osv.osv.search` for an explanation of the possible values for the search domain specified in **args**.

        """
        return self._name_search(cr, user, name, args, operator, context, limit)

    # private implementation of name_search, allows passing a dedicated user for the name_get part to
    # solve some access rights issues
    def _name_search(self, cr, user, name='', args=None, operator='ilike', context=None, limit=100, name_get_uid=None):
        if args is None:
            args = []
        if context is None:
            context = {}
        args = args[:]
        if name:
            args += [(self._rec_name, operator, name)]
        access_rights_uid = name_get_uid or user
        ids = self._search(cr, user, args, limit=limit, context=context, access_rights_uid=access_rights_uid)
        res = self.name_get(cr, access_rights_uid, ids, context)
        return res

    def copy(self, cr, uid, id, default=None, context=None):
        raise NotImplementedError(_('The copy method is not implemented on this object !'))

    def exists(self, cr, uid, id, context=None):
        raise NotImplementedError(_('The exists method is not implemented on this object !'))

    def read_string(self, cr, uid, id, langs, fields=None, context=None):
        res = {}
        res2 = {}
        self.pool.get('ir.model.access').check(cr, uid, 'ir.translation', 'read', context=context)
        if not fields:
            fields = self._columns.keys() + self._inherit_fields.keys()
        #FIXME: collect all calls to _get_source into one SQL call.
        for lang in langs:
            res[lang] = {'code': lang}
            for f in fields:
                if f in self._columns:
                    res_trans = self.pool.get('ir.translation')._get_source(cr, uid, self._name+','+f, 'field', lang)
                    if res_trans:
                        res[lang][f] = res_trans
                    else:
                        res[lang][f] = self._columns[f].string
        for table in self._inherits:
            cols = intersect(self._inherit_fields.keys(), fields)
            res2 = self.pool.get(table).read_string(cr, uid, id, langs, cols, context)
        for lang in res2:
            if lang in res:
                res[lang]['code'] = lang
            for f in res2[lang]:
                res[lang][f] = res2[lang][f]
        return res

    def write_string(self, cr, uid, id, langs, vals, context=None):
        self.pool.get('ir.model.access').check(cr, uid, 'ir.translation', 'write', context=context)
        #FIXME: try to only call the translation in one SQL
        for lang in langs:
            for field in vals:
                if field in self._columns:
                    src = self._columns[field].string
                    self.pool.get('ir.translation')._set_ids(cr, uid, self._name+','+field, 'field', lang, [0], vals[field], src)
        for table in self._inherits:
            cols = intersect(self._inherit_fields.keys(), vals)
            if cols:
                self.pool.get(table).write_string(cr, uid, id, langs, vals, context)
        return True

    def _check_removed_columns(self, cr, log=False):
        raise NotImplementedError()

    def _add_missing_default_values(self, cr, uid, values, context=None):
        missing_defaults = []
        avoid_tables = [] # avoid overriding inherited values when parent is set
        for tables, parent_field in self._inherits.items():
            if parent_field in values:
                avoid_tables.append(tables)
        for field in self._columns.keys():
            if not field in values:
                missing_defaults.append(field)
        for field in self._inherit_fields.keys():
            if (field not in values) and (self._inherit_fields[field][0] not in avoid_tables):
                missing_defaults.append(field)

        if len(missing_defaults):
            # override defaults with the provided values, never allow the other way around
            defaults = self.default_get(cr, uid, missing_defaults, context)
            for dv in defaults:
                if (dv in self._columns and self._columns[dv]._type == 'many2many') \
                     or (dv in self._inherit_fields and self._inherit_fields[dv][2]._type == 'many2many') \
                        and defaults[dv] and isinstance(defaults[dv][0], (int, long)):
                    defaults[dv] = [(6, 0, defaults[dv])]
                if dv in self._columns and self._columns[dv]._type == 'one2many' \
                    or (dv in self._inherit_fields and self._inherit_fields[dv][2]._type == 'one2many') \
                        and isinstance(defaults[dv], (list, tuple)) and isinstance(defaults[dv][0], dict):
                    defaults[dv] = [(0, 0, x) for x in defaults[dv]]
            defaults.update(values)
            values = defaults
        return values

class orm_memory(orm_template):

    _protected = ['read', 'write', 'create', 'default_get', 'perm_read', 'unlink', 'fields_get', 'fields_view_get', 'search', 'name_get', 'distinct_field_get', 'name_search', 'copy', 'import_data', 'search_count', 'exists']
    _inherit_fields = {}
    _max_count = 200
    _max_hours = 1
    _check_time = 20

    def __init__(self, cr):
        super(orm_memory, self).__init__(cr)
        self.datas = {}
        self.next_id = 0
        self.check_id = 0
        cr.execute('delete from wkf_instance where res_type=%s', (self._name,))

    def _check_access(self, uid, object_id, mode):
        if uid != 1 and self.datas[object_id]['internal.create_uid'] != uid:
            raise except_orm(_('AccessError'), '%s access is only allowed on your own records for osv_memory objects except for the super-user' % mode.capitalize())

    def vaccum(self, cr, uid):
        self.check_id += 1
        if self.check_id % self._check_time:
            return True
        tounlink = []
        max = time.time() - self._max_hours * 60 * 60
        for id in self.datas:
            if self.datas[id]['internal.date_access'] < max:
                tounlink.append(id)
        self.unlink(cr, 1, tounlink)
        if len(self.datas) > self._max_count:
            sorted = map(lambda x: (x[1]['internal.date_access'], x[0]), self.datas.items())
            sorted.sort()
            ids = map(lambda x: x[1], sorted[:len(self.datas)-self._max_count])
            self.unlink(cr, uid, ids)
        return True

    def read(self, cr, user, ids, fields_to_read=None, context=None, load='_classic_read'):
        if not context:
            context = {}
        if not fields_to_read:
            fields_to_read = self._columns.keys()
        result = []
        if self.datas:
            ids_orig = ids
            if isinstance(ids, (int, long)):
                ids = [ids]
            for id in ids:
                r = {'id': id}
                for f in fields_to_read:
                    record = self.datas.get(id)
                    if record:
                        self._check_access(user, id, 'read')
                        r[f] = record.get(f, False)
                        if r[f] and isinstance(self._columns[f], fields.binary) and context.get('bin_size', False):
                            r[f] = len(r[f])
                result.append(r)
                if id in self.datas:
                    self.datas[id]['internal.date_access'] = time.time()
            fields_post = filter(lambda x: x in self._columns and not getattr(self._columns[x], load), fields_to_read)
            for f in fields_post:
                res2 = self._columns[f].get_memory(cr, self, ids, f, user, context=context, values=result)
                for record in result:
                    record[f] = res2[record['id']]
            if isinstance(ids_orig, (int, long)):
                return result[0]
        return result

    def write(self, cr, user, ids, vals, context=None):
        if not ids:
            return True
        vals2 = {}
        upd_todo = []
        for field in vals:
            if self._columns[field]._classic_write:
                vals2[field] = vals[field]
            else:
                upd_todo.append(field)
        for object_id in ids:
            self._check_access(user, object_id, mode='write')
            self.datas[object_id].update(vals2)
            self.datas[object_id]['internal.date_access'] = time.time()
            for field in upd_todo:
                self._columns[field].set_memory(cr, self, object_id, field, vals[field], user, context)
        self._validate(cr, user, [object_id], context)
        wf_service = netsvc.LocalService("workflow")
        wf_service.trg_write(user, self._name, object_id, cr)
        return object_id

    def create(self, cr, user, vals, context=None):
        self.vaccum(cr, user)
        self.next_id += 1
        id_new = self.next_id

        vals = self._add_missing_default_values(cr, user, vals, context)

        vals2 = {}
        upd_todo = []
        for field in vals:
            if self._columns[field]._classic_write:
                vals2[field] = vals[field]
            else:
                upd_todo.append(field)
        self.datas[id_new] = vals2
        self.datas[id_new]['internal.date_access'] = time.time()
        self.datas[id_new]['internal.create_uid'] = user

        for field in upd_todo:
            self._columns[field].set_memory(cr, self, id_new, field, vals[field], user, context)
        self._validate(cr, user, [id_new], context)
        if self._log_create and not (context and context.get('no_store_function', False)):
            message = self._description + \
                " '" + \
                self.name_get(cr, user, [id_new], context=context)[0][1] + \
                "' "+ _("created.")
            self.log(cr, user, id_new, message, True, context=context)
        wf_service = netsvc.LocalService("workflow")
        wf_service.trg_create(user, self._name, id_new, cr)
        return id_new

    def _where_calc(self, cr, user, args, active_test=True, context=None):
        if not context:
            context = {}
        args = args[:]
        res = []
        # if the object has a field named 'active', filter out all inactive
        # records unless they were explicitely asked for
        if 'active' in self._columns and (active_test and context.get('active_test', True)):
            if args:
                active_in_args = False
                for a in args:
                    if a[0] == 'active':
                        active_in_args = True
                if not active_in_args:
                    args.insert(0, ('active', '=', 1))
            else:
                args = [('active', '=', 1)]
        if args:
            import expression
            e = expression.expression(args)
            e.parse(cr, user, self, context)
            res = e.exp
        return res or []

    def _search(self, cr, user, args, offset=0, limit=None, order=None, context=None, count=False, access_rights_uid=None):
        if not context:
            context = {}

        # implicit filter on current user except for superuser
        if user != 1:
            if not args:
                args = []
            args.insert(0, ('internal.create_uid', '=', user))

        result = self._where_calc(cr, user, args, context=context)
        if result == []:
            return self.datas.keys()

        res = []
        counter = 0
        #Find the value of dict
        f = False
        if result:
            for id, data in self.datas.items():
                counter = counter + 1
                data['id'] = id
                if limit and (counter > int(limit)):
                    break
                f = True
                for arg in result:
                    if arg[1] == '=':
                        val = eval('data[arg[0]]'+'==' +' arg[2]', locals())
                    elif arg[1] in ['<', '>', 'in', 'not in', '<=', '>=', '<>']:
                        val = eval('data[arg[0]]'+arg[1] +' arg[2]', locals())
                    elif arg[1] in ['ilike']:
                        val = (str(data[arg[0]]).find(str(arg[2]))!=-1)

                    f = f and val

                if f:
                    res.append(id)
        if count:
            return len(res)
        return res or []

    def unlink(self, cr, uid, ids, context=None):
        for id in ids:
            self._check_access(uid, id, 'unlink')
            self.datas.pop(id, None)
        if len(ids):
            cr.execute('delete from wkf_instance where res_type=%s and res_id IN %s', (self._name, tuple(ids)))
        return True

    def perm_read(self, cr, user, ids, context=None, details=True):
        result = []
        credentials = self.pool.get('res.users').name_get(cr, user, [user])[0]
        create_date = time.strftime('%Y-%m-%d %H:%M:%S')
        for id in ids:
            self._check_access(user, id, 'read')
            result.append({
                'create_uid': credentials,
                'create_date': create_date,
                'write_uid': False,
                'write_date': False,
                'id': id,
                'xmlid' : False,
            })
        return result

    def _check_removed_columns(self, cr, log=False):
        # nothing to check in memory...
        pass

    def exists(self, cr, uid, id, context=None):
        return id in self.datas

class orm(orm_template):
    _sql_constraints = []
    _table = None
    _protected = ['read', 'write', 'create', 'default_get', 'perm_read', 'unlink', 'fields_get', 'fields_view_get', 'search', 'name_get', 'distinct_field_get', 'name_search', 'copy', 'import_data', 'search_count', 'exists']
    __logger = logging.getLogger('orm')
    __schema = logging.getLogger('orm.schema')
    def read_group(self, cr, uid, domain, fields, groupby, offset=0, limit=None, context=None, orderby=False):
        """
        Get the list of records in list view grouped by the given ``groupby`` fields

        :param cr: database cursor
        :param uid: current user id
        :param domain: list specifying search criteria [['field_name', 'operator', 'value'], ...]
        :param fields: list of fields present in the list view specified on the object
        :param groupby: list of fields on which to groupby the records
        :type fields_list: list (example ['field_name_1', ...])
        :param offset: optional number of records to skip
        :param limit: optional max number of records to return
        :param context: context arguments, like lang, time zone
        :param order: optional ``order by`` specification, for overriding the natural
                      sort ordering of the groups, see also :py:meth:`~osv.osv.osv.search`
                      (supported only for many2one fields currently)
        :return: list of dictionaries(one dictionary for each record) containing:

                    * the values of fields grouped by the fields in ``groupby`` argument
                    * __domain: list of tuples specifying the search criteria
                    * __context: dictionary with argument like ``groupby``
        :rtype: [{'field_name_1': value, ...]
        :raise AccessError: * if user has no read rights on the requested object
                            * if user tries to bypass access rules for read on the requested object

        """
        context = context or {}
        self.pool.get('ir.model.access').check(cr, uid, self._name, 'read', context=context)
        if not fields:
            fields = self._columns.keys()

        query = self._where_calc(cr, uid, domain, context=context)
        self._apply_ir_rules(cr, uid, query, 'read', context=context)

        # Take care of adding join(s) if groupby is an '_inherits'ed field
        groupby_list = groupby
        if groupby:
            if isinstance(groupby, list):
                groupby = groupby[0]
            self._inherits_join_calc(groupby, query)

        if groupby:
            assert not groupby or groupby in fields, "Fields in 'groupby' must appear in the list of fields to read (perhaps it's missing in the list view?)"
            groupby_def = self._columns.get(groupby) or (self._inherit_fields.get(groupby) and self._inherit_fields.get(groupby)[2])
            assert groupby_def and groupby_def._classic_write, "Fields in 'groupby' must be regular database-persisted fields (no function or related fields), or function fields with store=True"

        fget = self.fields_get(cr, uid, fields)
        float_int_fields = filter(lambda x: fget[x]['type'] in ('float', 'integer'), fields)
        flist = ''
        group_count = group_by = groupby
        if groupby:
            if fget.get(groupby):
                if fget[groupby]['type'] in ('date', 'datetime'):
                    flist = "to_char(%s,'yyyy-mm') as %s " % (groupby, groupby)
                    groupby = "to_char(%s,'yyyy-mm')" % (groupby)
                else:
                    flist = groupby
            else:
                # Don't allow arbitrary values, as this would be a SQL injection vector!
                raise except_orm(_('Invalid group_by'),
                                 _('Invalid group_by specification: "%s".\nA group_by specification must be a list of valid fields.')%(groupby,))


        fields_pre = [f for f in float_int_fields if
                   f == self.CONCURRENCY_CHECK_FIELD
                or (f in self._columns and getattr(self._columns[f], '_classic_write'))]
        for f in fields_pre:
            if f not in ['id', 'sequence']:
                group_operator = fget[f].get('group_operator', 'sum')
                if flist:
                    flist += ','
                flist += group_operator+'('+f+') as '+f

        gb = groupby and (' GROUP BY '+groupby) or ''

        from_clause, where_clause, where_clause_params = query.get_sql()
        where_clause = where_clause and ' WHERE ' + where_clause
        limit_str = limit and ' limit %d' % limit or ''
        offset_str = offset and ' offset %d' % offset or ''
        if len(groupby_list) < 2 and context.get('group_by_no_leaf'):
            group_count = '_'
        cr.execute('SELECT min(%s.id) AS id, count(%s.id) AS %s_count' % (self._table, self._table, group_count) + (flist and ',') + flist + ' FROM ' + from_clause + where_clause + gb + limit_str + offset_str, where_clause_params)
        alldata = {}
        groupby = group_by
        for r in cr.dictfetchall():
            for fld, val in r.items():
                if val == None: r[fld] = False
            alldata[r['id']] = r
            del r['id']

        data_ids = self.search(cr, uid, [('id', 'in', alldata.keys())], order=orderby or groupby, context=context)
        # the IDS of records that have groupby field value = False or '' should be sorted too
        data_ids += filter(lambda x:x not in data_ids, alldata.keys())
        data = self.read(cr, uid, data_ids, groupby and [groupby] or ['id'], context=context)
        # restore order of the search as read() uses the default _order (this is only for groups, so the size of data_read shoud be small):
        data.sort(lambda x,y: cmp(data_ids.index(x['id']), data_ids.index(y['id'])))

        for d in data:
            if groupby:
                d['__domain'] = [(groupby, '=', alldata[d['id']][groupby] or False)] + domain
                if not isinstance(groupby_list, (str, unicode)):
                    if groupby or not context.get('group_by_no_leaf', False):
                        d['__context'] = {'group_by': groupby_list[1:]}
            if groupby and groupby in fget:
                if d[groupby] and fget[groupby]['type'] in ('date', 'datetime'):
                    dt = datetime.datetime.strptime(alldata[d['id']][groupby][:7], '%Y-%m')
                    days = calendar.monthrange(dt.year, dt.month)[1]

                    d[groupby] = datetime.datetime.strptime(d[groupby][:10], '%Y-%m-%d').strftime('%B %Y')
                    d['__domain'] = [(groupby, '>=', alldata[d['id']][groupby] and datetime.datetime.strptime(alldata[d['id']][groupby][:7] + '-01', '%Y-%m-%d').strftime('%Y-%m-%d') or False),\
                                     (groupby, '<=', alldata[d['id']][groupby] and datetime.datetime.strptime(alldata[d['id']][groupby][:7] + '-' + str(days), '%Y-%m-%d').strftime('%Y-%m-%d') or False)] + domain
                del alldata[d['id']][groupby]
            d.update(alldata[d['id']])
            del d['id']
        return data

    def _inherits_join_add(self, parent_model_name, query):
        """
        Add missing table SELECT and JOIN clause to ``query`` for reaching the parent table (no duplicates)

        :param parent_model_name: name of the parent model for which the clauses should be added
        :param query: query object on which the JOIN should be added
        """
        inherits_field = self._inherits[parent_model_name]
        parent_model = self.pool.get(parent_model_name)
        parent_table_name = parent_model._table
        quoted_parent_table_name = '"%s"' % parent_table_name
        if quoted_parent_table_name not in query.tables:
            query.tables.append(quoted_parent_table_name)
            query.where_clause.append('("%s".%s = %s.id)' % (self._table, inherits_field, parent_table_name))

    def _inherits_join_calc(self, field, query):
        """
        Adds missing table select and join clause(s) to ``query`` for reaching
        the field coming from an '_inherits' parent table (no duplicates).

        :param field: name of inherited field to reach
        :param query: query object on which the JOIN should be added
        :return: qualified name of field, to be used in SELECT clause
        """
        current_table = self
        while field in current_table._inherit_fields and not field in current_table._columns:
            parent_model_name = current_table._inherit_fields[field][0]
            parent_table = self.pool.get(parent_model_name)
            self._inherits_join_add(parent_model_name, query)
            current_table = parent_table
        return '"%s".%s' % (current_table._table, field)

    def _parent_store_compute(self, cr):
        if not self._parent_store:
            return
        logger = netsvc.Logger()
        logger.notifyChannel('data', netsvc.LOG_INFO, 'Computing parent left and right for table %s...' % (self._table, ))
        def browse_rec(root, pos=0):
# TODO: set order
            where = self._parent_name+'='+str(root)
            if not root:
                where = self._parent_name+' IS NULL'
            if self._parent_order:
                where += ' order by '+self._parent_order
            cr.execute('SELECT id FROM '+self._table+' WHERE '+where)
            pos2 = pos + 1
            for id in cr.fetchall():
                pos2 = browse_rec(id[0], pos2)
            cr.execute('update '+self._table+' set parent_left=%s, parent_right=%s where id=%s', (pos, pos2, root))
            return pos2 + 1
        query = 'SELECT id FROM '+self._table+' WHERE '+self._parent_name+' IS NULL'
        if self._parent_order:
            query += ' order by ' + self._parent_order
        pos = 0
        cr.execute(query)
        for (root,) in cr.fetchall():
            pos = browse_rec(root, pos)
        return True

    def _update_store(self, cr, f, k):
        logger = netsvc.Logger()
        logger.notifyChannel('data', netsvc.LOG_INFO, "storing computed values of fields.function '%s'" % (k,))
        ss = self._columns[k]._symbol_set
        update_query = 'UPDATE "%s" SET "%s"=%s WHERE id=%%s' % (self._table, k, ss[0])
        cr.execute('select id from '+self._table)
        ids_lst = map(lambda x: x[0], cr.fetchall())
        while ids_lst:
            iids = ids_lst[:40]
            ids_lst = ids_lst[40:]
            res = f.get(cr, self, iids, k, 1, {})
            for key, val in res.items():
                if f._multi:
                    val = val[k]
                # if val is a many2one, just write the ID
                if type(val) == tuple:
                    val = val[0]
                if (val<>False) or (type(val)<>bool):
                    cr.execute(update_query, (ss[1](val), key))

    def _check_selection_field_value(self, cr, uid, field, value, context=None):
        """Raise except_orm if value is not among the valid values for the selection field"""
        if self._columns[field]._type == 'reference':
            val_model, val_id_str = value.split(',', 1)
            val_id = False
            try:
                val_id = long(val_id_str)
            except ValueError:
                pass
            if not val_id:
                raise except_orm(_('ValidateError'),
                                 _('Invalid value for reference field "%s" (last part must be a non-zero integer): "%s"') % (field, value))
            val = val_model
        else:
            val = value
        if isinstance(self._columns[field].selection, (tuple, list)):
            if val in dict(self._columns[field].selection):
                return
        elif val in dict(self._columns[field].selection(self, cr, uid, context=context)):
            return
        raise except_orm(_('ValidateError'),
                         _('The value "%s" for the field "%s" is not in the selection') % (value, field))

    def _check_removed_columns(self, cr, log=False):
        # iterate on the database columns to drop the NOT NULL constraints
        # of fields which were required but have been removed (or will be added by another module)
        columns = [c for c in self._columns if not (isinstance(self._columns[c], fields.function) and not self._columns[c].store)]
        columns += ('id', 'write_uid', 'write_date', 'create_uid', 'create_date') # openerp access columns
        cr.execute("SELECT a.attname, a.attnotnull"
                   "  FROM pg_class c, pg_attribute a"
                   " WHERE c.relname=%s"
                   "   AND c.oid=a.attrelid"
                   "   AND a.attisdropped=%s"
                   "   AND pg_catalog.format_type(a.atttypid, a.atttypmod) NOT IN ('cid', 'tid', 'oid', 'xid')"
                   "   AND a.attname NOT IN %s", (self._table, False, tuple(columns))),

        for column in cr.dictfetchall():
            if log:
                self.__logger.debug("column %s is in the table %s but not in the corresponding object %s",
                                    column['attname'], self._table, self._name)
            if column['attnotnull']:
                cr.execute('ALTER TABLE "%s" ALTER COLUMN "%s" DROP NOT NULL' % (self._table, column['attname']))
                self.__schema.debug("Table '%s': column '%s': dropped NOT NULL constraint",
                                    self._table, column['attname'])

    def _auto_init(self, cr, context=None):
        if context is None:
            context = {}
        store_compute = False
        create = False
        todo_end = []
        self._field_create(cr, context=context)
        if getattr(self, '_auto', True):
            cr.execute("SELECT relname FROM pg_class WHERE relkind IN ('r','v') AND relname=%s", (self._table,))
            if not cr.rowcount:
                cr.execute('CREATE TABLE "%s" (id SERIAL NOT NULL, PRIMARY KEY(id)) WITHOUT OIDS' % (self._table,))
                cr.execute("COMMENT ON TABLE \"%s\" IS '%s'" % (self._table, self._description.replace("'", "''")))
                create = True
                self.__schema.debug("Table '%s': created", self._table)

            cr.commit()
            if self._parent_store:
                cr.execute("""SELECT c.relname
                    FROM pg_class c, pg_attribute a
                    WHERE c.relname=%s AND a.attname=%s AND c.oid=a.attrelid
                    """, (self._table, 'parent_left'))
                if not cr.rowcount:
                    cr.execute('ALTER TABLE "%s" ADD COLUMN "parent_left" INTEGER' % (self._table,))
                    cr.execute('ALTER TABLE "%s" ADD COLUMN "parent_right" INTEGER' % (self._table,))
                    if 'parent_left' not in self._columns:
                        self.__logger.error('create a column parent_left on object %s: fields.integer(\'Left Parent\', select=1)',
                                            self._table)
                        self.__schema.debug("Table '%s': added column '%s' with definition=%s",
                                            self._table, 'parent_left', 'INTEGER')
                    elif not self._columns['parent_left'].select:
                        self.__logger.error('parent_left column on object %s must be indexed! Add select=1 to the field definition)',
                                            self._table)
                    if 'parent_right' not in self._columns:
                        self.__logger.error('create a column parent_right on object %s: fields.integer(\'Right Parent\', select=1)',
                                            self._table)
                        self.__schema.debug("Table '%s': added column '%s' with definition=%s",
                                            self._table, 'parent_right', 'INTEGER')
                    elif not self._columns['parent_right'].select:
                        self.__logger.error('parent_right column on object %s must be indexed! Add select=1 to the field definition)',
                                            self._table)
                    if self._columns[self._parent_name].ondelete != 'cascade':
                        self.__logger.error("The column %s on object %s must be set as ondelete='cascade'",
                                            self._parent_name, self._name)

                    cr.commit()
                    store_compute = True

            if self._log_access:
                logs = {
                    'create_uid': 'INTEGER REFERENCES res_users ON DELETE SET NULL',
                    'create_date': 'TIMESTAMP',
                    'write_uid': 'INTEGER REFERENCES res_users ON DELETE SET NULL',
                    'write_date': 'TIMESTAMP'
                }
                for k in logs:
                    cr.execute("""
                        SELECT c.relname
                          FROM pg_class c, pg_attribute a
                         WHERE c.relname=%s AND a.attname=%s AND c.oid=a.attrelid
                        """, (self._table, k))
                    if not cr.rowcount:
                        cr.execute('ALTER TABLE "%s" ADD COLUMN "%s" %s' % (self._table, k, logs[k]))
                        cr.commit()
                        self.__schema.debug("Table '%s': added column '%s' with definition=%s",
                                            self._table, k, logs[k])

            self._check_removed_columns(cr, log=False)

            # iterate on the "object columns"
            todo_update_store = []
            update_custom_fields = context.get('update_custom_fields', False)

            cr.execute("SELECT c.relname,a.attname,a.attlen,a.atttypmod,a.attnotnull,a.atthasdef,t.typname,CASE WHEN a.attlen=-1 THEN a.atttypmod-4 ELSE a.attlen END as size " \
               "FROM pg_class c,pg_attribute a,pg_type t " \
               "WHERE c.relname=%s " \
               "AND c.oid=a.attrelid " \
               "AND a.atttypid=t.oid", (self._table,))
            col_data = dict(map(lambda x: (x['attname'], x),cr.dictfetchall()))


            for k in self._columns:
                if k in ('id', 'write_uid', 'write_date', 'create_uid', 'create_date'):
                    continue
                #Not Updating Custom fields
                if k.startswith('x_') and not update_custom_fields:
                    continue

                f = self._columns[k]

                if isinstance(f, fields.one2many):
                    cr.execute("SELECT relname FROM pg_class WHERE relkind='r' AND relname=%s", (f._obj,))

                    if self.pool.get(f._obj):
                        if f._fields_id not in self.pool.get(f._obj)._columns.keys():
                            if not self.pool.get(f._obj)._inherits or (f._fields_id not in self.pool.get(f._obj)._inherit_fields.keys()):
                                raise except_orm('Programming Error', ("There is no reference field '%s' found for '%s'") % (f._fields_id, f._obj,))

                    if cr.fetchone():
                        cr.execute("SELECT count(1) as c FROM pg_class c,pg_attribute a WHERE c.relname=%s AND a.attname=%s AND c.oid=a.attrelid", (f._obj, f._fields_id))
                        res = cr.fetchone()[0]
                        if not res:
                            cr.execute('ALTER TABLE "%s" ADD FOREIGN KEY (%s) REFERENCES "%s" ON DELETE SET NULL' % (self._obj, f._fields_id, f._table))
                            self.__schema.debug("Table '%s': added foreign key '%s' with definition=REFERENCES \"%s\" ON DELETE SET NULL",
                                self._obj, f._fields_id, f._table)
                elif isinstance(f, fields.many2many):
                    cr.execute("SELECT relname FROM pg_class WHERE relkind IN ('r','v') AND relname=%s", (f._rel,))
                    if not cr.dictfetchall():
                        if not self.pool.get(f._obj):
                            raise except_orm('Programming Error', ('There is no reference available for %s') % (f._obj,))
                        ref = self.pool.get(f._obj)._table
#                        ref = f._obj.replace('.', '_')
                        cr.execute('CREATE TABLE "%s" ("%s" INTEGER NOT NULL REFERENCES "%s" ON DELETE CASCADE, "%s" INTEGER NOT NULL REFERENCES "%s" ON DELETE CASCADE, UNIQUE("%s","%s")) WITH OIDS' % (f._rel, f._id1, self._table, f._id2, ref, f._id1, f._id2))
                        cr.execute('CREATE INDEX "%s_%s_index" ON "%s" ("%s")' % (f._rel, f._id1, f._rel, f._id1))
                        cr.execute('CREATE INDEX "%s_%s_index" ON "%s" ("%s")' % (f._rel, f._id2, f._rel, f._id2))
                        cr.execute("COMMENT ON TABLE \"%s\" IS 'RELATION BETWEEN %s AND %s'" % (f._rel, self._table, ref))
                        cr.commit()
                        self.__schema.debug("Create table '%s': relation between '%s' and '%s'",
                                            f._rel, self._table, ref)
                else:
                    res = col_data.get(k, [])
                    res = res and [res] or []
                    if not res and hasattr(f, 'oldname'):
                        cr.execute("SELECT c.relname,a.attname,a.attlen,a.atttypmod,a.attnotnull,a.atthasdef,t.typname,CASE WHEN a.attlen=-1 THEN a.atttypmod-4 ELSE a.attlen END as size " \
                            "FROM pg_class c,pg_attribute a,pg_type t " \
                            "WHERE c.relname=%s " \
                            "AND a.attname=%s " \
                            "AND c.oid=a.attrelid " \
                            "AND a.atttypid=t.oid", (self._table, f.oldname))
                        res_old = cr.dictfetchall()
                        if res_old and len(res_old) == 1:
                            cr.execute('ALTER TABLE "%s" RENAME "%s" TO "%s"' % (self._table, f.oldname, k))
                            res = res_old
                            res[0]['attname'] = k
                            self.__schema.debug("Table '%s': renamed column '%s' to '%s'",
                                                self._table, f.oldname, k)

                    if len(res) == 1:
                        f_pg_def = res[0]
                        f_pg_type = f_pg_def['typname']
                        f_pg_size = f_pg_def['size']
                        f_pg_notnull = f_pg_def['attnotnull']
                        if isinstance(f, fields.function) and not f.store and\
                                not getattr(f, 'nodrop', False):
                            self.__logger.info('column %s (%s) in table %s removed: converted to a function !\n',
                                               k, f.string, self._table)
                            cr.execute('ALTER TABLE "%s" DROP COLUMN "%s" CASCADE' % (self._table, k))
                            cr.commit()
                            self.__schema.debug("Table '%s': dropped column '%s' with cascade",
                                                 self._table, k)
                            f_obj_type = None
                        else:
                            f_obj_type = get_pg_type(f) and get_pg_type(f)[0]

                        if f_obj_type:
                            ok = False
                            casts = [
                                ('text', 'char', 'VARCHAR(%d)' % (f.size or 0,), '::VARCHAR(%d)'%(f.size or 0,)),
                                ('varchar', 'text', 'TEXT', ''),
                                ('int4', 'float', get_pg_type(f)[1], '::'+get_pg_type(f)[1]),
                                ('date', 'datetime', 'TIMESTAMP', '::TIMESTAMP'),
                                ('timestamp', 'date', 'date', '::date'),
                                ('numeric', 'float', get_pg_type(f)[1], '::'+get_pg_type(f)[1]),
                                ('float8', 'float', get_pg_type(f)[1], '::'+get_pg_type(f)[1]),
                            ]
                            if f_pg_type == 'varchar' and f._type == 'char' and f_pg_size < f.size:
                                cr.execute('ALTER TABLE "%s" RENAME COLUMN "%s" TO temp_change_size' % (self._table, k))
                                cr.execute('ALTER TABLE "%s" ADD COLUMN "%s" VARCHAR(%d)' % (self._table, k, f.size))
                                cr.execute('UPDATE "%s" SET "%s"=temp_change_size::VARCHAR(%d)' % (self._table, k, f.size))
                                cr.execute('ALTER TABLE "%s" DROP COLUMN temp_change_size CASCADE' % (self._table,))
                                cr.commit()
                                self.__schema.debug("Table '%s': column '%s' (type varchar) changed size from %s to %s",
                                    self._table, k, f_pg_size, f.size)
                            for c in casts:
                                if (f_pg_type==c[0]) and (f._type==c[1]):
                                    if f_pg_type != f_obj_type:
                                        ok = True
                                        cr.execute('ALTER TABLE "%s" RENAME COLUMN "%s" TO temp_change_size' % (self._table, k))
                                        cr.execute('ALTER TABLE "%s" ADD COLUMN "%s" %s' % (self._table, k, c[2]))
                                        cr.execute(('UPDATE "%s" SET "%s"=temp_change_size'+c[3]) % (self._table, k))
                                        cr.execute('ALTER TABLE "%s" DROP COLUMN temp_change_size CASCADE' % (self._table,))
                                        cr.commit()
                                        self.__schema.debug("Table '%s': column '%s' changed type from %s to %s",
                                            self._table, k, c[0], c[1])
                                    break

                            if f_pg_type != f_obj_type:
                                if not ok:
                                    i = 0
                                    while True:
                                        newname = k + '_moved' + str(i)
                                        cr.execute("SELECT count(1) FROM pg_class c,pg_attribute a " \
                                            "WHERE c.relname=%s " \
                                            "AND a.attname=%s " \
                                            "AND c.oid=a.attrelid ", (self._table, newname))
                                        if not cr.fetchone()[0]:
                                            break
                                        i += 1
                                    if f_pg_notnull:
                                        cr.execute('ALTER TABLE "%s" ALTER COLUMN "%s" DROP NOT NULL' % (self._table, k))
                                    cr.execute('ALTER TABLE "%s" RENAME COLUMN "%s" TO "%s"' % (self._table, k, newname))
                                    cr.execute('ALTER TABLE "%s" ADD COLUMN "%s" %s' % (self._table, k, get_pg_type(f)[1]))
                                    cr.execute("COMMENT ON COLUMN %s.%s IS '%s'" % (self._table, k, f.string.replace("'", "''")))
                                    self.__schema.debug("Table '%s': column '%s' has changed type (DB=%s, def=%s), data moved to column %s !",
                                        self._table, k, f_pg_type, f._type, newname)

                            # if the field is required and hasn't got a NOT NULL constraint
                            if f.required and f_pg_notnull == 0:
                                # set the field to the default value if any
                                if k in self._defaults:
                                    if callable(self._defaults[k]):
                                        default = self._defaults[k](self, cr, 1, context)
                                    else:
                                        default = self._defaults[k]

                                    if (default is not None):
                                        ss = self._columns[k]._symbol_set
                                        query = 'UPDATE "%s" SET "%s"=%s WHERE "%s" is NULL' % (self._table, k, ss[0], k)
                                        cr.execute(query, (ss[1](default),))
                                # add the NOT NULL constraint
                                cr.commit()
                                try:
                                    cr.execute('ALTER TABLE "%s" ALTER COLUMN "%s" SET NOT NULL' % (self._table, k))
                                    cr.commit()
                                    self.__schema.debug("Table '%s': column '%s': added NOT NULL constraint",
                                                        self._table, k)
                                except Exception:
                                    msg = "Table '%s': unable to set a NOT NULL constraint on column '%s' !\n"\
                                        "If you want to have it, you should update the records and execute manually:\n"\
                                        "ALTER TABLE %s ALTER COLUMN %s SET NOT NULL"
                                    self.__schema.warn(msg, self._table, k, self._table, k)
                                cr.commit()
                            elif not f.required and f_pg_notnull == 1:
                                cr.execute('ALTER TABLE "%s" ALTER COLUMN "%s" DROP NOT NULL' % (self._table, k))
                                cr.commit()
                                self.__schema.debug("Table '%s': column '%s': dropped NOT NULL constraint",
                                                    self._table, k)
                            # Verify index
                            indexname = '%s_%s_index' % (self._table, k)
                            cr.execute("SELECT indexname FROM pg_indexes WHERE indexname = %s and tablename = %s", (indexname, self._table))
                            res2 = cr.dictfetchall()
                            if not res2 and f.select:
                                cr.execute('CREATE INDEX "%s_%s_index" ON "%s" ("%s")' % (self._table, k, self._table, k))
                                cr.commit()
                                if f._type == 'text':
                                    # FIXME: for fields.text columns we should try creating GIN indexes instead (seems most suitable for an ERP context)
                                    msg = "Table '%s': Adding (b-tree) index for text column '%s'."\
                                        "This is probably useless (does not work for fulltext search) and prevents INSERTs of long texts"\
                                        " because there is a length limit for indexable btree values!\n"\
                                        "Use a search view instead if you simply want to make the field searchable."
                                    self.__schema.warn(msg, self._table, k, f._type)
                            if res2 and not f.select:
                                cr.execute('DROP INDEX "%s_%s_index"' % (self._table, k))
                                cr.commit()
                                msg = "Table '%s': dropping index for column '%s' of type '%s' as it is not required anymore"
                                self.__schema.warn(msg, self._table, k, f._type)

                            if isinstance(f, fields.many2one):
                                ref = self.pool.get(f._obj)._table
                                if ref != 'ir_actions':
                                    cr.execute('SELECT confdeltype, conname FROM pg_constraint as con, pg_class as cl1, pg_class as cl2, '
                                                'pg_attribute as att1, pg_attribute as att2 '
                                            'WHERE con.conrelid = cl1.oid '
                                                'AND cl1.relname = %s '
                                                'AND con.confrelid = cl2.oid '
                                                'AND cl2.relname = %s '
                                                'AND array_lower(con.conkey, 1) = 1 '
                                                'AND con.conkey[1] = att1.attnum '
                                                'AND att1.attrelid = cl1.oid '
                                                'AND att1.attname = %s '
                                                'AND array_lower(con.confkey, 1) = 1 '
                                                'AND con.confkey[1] = att2.attnum '
                                                'AND att2.attrelid = cl2.oid '
                                                'AND att2.attname = %s '
                                                "AND con.contype = 'f'", (self._table, ref, k, 'id'))
                                    res2 = cr.dictfetchall()
                                    if res2:
                                        if res2[0]['confdeltype'] != POSTGRES_CONFDELTYPES.get(f.ondelete.upper(), 'a'):
                                            cr.execute('ALTER TABLE "' + self._table + '" DROP CONSTRAINT "' + res2[0]['conname'] + '"')
                                            cr.execute('ALTER TABLE "' + self._table + '" ADD FOREIGN KEY ("' + k + '") REFERENCES "' + ref + '" ON DELETE ' + f.ondelete)
                                            cr.commit()
                                            self.__schema.debug("Table '%s': column '%s': XXX",
                                                self._table, k)
                    elif len(res) > 1:
                        netsvc.Logger().notifyChannel('orm', netsvc.LOG_ERROR, "Programming error, column %s->%s has multiple instances !" % (self._table, k))
                    if not res:
                        if not isinstance(f, fields.function) or f.store:
                            # add the missing field
                            cr.execute('ALTER TABLE "%s" ADD COLUMN "%s" %s' % (self._table, k, get_pg_type(f)[1]))
                            cr.execute("COMMENT ON COLUMN %s.%s IS '%s'" % (self._table, k, f.string.replace("'", "''")))
                            self.__schema.debug("Table '%s': added column '%s' with definition=%s",
                                self._table, k, get_pg_type(f)[1])

                            # initialize it
                            if not create and k in self._defaults:
                                if callable(self._defaults[k]):
                                    default = self._defaults[k](self, cr, 1, context)
                                else:
                                    default = self._defaults[k]

                                ss = self._columns[k]._symbol_set
                                query = 'UPDATE "%s" SET "%s"=%s' % (self._table, k, ss[0])
                                cr.execute(query, (ss[1](default),))
                                cr.commit()
                                netsvc.Logger().notifyChannel('data', netsvc.LOG_DEBUG, "Table '%s': setting default value of new column %s" % (self._table, k))

                            if isinstance(f, fields.function):
                                order = 10
                                if f.store is not True:
                                    order = f.store[f.store.keys()[0]][2]
                                todo_update_store.append((order, f, k))

                            # and add constraints if needed
                            if isinstance(f, fields.many2one):
                                if not self.pool.get(f._obj):
                                    raise except_orm('Programming Error', ('There is no reference available for %s') % (f._obj,))
                                ref = self.pool.get(f._obj)._table
#                                ref = f._obj.replace('.', '_')
                                # ir_actions is inherited so foreign key doesn't work on it
                                if ref != 'ir_actions':
                                    cr.execute('ALTER TABLE "%s" ADD FOREIGN KEY ("%s") REFERENCES "%s" ON DELETE %s' % (self._table, k, ref, f.ondelete))
                                    self.__schema.debug("Table '%s': added foreign key '%s' with definition=REFERENCES \"%s\" ON DELETE %s",
                                        self._table, k, ref, f.ondelete)
                            if f.select:
                                cr.execute('CREATE INDEX "%s_%s_index" ON "%s" ("%s")' % (self._table, k, self._table, k))
                            if f.required:
                                try:
                                    cr.commit()
                                    cr.execute('ALTER TABLE "%s" ALTER COLUMN "%s" SET NOT NULL' % (self._table, k))
                                    self.__schema.debug("Table '%s': column '%s': added a NOT NULL constraint",
                                        self._table, k)
                                except Exception:
                                    msg = "WARNING: unable to set column %s of table %s not null !\n"\
                                        "Try to re-run: openerp-server.py --update=module\n"\
                                        "If it doesn't work, update records and execute manually:\n"\
                                        "ALTER TABLE %s ALTER COLUMN %s SET NOT NULL"
                                    self.__logger.warn(msg, k, self._table, self._table, k)
                            cr.commit()
            for order, f, k in todo_update_store:
                todo_end.append((order, self._update_store, (f, k)))

        else:
            cr.execute("SELECT relname FROM pg_class WHERE relkind IN ('r','v') AND relname=%s", (self._table,))
            create = not bool(cr.fetchone())

        cr.commit()     # start a new transaction

        for (key, con, _) in self._sql_constraints:
            conname = '%s_%s' % (self._table, key)

            cr.execute("SELECT conname, pg_catalog.pg_get_constraintdef(oid, true) as condef FROM pg_constraint where conname=%s", (conname,))
            existing_constraints = cr.dictfetchall()

            sql_actions = {
                'drop': {
                    'execute': False,
                    'query': 'ALTER TABLE "%s" DROP CONSTRAINT "%s"' % (self._table, conname, ),
                    'msg_ok': "Table '%s': dropped constraint '%s'. Reason: its definition changed from '%%s' to '%s'" % (
                        self._table, conname, con),
                    'msg_err': "Table '%s': unable to drop \'%s\' constraint !" % (self._table, con),
                    'order': 1,
                },
                'add': {
                    'execute': False,
                    'query': 'ALTER TABLE "%s" ADD CONSTRAINT "%s" %s' % (self._table, conname, con,),
                    'msg_ok': "Table '%s': added constraint '%s' with definition=%s" % (self._table, conname, con),
                    'msg_err': "Table '%s': unable to add \'%s\' constraint !\n If you want to have it, you should update the records and execute manually:\n%%s" % (
                        self._table, con),
                    'order': 2,
                },
            }

            if not existing_constraints:
                # constraint does not exists:
                sql_actions['add']['execute'] = True
                sql_actions['add']['msg_err'] = sql_actions['add']['msg_err'] % (sql_actions['add']['query'], )
            elif con.lower() not in [item['condef'].lower() for item in existing_constraints]:
                # constraint exists but its definition has changed:
                sql_actions['drop']['execute'] = True
                sql_actions['drop']['msg_ok'] = sql_actions['drop']['msg_ok'] % (existing_constraints[0]['condef'].lower(), )
                sql_actions['add']['execute'] = True
                sql_actions['add']['msg_err'] = sql_actions['add']['msg_err'] % (sql_actions['add']['query'], )

            # we need to add the constraint:
            sql_actions = [item for item in sql_actions.values()]
            sql_actions.sort(key=lambda x: x['order'])
            for sql_action in [action for action in sql_actions if action['execute']]:
                try:
                    cr.execute(sql_action['query'])
                    cr.commit()
                    self.__schema.debug(sql_action['msg_ok'])
                except:
                    self.__schema.warn(sql_action['msg_err'])
                    cr.rollback()

        if create:
            if hasattr(self, "_sql"):
                for line in self._sql.split(';'):
                    line2 = line.replace('\n', '').strip()
                    if line2:
                        cr.execute(line2)
                        cr.commit()
        if store_compute:
            self._parent_store_compute(cr)
            cr.commit()
        return todo_end

    def __init__(self, cr):
        super(orm, self).__init__(cr)

        if not hasattr(self, '_log_access'):
            # if not access is not specify, it is the same value as _auto
            self._log_access = getattr(self, "_auto", True)

        self._columns = self._columns.copy()
        for store_field in self._columns:
            f = self._columns[store_field]
            if hasattr(f, 'digits_change'):
                f.digits_change(cr)
            if not isinstance(f, fields.function):
                continue
            if not f.store:
                continue
            if self._columns[store_field].store is True:
                sm = {self._name: (lambda self, cr, uid, ids, c={}: ids, None, 10, None)}
            else:
                sm = self._columns[store_field].store
            for object, aa in sm.items():
                if len(aa) == 4:
                    (fnct, fields2, order, length) = aa
                elif len(aa) == 3:
                    (fnct, fields2, order) = aa
                    length = None
                else:
                    raise except_orm('Error',
                        ('Invalid function definition %s in object %s !\nYou must use the definition: store={object:(fnct, fields, priority, time length)}.' % (store_field, self._name)))
                self.pool._store_function.setdefault(object, [])
                ok = True
                for x, y, z, e, f, l in self.pool._store_function[object]:
                    if (x==self._name) and (y==store_field) and (e==fields2):
                        if f == order:
                            ok = False
                if ok:
                    self.pool._store_function[object].append( (self._name, store_field, fnct, fields2, order, length))
                    self.pool._store_function[object].sort(lambda x, y: cmp(x[4], y[4]))

        for (key, _, msg) in self._sql_constraints:
            self.pool._sql_error[self._table+'_'+key] = msg

        # Load manual fields

        cr.execute("SELECT id FROM ir_model_fields WHERE name=%s AND model=%s", ('state', 'ir.model.fields'))
        if cr.fetchone():
            cr.execute('SELECT * FROM ir_model_fields WHERE model=%s AND state=%s', (self._name, 'manual'))
            for field in cr.dictfetchall():
                if field['name'] in self._columns:
                    continue
                attrs = {
                    'string': field['field_description'],
                    'required': bool(field['required']),
                    'readonly': bool(field['readonly']),
                    'domain': field['domain'] or None,
                    'size': field['size'],
                    'ondelete': field['on_delete'],
                    'translate': (field['translate']),
                    #'select': int(field['select_level'])
                }

                if field['ttype'] == 'selection':
                    self._columns[field['name']] = getattr(fields, field['ttype'])(eval(field['selection']), **attrs)
                elif field['ttype'] == 'reference':
                    self._columns[field['name']] = getattr(fields, field['ttype'])(selection=eval(field['selection']), **attrs)
                elif field['ttype'] == 'many2one':
                    self._columns[field['name']] = getattr(fields, field['ttype'])(field['relation'], **attrs)
                elif field['ttype'] == 'one2many':
                    self._columns[field['name']] = getattr(fields, field['ttype'])(field['relation'], field['relation_field'], **attrs)
                elif field['ttype'] == 'many2many':
                    _rel1 = field['relation'].replace('.', '_')
                    _rel2 = field['model'].replace('.', '_')
                    _rel_name = 'x_%s_%s_%s_rel' % (_rel1, _rel2, field['name'])
                    self._columns[field['name']] = getattr(fields, field['ttype'])(field['relation'], _rel_name, 'id1', 'id2', **attrs)
                else:
                    self._columns[field['name']] = getattr(fields, field['ttype'])(**attrs)
        self._inherits_check()
        self._inherits_reload()
        if not self._sequence:
            self._sequence = self._table + '_id_seq'
        for k in self._defaults:
            assert (k in self._columns) or (k in self._inherit_fields), 'Default function defined in %s but field %s does not exist !' % (self._name, k,)
        for f in self._columns:
            self._columns[f].restart()

    #
    # Update objects that uses this one to update their _inherits fields
    #

    def _inherits_reload_src(self):
        for obj in self.pool.obj_pool.values():
            if self._name in obj._inherits:
                obj._inherits_reload()

    def _inherits_reload(self):
        res = {}
        for table in self._inherits:
            res.update(self.pool.get(table)._inherit_fields)
            for col in self.pool.get(table)._columns.keys():
                res[col] = (table, self._inherits[table], self.pool.get(table)._columns[col])
            for col in self.pool.get(table)._inherit_fields.keys():
                res[col] = (table, self._inherits[table], self.pool.get(table)._inherit_fields[col][2])
        self._inherit_fields = res
        self._inherits_reload_src()

    def _inherits_check(self):
        for table, field_name in self._inherits.items():
            if field_name not in self._columns:
                logging.getLogger('init').info('Missing many2one field definition for _inherits reference "%s" in "%s", using default one.' % (field_name, self._name))
                self._columns[field_name] = fields.many2one(table, string="Automatically created field to link to parent %s" % table,
                                                             required=True, ondelete="cascade")
            elif not self._columns[field_name].required or self._columns[field_name].ondelete.lower() != "cascade":
                logging.getLogger('init').warning('Field definition for _inherits reference "%s" in "%s" must be marked as "required" with ondelete="cascade", forcing it.' % (field_name, self._name))
                self._columns[field_name].required = True
                self._columns[field_name].ondelete = "cascade"

    #def __getattr__(self, name):
    #    """
    #    Proxies attribute accesses to the `inherits` parent so we can call methods defined on the inherited parent
    #    (though inherits doesn't use Python inheritance).
    #    Handles translating between local ids and remote ids.
    #    Known issue: doesn't work correctly when using python's own super(), don't involve inherit-based inheritance
    #                 when you have inherits.
    #    """
    #    for model, field in self._inherits.iteritems():
    #        proxy = self.pool.get(model)
    #        if hasattr(proxy, name):
    #            attribute = getattr(proxy, name)
    #            if not hasattr(attribute, '__call__'):
    #                return attribute
    #            break
    #    else:
    #        return super(orm, self).__getattr__(name)

    #    def _proxy(cr, uid, ids, *args, **kwargs):
    #        objects = self.browse(cr, uid, ids, kwargs.get('context', None))
    #        lst = [obj[field].id for obj in objects if obj[field]]
    #        return getattr(proxy, name)(cr, uid, lst, *args, **kwargs)

    #    return _proxy


    def fields_get(self, cr, user, fields=None, context=None):
        """
        Get the description of list of fields

        :param cr: database cursor
        :param user: current user id
        :param fields: list of fields
        :param context: context arguments, like lang, time zone
        :return: dictionary of field dictionaries, each one describing a field of the business object
        :raise AccessError: * if user has no create/write rights on the requested object

        """
        ira = self.pool.get('ir.model.access')
        write_access = ira.check(cr, user, self._name, 'write', raise_exception=False, context=context) or \
                       ira.check(cr, user, self._name, 'create', raise_exception=False, context=context)
        return super(orm, self).fields_get(cr, user, fields, context, write_access)

    def read(self, cr, user, ids, fields=None, context=None, load='_classic_read'):
        if not context:
            context = {}
        self.pool.get('ir.model.access').check(cr, user, self._name, 'read', context=context)
        if not fields:
            fields = self._columns.keys() + self._inherit_fields.keys()
        if isinstance(ids, (int, long)):
            select = [ids]
        else:
            select = ids
        select = map(lambda x: isinstance(x, dict) and x['id'] or x, select)
        result = self._read_flat(cr, user, select, fields, context, load)

        for r in result:
            for key, v in r.items():
                if v is None:
                    r[key] = False

        if isinstance(ids, (int, long, dict)):
            return result and result[0] or False
        return result

    def _read_flat(self, cr, user, ids, fields_to_read, context=None, load='_classic_read'):
        if not context:
            context = {}
        if not ids:
            return []
        if fields_to_read == None:
            fields_to_read = self._columns.keys()

        # Construct a clause for the security rules.
        # 'tables' hold the list of tables necessary for the SELECT including the ir.rule clauses,
        # or will at least contain self._table.
        rule_clause, rule_params, tables = self.pool.get('ir.rule').domain_get(cr, user, self._name, 'read', context=context)

        # all inherited fields + all non inherited fields for which the attribute whose name is in load is True
        fields_pre = [f for f in fields_to_read if
                           f == self.CONCURRENCY_CHECK_FIELD
                        or (f in self._columns and getattr(self._columns[f], '_classic_write'))
                     ] + self._inherits.values()

        res = []
        if len(fields_pre):
            def convert_field(f):
                f_qual = "%s.%s" % (self._table, f) # need fully-qualified references in case len(tables) > 1
                if f in ('create_date', 'write_date'):
                    return "date_trunc('second', %s) as %s" % (f_qual, f)
                if f == self.CONCURRENCY_CHECK_FIELD:
                    if self._log_access:
                        return "COALESCE(%s.write_date, %s.create_date, now())::timestamp AS %s" % (self._table, self._table, f,)
                    return "now()::timestamp AS %s" % (f,)
                if isinstance(self._columns[f], fields.binary) and context.get('bin_size', False):
                    return 'length(%s) as "%s"' % (f_qual, f)
                return f_qual

            fields_pre2 = map(convert_field, fields_pre)
            order_by = self._parent_order or self._order
            select_fields = ','.join(fields_pre2 + [self._table + '.id'])
            query = 'SELECT %s FROM %s WHERE %s.id IN %%s' % (select_fields, ','.join(tables), self._table)
            if rule_clause:
                query += " AND " + (' OR '.join(rule_clause))
            query += " ORDER BY " + order_by
            for sub_ids in cr.split_for_in_conditions(ids):
                if rule_clause:
                    cr.execute(query, [tuple(sub_ids)] + rule_params)
                    if cr.rowcount != len(sub_ids):
                        raise except_orm(_('AccessError'),
                                         _('Operation prohibited by access rules, or performed on an already deleted document (Operation: read, Document type: %s).')
                                         % (self._description,))
                else:
                    cr.execute(query, (tuple(sub_ids),))
                res.extend(cr.dictfetchall())
        else:
            res = map(lambda x: {'id': x}, ids)

        for f in fields_pre:
            if f == self.CONCURRENCY_CHECK_FIELD:
                continue
            if self._columns[f].translate:
                ids = [x['id'] for x in res]
                #TODO: optimize out of this loop
                res_trans = self.pool.get('ir.translation')._get_ids(cr, user, self._name+','+f, 'model', context.get('lang', False) or 'en_US', ids)
                for r in res:
                    r[f] = res_trans.get(r['id'], False) or r[f]

        for table in self._inherits:
            col = self._inherits[table]
            cols = [x for x in intersect(self._inherit_fields.keys(), fields_to_read) if x not in self._columns.keys()]
            if not cols:
                continue
            res2 = self.pool.get(table).read(cr, user, [x[col] for x in res], cols, context, load)

            res3 = {}
            for r in res2:
                res3[r['id']] = r
                del r['id']

            for record in res:
                if not record[col]: # if the record is deleted from _inherits table?
                    continue
                record.update(res3[record[col]])
                if col not in fields_to_read:
                    del record[col]

        # all fields which need to be post-processed by a simple function (symbol_get)
        fields_post = filter(lambda x: x in self._columns and self._columns[x]._symbol_get, fields_to_read)
        if fields_post:
            for r in res:
                for f in fields_post:
                    r[f] = self._columns[f]._symbol_get(r[f])
        ids = [x['id'] for x in res]

        # all non inherited fields for which the attribute whose name is in load is False
        fields_post = filter(lambda x: x in self._columns and not getattr(self._columns[x], load), fields_to_read)

        # Compute POST fields
        todo = {}
        for f in fields_post:
            todo.setdefault(self._columns[f]._multi, [])
            todo[self._columns[f]._multi].append(f)
        for key, val in todo.items():
            if key:
                res2 = self._columns[val[0]].get(cr, self, ids, val, user, context=context, values=res)
                for pos in val:
                    for record in res:
                        if isinstance(res2[record['id']], str): res2[record['id']] = eval(res2[record['id']]) #TOCHECK : why got string instend of dict in python2.6
                        multi_fields = res2.get(record['id'],{})
                        if multi_fields:
                            record[pos] = multi_fields.get(pos,[])
            else:
                for f in val:
                    res2 = self._columns[f].get(cr, self, ids, f, user, context=context, values=res)
                    for record in res:
                        if res2:
                            record[f] = res2[record['id']]
                        else:
                            record[f] = []
        readonly = None
        for vals in res:
            for field in vals.copy():
                fobj = None
                if field in self._columns:
                    fobj = self._columns[field]

                if not fobj:
                    continue
                groups = fobj.read
                if groups:
                    edit = False
                    for group in groups:
                        module = group.split(".")[0]
                        grp = group.split(".")[1]
                        cr.execute("select count(*) from res_groups_users_rel where gid IN (select res_id from ir_model_data where name=%s and module=%s and model=%s) and uid=%s"  \
                                   (grp, module, 'res.groups', user))
                        readonly = cr.fetchall()
                        if readonly[0][0] >= 1:
                            edit = True
                            break
                        elif readonly[0][0] == 0:
                            edit = False
                        else:
                            edit = False

                    if not edit:
                        if type(vals[field]) == type([]):
                            vals[field] = []
                        elif type(vals[field]) == type(0.0):
                            vals[field] = 0
                        elif type(vals[field]) == type(''):
                            vals[field] = '=No Permission='
                        else:
                            vals[field] = False
        return res

    def perm_read(self, cr, user, ids, context=None, details=True):
        """
        Returns some metadata about the given records.

        :param details: if True, \*_uid fields are replaced with the name of the user
        :return: list of ownership dictionaries for each requested record
        :rtype: list of dictionaries with the following keys:

                    * id: object id
                    * create_uid: user who created the record
                    * create_date: date when the record was created
                    * write_uid: last user who changed the record
                    * write_date: date of the last change to the record
                    * xmlid: XML ID to use to refer to this record (if there is one), in format ``module.name``
        """
        if not context:
            context = {}
        if not ids:
            return []
        fields = ''
        uniq = isinstance(ids, (int, long))
        if uniq:
            ids = [ids]
        fields = ['id']
        if self._log_access:
            fields += ['create_uid', 'create_date', 'write_uid', 'write_date']
        quoted_table = '"%s"' % self._table
        fields_str = ",".join('%s.%s'%(quoted_table, field) for field in fields)
        query = '''SELECT %s, __imd.module, __imd.name
                   FROM %s LEFT JOIN ir_model_data __imd
                       ON (__imd.model = %%s and __imd.res_id = %s.id)
                   WHERE %s.id IN %%s''' % (fields_str, quoted_table, quoted_table, quoted_table)
        cr.execute(query, (self._name, tuple(ids)))
        res = cr.dictfetchall()
        for r in res:
            for key in r:
                r[key] = r[key] or False
                if details and key in ('write_uid', 'create_uid') and r[key]:
                    try:
                        r[key] = self.pool.get('res.users').name_get(cr, user, [r[key]])[0]
                    except Exception:
                        pass # Leave the numeric uid there
            r['xmlid'] = ("%(module)s.%(name)s" % r) if r['name'] else False
            del r['name'], r['module']
        if uniq:
            return res[ids[0]]
        return res

    def _check_concurrency(self, cr, ids, context):
        if not context:
            return
        if not (context.get(self.CONCURRENCY_CHECK_FIELD) and self._log_access):
            return
        check_clause = "(id = %s AND %s < COALESCE(write_date, create_date, now())::timestamp)"
        for sub_ids in cr.split_for_in_conditions(ids):
            ids_to_check = []
            for id in sub_ids:
                id_ref = "%s,%s" % (self._name, id)
                update_date = context[self.CONCURRENCY_CHECK_FIELD].pop(id_ref, None)
                if update_date:
                    ids_to_check.extend([id, update_date])
            if not ids_to_check:
                continue
            cr.execute("SELECT id FROM %s WHERE %s" % (self._table, " OR ".join([check_clause]*(len(ids_to_check)/2))), tuple(ids_to_check))
            res = cr.fetchone()
            if res:
                # mention the first one only to keep the error message readable
                raise except_orm('ConcurrencyException', _('A document was modified since you last viewed it (%s:%d)') % (self._description, res[0]))

    def check_access_rule(self, cr, uid, ids, operation, context=None):
        """Verifies that the operation given by ``operation`` is allowed for the user
           according to ir.rules.

           :param operation: one of ``write``, ``unlink``
           :raise except_orm: * if current ir.rules do not permit this operation.
           :return: None if the operation is allowed
        """
        where_clause, where_params, tables = self.pool.get('ir.rule').domain_get(cr, uid, self._name, operation, context=context)
        if where_clause:
            where_clause = ' and ' + ' and '.join(where_clause)
            for sub_ids in cr.split_for_in_conditions(ids):
                cr.execute('SELECT ' + self._table + '.id FROM ' + ','.join(tables) +
                           ' WHERE ' + self._table + '.id IN %s' + where_clause,
                           [sub_ids] + where_params)
                if cr.rowcount != len(sub_ids):
                    raise except_orm(_('AccessError'),
                                     _('Operation prohibited by access rules, or performed on an already deleted document (Operation: %s, Document type: %s).')
                                     % (operation, self._description))

    def unlink(self, cr, uid, ids, context=None):
        """
        Delete records with given ids

        :param cr: database cursor
        :param uid: current user id
        :param ids: id or list of ids
        :param context: (optional) context arguments, like lang, time zone
        :return: True
        :raise AccessError: * if user has no unlink rights on the requested object
                            * if user tries to bypass access rules for unlink on the requested object
        :raise UserError: if the record is default property for other records

        """
        if not ids:
            return True
        if isinstance(ids, (int, long)):
            ids = [ids]

        result_store = self._store_get_values(cr, uid, ids, None, context)

        self._check_concurrency(cr, ids, context)

        self.pool.get('ir.model.access').check(cr, uid, self._name, 'unlink', context=context)

        properties = self.pool.get('ir.property')
        domain = [('res_id', '=', False),
                  ('value_reference', 'in', ['%s,%s' % (self._name, i) for i in ids]),
                 ]
        if properties.search(cr, uid, domain, context=context):
            raise except_orm(_('Error'), _('Unable to delete this document because it is used as a default property'))

        wf_service = netsvc.LocalService("workflow")
        for oid in ids:
            wf_service.trg_delete(uid, self._name, oid, cr)


        self.check_access_rule(cr, uid, ids, 'unlink', context=context)
        for sub_ids in cr.split_for_in_conditions(ids):
            cr.execute('delete from ' + self._table + ' ' \
                       'where id IN %s', (sub_ids,))
        for order, object, store_ids, fields in result_store:
            if object != self._name:
                obj = self.pool.get(object)
                cr.execute('select id from '+obj._table+' where id IN %s', (tuple(store_ids),))
                rids = map(lambda x: x[0], cr.fetchall())
                if rids:
                    obj._store_set_values(cr, uid, rids, fields, context)
        return True

    #
    # TODO: Validate
    #
    def write(self, cr, user, ids, vals, context=None):
        """
        Update records with given ids with the given field values

        :param cr: database cursor
        :param user: current user id
        :type user: integer
        :param ids: object id or list of object ids to update according to **vals**
        :param vals: field values to update, e.g {'field_name': new_field_value, ...}
        :type vals: dictionary
        :param context: (optional) context arguments, e.g. {'lang': 'en_us', 'tz': 'UTC', ...}
        :type context: dictionary
        :return: True
        :raise AccessError: * if user has no write rights on the requested object
                            * if user tries to bypass access rules for write on the requested object
        :raise ValidateError: if user tries to enter invalid value for a field that is not in selection
        :raise UserError: if a loop would be created in a hierarchy of objects a result of the operation (such as setting an object as its own parent)

        **Note**: The type of field values to pass in ``vals`` for relationship fields is specific:

            + For a many2many field, a list of tuples is expected.
              Here is the list of tuple that are accepted, with the corresponding semantics ::

                 (0, 0,  { values })    link to a new record that needs to be created with the given values dictionary
                 (1, ID, { values })    update the linked record with id = ID (write *values* on it)
                 (2, ID)                remove and delete the linked record with id = ID (calls unlink on ID, that will delete the object completely, and the link to it as well)
                 (3, ID)                cut the link to the linked record with id = ID (delete the relationship between the two objects but does not delete the target object itself)
                 (4, ID)                link to existing record with id = ID (adds a relationship)
                 (5)                    unlink all (like using (3,ID) for all linked records)
                 (6, 0, [IDs])          replace the list of linked IDs (like using (5) then (4,ID) for each ID in the list of IDs)

                 Example:
                    [(6, 0, [8, 5, 6, 4])] sets the many2many to ids [8, 5, 6, 4]

            + For a one2many field, a lits of tuples is expected.
              Here is the list of tuple that are accepted, with the corresponding semantics ::

                 (0, 0,  { values })    link to a new record that needs to be created with the given values dictionary
                 (1, ID, { values })    update the linked record with id = ID (write *values* on it)
                 (2, ID)                remove and delete the linked record with id = ID (calls unlink on ID, that will delete the object completely, and the link to it as well)

                 Example:
                    [(0, 0, {'field_name':field_value_record1, ...}), (0, 0, {'field_name':field_value_record2, ...})]

            + For a many2one field, simply use the ID of target record, which must already exist, or ``False`` to remove the link.
            + For a reference field, use a string with the model name, a comma, and the target object id (example: ``'product.product, 5'``)

        """
        readonly = None
        for field in vals.copy():
            fobj = None
            if field in self._columns:
                fobj = self._columns[field]
            elif field in self._inherit_fields:
                fobj = self._inherit_fields[field][2]
            if not fobj:
                continue
            groups = fobj.write

            if groups:
                edit = False
                for group in groups:
                    module = group.split(".")[0]
                    grp = group.split(".")[1]
                    cr.execute("select count(*) from res_groups_users_rel where gid IN (select res_id from ir_model_data where name=%s and module=%s and model=%s) and uid=%s", \
                               (grp, module, 'res.groups', user))
                    readonly = cr.fetchall()
                    if readonly[0][0] >= 1:
                        edit = True
                        break
                    elif readonly[0][0] == 0:
                        edit = False
                    else:
                        edit = False

                if not edit:
                    vals.pop(field)

        if not context:
            context = {}
        if not ids:
            return True
        if isinstance(ids, (int, long)):
            ids = [ids]

        self._check_concurrency(cr, ids, context)
        self.pool.get('ir.model.access').check(cr, user, self._name, 'write', context=context)

        result = self._store_get_values(cr, user, ids, vals.keys(), context) or []

        # No direct update of parent_left/right
        vals.pop('parent_left', None)
        vals.pop('parent_right', None)

        parents_changed = []
        if self._parent_store and (self._parent_name in vals):
            # The parent_left/right computation may take up to
            # 5 seconds. No need to recompute the values if the
            # parent is the same. Get the current value of the parent
            parent_val = vals[self._parent_name]
            if parent_val:
                query = "SELECT id FROM %s WHERE id IN %%s AND (%s != %%s OR %s IS NULL)" % \
                                (self._table, self._parent_name, self._parent_name)
                cr.execute(query, (tuple(ids), parent_val))
            else:
                query = "SELECT id FROM %s WHERE id IN %%s AND (%s IS NOT NULL)" % \
                                (self._table, self._parent_name)
                cr.execute(query, (tuple(ids),))
            parents_changed = map(operator.itemgetter(0), cr.fetchall())

        upd0 = []
        upd1 = []
        upd_todo = []
        updend = []
        direct = []
        totranslate = context.get('lang', False) and (context['lang'] != 'en_US')
        for field in vals:
            if field in self._columns:
                if self._columns[field]._classic_write and not (hasattr(self._columns[field], '_fnct_inv')):
                    if (not totranslate) or not self._columns[field].translate:
                        upd0.append('"'+field+'"='+self._columns[field]._symbol_set[0])
                        upd1.append(self._columns[field]._symbol_set[1](vals[field]))
                    direct.append(field)
                else:
                    upd_todo.append(field)
            else:
                updend.append(field)
            if field in self._columns \
                    and hasattr(self._columns[field], 'selection') \
                    and vals[field]:
                self._check_selection_field_value(cr, user, field, vals[field], context=context)

        if self._log_access:
            upd0.append('write_uid=%s')
            upd0.append('write_date=now()')
            upd1.append(user)

        if len(upd0):
            self.check_access_rule(cr, user, ids, 'write', context=context)
            for sub_ids in cr.split_for_in_conditions(ids):
                cr.execute('update ' + self._table + ' set ' + ','.join(upd0) + ' ' \
                           'where id IN %s', upd1 + [sub_ids])
                if cr.rowcount != len(sub_ids):
                    raise except_orm(_('AccessError'),
                                     _('One of the records you are trying to modify has already been deleted (Document type: %s).') % self._description)

            if totranslate:
                # TODO: optimize
                for f in direct:
                    if self._columns[f].translate:
                        src_trans = self.pool.get(self._name).read(cr, user, ids, [f])[0][f]
                        if not src_trans:
                            src_trans = vals[f]
                            # Inserting value to DB
                            self.write(cr, user, ids, {f: vals[f]})
                        self.pool.get('ir.translation')._set_ids(cr, user, self._name+','+f, 'model', context['lang'], ids, vals[f], src_trans)


        # call the 'set' method of fields which are not classic_write
        upd_todo.sort(lambda x, y: self._columns[x].priority-self._columns[y].priority)

        # default element in context must be removed when call a one2many or many2many
        rel_context = context.copy()
        for c in context.items():
            if c[0].startswith('default_'):
                del rel_context[c[0]]

        for field in upd_todo:
            for id in ids:
                result += self._columns[field].set(cr, self, id, field, vals[field], user, context=rel_context) or []

        for table in self._inherits:
            col = self._inherits[table]
            nids = []
            for sub_ids in cr.split_for_in_conditions(ids):
                cr.execute('select distinct "'+col+'" from "'+self._table+'" ' \
                           'where id IN %s', (sub_ids,))
                nids.extend([x[0] for x in cr.fetchall()])

            v = {}
            for val in updend:
                if self._inherit_fields[val][0] == table:
                    v[val] = vals[val]
            if v:
                self.pool.get(table).write(cr, user, nids, v, context)

        self._validate(cr, user, ids, context)

        # TODO: use _order to set dest at the right position and not first node of parent
        # We can't defer parent_store computation because the stored function
        # fields that are computer may refer (directly or indirectly) to
        # parent_left/right (via a child_of domain)
        if parents_changed:
            if self.pool._init:
                self.pool._init_parent[self._name] = True
            else:
                order = self._parent_order or self._order
                parent_val = vals[self._parent_name]
                if parent_val:
                    clause, params = '%s=%%s' % (self._parent_name,), (parent_val,)
                else:
                    clause, params = '%s IS NULL' % (self._parent_name,), ()
                cr.execute('SELECT parent_right, id FROM %s WHERE %s ORDER BY %s' % (self._table, clause, order), params)
                parents = cr.fetchall()

                for id in parents_changed:
                    cr.execute('SELECT parent_left, parent_right FROM %s WHERE id=%%s' % (self._table,), (id,))
                    pleft, pright = cr.fetchone()
                    distance = pright - pleft + 1

                    # Find Position of the element
                    position = None
                    for (parent_pright, parent_id) in parents:
                        if parent_id == id:
                            break
                        position = parent_pright + 1

                    # It's the first node of the parent
                    if not position:
                        if not parent_val:
                            position = 1
                        else:
                            cr.execute('select parent_left from '+self._table+' where id=%s', (parent_val,))
                            position = cr.fetchone()[0] + 1

                    if pleft < position <= pright:
                        raise except_orm(_('UserError'), _('Recursivity Detected.'))

                    if pleft < position:
                        cr.execute('update '+self._table+' set parent_left=parent_left+%s where parent_left>=%s', (distance, position))
                        cr.execute('update '+self._table+' set parent_right=parent_right+%s where parent_right>=%s', (distance, position))
                        cr.execute('update '+self._table+' set parent_left=parent_left+%s, parent_right=parent_right+%s where parent_left>=%s and parent_left<%s', (position-pleft, position-pleft, pleft, pright))
                    else:
                        cr.execute('update '+self._table+' set parent_left=parent_left+%s where parent_left>=%s', (distance, position))
                        cr.execute('update '+self._table+' set parent_right=parent_right+%s where parent_right>=%s', (distance, position))
                        cr.execute('update '+self._table+' set parent_left=parent_left-%s, parent_right=parent_right-%s where parent_left>=%s and parent_left<%s', (pleft-position+distance, pleft-position+distance, pleft+distance, pright+distance))

        result += self._store_get_values(cr, user, ids, vals.keys(), context)
        result.sort()

        done = {}
        for order, object, ids, fields in result:
            key = (object, tuple(fields))
            done.setdefault(key, {})
            # avoid to do several times the same computation
            todo = []
            for id in ids:
                if id not in done[key]:
                    done[key][id] = True
                    todo.append(id)
            self.pool.get(object)._store_set_values(cr, user, todo, fields, context)

        wf_service = netsvc.LocalService("workflow")
        for id in ids:
            wf_service.trg_write(user, self._name, id, cr)
        return True

    #
    # TODO: Should set perm to user.xxx
    #
    def create(self, cr, user, vals, context=None):
        """
        Create new record with specified value

        :param cr: database cursor
        :param user: current user id
        :type user: integer
        :param vals: field values for new record, e.g {'field_name': field_value, ...}
        :type vals: dictionary
        :param context: optional context arguments, e.g. {'lang': 'en_us', 'tz': 'UTC', ...}
        :type context: dictionary
        :return: id of new record created
        :raise AccessError: * if user has no create rights on the requested object
                            * if user tries to bypass access rules for create on the requested object
        :raise ValidateError: if user tries to enter invalid value for a field that is not in selection
        :raise UserError: if a loop would be created in a hierarchy of objects a result of the operation (such as setting an object as its own parent)

        **Note**: The type of field values to pass in ``vals`` for relationship fields is specific.
        Please see the description of the :py:meth:`~osv.osv.osv.write` method for details about the possible values and how
        to specify them.

        """
        if not context:
            context = {}
        self.pool.get('ir.model.access').check(cr, user, self._name, 'create', context=context)

        vals = self._add_missing_default_values(cr, user, vals, context)

        tocreate = {}
        for v in self._inherits:
            if self._inherits[v] not in vals:
                tocreate[v] = {}
            else:
                tocreate[v] = {'id': vals[self._inherits[v]]}
        (upd0, upd1, upd2) = ('', '', [])
        upd_todo = []
        for v in vals.keys():
            if v in self._inherit_fields:
                (table, col, col_detail) = self._inherit_fields[v]
                tocreate[table][v] = vals[v]
                del vals[v]
            else:
                if (v not in self._inherit_fields) and (v not in self._columns):
                    del vals[v]

        # Try-except added to filter the creation of those records whose filds are readonly.
        # Example : any dashboard which has all the fields readonly.(due to Views(database views))
        try:
            cr.execute("SELECT nextval('"+self._sequence+"')")
        except:
            raise except_orm(_('UserError'),
                        _('You cannot perform this operation. New Record Creation is not allowed for this object as this object is for reporting purpose.'))

        id_new = cr.fetchone()[0]
        for table in tocreate:
            if self._inherits[table] in vals:
                del vals[self._inherits[table]]

            record_id = tocreate[table].pop('id', None)

            if record_id is None or not record_id:
                record_id = self.pool.get(table).create(cr, user, tocreate[table], context=context)
            else:
                self.pool.get(table).write(cr, user, [record_id], tocreate[table], context=context)

            upd0 += ',' + self._inherits[table]
            upd1 += ',%s'
            upd2.append(record_id)

        #Start : Set bool fields to be False if they are not touched(to make search more powerful)
        bool_fields = [x for x in self._columns.keys() if self._columns[x]._type=='boolean']

        for bool_field in bool_fields:
            if bool_field not in vals:
                vals[bool_field] = False
        #End
        for field in vals.copy():
            fobj = None
            if field in self._columns:
                fobj = self._columns[field]
            else:
                fobj = self._inherit_fields[field][2]
            if not fobj:
                continue
            groups = fobj.write
            if groups:
                edit = False
                for group in groups:
                    module = group.split(".")[0]
                    grp = group.split(".")[1]
                    cr.execute("select count(*) from res_groups_users_rel where gid IN (select res_id from ir_model_data where name='%s' and module='%s' and model='%s') and uid=%s" % \
                               (grp, module, 'res.groups', user))
                    readonly = cr.fetchall()
                    if readonly[0][0] >= 1:
                        edit = True
                        break
                    elif readonly[0][0] == 0:
                        edit = False
                    else:
                        edit = False

                if not edit:
                    vals.pop(field)
        for field in vals:
            if self._columns[field]._classic_write:
                upd0 = upd0 + ',"' + field + '"'
                upd1 = upd1 + ',' + self._columns[field]._symbol_set[0]
                upd2.append(self._columns[field]._symbol_set[1](vals[field]))
            else:
                if not isinstance(self._columns[field], fields.related):
                    upd_todo.append(field)
            if field in self._columns \
                    and hasattr(self._columns[field], 'selection') \
                    and vals[field]:
                self._check_selection_field_value(cr, user, field, vals[field], context=context)
        if self._log_access:
            upd0 += ',create_uid,create_date'
            upd1 += ',%s,now()'
            upd2.append(user)
        cr.execute('insert into "'+self._table+'" (id'+upd0+") values ("+str(id_new)+upd1+')', tuple(upd2))
        self.check_access_rule(cr, user, [id_new], 'create', context=context)
        upd_todo.sort(lambda x, y: self._columns[x].priority-self._columns[y].priority)

        if self._parent_store and not context.get('defer_parent_store_computation'):
            if self.pool._init:
                self.pool._init_parent[self._name] = True
            else:
                parent = vals.get(self._parent_name, False)
                if parent:
                    cr.execute('select parent_right from '+self._table+' where '+self._parent_name+'=%s order by '+(self._parent_order or self._order), (parent,))
                    pleft_old = None
                    result_p = cr.fetchall()
                    for (pleft,) in result_p:
                        if not pleft:
                            break
                        pleft_old = pleft
                    if not pleft_old:
                        cr.execute('select parent_left from '+self._table+' where id=%s', (parent,))
                        pleft_old = cr.fetchone()[0]
                    pleft = pleft_old
                else:
                    cr.execute('select max(parent_right) from '+self._table)
                    pleft = cr.fetchone()[0] or 0
                cr.execute('update '+self._table+' set parent_left=parent_left+2 where parent_left>%s', (pleft,))
                cr.execute('update '+self._table+' set parent_right=parent_right+2 where parent_right>%s', (pleft,))
                cr.execute('update '+self._table+' set parent_left=%s,parent_right=%s where id=%s', (pleft+1, pleft+2, id_new))

        # default element in context must be remove when call a one2many or many2many
        rel_context = context.copy()
        for c in context.items():
            if c[0].startswith('default_'):
                del rel_context[c[0]]

        result = []
        for field in upd_todo:
            result += self._columns[field].set(cr, self, id_new, field, vals[field], user, rel_context) or []
        self._validate(cr, user, [id_new], context)

        if not context.get('no_store_function', False):
            result += self._store_get_values(cr, user, [id_new], vals.keys(), context)
            result.sort()
            done = []
            for order, object, ids, fields2 in result:
                if not (object, ids, fields2) in done:
                    self.pool.get(object)._store_set_values(cr, user, ids, fields2, context)
                    done.append((object, ids, fields2))

        if self._log_create and not (context and context.get('no_store_function', False)):
            message = self._description + \
                " '" + \
                self.name_get(cr, user, [id_new], context=context)[0][1] + \
                "' " + _("created.")
            self.log(cr, user, id_new, message, True, context=context)
        wf_service = netsvc.LocalService("workflow")
        wf_service.trg_create(user, self._name, id_new, cr)
        return id_new

    def _store_get_values(self, cr, uid, ids, fields, context):
        result = {}
        fncts = self.pool._store_function.get(self._name, [])
        for fnct in range(len(fncts)):
            if fncts[fnct][3]:
                ok = False
                if not fields:
                    ok = True
                for f in (fields or []):
                    if f in fncts[fnct][3]:
                        ok = True
                        break
                if not ok:
                    continue

            result.setdefault(fncts[fnct][0], {})

            # uid == 1 for accessing objects having rules defined on store fields
            ids2 = fncts[fnct][2](self, cr, 1, ids, context)
            for id in filter(None, ids2):
                result[fncts[fnct][0]].setdefault(id, [])
                result[fncts[fnct][0]][id].append(fnct)
        dict = {}
        for object in result:
            k2 = {}
            for id, fnct in result[object].items():
                k2.setdefault(tuple(fnct), [])
                k2[tuple(fnct)].append(id)
            for fnct, id in k2.items():
                dict.setdefault(fncts[fnct[0]][4], [])
                dict[fncts[fnct[0]][4]].append((fncts[fnct[0]][4], object, id, map(lambda x: fncts[x][1], fnct)))
        result2 = []
        tmp = dict.keys()
        tmp.sort()
        for k in tmp:
            result2 += dict[k]
        return result2

    def _store_set_values(self, cr, uid, ids, fields, context):
        if not ids:
            return True
        field_flag = False
        field_dict = {}
        if self._log_access:
            cr.execute('select id,write_date from '+self._table+' where id IN %s', (tuple(ids),))
            res = cr.fetchall()
            for r in res:
                if r[1]:
                    field_dict.setdefault(r[0], [])
                    res_date = time.strptime((r[1])[:19], '%Y-%m-%d %H:%M:%S')
                    write_date = datetime.datetime.fromtimestamp(time.mktime(res_date))
                    for i in self.pool._store_function.get(self._name, []):
                        if i[5]:
                            up_write_date = write_date + datetime.timedelta(hours=i[5])
                            if datetime.datetime.now() < up_write_date:
                                if i[1] in fields:
                                    field_dict[r[0]].append(i[1])
                                    if not field_flag:
                                        field_flag = True
        todo = {}
        keys = []
        for f in fields:
            if self._columns[f]._multi not in keys:
                keys.append(self._columns[f]._multi)
            todo.setdefault(self._columns[f]._multi, [])
            todo[self._columns[f]._multi].append(f)
        for key in keys:
            val = todo[key]
            if key:
                # uid == 1 for accessing objects having rules defined on store fields
                result = self._columns[val[0]].get(cr, self, ids, val, 1, context=context)
                for id, value in result.items():
                    if field_flag:
                        for f in value.keys():
                            if f in field_dict[id]:
                                value.pop(f)
                    upd0 = []
                    upd1 = []
                    for v in value:
                        if v not in val:
                            continue
                        if self._columns[v]._type in ('many2one', 'one2one'):
                            try:
                                value[v] = value[v][0]
                            except:
                                pass
                        upd0.append('"'+v+'"='+self._columns[v]._symbol_set[0])
                        upd1.append(self._columns[v]._symbol_set[1](value[v]))
                    upd1.append(id)
                    if upd0 and upd1:
                        cr.execute('update "' + self._table + '" set ' + \
                            ','.join(upd0) + ' where id = %s', upd1)

            else:
                for f in val:
                    # uid == 1 for accessing objects having rules defined on store fields
                    result = self._columns[f].get(cr, self, ids, f, 1, context=context)
                    for r in result.keys():
                        if field_flag:
                            if r in field_dict.keys():
                                if f in field_dict[r]:
                                    result.pop(r)
                    for id, value in result.items():
                        if self._columns[f]._type in ('many2one', 'one2one'):
                            try:
                                value = value[0]
                            except:
                                pass
                        cr.execute('update "' + self._table + '" set ' + \
                            '"'+f+'"='+self._columns[f]._symbol_set[0] + ' where id = %s', (self._columns[f]._symbol_set[1](value), id))
        return True

    #
    # TODO: Validate
    #
    def perm_write(self, cr, user, ids, fields, context=None):
        raise NotImplementedError(_('This method does not exist anymore'))

    # TODO: ameliorer avec NULL
    def _where_calc(self, cr, user, domain, active_test=True, context=None):
        """Computes the WHERE clause needed to implement an OpenERP domain.
        :param domain: the domain to compute
        :type domain: list
        :param active_test: whether the default filtering of records with ``active``
                            field set to ``False`` should be applied.
        :return: the query expressing the given domain as provided in domain
        :rtype: osv.query.Query
        """
        if not context:
            context = {}
        domain = domain[:]
        # if the object has a field named 'active', filter out all inactive
        # records unless they were explicitely asked for
        if 'active' in self._columns and (active_test and context.get('active_test', True)):
            if domain:
                active_in_args = False
                for a in domain:
                    if a[0] == 'active':
                        active_in_args = True
                if not active_in_args:
                    domain.insert(0, ('active', '=', 1))
            else:
                domain = [('active', '=', 1)]

        if domain:
            import expression
            e = expression.expression(domain)
            e.parse(cr, user, self, context)
            tables = e.get_tables()
            where_clause, where_params = e.to_sql()
            where_clause = where_clause and [where_clause] or []
        else:
            where_clause, where_params, tables = [], [], ['"%s"' % self._table]

        return Query(tables, where_clause, where_params)

    def _check_qorder(self, word):
        if not regex_order.match(word):
            raise except_orm(_('AccessError'), _('Invalid "order" specified. A valid "order" specification is a comma-separated list of valid field names (optionally followed by asc/desc for the direction)'))
        return True

    def _apply_ir_rules(self, cr, uid, query, mode='read', context=None):
        """Add what's missing in ``query`` to implement all appropriate ir.rules
          (using the ``model_name``'s rules or the current model's rules if ``model_name`` is None)

           :param query: the current query object
        """
        def apply_rule(added_clause, added_params, added_tables, parent_model=None, child_object=None):
            if added_clause:
                if parent_model and child_object:
                    # as inherited rules are being applied, we need to add the missing JOIN
                    # to reach the parent table (if it was not JOINed yet in the query)
                    child_object._inherits_join_add(parent_model, query)
                query.where_clause += added_clause
                query.where_clause_params += added_params
                for table in added_tables:
                    if table not in query.tables:
                        query.tables.append(table)
                return True
            return False

        # apply main rules on the object
        rule_obj = self.pool.get('ir.rule')
        apply_rule(*rule_obj.domain_get(cr, uid, self._name, mode, context=context))

        # apply ir.rules from the parents (through _inherits)
        for inherited_model in self._inherits:
            kwargs = dict(parent_model=inherited_model, child_object=self) #workaround for python2.5
            apply_rule(*rule_obj.domain_get(cr, uid, inherited_model, mode, context=context), **kwargs)

    def _generate_m2o_order_by(self, order_field, query):
        """
        Add possibly missing JOIN to ``query`` and generate the ORDER BY clause for m2o fields,
        either native m2o fields or function/related fields that are stored, including
        intermediate JOINs for inheritance if required.

        :return: the qualified field name to use in an ORDER BY clause to sort by ``order_field``
        """
        if order_field not in self._columns and order_field in self._inherit_fields:
            # also add missing joins for reaching the table containing the m2o field
            qualified_field = self._inherits_join_calc(order_field, query)
            order_field_column = self._inherit_fields[order_field][2]
        else:
            qualified_field = '"%s"."%s"' % (self._table, order_field)
            order_field_column = self._columns[order_field]

        assert order_field_column._type == 'many2one', 'Invalid field passed to _generate_m2o_order_by()'
        if not order_field_column._classic_write and not getattr(order_field_column, 'store', False):
            logging.getLogger('orm.search').debug("Many2one function/related fields must be stored " \
                                                  "to be used as ordering fields! Ignoring sorting for %s.%s",
                                                  self._name, order_field)
            return

        # figure out the applicable order_by for the m2o
        dest_model = self.pool.get(order_field_column._obj)
        m2o_order = dest_model._order
        if not regex_order.match(m2o_order):
            # _order is complex, can't use it here, so we default to _rec_name
            m2o_order = dest_model._rec_name
        else:
            # extract the field names, to be able to qualify them and add desc/asc
            m2o_order_list = []
            for order_part in m2o_order.split(",",1):
                m2o_order_list.append(order_part.strip().split(" ",1)[0].strip())
            m2o_order = m2o_order_list

        # Join the dest m2o table if it's not joined yet. We use [LEFT] OUTER join here
        # as we don't want to exclude results that have NULL values for the m2o
        src_table, src_field = qualified_field.replace('"','').split('.', 1)
        query.join((src_table, dest_model._table, src_field, 'id'), outer=True)
        qualify = lambda field: '"%s"."%s"' % (dest_model._table, field)
        return map(qualify, m2o_order) if isinstance(m2o_order, list) else qualify(m2o_order)


    def _generate_order_by(self, order_spec, query):
        """
        Attempt to consruct an appropriate ORDER BY clause based on order_spec, which must be
        a comma-separated list of valid field names, optionally followed by an ASC or DESC direction.

        :raise" except_orm in case order_spec is malformed
        """
        order_by_clause = self._order
        if order_spec:
            order_by_elements = []
            self._check_qorder(order_spec)
            for order_part in order_spec.split(','):
                order_split = order_part.strip().split(' ')
                order_field = order_split[0].strip()
                order_direction = order_split[1].strip() if len(order_split) == 2 else ''
<<<<<<< HEAD
                inner_clause = None
                if order_field in self._columns:
=======
                if order_field == 'id':
                    order_by_clause = '"%s"."%s"' % (self._table, order_field)
                elif order_field in self._columns:
>>>>>>> 1e1830cd
                    order_column = self._columns[order_field]
                    if order_column._classic_read:
                        inner_clause = '"%s"."%s"' % (self._table, order_field)
                    elif order_column._type == 'many2one':
                        inner_clause = self._generate_m2o_order_by(order_field, query)
                    else:
                        continue # ignore non-readable or "non-joinable" fields
                elif order_field in self._inherit_fields:
                    parent_obj = self.pool.get(self._inherit_fields[order_field][0])
                    order_column = parent_obj._columns[order_field]
                    if order_column._classic_read:
                        inner_clause = self._inherits_join_calc(order_field, query)
                    elif order_column._type == 'many2one':
                        inner_clause = self._generate_m2o_order_by(order_field, query)
                    else:
                        continue # ignore non-readable or "non-joinable" fields
                if inner_clause:
                    if isinstance(inner_clause, list):
                        for clause in inner_clause:
                            order_by_elements.append("%s %s" % (clause, order_direction))
                    else:
                        order_by_elements.append("%s %s" % (inner_clause, order_direction))
            if order_by_elements:
                order_by_clause = ",".join(order_by_elements)

        return order_by_clause and (' ORDER BY %s ' % order_by_clause) or ''

    def _search(self, cr, user, args, offset=0, limit=None, order=None, context=None, count=False, access_rights_uid=None):
        """
        Private implementation of search() method, allowing specifying the uid to use for the access right check.
        This is useful for example when filling in the selection list for a drop-down and avoiding access rights errors,
        by specifying ``access_rights_uid=1`` to bypass access rights check, but not ir.rules!
        This is ok at the security level because this method is private and not callable through XML-RPC.

        :param access_rights_uid: optional user ID to use when checking access rights
                                  (not for ir.rules, this is only for ir.model.access)
        """
        if context is None:
            context = {}
        self.pool.get('ir.model.access').check(cr, access_rights_uid or user, self._name, 'read', context=context)

        query = self._where_calc(cr, user, args, context=context)
        self._apply_ir_rules(cr, user, query, 'read', context=context)
        order_by = self._generate_order_by(order, query)
        from_clause, where_clause, where_clause_params = query.get_sql()

        limit_str = limit and ' limit %d' % limit or ''
        offset_str = offset and ' offset %d' % offset or ''
        where_str = where_clause and (" WHERE %s" % where_clause) or ''

        if count:
            cr.execute('SELECT count("%s".id) FROM ' % self._table + from_clause + where_str + limit_str + offset_str, where_clause_params)
            res = cr.fetchall()
            return res[0][0]
        cr.execute('SELECT "%s".id FROM ' % self._table + from_clause + where_str + order_by + limit_str + offset_str, where_clause_params)
        res = cr.fetchall()
        return [x[0] for x in res]

    # returns the different values ever entered for one field
    # this is used, for example, in the client when the user hits enter on
    # a char field
    def distinct_field_get(self, cr, uid, field, value, args=None, offset=0, limit=None):
        if not args:
            args = []
        if field in self._inherit_fields:
            return self.pool.get(self._inherit_fields[field][0]).distinct_field_get(cr, uid, field, value, args, offset, limit)
        else:
            return self._columns[field].search(cr, self, args, field, value, offset, limit, uid)

    def copy_data(self, cr, uid, id, default=None, context=None):
        """
        Copy given record's data with all its fields values

        :param cr: database cursor
        :param user: current user id
        :param id: id of the record to copy
        :param default: field values to override in the original values of the copied record
        :type default: dictionary
        :param context: context arguments, like lang, time zone
        :type context: dictionary
        :return: dictionary containing all the field values
        """

        if context is None:
            context = {}

        # avoid recursion through already copied records in case of circular relationship
        seen_map = context.setdefault('__copy_data_seen',{})
        if id in seen_map.setdefault(self._name,[]):
            return
        seen_map[self._name].append(id)

        if default is None:
            default = {}
        if 'state' not in default:
            if 'state' in self._defaults:
                if callable(self._defaults['state']):
                    default['state'] = self._defaults['state'](self, cr, uid, context)
                else:
                    default['state'] = self._defaults['state']

        context_wo_lang = context.copy()
        if 'lang' in context:
            del context_wo_lang['lang']
        data = self.read(cr, uid, [id,], context=context_wo_lang)
        if data:
            data = data[0]
        else:
            raise IndexError( _("Record #%d of %s not found, cannot copy!") %( id, self._name))

        fields = self.fields_get(cr, uid, context=context)
        for f in fields:
            ftype = fields[f]['type']

            if self._log_access and f in ('create_date', 'create_uid', 'write_date', 'write_uid'):
                del data[f]

            if f in default:
                data[f] = default[f]
            elif 'function' in fields[f]:
                del data[f]
            elif ftype == 'many2one':
                try:
                    data[f] = data[f] and data[f][0]
                except:
                    pass
            elif ftype in ('one2many', 'one2one'):
                res = []
                rel = self.pool.get(fields[f]['relation'])
                if data[f]:
                    # duplicate following the order of the ids
                    # because we'll rely on it later for copying
                    # translations in copy_translation()!
                    data[f].sort()
                    for rel_id in data[f]:
                        # the lines are first duplicated using the wrong (old)
                        # parent but then are reassigned to the correct one thanks
                        # to the (0, 0, ...)
                        d = rel.copy_data(cr, uid, rel_id, context=context)
                        if d:
                            res.append((0, 0, d))
                data[f] = res
            elif ftype == 'many2many':
                data[f] = [(6, 0, data[f])]

        del data['id']

        # make sure we don't break the current parent_store structure and
        # force a clean recompute!
        for parent_column in ['parent_left', 'parent_right']:
            data.pop(parent_column, None)

        for v in self._inherits:
            del data[self._inherits[v]]
        return data

    def copy_translations(self, cr, uid, old_id, new_id, context=None):
        if context is None:
            context = {}

        # avoid recursion through already copied records in case of circular relationship
        seen_map = context.setdefault('__copy_translations_seen',{})
        if old_id in seen_map.setdefault(self._name,[]):
            return
        seen_map[self._name].append(old_id)

        trans_obj = self.pool.get('ir.translation')
        fields = self.fields_get(cr, uid, context=context)

        translation_records = []
        for field_name, field_def in fields.items():
            # we must recursively copy the translations for o2o and o2m
            if field_def['type'] in ('one2one', 'one2many'):
                target_obj = self.pool.get(field_def['relation'])
                old_record, new_record = self.read(cr, uid, [old_id, new_id], [field_name], context=context)
                # here we rely on the order of the ids to match the translations
                # as foreseen in copy_data()
                old_children = sorted(old_record[field_name])
                new_children = sorted(new_record[field_name])
                for (old_child, new_child) in zip(old_children, new_children):
                    target_obj.copy_translations(cr, uid, old_child, new_child, context=context)
            # and for translatable fields we keep them for copy
            elif field_def.get('translate'):
                trans_name = ''
                if field_name in self._columns:
                    trans_name = self._name + "," + field_name
                elif field_name in self._inherit_fields:
                    trans_name = self._inherit_fields[field_name][0] + "," + field_name
                if trans_name:
                    trans_ids = trans_obj.search(cr, uid, [
                            ('name', '=', trans_name),
                            ('res_id', '=', old_id)
                    ])
                    translation_records.extend(trans_obj.read(cr, uid, trans_ids, context=context))

        for record in translation_records:
            del record['id']
            record['res_id'] = new_id
            trans_obj.create(cr, uid, record, context=context)


    def copy(self, cr, uid, id, default=None, context=None):
        """
        Duplicate record with given id updating it with default values

        :param cr: database cursor
        :param uid: current user id
        :param id: id of the record to copy
        :param default: dictionary of field values to override in the original values of the copied record, e.g: ``{'field_name': overriden_value, ...}``
        :type default: dictionary
        :param context: context arguments, like lang, time zone
        :type context: dictionary
        :return: True

        """
        if context is None:
            context = {}
        context = context.copy()
        data = self.copy_data(cr, uid, id, default, context)
        new_id = self.create(cr, uid, data, context)
        self.copy_translations(cr, uid, id, new_id, context)
        return new_id

    def exists(self, cr, uid, ids, context=None):
        if type(ids) in (int, long):
            ids = [ids]
        query = 'SELECT count(1) FROM "%s"' % (self._table)
        cr.execute(query + "WHERE ID IN %s", (tuple(ids),))
        return cr.fetchone()[0] == len(ids)

    def check_recursion(self, cr, uid, ids, context=None, parent=None):
        warnings.warn("You are using deprecated %s.check_recursion(). Please use the '_check_recursion()' instead!" % \
                        self._name, DeprecationWarning, stacklevel=3)
        assert parent is None or parent in self._columns or parent in self._inherit_fields,\
                    "The 'parent' parameter passed to check_recursion() must be None or a valid field name"
        return self._check_recursion(cr, uid, ids, context, parent)

    def _check_recursion(self, cr, uid, ids, context=None, parent=None):
        """
        Verifies that there is no loop in a hierarchical structure of records,
        by following the parent relationship using the **parent** field until a loop
        is detected or until a top-level record is found.

        :param cr: database cursor
        :param uid: current user id
        :param ids: list of ids of records to check
        :param parent: optional parent field name (default: ``self._parent_name = parent_id``)
        :return: **True** if the operation can proceed safely, or **False** if an infinite loop is detected.
        """

        if not parent:
            parent = self._parent_name
        ids_parent = ids[:]
        query = 'SELECT distinct "%s" FROM "%s" WHERE id IN %%s' % (parent, self._table)
        while ids_parent:
            ids_parent2 = []
            for i in range(0, len(ids), cr.IN_MAX):
                sub_ids_parent = ids_parent[i:i+cr.IN_MAX]
                cr.execute(query, (tuple(sub_ids_parent),))
                ids_parent2.extend(filter(None, map(lambda x: x[0], cr.fetchall())))
            ids_parent = ids_parent2
            for i in ids_parent:
                if i in ids:
                    return False
        return True

    def get_xml_id(self, cr, uid, ids, *args, **kwargs):
        """Find out the XML ID of any database record, if there
        is one. This method works as a possible implementation
        for a function field, to be able to add it to any
        model object easily, referencing it as ``osv.osv.get_xml_id``.

        **Synopsis**: ``get_xml_id(cr, uid, ids) -> { 'id': 'module.xml_id' }``

        :return: the fully qualified XML ID of the given object,
                 defaulting to an empty string when there's none
                 (to be usable as a function field).
        """
        result = dict.fromkeys(ids, '')
        model_data_obj = self.pool.get('ir.model.data')
        data_ids = model_data_obj.search(cr, uid,
                [('model', '=', self._name), ('res_id', 'in', ids)])
        data_results = model_data_obj.read(cr, uid, data_ids,
                ['name', 'module', 'res_id'])
        for record in data_results:
            result[record['res_id']] = '%(module)s.%(name)s' % record
        return result

# vim:expandtab:smartindent:tabstop=4:softtabstop=4:shiftwidth=4:
<|MERGE_RESOLUTION|>--- conflicted
+++ resolved
@@ -3905,14 +3905,10 @@
                 order_split = order_part.strip().split(' ')
                 order_field = order_split[0].strip()
                 order_direction = order_split[1].strip() if len(order_split) == 2 else ''
-<<<<<<< HEAD
                 inner_clause = None
-                if order_field in self._columns:
-=======
                 if order_field == 'id':
                     order_by_clause = '"%s"."%s"' % (self._table, order_field)
                 elif order_field in self._columns:
->>>>>>> 1e1830cd
                     order_column = self._columns[order_field]
                     if order_column._classic_read:
                         inner_clause = '"%s"."%s"' % (self._table, order_field)
