# -*- coding: utf-8 -*-
##############################################################################
#
#    OpenERP, Open Source Management Solution
#    Copyright (C) 2004-2009 Tiny SPRL (<http://tiny.be>).
#
#    This program is free software: you can redistribute it and/or modify
#    it under the terms of the GNU Affero General Public License as
#    published by the Free Software Foundation, either version 3 of the
#    License, or (at your option) any later version.
#
#    This program is distributed in the hope that it will be useful,
#    but WITHOUT ANY WARRANTY; without even the implied warranty of
#    MERCHANTABILITY or FITNESS FOR A PARTICULAR PURPOSE.  See the
#    GNU Affero General Public License for more details.
#
#    You should have received a copy of the GNU Affero General Public License
#    along with this program.  If not, see <http://www.gnu.org/licenses/>.
#
##############################################################################

from osv import fields,osv
from tools.safe_eval import safe_eval as eval
import tools
import time
from tools.config import config
from tools.translate import _
import netsvc
import logging
import re
import copy
import os
from xml import dom
from report.report_sxw import report_sxw, report_rml

class actions(osv.osv):
    _name = 'ir.actions.actions'
    _table = 'ir_actions'
    _columns = {
        'name': fields.char('Action Name', required=True, size=64),
        'type': fields.char('Action Type', required=True, size=32,readonly=True),
        'usage': fields.char('Action Usage', size=32),
    }
    _defaults = {
        'usage': lambda *a: False,
    }
actions()


class report_xml(osv.osv):

    def _report_content(self, cursor, user, ids, name, arg, context=None):
        res = {}
        for report in self.browse(cursor, user, ids, context=context):
            data = report[name + '_data']
            if not data and report[name[:-8]]:
                try:
                    fp = tools.file_open(report[name[:-8]], mode='rb')
                    data = fp.read()
                except:
                    data = False
            res[report.id] = data
        return res

    def _report_content_inv(self, cursor, user, id, name, value, arg, context=None):
        self.write(cursor, user, id, {name+'_data': value}, context=context)

    def _report_sxw(self, cursor, user, ids, name, arg, context=None):
        res = {}
        for report in self.browse(cursor, user, ids, context=context):
            if report.report_rml:
                res[report.id] = report.report_rml.replace('.rml', '.sxw')
            else:
                res[report.id] = False
        return res

    def register_all(self, cr):
        """Report registration handler that may be overridden by subclasses to
           add their own kinds of report services.
           Loads all reports with no manual loaders (auto==True) and
           registers the appropriate services to implement them.
        """
        opj = os.path.join
        cr.execute("SELECT * FROM ir_act_report_xml WHERE auto=%s ORDER BY id", (True,))
        result = cr.dictfetchall()
        svcs = netsvc.Service._services
        for r in result:
            if svcs.has_key('report.'+r['report_name']):
                continue
            if r['report_rml'] or r['report_rml_content_data']:
                report_sxw('report.'+r['report_name'], r['model'],
                        opj('addons',r['report_rml'] or '/'), header=r['header'])
            if r['report_xsl']:
                report_rml('report.'+r['report_name'], r['model'],
                        opj('addons',r['report_xml']),
                        r['report_xsl'] and opj('addons',r['report_xsl']))

    _name = 'ir.actions.report.xml'
    _table = 'ir_act_report_xml'
    _sequence = 'ir_actions_id_seq'
    _columns = {
        'name': fields.char('Name', size=64, required=True, translate=True),
        'model': fields.char('Object', size=64, required=True),
        'type': fields.char('Action Type', size=32, required=True),
        'report_name': fields.char('Service Name', size=64, required=True),
        'usage': fields.char('Action Usage', size=32),
        'report_type': fields.char('Report Type', size=32, required=True, help="Report Type, e.g. pdf, html, raw, sxw, odt, html2html, mako2html, ..."),
        'groups_id': fields.many2many('res.groups', 'res_groups_report_rel', 'uid', 'gid', 'Groups'),
        'multi': fields.boolean('On multiple doc.', help="If set to true, the action will not be displayed on the right toolbar of a form view."),
        'attachment': fields.char('Save As Attachment Prefix', size=128, help='This is the filename of the attachment used to store the printing result. Keep empty to not save the printed reports. You can use a python expression with the object and time variables.'),
        'attachment_use': fields.boolean('Reload from Attachment', help='If you check this, then the second time the user prints with same attachment name, it returns the previous report.'),
        'auto': fields.boolean('Custom python parser', required=True),

        'header': fields.boolean('Add RML header', help="Add or not the coporate RML header"),

        'report_xsl': fields.char('XSL path', size=256),
        'report_xml': fields.char('XML path', size=256, help=''),

        # Pending deprecation... to be replaced by report_file as this object will become the default report object (not so specific to RML anymore)
        'report_rml': fields.char('Main report file path', size=256, help="The path to the main report file (depending on Report Type) or NULL if the content is in another data field"),
        # temporary related field as report_rml is pending deprecation - this field will replace report_rml after v6.0
        'report_file': fields.related('report_rml', type="char", size=256, required=False, readonly=False, string='Report file', help="The path to the main report file (depending on Report Type) or NULL if the content is in another field", store=True),

        'report_sxw': fields.function(_report_sxw, method=True, type='char', string='SXW path'),
        'report_sxw_content_data': fields.binary('SXW content'),
        'report_rml_content_data': fields.binary('RML content'),
        'report_sxw_content': fields.function(_report_content, fnct_inv=_report_content_inv, method=True, type='binary', string='SXW content',),
        'report_rml_content': fields.function(_report_content, fnct_inv=_report_content_inv, method=True, type='binary', string='RML content'),

    }
    _defaults = {
        'type': lambda *a: 'ir.actions.report.xml',
        'multi': lambda *a: False,
        'auto': lambda *a: True,
        'header': lambda *a: True,
        'report_sxw_content': lambda *a: False,
        'report_type': lambda *a: 'pdf',
        'attachment': lambda *a: False,
    }

report_xml()

class act_window(osv.osv):
    _name = 'ir.actions.act_window'
    _table = 'ir_act_window'
    _sequence = 'ir_actions_id_seq'

    def _check_model(self, cr, uid, ids, context=None):
        for action in self.browse(cr, uid, ids, context):
            if not self.pool.get(action.res_model):
                return False
            if action.src_model and not self.pool.get(action.src_model):
                return False
        return True

    def _invalid_model_msg(self, cr, uid, ids, context=None):
        return _('Invalid model name in the action definition.')
    
    _constraints = [
        (_check_model, _invalid_model_msg, ['res_model','src_model'])
    ]

    def _views_get_fnc(self, cr, uid, ids, name, arg, context=None):
        res={}
        for act in self.browse(cr, uid, ids):
            res[act.id]=[(view.view_id.id, view.view_mode) for view in act.view_ids]
            modes = act.view_mode.split(',')
            if len(modes)>len(act.view_ids):
                find = False
                if act.view_id:
                    res[act.id].append((act.view_id.id, act.view_id.type))
                for t in modes[len(act.view_ids):]:
                    if act.view_id and (t == act.view_id.type) and not find:
                        find = True
                        continue
                    res[act.id].append((False, t))
        return res

    def _search_view(self, cr, uid, ids, name, arg, context=None):
        res = {}
        def encode(s):
            if isinstance(s, unicode):
                return s.encode('utf8')
            return s
        for act in self.browse(cr, uid, ids, context=context):
            fields_from_fields_get = self.pool.get(act.res_model).fields_get(cr, uid, context=context)
            search_view_id = False
            if act.search_view_id:
                search_view_id = act.search_view_id.id
            else:
                res_view = self.pool.get('ir.ui.view').search(cr, uid, 
                        [('model','=',act.res_model),('type','=','search'),
                        ('inherit_id','=',False)], context=context)
                if res_view:
                    search_view_id = res_view[0]
            if search_view_id:
                field_get = self.pool.get(act.res_model).fields_view_get(cr, uid, search_view_id,
                            'search', context)
                fields_from_fields_get.update(field_get['fields'])
                field_get['fields'] = fields_from_fields_get
                res[act.id] = str(field_get)
            else:
                def process_child(node, new_node, doc):
                    for child in node.childNodes:
                        if child.localName=='field' and child.hasAttribute('select') \
                                and child.getAttribute('select')=='1':
                            if child.childNodes:
                                fld = doc.createElement('field')
                                for attr in child.attributes.keys():
                                    fld.setAttribute(attr, child.getAttribute(attr))
                                new_node.appendChild(fld)
                            else:
                                new_node.appendChild(child)
                        elif child.localName in ('page','group','notebook'):
                            process_child(child, new_node, doc)

                form_arch = self.pool.get(act.res_model).fields_view_get(cr, uid, False, 'form', context)
                dom_arc = dom.minidom.parseString(encode(form_arch['arch']))
                new_node = copy.deepcopy(dom_arc)
                for child_node in new_node.childNodes[0].childNodes:
                    if child_node.nodeType == child_node.ELEMENT_NODE:
                        new_node.childNodes[0].removeChild(child_node)
                process_child(dom_arc.childNodes[0],new_node.childNodes[0],dom_arc)

                form_arch['arch'] = new_node.toxml()
                form_arch['fields'].update(fields_from_fields_get)
                res[act.id] = str(form_arch)
        return res

    def _get_help_status(self, cr, uid, ids, name, arg, context=None):
        activate_tips = self.pool.get('res.users').browse(cr, uid, uid).menu_tips
        return dict([(id, activate_tips) for id in ids])

    _columns = {
        'name': fields.char('Action Name', size=64, translate=True),
        'type': fields.char('Action Type', size=32, required=True),
        'view_id': fields.many2one('ir.ui.view', 'View Ref.', ondelete='cascade'),
        'domain': fields.char('Domain Value', size=250,
            help="Optional domain filtering of the destination data, as a Python expression"),
        'context': fields.char('Context Value', size=250, required=True,
            help="Context dictionary as Python expression, empty by default (Default: {})"),
        'res_model': fields.char('Object', size=64, required=True,
            help="Model name of the object to open in the view window"),
        'src_model': fields.char('Source Object', size=64,
            help="Optional model name of the objects on which this action should be visible"),
        'target': fields.selection([('current','Current Window'),('new','New Window')], 'Target Window'),
        'view_type': fields.selection((('tree','Tree'),('form','Form')), string='View Type', required=True,
            help="View type: set to 'tree' for a hierarchical tree view, or 'form' for other views"),
        'view_mode': fields.char('View Mode', size=250, required=True,
            help="Comma-separated list of allowed view modes, such as 'form', 'tree', 'calendar', etc. (Default: tree,form)"),
        'usage': fields.char('Action Usage', size=32),
        'view_ids': fields.one2many('ir.actions.act_window.view', 'act_window_id', 'Views'),
        'views': fields.function(_views_get_fnc, method=True, type='binary', string='Views'),
        'limit': fields.integer('Limit', help='Default limit for the list view'),
        'auto_refresh': fields.integer('Auto-Refresh',
            help='Add an auto-refresh on the view'),
        'groups_id': fields.many2many('res.groups', 'ir_act_window_group_rel',
            'act_id', 'gid', 'Groups'),
        'search_view_id': fields.many2one('ir.ui.view', 'Search View Ref.'),
        'filter': fields.boolean('Filter'),
        'auto_search':fields.boolean('Auto Search'),
        'search_view' : fields.function(_search_view, type='text', method=True, string='Search View'),
        'menus': fields.char('Menus', size=4096),
        'help': fields.text('Action description',
            help='Optional help text for the users with a description of the target view, such as its usage and purpose.',
            translate=True),
        'display_menu_tip':fields.function(_get_help_status, type='boolean', method=True, string='Display Menu Tips',
            help='It gives the status if the tip has to be displayed or not when a user executes an action'),
        'multi': fields.boolean('Action on Multiple Doc.', help="If set to true, the action will not be displayed on the right toolbar of a form view"),
    }

    _defaults = {
        'type': lambda *a: 'ir.actions.act_window',
        'view_type': lambda *a: 'form',
        'view_mode': lambda *a: 'tree,form',
        'context': lambda *a: '{}',
        'limit': lambda *a: 80,
        'target': lambda *a: 'current',
        'auto_refresh': lambda *a: 0,
        'auto_search':lambda *a: True,
        'multi': False,
    }

act_window()

class act_window_view(osv.osv):
    _name = 'ir.actions.act_window.view'
    _table = 'ir_act_window_view'
    _rec_name = 'view_id'
    _columns = {
        'sequence': fields.integer('Sequence'),
        'view_id': fields.many2one('ir.ui.view', 'View'),
        'view_mode': fields.selection((
            ('tree', 'Tree'),
            ('form', 'Form'),
            ('graph', 'Graph'),
            ('calendar', 'Calendar'),
            ('gantt', 'Gantt')), string='View Type', required=True),
        'act_window_id': fields.many2one('ir.actions.act_window', 'Action', ondelete='cascade'),
        'multi': fields.boolean('On Multiple Doc.',
            help="If set to true, the action will not be displayed on the right toolbar of a form view."),
    }
    _defaults = {
        'multi': lambda *a: False,
    }
    _order = 'sequence'
act_window_view()

class act_wizard(osv.osv):
    _name = 'ir.actions.wizard'
    _inherit = 'ir.actions.actions'
    _table = 'ir_act_wizard'
    _sequence = 'ir_actions_id_seq'
    _columns = {
        'name': fields.char('Wizard Info', size=64, required=True, translate=True),
        'type': fields.char('Action Type', size=32, required=True),
        'wiz_name': fields.char('Wizard Name', size=64, required=True),
        'multi': fields.boolean('Action on Multiple Doc.', help="If set to true, the wizard will not be displayed on the right toolbar of a form view."),
        'groups_id': fields.many2many('res.groups', 'res_groups_wizard_rel', 'uid', 'gid', 'Groups'),
        'model': fields.char('Object', size=64),
    }
    _defaults = {
        'type': lambda *a: 'ir.actions.wizard',
        'multi': lambda *a: False,
    }
act_wizard()

class act_url(osv.osv):
    _name = 'ir.actions.url'
    _table = 'ir_act_url'
    _sequence = 'ir_actions_id_seq'
    _columns = {
        'name': fields.char('Action Name', size=64, translate=True),
        'type': fields.char('Action Type', size=32, required=True),
        'url': fields.text('Action URL',required=True),
        'target': fields.selection((
            ('new', 'New Window'),
            ('self', 'This Window')),
            'Action Target', required=True
        )
    }
    _defaults = {
        'type': lambda *a: 'ir.actions.act_url',
        'target': lambda *a: 'new'
    }
act_url()

def model_get(self, cr, uid, context=None):
    wkf_pool = self.pool.get('workflow')
    ids = wkf_pool.search(cr, uid, [])
    osvs = wkf_pool.read(cr, uid, ids, ['osv'])

    res = []
    mpool = self.pool.get('ir.model')
    for osv in osvs:
        model = osv.get('osv')
        id = mpool.search(cr, uid, [('model','=',model)])
        name = mpool.read(cr, uid, id)[0]['name']
        res.append((model, name))

    return res

class ir_model_fields(osv.osv):
    _inherit = 'ir.model.fields'
    _rec_name = 'field_description'
    _columns = {
        'complete_name': fields.char('Complete Name', size=64, select=1),
    }
ir_model_fields()

class server_object_lines(osv.osv):
    _name = 'ir.server.object.lines'
    _sequence = 'ir_actions_id_seq'
    _columns = {
        'server_id': fields.many2one('ir.actions.server', 'Object Mapping'),
        'col1': fields.many2one('ir.model.fields', 'Destination', required=True),
        'value': fields.text('Value', required=True),
        'type': fields.selection([
            ('value','Value'),
            ('equation','Formula')
        ], 'Type', required=True, size=32, change_default=True),
    }
    _defaults = {
        'type': lambda *a: 'equation',
    }
server_object_lines()

##
# Actions that are run on the server side
#
class actions_server(osv.osv):

    def _select_signals(self, cr, uid, context=None):
        cr.execute("SELECT distinct w.osv, t.signal FROM wkf w, wkf_activity a, wkf_transition t \
        WHERE w.id = a.wkf_id  AND t.act_from = a.id OR t.act_to = a.id AND t.signal!='' \
        AND t.signal NOT IN (null, NULL)")
        result = cr.fetchall() or []
        res = []
        for rs in result:
            if rs[0] is not None and rs[1] is not None:
                line = rs[0], "%s - (%s)" % (rs[1], rs[0])
                res.append(line)
        return res

    def _select_objects(self, cr, uid, context=None):
        model_pool = self.pool.get('ir.model')
        ids = model_pool.search(cr, uid, [('name','not ilike','.')])
        res = model_pool.read(cr, uid, ids, ['model', 'name'])
        return [(r['model'], r['name']) for r in res] +  [('','')]

    def change_object(self, cr, uid, ids, copy_object, state, context=None):
        if state == 'object_copy':
            model_pool = self.pool.get('ir.model')
            model = copy_object.split(',')[0]
            mid = model_pool.search(cr, uid, [('model','=',model)])
            return {
                'value':{'srcmodel_id':mid[0]},
                'context':context
            }
        else:
            return {}

    _name = 'ir.actions.server'
    _table = 'ir_act_server'
    _sequence = 'ir_actions_id_seq'
    _order = 'sequence'
    _columns = {
        'name': fields.char('Action Name', required=True, size=64, help="Easy to Refer action by name e.g. One Sales Order -> Many Invoices", translate=True),
        'condition' : fields.char('Condition', size=256, required=True, help="Condition that is to be tested before action is executed, e.g. object.list_price > object.cost_price"),
        'state': fields.selection([
            ('client_action','Client Action'),
            ('dummy','Dummy'),
            ('loop','Iteration'),
            ('code','Python Code'),
            ('trigger','Trigger'),
            ('email','Email'),
            ('sms','SMS'),
            ('object_create','Create Object'),
            ('object_copy','Copy Object'),
            ('object_write','Write Object'),
            ('other','Multi Actions'),
        ], 'Action Type', required=True, size=32, help="Type of the Action that is to be executed"),
        'code':fields.text('Python Code', help="Python code to be executed"),
        'sequence': fields.integer('Sequence', help="Important when you deal with multiple actions, the execution order will be decided based on this, low number is higher priority."),
        'model_id': fields.many2one('ir.model', 'Object', required=True, help="Select the object on which the action will work (read, write, create)."),
        'action_id': fields.many2one('ir.actions.actions', 'Client Action', help="Select the Action Window, Report, Wizard to be executed."),
        'trigger_name': fields.selection(_select_signals, string='Trigger Name', size=128, help="Select the Signal name that is to be used as the trigger."),
        'wkf_model_id': fields.many2one('ir.model', 'Workflow On', help="Workflow to be executed on this model."),
        'trigger_obj_id': fields.many2one('ir.model.fields','Trigger On', help="Select the object from the model on which the workflow will executed."),
        'email': fields.char('Email Address', size=512, help="Provides the fields that will be used to fetch the email address, e.g. when you select the invoice, then `object.invoice_address_id.email` is the field which gives the correct address"),
        'subject': fields.char('Subject', size=1024, translate=True, help="Specify the subject. You can use fields from the object, e.g. `Hello [[ object.partner_id.name ]]`"),
        'message': fields.text('Message', translate=True, help="Specify the message. You can use the fields from the object. e.g. `Dear [[ object.partner_id.name ]]`"),
        'mobile': fields.char('Mobile No', size=512, help="Provides fields that be used to fetch the mobile number, e.g. you select the invoice, then `object.invoice_address_id.mobile` is the field which gives the correct mobile number"),
        'sms': fields.char('SMS', size=160, translate=True),
        'child_ids': fields.many2many('ir.actions.server', 'rel_server_actions', 'server_id', 'action_id', 'Other Actions'),
        'usage': fields.char('Action Usage', size=32),
        'type': fields.char('Action Type', size=32, required=True),
        'srcmodel_id': fields.many2one('ir.model', 'Model', help="Object in which you want to create / write the object. If it is empty then refer to the Object field."),
        'fields_lines': fields.one2many('ir.server.object.lines', 'server_id', 'Field Mappings.'),
        'record_id':fields.many2one('ir.model.fields', 'Create Id', help="Provide the field name where the record id is stored after the create operations. If it is empty, you can not track the new record."),
        'write_id':fields.char('Write Id', size=256, help="Provide the field name that the record id refers to for the write operation. If it is empty it will refer to the active id of the object."),
        'loop_action':fields.many2one('ir.actions.server', 'Loop Action', help="Select the action that will be executed. Loop action will not be avaliable inside loop."),
        'expression':fields.char('Loop Expression', size=512, help="Enter the field/expression that will return the list. E.g. select the sale order in Object, and you can have loop on the sales order line. Expression = `object.order_line`."),
        'copy_object': fields.reference('Copy Of', selection=_select_objects, size=256),
    }
    _defaults = {
        'state': lambda *a: 'dummy',
        'condition': lambda *a: 'True',
        'type': lambda *a: 'ir.actions.server',
        'sequence': lambda *a: 5,
        'code': lambda *a: """# You can use the following variables
#    - object or obj
#    - time
#    - cr
#    - uid
#    - ids
# If you plan to return an action, assign: action = {...}
""",
    }

    def get_email(self, cr, uid, action, context):
        logger = logging.getLogger('Workflow')
        obj_pool = self.pool.get(action.model_id.model)
        id = context.get('active_id')
        obj = obj_pool.browse(cr, uid, id)

        fields = None

        if '/' in action.email.complete_name:
            fields = action.email.complete_name.split('/')
        elif '.' in action.email.complete_name:
            fields = action.email.complete_name.split('.')

        for field in fields:
            try:
                obj = getattr(obj, field)
<<<<<<< HEAD
            except Exception:
                logger.notifyChannel('Workflow', netsvc.LOG_ERROR, 'Failed to parse : %s' % (field))
=======
            except Exception,e :
                logger.exception('Failed to parse: %s',field)
>>>>>>> 897ba61b

        return obj

    def get_mobile(self, cr, uid, action, context):
        logger = logging.getLogger('Workflow')
        obj_pool = self.pool.get(action.model_id.model)
        id = context.get('active_id')
        obj = obj_pool.browse(cr, uid, id)

        fields = None

        if '/' in action.mobile.complete_name:
            fields = action.mobile.complete_name.split('/')
        elif '.' in action.mobile.complete_name:
            fields = action.mobile.complete_name.split('.')

        for field in fields:
            try:
                obj = getattr(obj, field)
<<<<<<< HEAD
            except Exception:
                logger.notifyChannel('Workflow', netsvc.LOG_ERROR, 'Failed to parse : %s' % (field))
=======
            except Exception,e :
                logger.exception('Failed to parse: %s', field)
>>>>>>> 897ba61b

        return obj

    def merge_message(self, cr, uid, keystr, action, context=None):
        if context is None:
            context = {}
        def merge(match):
            obj_pool = self.pool.get(action.model_id.model)
            id = context.get('active_id')
            obj = obj_pool.browse(cr, uid, id)
            exp = str(match.group()[2:-2]).strip()
            result = eval(exp,
                          {
                            'object': obj,
                            'context': dict(context), # copy context to prevent side-effects of eval
                            'time': time,
                          })
            if result in (None, False):
                return str("--------")
            return tools.ustr(result)

        com = re.compile('(\[\[.+?\]\])')
        message = com.sub(merge, keystr)

        return message

    # Context should contains:
    #   ids : original ids
    #   id  : current id of the object
    # OUT:
    #   False : Finnished correctly
    #   ACTION_ID : Action to launch

    # FIXME: refactor all the eval() calls in run()!
    def run(self, cr, uid, ids, context=None):
        logger = logging.getLogger(self._name)
        if context is None:
            context = {}
        for action in self.browse(cr, uid, ids, context):
            obj_pool = self.pool.get(action.model_id.model)
            obj = obj_pool.browse(cr, uid, context['active_id'], context=context)
            cxt = {
                'context': dict(context), # copy context to prevent side-effects of eval
                'object': obj,
                'time':time,
                'cr': cr,
                'pool' : self.pool,
                'uid' : uid
            }
            expr = eval(str(action.condition), cxt)
            if not expr:
                continue

            if action.state=='client_action':
                if not action.action_id:
                    raise osv.except_osv(_('Error'), _("Please specify an action to launch !"))
                return self.pool.get(action.action_id.type)\
                    .read(cr, uid, action.action_id.id, context=context)

            if action.state=='code':
                localdict = {
                    'self': self.pool.get(action.model_id.model),
                    'context': dict(context), # copy context to prevent side-effects of eval
                    'time': time,
                    'ids': ids,
                    'cr': cr,
                    'uid': uid,
                    'object':obj,
                    'obj': obj,
                }
                eval(action.code, localdict, mode="exec", nocopy=True) # nocopy allows to return 'action'
                if 'action' in localdict:
                    return localdict['action']

            if action.state == 'email':
                user = config['email_from']
                address = str(action.email)
                try:
                    address =  eval(str(action.email), cxt)
                except:
                    pass

                if not address:
                    logger.info('Partner Email address not Specified!')
                    continue
                if not user:
                    logger.info('Email-From address not Specified at server!')
                    raise osv.except_osv(_('Error'), _("Please specify server option --email-from !"))

                subject = self.merge_message(cr, uid, action.subject, action, context)
                body = self.merge_message(cr, uid, action.message, action, context)

                if tools.email_send(user, [address], subject, body, debug=False, subtype='html') == True:
                    logger.info('Email successfully sent to: %s', address)
                else:
                    logger.warning('Failed to send email to: %s', address)

            if action.state == 'trigger':
                wf_service = netsvc.LocalService("workflow")
                model = action.wkf_model_id.model
                obj_pool = self.pool.get(action.model_id.model)
                res_id = self.pool.get(action.model_id.model).read(cr, uid, [context.get('active_id')], [action.trigger_obj_id.name])
                id = res_id [0][action.trigger_obj_id.name]
                wf_service.trg_validate(uid, model, int(id), action.trigger_name, cr)

            if action.state == 'sms':
                #TODO: set the user and password from the system
                # for the sms gateway user / password
                # USE smsclient module from extra-addons
                logger.warning('SMS Facility has not been implemented yet. Use smsclient module!')

            if action.state == 'other':
                res = []
                for act in action.child_ids:
                    context['active_id'] = context['active_ids'][0]
                    result = self.run(cr, uid, [act.id], context)
                    if result:
                        res.append(result)

                return res

            if action.state == 'loop':
                obj_pool = self.pool.get(action.model_id.model)
                obj = obj_pool.browse(cr, uid, context['active_id'], context=context)
                cxt = {
                    'context': dict(context), # copy context to prevent side-effects of eval
                    'object': obj,
                    'time': time,
                    'cr': cr,
                    'pool' : self.pool,
                    'uid' : uid
                }
                expr = eval(str(action.expression), cxt)
                context['object'] = obj
                for i in expr:
                    context['active_id'] = i.id
                    result = self.run(cr, uid, [action.loop_action.id], context)

            if action.state == 'object_write':
                res = {}
                for exp in action.fields_lines:
                    euq = exp.value
                    if exp.type == 'equation':
                        obj_pool = self.pool.get(action.model_id.model)
                        obj = obj_pool.browse(cr, uid, context['active_id'], context=context)
                        cxt = {
                            'context': dict(context), # copy context to prevent side-effects of eval
                            'object': obj,
                            'time': time,
                        }
                        expr = eval(euq, cxt)
                    else:
                        expr = exp.value
                    res[exp.col1.name] = expr

                if not action.write_id:
                    if not action.srcmodel_id:
                        obj_pool = self.pool.get(action.model_id.model)
                        obj_pool.write(cr, uid, [context.get('active_id')], res)
                    else:
                        write_id = context.get('active_id')
                        obj_pool = self.pool.get(action.srcmodel_id.model)
                        obj_pool.write(cr, uid, [write_id], res)

                elif action.write_id:
                    obj_pool = self.pool.get(action.srcmodel_id.model)
                    rec = self.pool.get(action.model_id.model).browse(cr, uid, context.get('active_id'))
                    id = eval(action.write_id, {'object': rec})
                    try:
                        id = int(id)
                    except:
                        raise osv.except_osv(_('Error'), _("Problem in configuration `Record Id` in Server Action!"))

                    if type(id) != type(1):
                        raise osv.except_osv(_('Error'), _("Problem in configuration `Record Id` in Server Action!"))
                    write_id = id
                    obj_pool.write(cr, uid, [write_id], res)

            if action.state == 'object_create':
                res = {}
                for exp in action.fields_lines:
                    euq = exp.value
                    if exp.type == 'equation':
                        obj_pool = self.pool.get(action.model_id.model)
                        obj = obj_pool.browse(cr, uid, context['active_id'], context=context)
                        expr = eval(euq,
                                    {
                                        'context': dict(context), # copy context to prevent side-effects of eval
                                        'object': obj,
                                        'time': time,
                                    })
                    else:
                        expr = exp.value
                    res[exp.col1.name] = expr

                obj_pool = None
                res_id = False
                obj_pool = self.pool.get(action.srcmodel_id.model)
                res_id = obj_pool.create(cr, uid, res)
                if action.record_id:
                    self.pool.get(action.model_id.model).write(cr, uid, [context.get('active_id')], {action.record_id.name:res_id})

            if action.state == 'object_copy':
                res = {}
                for exp in action.fields_lines:
                    euq = exp.value
                    if exp.type == 'equation':
                        obj_pool = self.pool.get(action.model_id.model)
                        obj = obj_pool.browse(cr, uid, context['active_id'], context=context)
                        expr = eval(euq,
                                    {
                                        'context': dict(context), # copy context to prevent side-effects of eval
                                        'object': obj,
                                        'time': time,
                                    })
                    else:
                        expr = exp.value
                    res[exp.col1.name] = expr

                obj_pool = None
                res_id = False

                model = action.copy_object.split(',')[0]
                cid = action.copy_object.split(',')[1]
                obj_pool = self.pool.get(model)
                res_id = obj_pool.copy(cr, uid, int(cid), res)

        return False

actions_server()

class act_window_close(osv.osv):
    _name = 'ir.actions.act_window_close'
    _inherit = 'ir.actions.actions'
    _table = 'ir_actions'
    _defaults = {
        'type': lambda *a: 'ir.actions.act_window_close',
    }
act_window_close()

# This model use to register action services.
TODO_STATES = [('open', 'To Do'),
               ('done', 'Done'),
               ('skip','Skipped'),
               ('cancel','Cancelled')]

class ir_actions_todo(osv.osv):
    _name = 'ir.actions.todo'
    _columns={
        'action_id': fields.many2one(
            'ir.actions.act_window', 'Action', select=True, required=True,
            ondelete='cascade'),
        'sequence': fields.integer('Sequence'),
        'state': fields.selection(TODO_STATES, string='State', required=True),
        'name':fields.char('Name', size=64),
        'restart': fields.selection([('onskip','On Skip'),('always','Always'),('never','Never')],'Restart',required=True),
        'groups_id':fields.many2many('res.groups', 'res_groups_action_rel', 'uid', 'gid', 'Groups'),
        'note':fields.text('Text', translate=True),
    }
    _defaults={
        'state': 'open',
        'sequence': 10,
        'restart': 'onskip',
    }
    _order="sequence,id"

    def action_launch(self, cr, uid, ids, context=None):
        """ Launch Action of Wizard"""
        if context is None:
            context = {}
        wizard_id = ids and ids[0] or False
        wizard = self.browse(cr, uid, wizard_id, context=context)
        res = self.pool.get('ir.actions.act_window').read(cr, uid, wizard.action_id.id, ['name', 'view_type', 'view_mode', 'res_model', 'context', 'views', 'type'], context=context)
        res.update({'target':'new', 'nodestroy': True})
        return res

    def action_open(self, cr, uid, ids, context=None):
        """ Sets configuration wizard in TODO state"""
        return self.write(cr, uid, ids, {'state': 'open'}, context=context)

ir_actions_todo()

# vim:expandtab:smartindent:tabstop=4:softtabstop=4:shiftwidth=4:
<|MERGE_RESOLUTION|>--- conflicted
+++ resolved
@@ -494,13 +494,8 @@
         for field in fields:
             try:
                 obj = getattr(obj, field)
-<<<<<<< HEAD
             except Exception:
-                logger.notifyChannel('Workflow', netsvc.LOG_ERROR, 'Failed to parse : %s' % (field))
-=======
-            except Exception,e :
-                logger.exception('Failed to parse: %s',field)
->>>>>>> 897ba61b
+                logger.exception('Failed to parse: %s', field)
 
         return obj
 
@@ -520,13 +515,8 @@
         for field in fields:
             try:
                 obj = getattr(obj, field)
-<<<<<<< HEAD
             except Exception:
-                logger.notifyChannel('Workflow', netsvc.LOG_ERROR, 'Failed to parse : %s' % (field))
-=======
-            except Exception,e :
                 logger.exception('Failed to parse: %s', field)
->>>>>>> 897ba61b
 
         return obj
 
