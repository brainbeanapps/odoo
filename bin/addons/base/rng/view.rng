<?xml version="1.0" encoding="UTF-8"?>
<rng:grammar xmlns:rng="http://relaxng.org/ns/structure/1.0">
    <rng:define name="form">
        <rng:element name="form">
            <rng:optional><rng:attribute name="string"/></rng:optional>
            <rng:optional><rng:attribute name="col"/></rng:optional>
            <rng:optional><rng:attribute name="editable"/></rng:optional>
            <rng:optional><rng:attribute name="type"/></rng:optional>
            <rng:optional><rng:attribute name="position"/></rng:optional>
            <rng:optional><rng:attribute name="link"/></rng:optional>
            <rng:zeroOrMore>
                <rng:choice>
                    <rng:ref name="notebook"/>
                    <rng:ref name="field"/>
                    <rng:ref name="group"/>
                    <rng:ref name="button"/>
                    <rng:ref name="hpaned" />
                    <rng:ref name="label" />
                    <rng:ref name="separator"/>
                    <rng:ref name="image"/>
                    <rng:ref name="form"/>
                    <rng:ref name="vpaned"/>
                    <rng:element name="newline"><rng:empty/></rng:element>
                    <rng:element name="properties"><rng:empty/></rng:element>
                </rng:choice>
            </rng:zeroOrMore>
        </rng:element>
    </rng:define>

    <rng:define name="tree">
        <rng:element name="tree">
            <rng:optional><rng:attribute name="string"/></rng:optional>
            <rng:optional><rng:attribute name="colors"/></rng:optional>
            <rng:optional><rng:attribute name="color"/></rng:optional>
            <rng:optional><rng:attribute name="editable"/></rng:optional>
            <rng:optional><rng:attribute name="toolbar"/></rng:optional>
            <rng:optional><rng:attribute name="position"/></rng:optional>
            <rng:optional><rng:attribute name="link"/></rng:optional>
            <rng:optional><rng:attribute name="type"/></rng:optional>
            <rng:zeroOrMore>
                <rng:choice>
                    <rng:ref name="field"/>
                    <rng:ref name="separator"/>
                    <rng:ref name="tree"/>
                    <rng:ref name="group"/>
                    <rng:ref name="button"/>
                    <rng:element name="newline"><rng:empty/></rng:element>
                </rng:choice>
            </rng:zeroOrMore>
        </rng:element>
    </rng:define>

    <rng:define name="image">
        <rng:element name="image">
            <rng:attribute name="name"/>
        </rng:element>
    </rng:define>

    <rng:define name="label">
        <rng:element name="label">
            <rng:optional><rng:attribute name="align"/></rng:optional>
            <rng:optional><rng:attribute name="nolabel"/></rng:optional>
            <rng:optional><rng:attribute name="colspan"/></rng:optional>
            <rng:optional><rng:attribute name="string"/></rng:optional>
            <rng:optional><rng:attribute name="angle"/></rng:optional>
            <rng:zeroOrMore>
               <rng:text/>
            </rng:zeroOrMore>
        </rng:element>
    </rng:define>

    <rng:define name="level">
        <rng:element name="level">
            <rng:optional><rng:attribute name="object"/></rng:optional>
            <rng:optional><rng:attribute name="link"/></rng:optional>
            <rng:optional><rng:attribute name="domain"/></rng:optional>
            <rng:oneOrMore>
                <rng:optional><rng:ref name="field"/></rng:optional>
            </rng:oneOrMore>
        </rng:element>
    </rng:define>

    <rng:define name="gantt">
        <rng:element name="gantt">
            <rng:optional><rng:attribute name="color"/></rng:optional>
            <rng:optional><rng:attribute name="date_delay"/></rng:optional>
            <rng:optional><rng:attribute name="date_start"/></rng:optional>
            <rng:optional><rng:attribute name="date_string"/></rng:optional>
            <rng:optional><rng:attribute name="string"/></rng:optional>
            <rng:zeroOrMore>
                <rng:optional><rng:ref name="level"/></rng:optional>
                <rng:optional><rng:ref name="field"/></rng:optional>
            </rng:zeroOrMore>
        </rng:element>
    </rng:define>

    <rng:define name="hpaned">
        <rng:element name="hpaned">
            <rng:optional><rng:attribute name="position"/></rng:optional>
            <rng:zeroOrMore>
                <rng:ref name="any" />
            </rng:zeroOrMore>
        </rng:element>
    </rng:define>
    
    <rng:define name="vpaned">
        <rng:element name="vpaned">
            <rng:optional><rng:attribute name="position"/></rng:optional>
            <rng:zeroOrMore>
                <rng:ref name="any" />
            </rng:zeroOrMore>
        </rng:element>
    </rng:define>

    <rng:define name="any">
        <rng:element>
            <rng:anyName/>
            <rng:zeroOrMore>
                <rng:choice>
                    <rng:attribute>
                        <rng:anyName/>
                    </rng:attribute>
                    <rng:text/>
                    <rng:ref name="any"/>
                </rng:choice>
            </rng:zeroOrMore>
        </rng:element>
    </rng:define>

    <rng:define name="page">
        <rng:element name="page">
            <rng:optional><rng:attribute name="string"/></rng:optional>
            <rng:optional><rng:attribute name="groups"/></rng:optional>
            <rng:optional><rng:attribute name="attrs"/></rng:optional>
            <rng:optional><rng:attribute name="position"/></rng:optional>
            <rng:zeroOrMore>
                <rng:choice>
                    <rng:element name="newline"><rng:empty/></rng:element>
                    <rng:element name="properties"><rng:empty/></rng:element>
                    <rng:ref name="label" />
                    <rng:ref name="field"/>
                    <rng:ref name="group"/>
                    <rng:ref name="separator"/>
                    <rng:ref name="button"/>
                    <rng:ref name="form" />
                    <rng:ref name="page" />
<<<<<<< HEAD
                    <rng:ref name="notebook"/>
=======
                    <rng:ref name="hpaned"/>
                    <rng:ref name="vpaned"/>
>>>>>>> 71b1e392
                </rng:choice>
            </rng:zeroOrMore>
        </rng:element>
    </rng:define>

    <rng:define name="notebook">
        <rng:element name="notebook">
            <rng:optional><rng:attribute name="position"/></rng:optional>
            <rng:optional><rng:attribute name="colspan"/></rng:optional>
            <rng:oneOrMore>
                <rng:ref name="page"/>
            </rng:oneOrMore>
        </rng:element>
    </rng:define>

    <rng:define name="separator">
        <rng:element name="separator">
            <rng:optional><rng:attribute name="colspan"/></rng:optional>
            <rng:optional><rng:attribute name="string"/></rng:optional>
            <rng:optional><rng:attribute name="col"/></rng:optional>
            <rng:optional><rng:attribute name="select"/></rng:optional>
            <rng:optional><rng:attribute name="position"/></rng:optional>
            <rng:zeroOrMore>
                <rng:choice>
                    <rng:ref name="separator"/>
                    <rng:ref name="button"/>
                    <rng:ref name="field"/>
                    <rng:ref name="label" />
                    <rng:ref name="group" />
                    <rng:element name="properties"><rng:empty/></rng:element>
                    <rng:element name="newline"><rng:empty/></rng:element>
                </rng:choice>
            </rng:zeroOrMore>
        </rng:element>
    </rng:define>

    <rng:define name="xpath">
        <rng:element name="xpath">
            <rng:optional><rng:attribute name="expr"/></rng:optional>
            <rng:optional><rng:attribute name="position"/></rng:optional>
            <rng:zeroOrMore>
                <rng:choice>
                    <rng:ref name="notebook" />
                    <rng:ref name="graph" />
                    <rng:ref name="calendar" />
                    <rng:ref name="gantt" />
                    <rng:ref name="form"/>
                    <rng:ref name="tree"/>
                    <rng:ref name="field"/>
                    <rng:ref name="separator"/>
                    <rng:ref name="page"/>
                </rng:choice>
            </rng:zeroOrMore>
        </rng:element>
    </rng:define>

    <rng:define name="field">
        <rng:element name="field">
            <rng:attribute name="name" />
            <rng:optional><rng:attribute name="editable"/></rng:optional>
            <rng:optional><rng:attribute name="attrs"/></rng:optional>
            <rng:optional><rng:attribute name="string"/></rng:optional>
            <rng:optional><rng:attribute name="completion"/></rng:optional>
            <rng:optional><rng:attribute name="width"/></rng:optional>
            <rng:optional><rng:attribute name="type"/></rng:optional>
            <rng:optional><rng:attribute name="ref"/></rng:optional>
            <rng:optional><rng:attribute name="eval"/></rng:optional>
            <rng:optional><rng:attribute name="search"/></rng:optional>
            <rng:optional><rng:attribute name="model"/></rng:optional>
            <rng:optional><rng:attribute name="use"/></rng:optional>
            <rng:optional><rng:attribute name="on_change"/></rng:optional>
            <rng:optional><rng:attribute name="domain"/></rng:optional>
            <rng:optional><rng:attribute name="invisible"/></rng:optional>
            <rng:optional><rng:attribute name="password"/></rng:optional>
            <rng:optional><rng:attribute name="sum"/></rng:optional>
            <rng:optional><rng:attribute name="select"/></rng:optional>
            <rng:optional><rng:attribute name="group"/></rng:optional>
            <rng:optional><rng:attribute name="operator"/></rng:optional>
            <rng:optional><rng:attribute name="colspan"/></rng:optional>
            <rng:optional><rng:attribute name="nolabel"/></rng:optional>
            <rng:optional><rng:attribute name="default_get"/></rng:optional>
            <rng:optional><rng:attribute name="required"/></rng:optional>
            <rng:optional><rng:attribute name="readonly"/></rng:optional>
            <rng:optional><rng:attribute name="view_mode"/></rng:optional>
            <rng:optional><rng:attribute name="widget"/></rng:optional>
            <rng:optional><rng:attribute name="context"/></rng:optional>
            <rng:optional><rng:attribute name="groups"/></rng:optional>
            <rng:optional><rng:attribute name="states"/></rng:optional>
            <rng:optional><rng:attribute name="position"/></rng:optional>
            <rng:optional><rng:attribute name="digits"/></rng:optional>
            <rng:optional><rng:attribute name="icon"/></rng:optional>
            <rng:optional><rng:attribute name="mode"/></rng:optional>
            <rng:optional><rng:attribute name="img_width"/></rng:optional>
            <rng:optional><rng:attribute name="img_height"/></rng:optional>
            <rng:optional><rng:attribute name="size"/></rng:optional>
            <rng:optional><rng:attribute name="filename"/></rng:optional>
            <rng:optional><rng:attribute name="fieldname"/></rng:optional>
            <rng:optional><rng:attribute name="height"/></rng:optional>
            <rng:optional><rng:attribute name="rowspan"/></rng:optional>
            <rng:optional><rng:attribute name="align"/></rng:optional>
            <rng:zeroOrMore>
                <rng:choice>
                    <rng:ref name="form"/>
                    <rng:ref name="tree"/>
                    <rng:ref name="field"/>
                    <rng:ref name="label"/>
                    <rng:ref name="separator"/>
                    <rng:ref name="xpath"/>
                    <rng:ref name="button"/>
                    <rng:ref name="group"/>
                    <rng:ref name="graph"/>
                    <rng:element name="newline"><rng:empty/></rng:element>
                </rng:choice>
            </rng:zeroOrMore>
        </rng:element>
    </rng:define>

    <rng:define name="group">
        <rng:element name="group">
            <rng:optional><rng:attribute name="attrs"/></rng:optional>
            <rng:optional><rng:attribute name="col"/></rng:optional>
            <rng:optional><rng:attribute name="colspan"/></rng:optional>
            <rng:optional><rng:attribute name="position"/></rng:optional>
            <rng:optional><rng:attribute name="expand"/></rng:optional>
            <rng:optional><rng:attribute name="states"/></rng:optional>
            <rng:optional><rng:attribute name="groups"/></rng:optional>
            <rng:optional><rng:attribute name="string"/></rng:optional>
            <rng:optional><rng:attribute name="fill"/></rng:optional>
            <rng:optional><rng:attribute name="height"/></rng:optional>
            <rng:optional><rng:attribute name="name"/></rng:optional>
            <rng:optional><rng:attribute name="color" /></rng:optional>
            <rng:zeroOrMore>
                <rng:choice>
                    <rng:ref name="separator"/>
                    <rng:ref name="button"/>
                    <rng:ref name="field"/>
                    <rng:ref name="label" />
                    <rng:ref name="group" />
                    <rng:element name="properties"><rng:empty/></rng:element>
                    <rng:element name="newline"><rng:empty/></rng:element>
                </rng:choice>
            </rng:zeroOrMore>
        </rng:element>
    </rng:define>

    <rng:define name="calendar">
        <rng:element name="calendar">
            <rng:optional><rng:attribute name="string" /></rng:optional>
            <rng:optional><rng:attribute name="color" /></rng:optional>
            <rng:optional><rng:attribute name="date_start" /></rng:optional>
            <rng:optional><rng:attribute name="date_stop" /></rng:optional>
            <rng:optional><rng:attribute name="day_length" /></rng:optional>
            <rng:optional><rng:attribute name="date_delay" /></rng:optional>
            <rng:optional><rng:attribute name="type" /></rng:optional>
            <rng:oneOrMore>
                <rng:ref name="field"/>
            </rng:oneOrMore>
        </rng:element>
    </rng:define>

    <rng:define name="graph">
        <rng:element name="graph">
            <rng:optional><rng:attribute name="string" /></rng:optional>
            <rng:optional><rng:attribute name="orientation" /></rng:optional>
            <rng:optional><rng:attribute name="type" /></rng:optional>
            <rng:optional><rng:attribute name="color"/></rng:optional>
            <rng:oneOrMore>
                <rng:ref name="field"/>
            </rng:oneOrMore>
        </rng:element>
    </rng:define>

    <rng:define name="button">
        <rng:element name="button">
            <rng:optional><rng:attribute name="attrs"/></rng:optional>
            <rng:optional><rng:attribute name="name" /></rng:optional>
            <rng:optional><rng:attribute name="icon" /></rng:optional>
            <rng:optional><rng:attribute name="string" /></rng:optional>
            <rng:optional><rng:attribute name="states" /></rng:optional>
            <rng:optional><rng:attribute name="type" /></rng:optional>
            <rng:optional><rng:attribute name="special" /></rng:optional>
            <rng:optional><rng:attribute name="align" /></rng:optional>
            <rng:optional><rng:attribute name="colspan"/></rng:optional>
            <rng:optional><rng:attribute name="groups"/></rng:optional>
            <rng:optional><rng:attribute name="target"/></rng:optional>
            <rng:optional><rng:attribute name="readonly"/></rng:optional>
            <rng:optional><rng:attribute name="position"/></rng:optional>
            <rng:optional><rng:attribute name="context"/></rng:optional>
            <rng:zeroOrMore>
                <rng:choice>
                    <rng:ref name="form" />
                    <rng:ref name="field" />
                    <rng:ref name="tree" />
                    <rng:ref name="notebook" />
                    <rng:ref name="graph" />
                    <rng:ref name="calendar" />
                    <rng:ref name="gantt" />
                    <rng:ref name="xpath" />
                    <rng:ref name="page" />
                    <rng:ref name="separator"/>
                    <rng:ref name="button"/>
                    <rng:element name="properties"><rng:empty/></rng:element>
                    <rng:element name="newline"><rng:empty/></rng:element>
                </rng:choice>
            </rng:zeroOrMore>

        </rng:element>
    </rng:define>

    <rng:start>
        <rng:choice>
            <rng:ref name="form" />
            <rng:ref name="group" />
            <rng:ref name="field" />
            <rng:ref name="tree" />
            <rng:ref name="notebook" />
            <rng:ref name="graph" />
            <rng:ref name="calendar" />
            <rng:ref name="gantt" />
            <rng:ref name="xpath" />
            <rng:ref name="page" />
            <rng:ref name="separator"/>
            <rng:ref name="button"/>
        </rng:choice>
    </rng:start>
</rng:grammar><|MERGE_RESOLUTION|>--- conflicted
+++ resolved
@@ -144,12 +144,9 @@
                     <rng:ref name="button"/>
                     <rng:ref name="form" />
                     <rng:ref name="page" />
-<<<<<<< HEAD
                     <rng:ref name="notebook"/>
-=======
                     <rng:ref name="hpaned"/>
                     <rng:ref name="vpaned"/>
->>>>>>> 71b1e392
                 </rng:choice>
             </rng:zeroOrMore>
         </rng:element>
