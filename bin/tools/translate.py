--- conflicted
+++ resolved
@@ -59,18 +59,12 @@
     def __call__(self, source):
         frame = inspect.stack()[1][0]
         cr = frame.f_locals.get('cr')
-<<<<<<< HEAD
 	try:
-        	lang = frame.f_locals.get('context', {}).get('lang', False)
+        	lang = (frame.f_locals.get('context') or {}).get('lang', False)
 		if not (lang and cr):
 			return source
 	except:
 		return source
-=======
-        lang = (frame.f_locals.get('context') or {}).get('lang', False)
-        if not (lang and cr):
-            return source
->>>>>>> a86a8951
 
         cr.execute('select value from ir_translation where lang=%s and type=%s and src=%s', (lang, 'code', source))
         res_trans = cr.fetchone()
